--- conflicted
+++ resolved
@@ -611,57 +611,45 @@
 					possible_values=".true. or .false."
 		/>
 	</nml_record>
-<<<<<<< HEAD
+	<nml_record name="frazil_ice" mode="forward">
+		<nml_option name="config_use_frazil_ice_formation" type="logical" default_value=".false." units="unitless"
+					description="Controls if fluxes related to frazil ice process are computed."
+					possible_values=".true. or .false."
+		/>
+		<nml_option name="config_frazil_heat_of_fusion" type="real" default_value="3.34e5" units="J kg^{-1}"
+					description="Energy per kilogram released when sea water freezes. NOTE: test and make consistent with ACME."
+					possible_values="Any positive real number."
+		/>
+		<nml_option name="config_frazil_sea_ice_density" type="real" default_value="1000.0" units="kg m^{-3}"
+					description="Assumed density of frazil. NOTE: test and make consistent with ACME."
+					possible_values="Any positive real number."
+		/>
+		<nml_option name="config_frazil_fractional_thickness_limit" type="real" default_value="0.1" units="non-dimensional"
+					description="maximum fraction of layer thickness than can be used or created at an instant by frazil."
+					possible_values="Any positive real number between 0 and 1."
+		/>
+		<nml_option name="config_specific_heat_sea_water" type="real" default_value="3985.0" units="J kg^{-1} C^{-1}"
+					description="Energy per kilogram per C needed to raise ocean temperature 1 C. NOTE: test and make consistent with ACME."
+					possible_values="Any positive real number."
+		/>
+		<nml_option name="config_frazil_maximum_depth" type="real" default_value="100.0" units="m"
+					description="maximum depth for the formation of frazil"
+					possible_values="Any positive real number."
+		/>
+		<nml_option name="config_frazil_ice_reference_salinity" type="real" default_value="4.0" units="PSU"
+					description="assumed salinity of frazil ice."
+					possible_values="Any positive real number."
+		/>
+		<nml_option name="config_frazil_maximum_freezing_temperature" type="real" default_value="0.0" units="PSU"
+			description="Maximum freezing temperature for the creation of frazil"
+			possible_values="Any positive real number."
+		/>
+	</nml_record>
 	<nml_record name="land_ice_fluxes" mode="forward">
 		<nml_option name="config_land_ice_flux_mode" type="character" default_value="off" units="unitless"
 					description="Selects the mode in which land-ice fluxes are computed."
 					possible_values="'off','standalone','coupled'"
 		/>
-=======
-        <nml_record name="frazil_ice" mode="forward">
-                <nml_option name="config_use_frazil_ice_formation" type="logical" default_value=".false." units="unitless"
-                                        description="Controls if fluxes related to frazil ice process are computed."
-                                        possible_values=".true. or .false."
-                />
-                <nml_option name="config_frazil_heat_of_fusion" type="real" default_value="3.34e5" units="J kg^{-1}"
-                                        description="Energy per kilogram released when sea water freezes. NOTE: test and make consistent with ACME."
-                                        possible_values="Any positive real number."
-                />
-                <nml_option name="config_frazil_sea_ice_density" type="real" default_value="1000.0" units="kg m^{-3}"
-                                        description="Assumed density of frazil. NOTE: test and make consistent with ACME."
-                                        possible_values="Any positive real number."
-                />
-                <nml_option name="config_frazil_fractional_thickness_limit" type="real" default_value="0.1" units="non-dimensional"
-                                        description="maximum fraction of layer thickness than can be used or created at an instant by frazil."
-                                        possible_values="Any positive real number between 0 and 1."
-                />
-                <nml_option name="config_specific_heat_sea_water" type="real" default_value="3985.0" units="J kg^{-1} C^{-1}"
-                                        description="Energy per kilogram per C needed to raise ocean temperature 1 C. NOTE: test and make consistent with ACME."
-                                        possible_values="Any positive real number."
-                />
-                <nml_option name="config_frazil_maximum_depth" type="real" default_value="100.0" units="m"
-                                        description="maximum depth for the formation of frazil"
-                                        possible_values="Any positive real number."
-                />
-                <nml_option name="config_frazil_ice_reference_salinity" type="real" default_value="4.0" units="PSU"
-                                        description="assumed salinity of frazil ice."
-                                        possible_values="Any positive real number."
-                />
-                <nml_option name="config_frazil_maximum_freezing_temperature" type="real" default_value="0.0" units="PSU"
-                                        description="Maximum freezing temperature for the creation of frazil"
-                                        possible_values="Any positive real number."
-                />
-        </nml_record>
-        <nml_record name="land_ice_fluxes" mode="forward">
-                <nml_option name="config_use_land_ice_fluxes" type="logical" default_value=".false." units="unitless"
-                                        description="Controls if land-ice fluxes are computed under ice shelves."
-                                        possible_values=".true. or .false."
-                />
-                <nml_option name="config_compute_land_ice_fluxes_in_ocean" type="logical" default_value=".true." units="unitless"
-                                        description="Controls if land-ice fluxes are computed in MPAS-O (as opposed to in the coupler)."
-                                        possible_values=".true. or .false."
-                />
->>>>>>> daaa9957
 		<nml_option name="config_land_ice_flux_formulation" type="character" default_value="Jenkins" units="unitless"
 					description="Name of land-ice flux formulation."
 					possible_values="'ISOMIP', 'Jenkins', 'HollandJenkins'"
@@ -723,6 +711,7 @@
 					possible_values="Any positive real number"
 		/>
 	</nml_record>
+
 	<nml_record name="advection" mode="forward">
 		<nml_option name="config_vert_tracer_adv" type="character" default_value="stencil" units="unitless"
 					description="Method for interpolating tracer values from layer centers to layer edges"
@@ -1179,7 +1168,6 @@
 			<stream name="mesh"/>
 			<var name="xtime"/>
 			<var_struct name="tracers"/>
-<<<<<<< HEAD
 			<var name="zMid"/>
 			<var name="zTop"/>
 			<var name="velocityZonal"/>
@@ -1199,27 +1187,6 @@
 			<var name="transportVelocityZonal"/>
 			<var name="transportVelocityMeridional"/>
 			<var name="RiTopOfCell"/>
-=======
-                        <var name="zMid"/>
-                        <var name="zTop"/>
-                        <var name="velocityZonal"/>
-                        <var name="velocityMeridional"/>
-                        <var name="bulkRichardsonNumber"/>
-			<var name="bulkRichardsonNumberBuoy"/>
-			<var name="potentialDensity"/>
-                        <var name="unresolvedShear"/>
-                        <var name="boundaryLayerDepth"/>
-                        <var name="boundaryLayerDepthEdge"/>
-                        <var_array name="vertNonLocalFlux"/>
-                        <var name="surfaceFrictionVelocity"/>
-                        <var name="penetrativeTemperatureFluxOBL"/>
-                        <var name="surfaceBuoyancyForcing"/>
-                        <var name="windStressZonalDiag"/>
-                        <var name="windStressMeridionalDiag"/>
-                        <var name="transportVelocityZonal"/>
-                        <var name="transportVelocityMeridional"/>
-                        <var name="RiTopOfCell"/>
->>>>>>> daaa9957
 			<var name="vertViscTopOfCell"/>
 			<var name="vertDiffTopOfCell"/>
 		</stream>
@@ -2553,7 +2520,6 @@
 			/>
 		</var_array>
 
-<<<<<<< HEAD
 		<!-- Input fields from coupler or initial condition for forcing under land ice -->
 		<var name="landIceFraction" type="real" dimensions="nCells Time" units="unitless"
 			description="The fraction of each cell covered by land ice"
@@ -2607,58 +2573,26 @@
 			description="The time-averaged effective ocean density within ice shelves based on Archimedes' principle."
 			packages="landIceCouplingPKG"
 		/>
-=======
+
 		<!-- Input fields for forcing due to frazil ice -->
 		
 		<!-- Output fields for forcing due to frazil ice -->
 		<var name="frazilLayerThicknessTendency" type="real" dimensions="nVertLevels nCells Time" units="m s^{-1}"
-         		description="layer thickness tendency due to frazil processes"
-         		packages="frazilIce"
+			 description="layer thickness tendency due to frazil processes"
+			 packages="frazilIce"
 		/>
 		<var name="frazilTemperatureTendency" type="real" dimensions="nVertLevels nCells Time" units="m C s^{-1}"
-         		description="temperature tendency due to frazil processes"
-         		packages="frazilIce"
+			 description="temperature tendency due to frazil processes"
+			 packages="frazilIce"
 		/>
 		<var name="frazilSalinityTendency" type="real" dimensions="nVertLevels nCells Time" units="m PSU s^{-1}"
-         		description="salinity tendency due to frazil processes"
-         		packages="frazilIce"
+			 description="salinity tendency due to frazil processes"
+			 packages="frazilIce"
 		/>
 		<var name="frazilSurfacePressure" type="real" dimensions="nCells Time" units="Pa"
-        		description="surface pressure forcing due to weight of frazil ice"
-         		packages="frazilIce"
-		/>
-
-                <!-- Input fields for forcing under land ice -->
-                <var name="landIceFraction" type="real" dimensions="nCells Time" units="unitless"
-                         description="The fraction of each cell covered by land ice"
-                         packages="landIceFluxesPKG"
-                />
-                <var name="landIceSurfaceTemperature" type="real" dimensions="nCells Time" units="C"
-                         description="temperature at the surface of land ice"
-                         packages="landIceFluxesPKG"
-                />
-                <!-- Output fields for forcing under land ice -->
-                <var name="landIceInterfaceTemperature" type="real" dimensions="nCells Time" units="C"
-                         description="The temperature at the land ice-ocean interface (the local freezing temperature)"
-                         packages="landIceFluxesPKG"
-                />
-                <var name="landIceInterfaceSalinity" type="real" dimensions="nCells Time" units="PSU"
-                         description="The salinity at the land ice-ocean interface"
-                         packages="landIceFluxesPKG"
-                />
-                <var name="landIceFreshwaterFlux" type="real" dimensions="nCells Time" units="kg m^{-2} s^{-1}"
-                         description="Flux of mass through the ocean surface. Positive into ocean."
-                         packages="landIceFluxesPKG"
-                />
-                <var name="landIceHeatFlux"  type="real" dimensions="nCells Time" units="W s^{-1}"
-                         description="Flux of heat into the ocean at land ice-ocean interface. Positive into ocean."
-                         packages="landIceFluxesPKG"
-                />
-                <var name="heatFluxToLandIce"  type="real" dimensions="nCells Time" units="W s^{-1}"
-                         description="Flux of heat out of ice at land ice-ocean interface. Positive into ocean."
-                         packages="landIceFluxesPKG"
-                />
->>>>>>> daaa9957
+			 description="surface pressure forcing due to weight of frazil ice"
+			 packages="frazilIce"
+		/>
 	</var_struct>
 	<var_struct name="scratch" time_levs="1">
 		<var name="normalThicknessFlux" persistence="scratch" type="real" dimensions="nVertLevels nEdges Time"
