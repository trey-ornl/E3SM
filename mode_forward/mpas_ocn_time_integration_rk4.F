--- conflicted
+++ resolved
@@ -116,11 +116,8 @@
       ! Config options
       logical, pointer :: config_prescribe_velocity, config_prescribe_thickness
       logical, pointer :: config_filter_btr_mode, config_use_freq_filtered_thickness
-<<<<<<< HEAD
       logical, pointer :: config_use_standardGM
-=======
       logical, pointer :: config_use_cvmix_kpp
->>>>>>> a1939966
       real (kind=RKIND), pointer :: config_mom_del4
 
       ! State indices
@@ -182,12 +179,9 @@
       call mpas_pool_get_config(domain % configs, 'config_prescribe_velocity', config_prescribe_velocity)
       call mpas_pool_get_config(domain % configs, 'config_prescribe_thickness', config_prescribe_thickness)
       call mpas_pool_get_config(domain % configs, 'config_use_freq_filtered_thickness', config_use_freq_filtered_thickness)
-<<<<<<< HEAD
       call mpas_pool_get_config(domain % configs, 'config_use_standardGM', config_use_standardGM)
-=======
       call mpas_pool_get_config(domain % configs, 'config_use_cvmix_kpp', config_use_cvmix_kpp)
 
->>>>>>> a1939966
       !
       ! Initialize time_levs(2) with state at current time
       ! Initialize first RK state
