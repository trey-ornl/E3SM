--- conflicted
+++ resolved
@@ -256,339 +256,6 @@
 #else
        call seq_infodata_getData(comp(1)%oneletterid, infodata, comp_present=comp(eci)%present)
 #endif
-<<<<<<< HEAD
-
-  !===============================================================================
-
-#ifdef ESMF_INTERFACE
-  subroutine component_init_cc(Eclock, drvcomp, comp, gridcomp_register,  &
-       infodata, NlFilename, seq_flds_x2c_fields, seq_flds_c2x_fields, &
-       seq_flds_x2c_fluxes, seq_flds_c2x_fluxes) 
-
-    !---------------------------------------------------------------
-    ! Uses
-    use esmf2mct_mod,         only: esmf2mct_init, esmf2mct_copy
-    use mct2esmf_mod,         only: mct2esmf_init
-    use seq_flds_mod,         only: seq_flds_dom_coord, seq_flds_dom_other, seq_flds_dom_fields
-    !
-    ! Arguments
-    type(ESMF_Clock)     , intent(inout) :: EClock
-    type(ESMF_CplComp)   , intent(inout) :: drvComp
-    type(component_type) , intent(inout) :: comp(:)
-    interface 
-       subroutine gridcomp_register(gridcomp, rc)
-         use ESMF
-         implicit none
-         type(ESMF_GridComp)  :: gridcomp
-         integer, intent(out) :: rc
-       end subroutine gridcomp_register
-    end interface 
-    type (seq_infodata_type) , intent(inout)        :: infodata
-    character(len=*)         , intent(in), optional :: NLFilename 
-    character(len=*)         , intent(in), optional :: seq_flds_x2c_fields
-    character(len=*)         , intent(in), optional :: seq_flds_c2x_fields
-    character(len=*)         , intent(in), optional :: seq_flds_x2c_fluxes
-    character(len=*)         , intent(in), optional :: seq_flds_c2x_fluxes
-    !
-    ! Local Variables
-    integer             :: k1, k2
-    integer             :: nx, ny
-    integer             :: eci
-    integer             :: rc, urc
-    integer             :: init_phase
-    integer             :: lsize
-    type(ESMF_DistGrid) :: distgrid_cc
-    type(ESMF_DistGrid) :: distgrid_cx
-    type(ESMF_Array)    :: dom_cc_array
-    type(ESMF_Array)    :: dom_cx_array
-    type(ESMF_Array)    :: x2c_cc_array
-    type(ESMF_Array)    :: x2c_cx_array
-    type(ESMF_Array)    :: c2x_cc_array
-    type(ESMF_Array)    :: c2x_cx_array
-    integer , pointer   :: petlist(:)
-    real(R8), pointer   :: fptr(:,:)            ! pointer into    array data
-    character(len=1)    :: cid
-    character(len=8196) :: mct_names_x2c, mct_names_c2x, mct_names_dom
-    character(*), parameter :: subname = '(component_init_cc:esmf)'
-    character(*), parameter :: F00 = "('"//subname//" : ', 4A )"
-    !---------------------------------------------------------------
-
-    if (present(seq_flds_x2c_fluxes) .and. present(seq_flds_c2x_fluxes)) then
-       init_phase = 2
-    else
-       init_phase = 1
-    end if
-
-    do eci = 1,size(comp)
-
-       if (init_phase == 1) then
-
-          ! Create gridcomp for this instance
-
-          call seq_comm_petlist(comp(eci)%compid, petlist) 
-
-          comp(eci)%gridcomp_cc = ESMF_GridCompCreate(name=trim(comp(eci)%name), petList=petlist, rc=rc)
-          if (rc /= ESMF_SUCCESS) call ESMF_Finalize(rc=rc, endflag=ESMF_END_ABORT)
-
-          call ESMF_GridCompSetServices(comp(eci)%gridcomp_cc, userRoutine=gridcomp_register, rc=rc)
-          if (rc /= ESMF_SUCCESS) call ESMF_Finalize(rc=rc, endflag=ESMF_END_ABORT)
-
-          ! create import and export states state_x2c_cc and state_c2x_cc
-
-          comp(eci)%x2c_cc_state = ESMF_StateCreate(name=trim(comp(eci)%ntype)//" x2c_cc", &
-               stateintent=ESMF_STATEINTENT_IMPORT, rc=rc)
-          if (rc /= ESMF_SUCCESS) call ESMF_Finalize(rc=rc, endflag=ESMF_END_ABORT)
-
-          comp(eci)%c2x_cc_state = ESMF_StateCreate(name=trim(comp(eci)%ntype)//" c2x_cc", &
-               stateintent=ESMF_STATEINTENT_EXPORT, rc=rc)
-          if (rc /= ESMF_SUCCESS) call ESMF_Finalize(rc=rc, endflag=ESMF_END_ABORT)
-
-          ! link attributes
-
-          call ESMF_AttributeLink(drvcomp, comp(eci)%gridcomp_cc, rc=rc)
-          if (rc /= ESMF_SUCCESS) call ESMF_Finalize(rc=rc, endflag=ESMF_END_ABORT)
-
-       end if
-
-       !--------------------------------------------------
-       ! COMPONENT-CPL PES
-       !--------------------------------------------------
-       ! Transfer infodata from coupler pes -> component pes
-
-       if (comp(1)%iamin_cplallcompid) then
-          call seq_infodata_exchange(infodata, comp(1)%cplallcompid, &
-               'cpl2'//comp(1)%ntype(1:3)//'_init')
-       end if
-
-       !--------------------------------------------------
-       ! COMPONENT PES
-       !--------------------------------------------------
-
-       ! The following initializes the component instance values of x2c_cc and c2x_cc
-       
-       if (iamroot_CPLID .and. comp(eci)%present) then
-          write(logunit,F00) 'Initialize component '//trim(comp(eci)%ntype)
-          call shr_sys_flush(logunit)
-       end if
-
-       if (comp(eci)%iamin_compid) then
-
-          if (comp(eci)%present) then
-
-             if (drv_threading) call seq_comm_setnthreads(comp(eci)%nthreads_compid)
-             call shr_sys_flush(logunit)
-
-             if (init_phase == 1) then 
-                call ESMF_AttributeSet(comp(eci)%c2x_cc_state, name="ID", &
-                     value=comp(eci)%compid, rc=rc)
-                if (rc /= ESMF_SUCCESS) call ESMF_Finalize(rc=rc, endflag=ESMF_END_ABORT)
-             end if
-
-             ! Set init_phase attribute value
-             call ESMF_AttributeSet(comp(eci)%c2x_cc_state, name=trim(comp(eci)%ntype)//"_phase", &
-                  value=init_phase, rc=rc)
-             if (rc /= ESMF_SUCCESS) call ESMF_Finalize(rc=rc, endflag=ESMF_END_ABORT)
-
-             ! Convert infodata information into appropriate export state attributes
-             call esmfshr_infodata_infodata2state(infodata, comp(eci)%c2x_cc_state, &
-                  id=comp(eci)%compid, rc=rc)
-             if (rc /= ESMF_SUCCESS) call ESMF_Finalize(rc=rc, endflag=ESMF_END_ABORT)
-
-             ! Rescale the attribute vector before sending for phase 2 of atm initialization
-             ! Note that x2c_cc attribute vector and x2c_cc_array share the same memory 
-             ! (set in init_phase=1)
-
-             if (init_phase == 2) then ! phase 2 (only for atm for now)
-                call ESMF_StateGet(comp(eci)%x2c_cc_state, itemName="x2d", array=x2c_cc_array, rc=rc)
-                if (rc /= ESMF_SUCCESS) call ESMF_Finalize(rc=rc, endflag=ESMF_END_ABORT)
-
-                call mct_avect_vecmult(comp(eci)%x2c_cc, comp(eci)%drv2mdl, seq_flds_x2c_fluxes, mask_spval=.true.)
-             end if
-
-             !-----------------------------------
-             ! *** call into ESMF init method ***
-             !-----------------------------------
-             call t_set_prefixf(comp(1)%oneletterid//"_i:")
-             call ESMF_GridCompInitialize(comp(eci)%gridcomp_cc, &
-                  importState=comp(eci)%x2c_cc_state, exportState=comp(eci)%c2x_cc_state, &
-                  clock=EClock, userRc=urc, rc=rc)
-             if (urc /= ESMF_SUCCESS) call ESMF_Finalize(rc=urc, endflag=ESMF_END_ABORT)
-             if (rc  /= ESMF_SUCCESS) call ESMF_Finalize(rc=rc , endflag=ESMF_END_ABORT)
-             call t_unset_prefixf()
-             !-----------------------------------
-
-             if (init_phase == 2) then
-                ! Rescale the attribute vector after receiving for phase 2 of atm initialization
-                call ESMF_StateGet(comp(eci)%c2x_cc_state, itemName="d2x", array=c2x_cc_array, rc=rc)
-                if (rc /= ESMF_SUCCESS) call ESMF_Finalize(rc=rc, endflag=ESMF_END_ABORT)
-
-                call mct_avect_vecmult(comp(eci)%c2x_cc, comp(eci)%mdl2drv, seq_flds_c2x_fluxes, mask_spval=.true.)
-             end if
-
-             ! Convert appropriate export state attributes back to infodata, 
-             ! the new nextsw_cday is updated in infodata
-             call esmfshr_infodata_state2infodata(comp(eci)%c2x_cc_state, infodata, rc=rc)
-             if (rc /= ESMF_SUCCESS) call ESMF_Finalize(rc=rc, endflag=ESMF_END_ABORT)
-
-             ! The following is only from infodata updates on the component pes
-
-             cid = comp(1)%oneletterid
-             if (cid=='a') call seq_infodata_getData(infodata, atm_present=comp(eci)%present, atm_nx=nx, atm_ny=ny)
-             if (cid=='l') call seq_infodata_getData(infodata, lnd_present=comp(eci)%present, lnd_nx=nx, lnd_ny=ny)
-             if (cid=='i') call seq_infodata_getData(infodata, ice_present=comp(eci)%present, ice_nx=nx, ice_ny=ny)
-             if (cid=='o') call seq_infodata_getData(infodata, ocn_present=comp(eci)%present, ocn_nx=nx, ocn_ny=ny)
-             if (cid=='r') call seq_infodata_getData(infodata, rof_present=comp(eci)%present, rof_nx=nx, rof_ny=ny)
-             if (cid=='g') call seq_infodata_getData(infodata, glc_present=comp(eci)%present, glc_nx=nx, glc_ny=ny)
-             if (cid=='w') call seq_infodata_getData(infodata, wav_present=comp(eci)%present, wav_nx=nx, wav_ny=ny)
-
-             if (init_phase == 1 .and. comp(eci)%present) then
-
-                ! allocate memory and initialize dom_cc%data, x2c_cc and c2x_cc attribute vectors
-
-                if (.not. associated(comp(eci)%x2c_cc)) allocate(comp(eci)%x2c_cc)
-                if (.not. associated(comp(eci)%c2x_cc)) allocate(comp(eci)%c2x_cc)
-                if (.not. associated(comp(eci)%dom_cc)) allocate(comp(eci)%dom_cc)
-
-                call ESMF_StateGet(comp(eci)%x2c_cc_state, itemName="x2d", array=x2c_cc_array, rc=rc)
-                if (rc /= ESMF_SUCCESS) call ESMF_Finalize(rc=rc, endflag=ESMF_END_ABORT)
-
-                call ESMF_StateGet(comp(eci)%c2x_cc_state, itemName="d2x", array=c2x_cc_array, rc=rc)
-                if (rc /= ESMF_SUCCESS) call ESMF_Finalize(rc=rc, endflag=ESMF_END_ABORT)
-
-                call ESMF_StateGet(comp(eci)%c2x_cc_state, itemName="domain", array=dom_cc_array, rc=rc)
-                if (rc /= ESMF_SUCCESS) call ESMF_Finalize(rc=rc, endflag=ESMF_END_ABORT)
-
-                ! initialize MCT gsmap_cc global seg map from ESMF distgrid_cc
-
-                call ESMF_ArrayGet(c2x_cc_array, distgrid=distgrid_cc, rc=rc) 
-                if (rc /= ESMF_SUCCESS) call ESMF_Finalize(rc=rc, endflag=ESMF_END_ABORT)
-
-                call esmf2mct_init(distgrid_cc, comp(eci)%compid, comp(eci)%gsmap_cc, &
-                     comp(eci)%mpicom_compid, nx*ny, rc)
-                if(rc /= ESMF_SUCCESS) call ESMF_Finalize(rc=rc, endflag=ESMF_END_ABORT)
-
-                ! initialize MCT x2c_cc and c2x_cc attribute vectors from ESMF arrays
-
-                call esmf2mct_init(x2c_cc_array, comp(eci)%x2c_cc, rc)
-                if (rc /= ESMF_SUCCESS) call ESMF_Finalize(rc=rc, endflag=ESMF_END_ABORT)
-                call esmf2mct_copy(x2c_cc_array, comp(eci)%x2c_cc, rc=rc)
-                if (rc /= ESMF_SUCCESS) call ESMF_Finalize(rc=rc, endflag=ESMF_END_ABORT)
-
-                call esmf2mct_init(c2x_cc_array, comp(eci)%c2x_cc, rc)
-                if (rc /= ESMF_SUCCESS) call ESMF_Finalize(rc=rc, endflag=ESMF_END_ABORT)
-                call esmf2mct_copy(c2x_cc_array, comp(eci)%c2x_cc, rc=rc)
-                if (rc /= ESMF_SUCCESS) call ESMF_Finalize(rc=rc, endflag=ESMF_END_ABORT)
-
-                ! initialize MCT ggrid dom_cc from ESMF array
-
-                call ESMF_DistGridGet(distgrid_cc, localDe=0, elementCount=lsize, rc=rc)
-                if(rc /= 0) call ESMF_Finalize(rc=rc, endflag=ESMF_END_ABORT)
-
-                call mct_gGrid_init(comp(eci)%dom_cc, coordchars=seq_flds_dom_coord, &
-                     otherchars=seq_flds_dom_other, lsize=lsize )
-
-                call esmf2mct_copy(dom_cc_array, comp(eci)%dom_cc%data, rc=rc)
-                if (rc /= ESMF_SUCCESS) call ESMF_Finalize(rc=rc, endflag=ESMF_END_ABORT)
-
-                ! destroy original ESMF arrays, x2c_cc_array, c2x_cc_array and c2x_dom_array 
-                ! in preparation for creating new ones that share memory with MCT attribute vecs
-                ! *** But this will remove any attributes that were originally in the ESMF array
-                ! so need to extract this info out first ****
-
-                call ESMF_AttributeGet(x2c_cc_array, name='mct_names', value=mct_names_x2c, rc=rc)
-                if(rc /= ESMF_SUCCESS) call ESMF_Finalize(rc=rc, endflag=ESMF_END_ABORT)
-
-                call ESMF_ArrayDestroy(x2c_cc_array, rc=rc) ! destroy the Array
-                if (rc /= ESMF_SUCCESS) call ESMF_Finalize(rc=rc, endflag=ESMF_END_ABORT)
-
-                call ESMF_AttributeGet(c2x_cc_array, name='mct_names', value=mct_names_c2x, rc=rc)
-                if(rc /= ESMF_SUCCESS) call ESMF_Finalize(rc=rc, endflag=ESMF_END_ABORT)
-
-                call ESMF_ArrayDestroy(c2x_cc_array, rc=rc) ! destroy the Array
-                if (rc /= ESMF_SUCCESS) call ESMF_Finalize(rc=rc, endflag=ESMF_END_ABORT)
-
-                call ESMF_AttributeGet(dom_cc_array, name='mct_names', value=mct_names_dom, rc=rc)
-                if(rc /= ESMF_SUCCESS) call ESMF_Finalize(rc=rc, endflag=ESMF_END_ABORT)
-
-                call ESMF_ArrayDestroy(dom_cc_array, rc=rc) ! destroy the Array
-                if (rc /= ESMF_SUCCESS) call ESMF_Finalize(rc=rc, endflag=ESMF_END_ABORT)
-
-                ! create new ESMF arrays
-                ! - x2c_cc_array  shares memory with comp(eci)%x2c_cc attribute vector 
-                ! - c2x_cc_array  shares memory with comp(eci)%c2x_cc attribute vector 
-                ! - c2x_dom_array shares memory with comp(eci)%dom_cc%data attribute vector 
-
-                x2c_cc_array = ESMF_ArrayCreate(distgrid=distgrid_cc, farrayPtr=comp(eci)%x2c_cc%rattr, &
-                     distgridToArrayMap=(/2/), name="x2d", rc=rc)
-                if(rc /= ESMF_SUCCESS) call ESMF_Finalize(rc=rc, endflag=ESMF_END_ABORT)
-
-                c2x_cc_array = ESMF_ArrayCreate(distgrid=distgrid_cc, farrayPtr=comp(eci)%c2x_cc%rattr, &
-                     distgridToArrayMap=(/2/), name="d2x", rc=rc)
-                if(rc /= ESMF_SUCCESS) call ESMF_Finalize(rc=rc, endflag=ESMF_END_ABORT)
-
-                dom_cc_array = ESMF_ArrayCreate(distgrid=distgrid_cc, farrayPtr=comp(eci)%dom_cc%data%rattr, &
-                     distgridToArrayMap=(/2/), name="domain", rc=rc)
-                if(rc /= ESMF_SUCCESS) call ESMF_Finalize(rc=rc, endflag=ESMF_END_ABORT)
-
-                call ESMF_AttributeSet(x2c_cc_array, name="mct_names", value=trim(mct_names_x2c), rc=rc)
-                if(rc /= ESMF_SUCCESS) call ESMF_Finalize(rc=rc, endflag=ESMF_END_ABORT)
-
-                call ESMF_AttributeSet(c2x_cc_array, name="mct_names", value=trim(mct_names_c2x), rc=rc)
-                if(rc /= ESMF_SUCCESS) call ESMF_Finalize(rc=rc, endflag=ESMF_END_ABORT)
-
-                call ESMF_AttributeSet(dom_cc_array, name="mct_names", value=trim(mct_names_dom), rc=rc)
-                if(rc /= ESMF_SUCCESS) call ESMF_Finalize(rc=rc, endflag=ESMF_END_ABORT)
-
-                call ESMF_StateReplace(comp(eci)%x2c_cc_state, (/x2c_cc_array/), rc=rc)
-                call ESMF_StateReplace(comp(eci)%c2x_cc_state, (/c2x_cc_array/), rc=rc)
-                call ESMF_StateReplace(comp(eci)%c2x_cc_state, (/dom_cc_array/), rc=rc)
-
-             end if
-
-             ! Convert appropriate export state attributes back to infodata, 
-             ! the new nextsw_cday is updated in infodata
-             call esmfshr_infodata_state2infodata(comp(eci)%c2x_cc_state, infodata, rc=rc)
-             if (rc /= ESMF_SUCCESS) call ESMF_Finalize(rc=rc, endflag=ESMF_END_ABORT)
-
-             if (drv_threading) call seq_comm_setnthreads(nthreads_GLOID)
-
-          end if   ! end of comp(eci)%present
-       end if   ! end of comp(eci)%iamin_compid
-
-       ! allocate memory for attribute vectors that are in cpl id - if compid and cplid
-       ! are not the smae
-       if (comp(eci)%iamin_cplcompid) then
-          if (init_phase == 1 .and. comp(eci)%present) then
-             if (.not. associated(comp(eci)%x2c_cc)) allocate(comp(eci)%x2c_cc)
-             if (.not. associated(comp(eci)%c2x_cc)) allocate(comp(eci)%c2x_cc)
-             if (.not. associated(comp(eci)%dom_cc)) allocate(comp(eci)%dom_cc)
-          end if
-       end if
-
-    end do   ! end of loop over instances
-
-    !--------------------------------------------------
-    ! COMPONENT -CPL PES
-    !--------------------------------------------------
-    ! Transfer infodata between component pes -> coupler pes
-
-    if (comp(1)%iamin_cplcompid) then
-       call seq_infodata_exchange(infodata, comp(1)%cplcompid, &
-            comp(1)%ntype(1:3)//'2cpl_init')
-    endif
-
-    ! Determine final value of comp_present in infodata (after component initialization)
-
-    do eci = 1,size(comp) 
-       if (comp(1)%oneletterid == 'a') call seq_infodata_getData(infodata, atm_present=comp(eci)%present)
-       if (comp(1)%oneletterid == 'l') call seq_infodata_getData(infodata, lnd_present=comp(eci)%present)
-       if (comp(1)%oneletterid == 'i') call seq_infodata_getData(infodata, ice_present=comp(eci)%present)
-       if (comp(1)%oneletterid == 'o') call seq_infodata_getData(infodata, ocn_present=comp(eci)%present)
-       if (comp(1)%oneletterid == 'r') call seq_infodata_getData(infodata, rof_present=comp(eci)%present)
-       if (comp(1)%oneletterid == 'g') call seq_infodata_getData(infodata, glc_present=comp(eci)%present)
-       if (comp(1)%oneletterid == 'w') call seq_infodata_getData(infodata, wav_present=comp(eci)%present)
-=======
->>>>>>> 3419839a
     end do
 
 
@@ -1047,130 +714,6 @@
 
   !===============================================================================
 
-<<<<<<< HEAD
-#ifdef ESMF_INTERFACE
-  subroutine component_run(Eclock, comp, infodata, &
-       seq_flds_x2c_fluxes, seq_flds_c2x_fluxes, &
-       comp_prognostic, comp_num, timer_barrier, timer_comp_run, &
-       run_barriers, ymd, tod, comp_layout)
-
-    !---------------------------------------------------------------
-    !
-    ! Arguments
-    type(ESMF_Clock)         , intent(inout)        :: EClock
-    type(component_type)     , intent(inout)        :: comp(:)
-    type (seq_infodata_type) , intent(inout)        :: infodata
-    character(len=*)         , intent(in)           :: seq_flds_x2c_fluxes
-    character(len=*)         , intent(in)           :: seq_flds_c2x_fluxes
-    logical                  , intent(in)           :: comp_prognostic
-    integer                  , intent(in), optional :: comp_num
-    character(len=*)         , intent(in), optional :: timer_barrier   
-    character(len=*)         , intent(in), optional :: timer_comp_run
-    logical                  , intent(in), optional :: run_barriers
-    integer                  , intent(in), optional :: ymd  ! Current date (YYYYMMDD)
-    integer                  , intent(in), optional :: tod  ! Current time of day (seconds) 
-    character(len=*)         , intent(in), optional :: comp_layout
-    !
-    ! Local Variables
-    type(ESMF_Array)         :: x2d_array
-    type(ESMF_Array)         :: d2x_array
-    integer                  :: rc, urc
-    integer                  :: eci
-    integer                  :: ierr
-    integer                  :: num_inst
-    real(r8)                 :: time_brun         ! Start time
-    real(r8)                 :: time_erun         ! Ending time
-    real(r8)                 :: cktime            ! delta time
-    real(r8)                 :: cktime_acc(10)    ! cktime accumulator array 1 = all, 2 = atm, etc
-    integer                  :: cktime_cnt(10)    ! cktime counter array
-    character(*), parameter :: subname = '(component_run:esmf)'
-    !---------------------------------------------------------------
-
-    num_inst = size(comp)
-    do eci = 1,num_inst
-       if (comp(eci)%iamin_compid) then
-
-          if (present(timer_barrier))  then
-             if (present(run_barriers)) then
-                if (run_barriers) then
-                   call t_drvstartf (trim(timer_barrier))
-                   call mpi_barrier(comp(eci)%mpicom_compid, ierr) 
-                   call t_drvstopf (trim(timer_barrier))
-                   time_brun = mpi_wtime()
-                endif
-             end if
-          end if
-
-          if (present(timer_comp_run)) then
-             call t_drvstartf (trim(timer_comp_run), barrier=comp(eci)%mpicom_compid)
-          end if
-          if (drv_threading) call seq_comm_setnthreads(comp(1)%nthreads_compid) 
-
-          ! Put infodata information into export state (NOTE - not into import state)
-          call esmfshr_infodata_infodata2state(infodata, comp(eci)%c2x_cc_state, &
-               id=comp(eci)%compid, rc=rc)
-          if (rc /= ESMF_SUCCESS) call ESMF_Finalize(rc=rc, endflag=ESMF_END_ABORT)
-
-          ! Determine import state into component
-          ! Remember that import state array and import attribute vector share memory now
-          call ESMF_StateGet(comp(eci)%x2c_cc_state, itemName="x2d", array=x2d_array, rc=rc)
-          if (rc /= ESMF_SUCCESS) call ESMF_Finalize(rc=rc, endflag=ESMF_END_ABORT)
-
-          ! Apply area correction factor from x2c on mct attribute vector
-          if (comp_prognostic) then
-             call mct_avect_vecmult(comp(eci)%x2c_cc, comp(eci)%drv2mdl, seq_flds_x2c_fluxes, mask_spval=.true.)
-          end if
-
-          ! Convert mct attribute vector to esmf array
-          call mct2esmf_copy(comp(eci)%x2c_cc, x2d_array, rc=rc)
-          if (rc /= ESMF_SUCCESS) call ESMF_Finalize(rc=rc, endflag=ESMF_END_ABORT)
-
-          !----------------------------------------------
-          ! *** Run the component on component pes***
-          !----------------------------------------------
-          call t_set_prefixf(comp(1)%oneletterid//":")
-          call ESMF_GridCompRun(comp(eci)%gridcomp_cc, &
-               importState=comp(eci)%x2c_cc_state, exportState=comp(eci)%c2x_cc_state, &
-               clock=EClock, userRc=urc, rc=rc)
-          if (urc /= ESMF_SUCCESS) call ESMF_Finalize(rc=urc, endflag=ESMF_END_ABORT)
-          if (rc  /= ESMF_SUCCESS) call ESMF_Finalize(rc=rc , endflag=ESMF_END_ABORT)
-          call t_unset_prefixf()
-          !----------------------------------------------
-
-          call ESMF_AttributeSet(comp(eci)%c2x_cc_state, name="ID", value=comp(eci)%compid, rc=rc)
-          if (rc /= ESMF_SUCCESS) call ESMF_Finalize(rc=rc, endflag=ESMF_END_ABORT)
-
-          ! Convert export state back to infodata, the new nextsw_cday is updated in infodata
-          call esmfshr_infodata_state2infodata(comp(eci)%c2x_cc_state, infodata, rc=rc)
-          if (rc /= ESMF_SUCCESS) call ESMF_Finalize(rc=rc, endflag=ESMF_END_ABORT)
-
-          ! Determine export state and obtain output esmf array 
-          call ESMF_StateGet(comp(eci)%c2x_cc_state, itemName="d2x", array=d2x_array, rc=rc)
-          if (rc /= ESMF_SUCCESS) call ESMF_Finalize(rc=rc, endflag=ESMF_END_ABORT)
-
-          ! Convert output esmf array to mct attribute vector
-          call esmf2mct_copy(d2x_array, comp(eci)%c2x_cc, rc=rc)
-          if (rc /= ESMF_SUCCESS) call ESMF_Finalize(rc=rc, endflag=ESMF_END_ABORT)
-       
-          ! Apply area correction for c2x on mct attribute vector
-          call mct_avect_vecmult(comp(eci)%c2x_cc, comp(eci)%mdl2drv, seq_flds_c2x_fluxes, mask_spval=.true.)
-
-          if (drv_threading) call seq_comm_setnthreads(nthreads_GLOID)
-          
-          if (present(timer_comp_run)) then
-             call t_drvstopf (trim(timer_comp_run))
-          end if
-       end if
-    end do
-
-  end subroutine component_run
-#endif
-
-  !===============================================================================
-
-#ifndef ESMF_INTERFACE
-=======
->>>>>>> 3419839a
   subroutine component_final(Eclock, comp, comp_final)
 
     !---------------------------------------------------------------
@@ -1211,45 +754,6 @@
     end do
     
   end subroutine component_final
-<<<<<<< HEAD
-#endif
-
-  !===============================================================================
-
-#ifdef ESMF_INTERFACE
-  subroutine component_final(Eclock, comp)
-
-    !---------------------------------------------------------------
-    !
-    ! Arguments
-    type(ESMF_Clock)     , intent(inout) :: EClock
-    type(component_type) , intent(inout) :: comp(:)
-    !
-    ! Local Variables
-    integer             :: eci
-    integer             :: rc, urc
-    integer             :: num_inst
-    character(*), parameter :: subname = '(component_final:esmf)'
-    !---------------------------------------------------------------
-    call t_set_prefixf(comp(1)%oneletterid//"_f:")
-
-    num_inst = size(comp)
-    do eci = 1,num_inst
-
-       ! This calls xxx_final_esmf
-       call ESMF_GridCompFinalize(comp(eci)%gridcomp_cc, &
-            importState=comp(eci)%x2c_cc_state, exportState=comp(eci)%c2x_cc_state, &
-            userRc=urc, rc=rc)
-       if (urc /= ESMF_SUCCESS) call ESMF_Finalize(rc=urc, endflag=ESMF_END_ABORT)
-       if (rc  /= ESMF_SUCCESS) call ESMF_Finalize(rc=rc , endflag=ESMF_END_ABORT)
-
-    end do
-
-    call t_unset_prefixf()
-  end subroutine component_final
-#endif
-=======
->>>>>>> 3419839a
 
   !===============================================================================
 
