module cesm_comp_mod

!-------------------------------------------------------------------------------
!
! Purpose: Main program for NCAR CESM4/cpl7. Can have different
!          land, sea-ice, and ocean models plugged in at compile-time.
!          These models can be either: stub, dead, data, or active
!          components or some combination of the above.
!
!               stub -------- Do nothing.
!               dead -------- Send analytic data back.
!               data -------- Send data back interpolated from input files.
!               prognostic -- Prognostically simulate the given component.
!
! Method: Call appropriate initialization, run (time-stepping), and
!         finalization routines.
!
!-------------------------------------------------------------------------------

   !----------------------------------------------------------------------------
   ! share code & libs
   !----------------------------------------------------------------------------
   use shr_kind_mod,      only: r8 => SHR_KIND_R8
   use shr_kind_mod,      only: cs => SHR_KIND_CS
   use shr_kind_mod,      only: cl => SHR_KIND_CL
   use shr_sys_mod,       only: shr_sys_abort, shr_sys_flush
   use shr_const_mod,     only: shr_const_cday
   use shr_file_mod,      only: shr_file_setLogLevel, shr_file_setLogUnit
   use shr_file_mod,      only: shr_file_setIO, shr_file_getUnit
   use shr_scam_mod,      only: shr_scam_checkSurface
   use shr_map_mod,       only: shr_map_setDopole
   use shr_mpi_mod,       only: shr_mpi_min, shr_mpi_max
   use shr_mem_mod,       only: shr_mem_init, shr_mem_getusage
   use shr_cal_mod,       only: shr_cal_date2ymd, shr_cal_ymd2date, shr_cal_advdateInt
   use shr_orb_mod,       only: shr_orb_params
   use shr_frz_mod,       only: shr_frz_freezetemp_init
   use shr_reprosum_mod,  only: shr_reprosum_setopts
   use mct_mod            ! mct_ wrappers for mct lib
   use perf_mod
   use ESMF

   !----------------------------------------------------------------------------
   ! component model interfaces (init, run, final methods)
   !----------------------------------------------------------------------------

   use atm_comp_mct  , only: atm_init=>atm_init_mct, atm_run=>atm_run_mct, atm_final=>atm_final_mct
   use lnd_comp_mct  , only: lnd_init=>lnd_init_mct, lnd_run=>lnd_run_mct, lnd_final=>lnd_final_mct
   use ocn_comp_mct  , only: ocn_init=>ocn_init_mct, ocn_run=>ocn_run_mct, ocn_final=>ocn_final_mct
   use ice_comp_mct  , only: ice_init=>ice_init_mct, ice_run=>ice_run_mct, ice_final=>ice_final_mct
   use glc_comp_mct  , only: glc_init=>glc_init_mct, glc_run=>glc_run_mct, glc_final=>glc_final_mct
   use wav_comp_mct  , only: wav_init=>wav_init_mct, wav_run=>wav_run_mct, wav_final=>wav_final_mct
   use rof_comp_mct  , only: rof_init=>rof_init_mct, rof_run=>rof_run_mct, rof_final=>rof_final_mct
   use esp_comp_mct  , only: esp_init=>esp_init_mct, esp_run=>esp_run_mct, esp_final=>esp_final_mct

   !----------------------------------------------------------------------------
   ! cpl7 modules
   !----------------------------------------------------------------------------

   ! mpi comm data & routines, plus logunit and loglevel
    use seq_comm_mct, only: CPLID, GLOID, logunit, loglevel
    use seq_comm_mct, only: ATMID, LNDID, OCNID, ICEID, GLCID, ROFID, WAVID, ESPID
    use seq_comm_mct, only: ALLATMID,ALLLNDID,ALLOCNID,ALLICEID,ALLGLCID,ALLROFID,ALLWAVID,ALLESPID
    use seq_comm_mct, only: CPLALLATMID,CPLALLLNDID,CPLALLOCNID,CPLALLICEID
    use seq_comm_mct, only: CPLALLGLCID,CPLALLROFID,CPLALLWAVID,CPLALLESPID
    use seq_comm_mct, only: CPLATMID,CPLLNDID,CPLOCNID,CPLICEID,CPLGLCID,CPLROFID,CPLWAVID,CPLESPID
    use seq_comm_mct, only: num_inst_atm, num_inst_lnd, num_inst_rof
    use seq_comm_mct, only: num_inst_ocn, num_inst_ice, num_inst_glc
    use seq_comm_mct, only: num_inst_wav, num_inst_esp
    use seq_comm_mct, only: num_inst_xao, num_inst_frc, num_inst_phys
    use seq_comm_mct, only: num_inst_total, num_inst_max
    use seq_comm_mct, only: seq_comm_iamin, seq_comm_name, seq_comm_namelen
    use seq_comm_mct, only: seq_comm_init, seq_comm_setnthreads, seq_comm_getnthreads
    use seq_comm_mct, only: seq_comm_getinfo => seq_comm_setptrs
    use seq_comm_mct, only: seq_comm_petlist

   ! clock & alarm routines and variables
   use seq_timemgr_mod, only: seq_timemgr_type
   use seq_timemgr_mod, only: seq_timemgr_clockInit
   use seq_timemgr_mod, only: seq_timemgr_clockAdvance
   use seq_timemgr_mod, only: seq_timemgr_clockPrint
   use seq_timemgr_mod, only: seq_timemgr_EClockGetData
   use seq_timemgr_mod, only: seq_timemgr_alarmIsOn
   use seq_timemgr_mod, only: seq_timemgr_histavg_type
   use seq_timemgr_mod, only: seq_timemgr_type_never
   use seq_timemgr_mod, only: seq_timemgr_alarm_restart
   use seq_timemgr_mod, only: seq_timemgr_alarm_stop
   use seq_timemgr_mod, only: seq_timemgr_alarm_datestop
   use seq_timemgr_mod, only: seq_timemgr_alarm_history
   use seq_timemgr_mod, only: seq_timemgr_alarm_atmrun
   use seq_timemgr_mod, only: seq_timemgr_alarm_lndrun
   use seq_timemgr_mod, only: seq_timemgr_alarm_ocnrun
   use seq_timemgr_mod, only: seq_timemgr_alarm_icerun
   use seq_timemgr_mod, only: seq_timemgr_alarm_glcrun
   use seq_timemgr_mod, only: seq_timemgr_alarm_ocnnext
   use seq_timemgr_mod, only: seq_timemgr_alarm_tprof
   use seq_timemgr_mod, only: seq_timemgr_alarm_histavg
   use seq_timemgr_mod, only: seq_timemgr_alarm_rofrun
   use seq_timemgr_mod, only: seq_timemgr_alarm_wavrun
   use seq_timemgr_mod, only: seq_timemgr_alarm_esprun
   use seq_timemgr_mod, only: seq_timemgr_alarm_barrier

   ! "infodata" gathers various control flags into one datatype
   use seq_infodata_mod, only: seq_infodata_putData, seq_infodata_GetData
   use seq_infodata_mod, only: seq_infodata_init, seq_infodata_exchange
   use seq_infodata_mod, only: seq_infodata_type, seq_infodata_orb_variable_year
   use seq_infodata_mod, only: seq_infodata_print

   ! domain related routines
   use seq_domain_mct, only : seq_domain_check

   ! history file routines
   use seq_hist_mod, only : seq_hist_write, seq_hist_writeavg, seq_hist_writeaux

   ! restart file routines
   use seq_rest_mod, only : seq_rest_read, seq_rest_write

   ! flux calc routines
   use seq_flux_mct, only: seq_flux_init_mct, seq_flux_initexch_mct, seq_flux_ocnalb_mct
   use seq_flux_mct, only: seq_flux_atmocn_mct, seq_flux_atmocnexch_mct

   ! domain fraction routines
   use seq_frac_mct, only : seq_frac_init, seq_frac_set

   ! i/o subroutines
   use seq_io_mod, only : seq_io_cpl_init

   ! rearrange type routines
   use cplcomp_exchange_mod, only: seq_mctext_decomp

   ! diagnostic routines
   use seq_diag_mct, only : seq_diag_zero_mct , seq_diag_avect_mct, seq_diag_lnd_mct
   use seq_diag_mct, only : seq_diag_rof_mct  , seq_diag_ocn_mct  , seq_diag_atm_mct
   use seq_diag_mct, only : seq_diag_ice_mct  , seq_diag_accum_mct, seq_diag_print_mct

   ! list of fields transferred between components
   use seq_flds_mod, only : seq_flds_a2x_fluxes, seq_flds_x2a_fluxes
   use seq_flds_mod, only : seq_flds_i2x_fluxes, seq_flds_x2i_fluxes
   use seq_flds_mod, only : seq_flds_l2x_fluxes, seq_flds_x2l_fluxes
   use seq_flds_mod, only : seq_flds_o2x_fluxes, seq_flds_x2o_fluxes
   use seq_flds_mod, only : seq_flds_g2x_fluxes, seq_flds_x2g_fluxes
   use seq_flds_mod, only : seq_flds_w2x_fluxes, seq_flds_x2w_fluxes
   use seq_flds_mod, only : seq_flds_r2x_fluxes, seq_flds_x2r_fluxes
   use seq_flds_mod, only : seq_flds_set

   ! component type and accessor functions
   use component_type_mod , only: component_get_iamin_compid, component_get_suffix
   use component_type_mod , only: component_get_name, component_get_c2x_cx
   use component_type_mod , only: atm, lnd, ice, ocn, rof, glc, wav, esp
   use component_mod      , only: component_init_pre
   use component_mod      , only: component_init_cc, component_init_cx, component_run, component_final
   use component_mod      , only: component_init_areacor, component_init_aream
   use component_mod      , only: component_exch, component_diag

   ! prep routines (includes mapping routines between components and merging routines)
   use prep_lnd_mod
   use prep_ice_mod
   use prep_wav_mod
   use prep_rof_mod
   use prep_glc_mod
   use prep_ocn_mod
   use prep_atm_mod
   use prep_aoflux_mod

   !--- mapping routines ---
   use seq_map_type_mod
   use seq_map_mod      ! generic mapping

   ! --- timing routines ---
   use t_drv_timers_mod

   implicit none

   private

   public cesm_pre_init1, cesm_pre_init2, cesm_init, cesm_run, cesm_final
   public timing_dir, mpicom_GLOID

#include <mpif.h>

   !----------------------------------------------------------------------------
   ! temporary variables
   !----------------------------------------------------------------------------

   !- from prep routines (arrays of instances)
   type(mct_aVect) , pointer :: a2x_ox(:) => null()
   type(mct_aVect) , pointer :: o2x_ax(:) => null()
   type(mct_aVect) , pointer :: xao_ox(:) => null()
   type(mct_aVect) , pointer :: xao_ax(:) => null()

   !- from component type (single instance inside array of components)
   type(mct_aVect) , pointer :: o2x_ox => null()
   type(mct_aVect) , pointer :: a2x_ax => null()

   character(len=CL) :: suffix
   logical           :: iamin_id
   logical           :: iamroot_id
   integer           :: mpicom
   character(len=seq_comm_namelen) :: compname

   !----------------------------------------------------------------------------
   ! domains & related
   !----------------------------------------------------------------------------

   !--- domain fractions (only defined on cpl pes) ---
   type(mct_aVect) , pointer :: fractions_ax(:)   ! Fractions on atm grid, cpl processes
   type(mct_aVect) , pointer :: fractions_lx(:)   ! Fractions on lnd grid, cpl processes
   type(mct_aVect) , pointer :: fractions_ix(:)   ! Fractions on ice grid, cpl processes
   type(mct_aVect) , pointer :: fractions_ox(:)   ! Fractions on ocn grid, cpl processes
   type(mct_aVect) , pointer :: fractions_gx(:)   ! Fractions on glc grid, cpl processes
   type(mct_aVect) , pointer :: fractions_rx(:)   ! Fractions on rof grid, cpl processes
   type(mct_aVect) , pointer :: fractions_wx(:)   ! Fractions on wav grid, cpl processes

   !--- domain equivalent 2d grid size ---
   integer  :: atm_nx, atm_ny  ! nx, ny of 2d grid, if known
   integer  :: lnd_nx, lnd_ny
   integer  :: ice_nx, ice_ny
   integer  :: ocn_nx, ocn_ny
   integer  :: rof_nx, rof_ny
   integer  :: glc_nx, glc_ny
   integer  :: wav_nx, wav_ny

   !----------------------------------------------------------------------------
   ! Infodata: inter-model control flags, domain info
   !----------------------------------------------------------------------------

   type (seq_infodata_type), target :: infodata ! single instance for cpl and all comps

   !----------------------------------------------------------------------------
   ! time management
   !----------------------------------------------------------------------------

   type (seq_timemgr_type), SAVE :: seq_SyncClock ! array of all clocks & alarm
   type (ESMF_Clock), target :: EClock_d      ! driver clock
   type (ESMF_Clock), target :: EClock_a
   type (ESMF_Clock), target :: EClock_l
   type (ESMF_Clock), target :: EClock_o
   type (ESMF_Clock), target :: EClock_i
   type (ESMF_Clock), target :: EClock_g
   type (ESMF_Clock), target :: EClock_r
   type (ESMF_Clock), target :: EClock_w
   type (ESMF_Clock), target :: EClock_e

   logical  :: restart_alarm          ! restart alarm
   logical  :: history_alarm          ! history alarm
   logical  :: histavg_alarm          ! history alarm
   logical  :: stop_alarm             ! stop alarm
   logical  :: atmrun_alarm           ! atm run alarm
   logical  :: lndrun_alarm           ! lnd run alarm
   logical  :: icerun_alarm           ! ice run alarm
   logical  :: ocnrun_alarm           ! ocn run alarm
   logical  :: ocnnext_alarm          ! ocn run alarm on next timestep
   logical  :: glcrun_alarm           ! glc run alarm
   logical  :: rofrun_alarm           ! rof run alarm
   logical  :: wavrun_alarm           ! wav run alarm
   logical  :: esprun_alarm           ! esp run alarm
   logical  :: tprof_alarm            ! timing profile alarm
   logical  :: barrier_alarm          ! barrier alarm
   logical  :: t1hr_alarm             ! alarm every hour
   logical  :: t2hr_alarm             ! alarm every two hours
   logical  :: t3hr_alarm             ! alarm every three hours
   logical  :: t6hr_alarm             ! alarm every six hours
   logical  :: t12hr_alarm            ! alarm every twelve hours
   logical  :: t24hr_alarm            ! alarm every twentyfour hours
   logical  :: t1yr_alarm             ! alarm every year, at start of year

   real(r8) :: days_per_year = 365.0  ! days per year

   integer  :: dtime                  ! dt of one coupling interval
   integer  :: ncpl                   ! number of coupling intervals per day
   integer  :: ymd                    ! Current date (YYYYMMDD)
   integer  :: year                   ! Current date (YYYY)
   integer  :: month                  ! Current date (MM)
   integer  :: day                    ! Current date (DD)
   integer  :: tod                    ! Current time of day (seconds)
   integer  :: ymdtmp                 ! temporary date (YYYYMMDD)
   integer  :: todtmp                 ! temporary time of day (seconds)
   character(CL) :: orb_mode          ! orbital mode
   character(CS) :: tfreeze_option    ! Freezing point calculation
   integer  :: orb_iyear              ! orbital year
   integer  :: orb_iyear_align        ! associated with model year
   integer  :: orb_cyear              ! orbital year for current orbital computation
   integer  :: orb_nyear              ! orbital year associated with currrent model year
   real(r8) :: orb_eccen              ! orbital eccentricity
   real(r8) :: orb_obliq              ! obliquity in degrees
   real(r8) :: orb_mvelp              ! moving vernal equinox long
   real(r8) :: orb_obliqr             ! Earths obliquity in rad
   real(r8) :: orb_lambm0             ! Mean long of perihelion at vernal equinox (radians)
   real(r8) :: orb_mvelpp             ! moving vernal equinox long
   real(r8) :: wall_time_limit        ! wall time limit in hours
   real(r8) :: wall_time              ! current wall time used
   character(CS) :: force_stop_at     ! force stop at next (month, day, etc)
   logical  :: force_stop             ! force the model to stop
   integer  :: force_stop_ymd         ! force stop ymd
   integer  :: force_stop_tod         ! force stop tod

   !--- for documenting speed of the model ---
   character( 8) :: dstr              ! date string
   character(10) :: tstr              ! time string
   integer       :: begStep, endStep  ! Begining and ending step number
   character(CL) :: calendar          ! calendar name
   real(r8)      :: simDays           ! Number of simulated days
   real(r8)      :: SYPD              ! Simulated years per day
   real(r8)      :: Time_begin        ! Start time
   real(r8)      :: Time_end          ! Ending time
   real(r8)      :: Time_bstep        ! Start time
   real(r8)      :: Time_estep        ! Ending time
   real(r8)      :: time_brun         ! Start time
   real(r8)      :: time_erun         ! Ending time
   real(r8)      :: cktime            ! delta time
   real(r8)      :: cktime_acc(10)    ! cktime accumulator array 1 = all, 2 = atm, etc
   integer       :: cktime_cnt(10)    ! cktime counter array
   real(r8)      :: max_cplstep_time
   character(CL) :: timing_file       ! Local path to tprof filename
   character(CL) :: timing_dir        ! timing directory
   character(CL) :: tchkpt_dir        ! timing checkpoint directory

   !----------------------------------------------------------------------------
   ! control flags
   !----------------------------------------------------------------------------

   logical  :: atm_present            ! .true.  => atm is present
   logical  :: lnd_present            ! .true.  => land is present
   logical  :: ice_present            ! .true.  => ice is present
   logical  :: ocn_present            ! .true.  => ocn is present
   logical  :: glc_present            ! .true.  => glc is present
   logical  :: glclnd_present         ! .true.  => glc is computing land coupling
   logical  :: glcocn_present         ! .true.  => glc is computing ocean runoff
   logical  :: glcice_present         ! .true.  => glc is computing icebergs
   logical  :: rofice_present         ! .true.  => rof is computing icebergs
   logical  :: rof_present            ! .true.  => rof is present
   logical  :: flood_present          ! .true.  => rof is computing flood
   logical  :: wav_present            ! .true.  => wav is present
   logical  :: esp_present            ! .true.  => esp is present

   logical  :: atm_prognostic         ! .true.  => atm comp expects input
   logical  :: lnd_prognostic         ! .true.  => lnd comp expects input
   logical  :: ice_prognostic         ! .true.  => ice comp expects input
   logical  :: iceberg_prognostic     ! .true.  => ice comp can handle iceberg input
   logical  :: ocn_prognostic         ! .true.  => ocn comp expects input
   logical  :: ocnrof_prognostic      ! .true.  => ocn comp expects runoff input
   logical  :: glc_prognostic         ! .true.  => glc comp expects input
   logical  :: rof_prognostic         ! .true.  => rof comp expects input
   logical  :: wav_prognostic         ! .true.  => wav comp expects input
   logical  :: esp_prognostic         ! .true.  => esp comp expects input

   logical  :: atm_c2_lnd             ! .true.  => atm to lnd coupling on
   logical  :: atm_c2_ocn             ! .true.  => atm to ocn coupling on
   logical  :: atm_c2_ice             ! .true.  => atm to ice coupling on
   logical  :: atm_c2_wav             ! .true.  => atm to wav coupling on
   logical  :: lnd_c2_atm             ! .true.  => lnd to atm coupling on
   logical  :: lnd_c2_rof             ! .true.  => lnd to rof coupling on
   logical  :: lnd_c2_glc             ! .true.  => lnd to glc coupling on
   logical  :: ocn_c2_atm             ! .true.  => ocn to atm coupling on
   logical  :: ocn_c2_ice             ! .true.  => ocn to ice coupling on
   logical  :: ocn_c2_wav             ! .true.  => ocn to wav coupling on
   logical  :: ice_c2_atm             ! .true.  => ice to atm coupling on
   logical  :: ice_c2_ocn             ! .true.  => ice to ocn coupling on
   logical  :: ice_c2_wav             ! .true.  => ice to wav coupling on
   logical  :: rof_c2_lnd             ! .true.  => rof to lnd coupling on
   logical  :: rof_c2_ocn             ! .true.  => rof to ocn coupling on
   logical  :: rof_c2_ice             ! .true.  => rof to ice coupling on
   logical  :: glc_c2_lnd             ! .true.  => glc to lnd coupling on
   logical  :: glc_c2_ocn             ! .true.  => glc to ocn coupling on
   logical  :: glc_c2_ice             ! .true.  => glc to ice coupling on
   logical  :: wav_c2_ocn             ! .true.  => wav to ocn coupling on

   logical  :: dead_comps             ! .true.  => dead components
   logical  :: esmf_map_flag          ! .true.  => use esmf for mapping

   logical  :: areafact_samegrid      ! areafact samegrid flag
   logical  :: single_column          ! scm mode logical
   real(r8) :: scmlon                 ! single column lon
   real(r8) :: scmlat                 ! single column lat
   logical  :: aqua_planet            ! aqua planet mode
   real(r8) :: nextsw_cday            ! radiation control
   logical  :: atm_aero               ! atm provides aerosol data

   character(CL) :: cpl_seq_option    ! coupler sequencing option
   logical  :: skip_ocean_run         ! skip the ocean model first pass
   logical  :: cpl2ocn_first          ! use to call initial cpl2ocn timer
   logical  :: run_barriers           ! barrier the component run calls

   character(CS) :: aoflux_grid       ! grid for a/o flux calc: atm xor ocn
   character(CS) :: vect_map          ! vector mapping type

   character(CL) :: atm_gnam          ! atm grid
   character(CL) :: lnd_gnam          ! lnd grid
   character(CL) :: ocn_gnam          ! ocn grid
   character(CL) :: ice_gnam          ! ice grid
   character(CL) :: rof_gnam          ! rof grid
   character(CL) :: glc_gnam          ! glc grid
   character(CL) :: wav_gnam          ! wav grid

   logical  :: samegrid_ao            ! samegrid atm and ocean
   logical  :: samegrid_al            ! samegrid atm and land
   logical  :: samegrid_lr            ! samegrid land and rof
   logical  :: samegrid_oi            ! samegrid ocean and ice
   logical  :: samegrid_ro            ! samegrid runoff and ocean
   logical  :: samegrid_aw            ! samegrid atm and wave
   logical  :: samegrid_ow            ! samegrid ocean and wave
   logical  :: samegrid_lg            ! samegrid glc and land
   logical  :: samegrid_og            ! samegrid glc and ocean
   logical  :: samegrid_ig            ! samegrid glc and ice
   logical  :: samegrid_alo           ! samegrid atm, lnd, ocean

   logical       :: read_restart      ! local read restart flag
   character(CL) :: rest_file         ! restart file path + filename

   logical  :: shr_map_dopole         ! logical for dopole in shr_map_mod
   logical  :: domain_check           ! .true.  => check consistency of domains
   logical  :: reprosum_use_ddpdd     ! setup reprosum, use ddpdd
   real(r8) :: reprosum_diffmax       ! setup reprosum, set rel_diff_max
   logical  :: reprosum_recompute     ! setup reprosum, recompute if tolerance exceeded

   logical  :: output_perf = .false.  ! require timing data output for this pe

   !--- history & budgets ---
   logical :: do_budgets              ! heat/water budgets on
   logical :: do_histinit             ! initial hist file
   logical :: do_histavg              ! histavg on or off
   logical :: do_hist_r2x             ! create aux files: r2x
   logical :: do_hist_l2x             ! create aux files: l2x
   logical :: do_hist_a2x24hr         ! create aux files: a2x
   logical :: do_hist_l2x1yr          ! create aux files: l2x
   logical :: do_hist_a2x             ! create aux files: a2x
   logical :: do_hist_a2x3hrp         ! create aux files: a2x 3hr precip
   logical :: do_hist_a2x3hr          ! create aux files: a2x 3hr states
   integer :: budget_inst             ! instantaneous budget flag
   integer :: budget_daily            ! daily budget flag
   integer :: budget_month            ! monthly budget flag
   integer :: budget_ann              ! annual budget flag
   integer :: budget_ltann            ! long term budget flag for end of year writing
   integer :: budget_ltend            ! long term budget flag for end of run writing

!  character(CL) :: hist_r2x_flds     = 'all'
!  character(CL) :: hist_l2x_flds     = 'all'
   character(CL) :: hist_a2x_flds     = 'Faxa_swndr:Faxa_swvdr:Faxa_swndf:Faxa_swvdf'
!  character(CL) :: hist_a2x24hr_flds = 'all'
   character(CL) :: hist_a2x3hrp_flds = 'Faxa_rainc:Faxa_rainl:Faxa_snowc:Faxa_snowl'
   character(CL) :: hist_a2x3hr_flds  = &
        'Sa_z:Sa_topo:Sa_u:Sa_v:Sa_tbot:Sa_ptem:Sa_shum:Sa_dens:Sa_pbot:Sa_pslv:Faxa_lwdn:&
        &Faxa_rainc:Faxa_rainl:Faxa_snowc:Faxa_snowl:&
        &Faxa_swndr:Faxa_swvdr:Faxa_swndf:Faxa_swvdf'

   ! --- other ---
   integer  :: ka,km,k1,k2,k3         ! aVect field indices
   integer  :: ocnrun_count           ! number of times ocn run alarm went on
   logical  :: exists                 ! true if file exists
   integer  :: ierr                   ! MPI error return
   integer  :: rc                     ! return code
   logical  :: cdf64                  ! true => use 64 bit addressing in netCDF files

   character(*), parameter :: NLFileName = "drv_in"  ! input namelist filename

   integer  :: info_debug = 0         ! local info_debug level

   !----------------------------------------------------------------------------
   ! memory monitoring
   !----------------------------------------------------------------------------
   real(r8) :: msize,msize0,msize1     ! memory size (high water)
   real(r8) :: mrss ,mrss0 ,mrss1      ! resident size (current memory use)

   !----------------------------------------------------------------------------
   ! threading control
   !----------------------------------------------------------------------------
   integer  :: nthreads_GLOID         ! OMP global number of threads
   integer  :: nthreads_CPLID         ! OMP cpl number of threads
   integer  :: nthreads_ATMID         ! OMP atm number of threads
   integer  :: nthreads_LNDID         ! OMP lnd number of threads
   integer  :: nthreads_ICEID         ! OMP ice number of threads
   integer  :: nthreads_OCNID         ! OMP ocn number of threads
   integer  :: nthreads_GLCID         ! OMP glc number of threads
   integer  :: nthreads_ROFID         ! OMP glc number of threads
   integer  :: nthreads_WAVID         ! OMP wav number of threads
   integer  :: nthreads_ESPID         ! OMP esp number of threads

   integer  :: pethreads_GLOID        ! OMP number of threads per task

   logical  :: drv_threading          ! driver threading control

   !----------------------------------------------------------------------------
   ! communicator groups and related
   !----------------------------------------------------------------------------
   integer  :: Global_Comm

   integer  :: mpicom_GLOID          ! MPI global communicator
   integer  :: mpicom_CPLID          ! MPI cpl communicator
   integer  :: mpicom_OCNID          ! MPI ocn communicator for ensemble member 1

   integer  :: mpicom_CPLALLATMID    ! MPI comm for CPLALLATMID
   integer  :: mpicom_CPLALLLNDID    ! MPI comm for CPLALLLNDID
   integer  :: mpicom_CPLALLICEID    ! MPI comm for CPLALLICEID
   integer  :: mpicom_CPLALLOCNID    ! MPI comm for CPLALLOCNID
   integer  :: mpicom_CPLALLGLCID    ! MPI comm for CPLALLGLCID
   integer  :: mpicom_CPLALLROFID    ! MPI comm for CPLALLROFID
   integer  :: mpicom_CPLALLWAVID    ! MPI comm for CPLALLWAVID

   integer  :: iam_GLOID             ! pe number in global id
   logical  :: iamin_CPLID           ! pe associated with CPLID
   logical  :: iamroot_GLOID         ! GLOID masterproc
   logical  :: iamroot_CPLID         ! CPLID masterproc

   logical  :: iamin_CPLALLATMID     ! pe associated with CPLALLATMID
   logical  :: iamin_CPLALLLNDID     ! pe associated with CPLALLLNDID
   logical  :: iamin_CPLALLICEID     ! pe associated with CPLALLICEID
   logical  :: iamin_CPLALLOCNID     ! pe associated with CPLALLOCNID
   logical  :: iamin_CPLALLGLCID     ! pe associated with CPLALLGLCID
   logical  :: iamin_CPLALLROFID     ! pe associated with CPLALLROFID
   logical  :: iamin_CPLALLWAVID     ! pe associated with CPLALLWAVID

   !----------------------------------------------------------------------------
   ! complist: list of comps on this pe
   !----------------------------------------------------------------------------

   ! allow enough room for names of all physical components + coupler,
   ! where each string can be up to (max_inst_name_len+1) characters
   ! long (+1 allows for a space before each name)
   character(len=(seq_comm_namelen+1)*(num_inst_phys+1)) :: complist

   !----------------------------------------------------------------------------
   ! comp_num_<comp>: unique component number for each component type
   !----------------------------------------------------------------------------
   integer, parameter :: comp_num_atm = 1
   integer, parameter :: comp_num_lnd = 2
   integer, parameter :: comp_num_ice = 3
   integer, parameter :: comp_num_ocn = 4
   integer, parameter :: comp_num_glc = 5
   integer, parameter :: comp_num_rof = 6
   integer, parameter :: comp_num_wav = 7
   integer, parameter :: comp_num_esp = 8

   !----------------------------------------------------------------------------
   ! misc
   !----------------------------------------------------------------------------

   integer, parameter :: ens1=1         ! use first instance of ensemble only
   integer, parameter :: fix1=1         ! temporary hard-coding to first ensemble, needs to be fixed
   integer :: eai, eli, eoi, eii, egi, eri, ewi, eei, exi, efi  ! component instance counters

   !----------------------------------------------------------------------------
   ! formats
   !----------------------------------------------------------------------------
   character(*), parameter :: subname = '(seq_mct_drv)'
   character(*), parameter :: F00 = "('"//subname//" : ', 4A )"
   character(*), parameter :: F0L = "('"//subname//" : ', A, L6 )"
   character(*), parameter :: F0I = "('"//subname//" : ', A, 2i8 )"
   character(*), parameter :: F01 = "('"//subname//" : ', A, 2i8, 3x, A )"
   character(*), parameter :: F0R = "('"//subname//" : ', A, 2g23.15 )"
   character(*), parameter :: FormatA = '(A,": =============== ", A41,          " ===============")'
   character(*), parameter :: FormatD = '(A,": =============== ", A20,2I8,5x,   " ===============")'
   character(*), parameter :: FormatR = '(A,": =============== ", A31,F9.3,1x,  " ===============")'
   character(*), parameter :: FormatQ = '(A,": =============== ", A20,2F10.2,1x," ===============")'
!===============================================================================
contains
!===============================================================================

!===============================================================================
!*******************************************************************************
!===============================================================================

subroutine cesm_pre_init1()
   use shr_pio_mod, only : shr_pio_init1, shr_pio_init2
   implicit none

   !----------------------------------------------------------
   !| Initialize MCT and MPI communicators and IO
   !----------------------------------------------------------

   integer, dimension(num_inst_total) :: comp_id, comp_comm, comp_comm_iam
   logical :: comp_iamin(num_inst_total)
   character(len=seq_comm_namelen) :: comp_name(num_inst_total)
   integer :: i, it

   call mpi_init(ierr)
   call shr_mpi_chkerr(ierr,subname//' mpi_init')

   Global_Comm=MPI_COMM_WORLD
   comp_comm = MPI_COMM_NULL
   time_brun = mpi_wtime()

   call shr_pio_init1(num_inst_total,NLFileName, Global_Comm)
   !
   ! If pio_async_interface is true Global_Comm is MPI_COMM_NULL on the servernodes
   ! and server nodes do not return from shr_pio_init2
   !
   !   if (Global_Comm /= MPI_COMM_NULL) then

   call seq_comm_init(Global_Comm, NLFileName)

   !--- set task based threading counts ---
   call seq_comm_getinfo(GLOID,pethreads=pethreads_GLOID,iam=iam_GLOID)
   call seq_comm_setnthreads(pethreads_GLOID)

   !--- get some general data ---
   it=1
   call seq_comm_getinfo(GLOID,mpicom=mpicom_GLOID,&
        iamroot=iamroot_GLOID,nthreads=nthreads_GLOID)
   if (iamroot_GLOID) output_perf = .true.

   call seq_comm_getinfo(CPLID,mpicom=mpicom_CPLID,&
        iamroot=iamroot_CPLID,nthreads=nthreads_CPLID,&
        iam=comp_comm_iam(it))
   if (iamroot_CPLID) output_perf = .true.

   if (iamin_CPLID) complist = trim(complist)//' cpl'

   comp_id(it)    = CPLID
   comp_comm(it)  = mpicom_CPLID
   iamin_CPLID    = seq_comm_iamin(CPLID)
   comp_iamin(it) = seq_comm_iamin(comp_id(it))
   comp_name(it)  = seq_comm_name(comp_id(it))

   do eai = 1,num_inst_atm
      it=it+1
      comp_id(it)    = ATMID(eai)
      comp_iamin(it) = seq_comm_iamin(comp_id(it))
      comp_name(it)  = seq_comm_name(comp_id(it))
      call seq_comm_getinfo(ATMID(eai), mpicom=comp_comm(it), &
           nthreads=nthreads_ATMID, iam=comp_comm_iam(it))
      if (seq_comm_iamin(ATMID(eai))) then
         complist = trim(complist)//' '//trim(seq_comm_name(ATMID(eai)))
      endif
      if (seq_comm_iamroot(ATMID(eai))) output_perf = .true.
   enddo
   call seq_comm_getinfo(CPLALLATMID, mpicom=mpicom_CPLALLATMID)
   iamin_CPLALLATMID = seq_comm_iamin(CPLALLATMID)

   do eli = 1,num_inst_lnd
      it=it+1
      comp_id(it)    = LNDID(eli)
      comp_iamin(it) = seq_comm_iamin(comp_id(it))
      comp_name(it)  = seq_comm_name(comp_id(it))
      call seq_comm_getinfo(LNDID(eli), mpicom=comp_comm(it), &
           nthreads=nthreads_LNDID, iam=comp_comm_iam(it))
      if (seq_comm_iamin(LNDID(eli))) then
         complist = trim(complist)//' '//trim(seq_comm_name(LNDID(eli)))
      endif
      if (seq_comm_iamroot(LNDID(eli))) output_perf = .true.
   enddo
   call seq_comm_getinfo(CPLALLLNDID, mpicom=mpicom_CPLALLLNDID)
   iamin_CPLALLLNDID = seq_comm_iamin(CPLALLLNDID)

   do eoi = 1,num_inst_ocn
      it=it+1
      comp_id(it)    = OCNID(eoi)
      comp_iamin(it) = seq_comm_iamin(comp_id(it))
      comp_name(it)  = seq_comm_name(comp_id(it))
      call seq_comm_getinfo(OCNID(eoi), mpicom=comp_comm(it), &
           nthreads=nthreads_OCNID, iam=comp_comm_iam(it))
      if (seq_comm_iamin (OCNID(eoi))) then
         complist = trim(complist)//' '//trim(seq_comm_name(OCNID(eoi)))
      endif
      if (seq_comm_iamroot(OCNID(eoi))) output_perf = .true.
   enddo
   call seq_comm_getinfo(CPLALLOCNID, mpicom=mpicom_CPLALLOCNID)
   iamin_CPLALLOCNID = seq_comm_iamin(CPLALLOCNID)

   do eii = 1,num_inst_ice
      it=it+1
      comp_id(it)    = ICEID(eii)
      comp_iamin(it) = seq_comm_iamin(comp_id(it))
      comp_name(it)  = seq_comm_name(comp_id(it))
      call seq_comm_getinfo(ICEID(eii), mpicom=comp_comm(it), &
           nthreads=nthreads_ICEID, iam=comp_comm_iam(it))
      if (seq_comm_iamin (ICEID(eii))) then
         complist = trim(complist)//' '//trim(seq_comm_name(ICEID(eii)))
      endif
      if (seq_comm_iamroot(ICEID(eii))) output_perf = .true.
   enddo
   call seq_comm_getinfo(CPLALLICEID, mpicom=mpicom_CPLALLICEID)
   iamin_CPLALLICEID = seq_comm_iamin(CPLALLICEID)

   do egi = 1,num_inst_glc
      it=it+1
      comp_id(it)    = GLCID(egi)
      comp_iamin(it) = seq_comm_iamin(comp_id(it))
      comp_name(it)  = seq_comm_name(comp_id(it))
      call seq_comm_getinfo(GLCID(egi), mpicom=comp_comm(it), nthreads=nthreads_GLCID, iam=comp_comm_iam(it))
      if (seq_comm_iamin (GLCID(egi))) then
         complist = trim(complist)//' '//trim(seq_comm_name(GLCID(egi)))
      endif
      if (seq_comm_iamroot(GLCID(egi))) output_perf = .true.
   enddo
   call seq_comm_getinfo(CPLALLGLCID, mpicom=mpicom_CPLALLGLCID)
   iamin_CPLALLGLCID = seq_comm_iamin(CPLALLGLCID)

   do eri = 1,num_inst_rof
      it=it+1
      comp_id(it)    = ROFID(eri)
      comp_iamin(it) = seq_comm_iamin(comp_id(it))
      comp_name(it)  = seq_comm_name(comp_id(it))
      call seq_comm_getinfo(ROFID(eri), mpicom=comp_comm(it), &
           nthreads=nthreads_ROFID, iam=comp_comm_iam(it))
      if (seq_comm_iamin(ROFID(eri))) then
         complist = trim(complist)//' '//trim( seq_comm_name(ROFID(eri)))
      endif
      if (seq_comm_iamroot(ROFID(eri))) output_perf = .true.
   enddo
   call seq_comm_getinfo(CPLALLROFID, mpicom=mpicom_CPLALLROFID)
   iamin_CPLALLROFID = seq_comm_iamin(CPLALLROFID)

   do ewi = 1,num_inst_wav
      it=it+1
      comp_id(it)    = WAVID(ewi)
      comp_iamin(it) = seq_comm_iamin(comp_id(it))
      comp_name(it)  = seq_comm_name(comp_id(it))
      call seq_comm_getinfo(WAVID(ewi), mpicom=comp_comm(it), &
           nthreads=nthreads_WAVID, iam=comp_comm_iam(it))
      if (seq_comm_iamin(WAVID(ewi))) then
         complist = trim(complist)//' '//trim(seq_comm_name(WAVID(ewi)))
      endif
      if (seq_comm_iamroot(WAVID(ewi))) output_perf = .true.
   enddo
   call seq_comm_getinfo(CPLALLWAVID, mpicom=mpicom_CPLALLWAVID)
   iamin_CPLALLWAVID = seq_comm_iamin(CPLALLWAVID)

   do eei = 1,num_inst_esp
      it=it+1
      comp_id(it)    = ESPID(eei)
      comp_iamin(it) = seq_comm_iamin(comp_id(it))
      comp_name(it)  = seq_comm_name(comp_id(it))
      call seq_comm_getinfo(ESPID(eei), mpicom=comp_comm(it), &
           nthreads=nthreads_ESPID, iam=comp_comm_iam(it))
      if (seq_comm_iamin (ESPID(eei))) then
         complist = trim(complist)//' '//trim(seq_comm_name(ESPID(eei)))
      endif
   enddo
   ! ESP components do not use the coupler (they are 'external')

   !----------------------------------------------------------
   !| Set logging parameters both for shr code and locally
   !----------------------------------------------------------

   if (iamroot_CPLID) then
      inquire(file='cpl_modelio.nml',exist=exists)
      if (exists) then
         logunit = shr_file_getUnit()
         call shr_file_setIO('cpl_modelio.nml',logunit)
         call shr_file_setLogUnit(logunit)
         loglevel = 1
         call shr_file_setLogLevel(loglevel)
      endif
   else
      loglevel = 0
      call shr_file_setLogLevel(loglevel)
   endif

   !----------------------------------------------------------
   ! Log info about the environment settings
   !----------------------------------------------------------

   if (iamroot_CPLID) then
#ifdef USE_ESMF_LIB
      write(logunit,'(2A)') subname,' USE_ESMF_LIB is set'
#else
      write(logunit,'(2A)') subname,' USE_ESMF_LIB is NOT set, using esmf_wrf_timemgr'
#endif
      write(logunit,'(2A)') subname,' MCT_INTERFACE is set'
   endif

   !
   !  When using io servers (pio_async_interface=.true.) the server tasks do not return from
   !  shr_pio_init2
   !
   call shr_pio_init2(comp_id,comp_name,comp_iamin,comp_comm,comp_comm_iam)

end subroutine cesm_pre_init1

!===============================================================================
!*******************************************************************************
!===============================================================================

subroutine cesm_pre_init2()
   use pio, only : file_desc_t, pio_closefile, pio_file_is_open
   use shr_const_mod, only: shr_const_tkfrz, shr_const_tktrip, &
        shr_const_mwwv, shr_const_mwdair
   use shr_wv_sat_mod, only: shr_wv_sat_set_default, shr_wv_sat_init, &
        ShrWVSatTableSpec, shr_wv_sat_make_tables

   implicit none
   type(file_desc_t) :: pioid
   integer :: maxthreads

   character(CS) :: wv_sat_scheme
   real(r8) :: wv_sat_transition_start
   logical :: wv_sat_use_tables
   real(r8) :: wv_sat_table_spacing
   character(CL) :: errstring

   type(ShrWVSatTableSpec) :: liquid_spec, ice_spec, mixed_spec

   real(r8), parameter :: epsilo = shr_const_mwwv/shr_const_mwdair

   !----------------------------------------------------------
   ! Print Model heading and copyright message
   !----------------------------------------------------------

   if (iamroot_CPLID) call seq_cesm_printlogheader()

   !----------------------------------------------------------
   !| Timer initialization (has to be after mpi init)
   !----------------------------------------------------------
   maxthreads = max(nthreads_GLOID,nthreads_CPLID,nthreads_ATMID, &
        nthreads_LNDID,nthreads_ICEID,nthreads_OCNID,nthreads_GLCID, &
        nthreads_ROFID, nthreads_WAVID, nthreads_ESPID, pethreads_GLOID )

   call t_initf(NLFileName, LogPrint=.true., mpicom=mpicom_GLOID, &
        MasterTask=iamroot_GLOID,MaxThreads=maxthreads)

   if (iamin_CPLID) then
      call seq_io_cpl_init()
   endif

   call t_startf('CPL:INIT')
   call t_adj_detailf(+1)

   call t_startf('CPL:cesm_pre_init2')
   !----------------------------------------------------------
   !| Memory test
   !----------------------------------------------------------

!mt   call shr_mem_init(prt=.true.)
   call shr_mem_init(prt=iamroot_CPLID)

   !----------------------------------------------------------
   !| Initialize infodata
   !----------------------------------------------------------

   call seq_infodata_init(infodata,nlfilename, GLOID, pioid)

   !----------------------------------------------------------
   !| Initialize coupled fields (depends on infodata)
   !----------------------------------------------------------

   call seq_flds_set(nlfilename, GLOID, infodata)

   !----------------------------------------------------------
   !| Obtain infodata info
   !----------------------------------------------------------

   call seq_infodata_GetData(infodata, &
        info_debug=info_debug)

   if (info_debug > 1 .and. iamroot_CPLID) then
      write(logunit,*) ' '
      write(logunit,'(2A)') 'Status of infodata after seq_infodata_init'
      call seq_infodata_print( infodata )
      write(logunit,*) ' '
   endif

   call seq_infodata_GetData(infodata             , &
        read_restart=read_restart                 , &
        restart_file=rest_file                    , &
        timing_dir=timing_dir                     , &
        tchkpt_dir=tchkpt_dir                     , &
        info_debug=info_debug                     , &
        atm_present=atm_present                   , &
        lnd_present=lnd_present                   , &
        ice_present=ice_present                   , &
        ocn_present=ocn_present                   , &
        glc_present=glc_present                   , &
        rof_present=rof_present                   , &
        wav_present=wav_present                   , &
        esp_present=esp_present                   , &
        single_column=single_column               , &
        aqua_planet=aqua_planet                   , &
        cpl_seq_option=cpl_seq_option             , &
        drv_threading=drv_threading               , &
        do_histinit=do_histinit                   , &
        do_budgets=do_budgets                     , &
        budget_inst=budget_inst                   , &
        budget_daily=budget_daily                 , &
        budget_month=budget_month                 , &
        budget_ann=budget_ann                     , &
        budget_ltann=budget_ltann                 , &
        budget_ltend=budget_ltend                 , &
        histaux_a2x=do_hist_a2x                   , &
        histaux_a2x3hr =do_hist_a2x3hr            , &
        histaux_a2x3hrp=do_hist_a2x3hrp           , &
        histaux_a2x24hr=do_hist_a2x24hr           , &
        histaux_l2x=do_hist_l2x                   , &
        histaux_l2x1yr=do_hist_l2x1yr             , &
        histaux_r2x=do_hist_r2x                   , &
        run_barriers=run_barriers                 , &
        mct_usealltoall=mct_usealltoall           , &
        mct_usevector=mct_usevector               , &
        aoflux_grid=aoflux_grid                   , &
        vect_map=vect_map                         , &
        atm_gnam=atm_gnam                         , &
        lnd_gnam=lnd_gnam                         , &
        ocn_gnam=ocn_gnam                         , &
        ice_gnam=ice_gnam                         , &
        rof_gnam=rof_gnam                         , &
        glc_gnam=glc_gnam                         , &
        wav_gnam=wav_gnam                         , &
        tfreeze_option = tfreeze_option           , &
        cpl_decomp=seq_mctext_decomp              , &
        shr_map_dopole=shr_map_dopole             , &
        wall_time_limit=wall_time_limit           , &
        force_stop_at=force_stop_at               , &
        reprosum_use_ddpdd=reprosum_use_ddpdd     , &
        reprosum_diffmax=reprosum_diffmax         , &
        reprosum_recompute=reprosum_recompute, &
        max_cplstep_time=max_cplstep_time)

   ! above - cpl_decomp is set to pass the cpl_decomp value to seq_mctext_decomp
   ! (via a use statement)

   call shr_map_setDopole(shr_map_dopole)

   call shr_reprosum_setopts(&
        repro_sum_use_ddpdd_in    = reprosum_use_ddpdd, &
        repro_sum_rel_diff_max_in = reprosum_diffmax, &
        repro_sum_recompute_in    = reprosum_recompute)

   ! Check cpl_seq_option

   if (trim(cpl_seq_option) /= 'CESM1_ORIG' .and. &
       trim(cpl_seq_option) /= 'CESM1_ORIG_TIGHT' .and. &
       trim(cpl_seq_option) /= 'CESM1_MOD' .and. &
       trim(cpl_seq_option) /= 'CESM1_MOD_TIGHT' .and. &
       trim(cpl_seq_option) /= 'RASM_OPTION1' .and. &
       trim(cpl_seq_option) /= 'RASM_OPTION2' ) then
      call shr_sys_abort(subname//' invalid cpl_seq_option = '//trim(cpl_seq_option))
   endif

   !----------------------------------------------------------
   !| Test Threading Setup in driver
   !  happens to be valid on all pes for all IDs
   !----------------------------------------------------------

   if (drv_threading) then
      if (iamroot_GLOID) write(logunit,*) ' '
      if (iamroot_GLOID) write(logunit,'(2A)    ') subname,' Test Threading in driver'
      call seq_comm_setnthreads(nthreads_GLOID)
      if (iamroot_GLOID) write(logunit,'(2A,2I4)') subname,'    nthreads_GLOID = ',&
           nthreads_GLOID,seq_comm_getnthreads()
      call seq_comm_setnthreads(nthreads_CPLID)
      if (iamroot_GLOID) write(logunit,'(2A,2I4)') subname,'    nthreads_CPLID = ',&
           nthreads_CPLID,seq_comm_getnthreads()
      call seq_comm_setnthreads(nthreads_ATMID)
      if (iamroot_GLOID) write(logunit,'(2A,2I4)') subname,'    nthreads_ATMID = ',&
           nthreads_ATMID,seq_comm_getnthreads()
      call seq_comm_setnthreads(nthreads_LNDID)
      if (iamroot_GLOID) write(logunit,'(2A,2I4)') subname,'    nthreads_LNDID = ',&
           nthreads_LNDID,seq_comm_getnthreads()
      call seq_comm_setnthreads(nthreads_OCNID)
      if (iamroot_GLOID) write(logunit,'(2A,2I4)') subname,'    nthreads_OCNID = ',&
           nthreads_OCNID,seq_comm_getnthreads()
      call seq_comm_setnthreads(nthreads_ICEID)
      if (iamroot_GLOID) write(logunit,'(2A,2I4)') subname,'    nthreads_ICEID = ',&
           nthreads_ICEID,seq_comm_getnthreads()
      call seq_comm_setnthreads(nthreads_GLCID)
      if (iamroot_GLOID) write(logunit,'(2A,2I4)') subname,'    nthreads_GLCID = ',&
           nthreads_GLCID,seq_comm_getnthreads()
      call seq_comm_setnthreads(nthreads_ROFID)
      if (iamroot_GLOID) write(logunit,'(2A,2I4)') subname,'    nthreads_ROFID = ',&
           nthreads_ROFID,seq_comm_getnthreads()
      call seq_comm_setnthreads(nthreads_WAVID)
      if (iamroot_GLOID) write(logunit,'(2A,2I4)') subname,'    nthreads_WAVID = ',&
           nthreads_WAVID,seq_comm_getnthreads()
      call seq_comm_setnthreads(nthreads_ESPID)
      if (iamroot_GLOID) write(logunit,'(2A,2I4)') subname,'    nthreads_ESPID = ',&
           nthreads_ESPID,seq_comm_getnthreads()
      if (iamroot_GLOID) write(logunit,*) ' '

      call seq_comm_setnthreads(nthreads_GLOID)
   endif

   !----------------------------------------------------------
   !| Initialize time manager
   !----------------------------------------------------------

   call seq_timemgr_clockInit(seq_SyncClock, nlfilename, &
        read_restart, rest_file, pioid, mpicom_gloid,           &
        EClock_d, EClock_a, EClock_l, EClock_o,          &
        EClock_i, Eclock_g, Eclock_r, Eclock_w, Eclock_e)

   if (iamroot_CPLID) then
      call seq_timemgr_clockPrint(seq_SyncClock)
   endif

   call seq_infodata_getData(infodata,   &
        orb_iyear=orb_iyear,             &
        orb_iyear_align=orb_iyear_align, &
        orb_mode=orb_mode)

   !----------------------------------------------------------
   ! Initialize freezing point calculation for all components
   !----------------------------------------------------------

   call shr_frz_freezetemp_init(tfreeze_option)

   if (trim(orb_mode) == trim(seq_infodata_orb_variable_year)) then
      call seq_timemgr_EClockGetData( EClock_d, curr_ymd=ymd)

      call shr_cal_date2ymd(ymd,year,month,day)
      orb_cyear = orb_iyear + (year - orb_iyear_align)

      call shr_orb_params(orb_cyear, orb_eccen, orb_obliq, orb_mvelp, &
           orb_obliqr, orb_lambm0, orb_mvelpp, iamroot_CPLID)

      call seq_infodata_putData(infodata, &
           orb_eccen=orb_eccen,           &
           orb_obliqr=orb_obliqr,         &
           orb_lambm0=orb_lambm0,         &
           orb_mvelpp=orb_mvelpp)
   endif

   call seq_infodata_getData(infodata,                   &
        wv_sat_scheme=wv_sat_scheme,                     &
        wv_sat_transition_start=wv_sat_transition_start, &
        wv_sat_use_tables=wv_sat_use_tables,             &
        wv_sat_table_spacing=wv_sat_table_spacing)

   if (.not. shr_wv_sat_set_default(wv_sat_scheme)) then
      call shr_sys_abort('Invalid wv_sat_scheme.')
   end if

   call shr_wv_sat_init(shr_const_tkfrz, shr_const_tktrip, &
        wv_sat_transition_start, epsilo, errstring)

   if (errstring /= "") then
      call shr_sys_abort('shr_wv_sat_init: '//trim(errstring))
   end if

   ! The below produces internal lookup tables in the range 175-374K for
   ! liquid water, and 125-274K for ice, with a resolution set by the
   ! option wv_sat_table_spacing.
   ! In theory these ranges could be specified in the namelist, but in
   ! practice users will want to change them *very* rarely if ever, which
   ! is why only the spacing is in the namelist.
   if (wv_sat_use_tables) then
      liquid_spec = ShrWVSatTableSpec(ceiling(200._r8/wv_sat_table_spacing), &
           175._r8, wv_sat_table_spacing)
      ice_spec = ShrWVSatTableSpec(ceiling(150._r8/wv_sat_table_spacing), &
           125._r8, wv_sat_table_spacing)
      mixed_spec = ShrWVSatTableSpec(ceiling(250._r8/wv_sat_table_spacing), &
           125._r8, wv_sat_table_spacing)
      call shr_wv_sat_make_tables(liquid_spec, ice_spec, mixed_spec)
   end if

   call seq_infodata_putData(infodata, &
        atm_phase=1,                   &
        lnd_phase=1,                   &
        ocn_phase=1,                   &
        ice_phase=1,                   &
        glc_phase=1,                   &
        wav_phase=1,                   &
        esp_phase=1)

   !----------------------------------------------------------
   !| Set aqua_planet and single_column flags
   !  If in single column mode, overwrite flags according to focndomain file
   !  in ocn_in namelist. SCAM can reset the "present" flags for lnd,
   !  ocn, ice, rof, and flood.
   !----------------------------------------------------------

   if (.not.aqua_planet .and. single_column) then
      call seq_infodata_getData( infodata, &
           scmlon=scmlon, scmlat=scmlat)

      call seq_comm_getinfo(OCNID(ens1), mpicom=mpicom_OCNID)

      call shr_scam_checkSurface(scmlon, scmlat, &
           OCNID(ens1), mpicom_OCNID,            &
           lnd_present=lnd_present,              &
           ocn_present=ocn_present,              &
           ice_present=ice_present,              &
           rof_present=rof_present,              &
           flood_present=flood_present,          &
           rofice_present=rofice_present)

      call seq_infodata_putData(infodata,  &
           lnd_present=lnd_present,        &
           ocn_present=ocn_present,        &
           ice_present=ice_present,        &
           rof_present=rof_present,        &
           flood_present=flood_present,    &
           rofice_present=rofice_present)
   endif
   if(PIO_FILE_IS_OPEN(pioid)) then
      call pio_closefile(pioid)
   endif

   call t_stopf('CPL:cesm_pre_init2')

   call t_adj_detailf(-1)
   call t_stopf('CPL:INIT')

end subroutine cesm_pre_init2

!===============================================================================
!*******************************************************************************
!===============================================================================

subroutine cesm_init()

  implicit none

 101  format( A, 2i8, 12A, A, F8.2, A, F8.2 )
 102  format( A, 2i8, A, 8L3 )
 103  format( 5A )
 104  format( A, 2i8)
 105  format( A, 2i8, A, f10.2, A, f10.2, A, A, i5, A, A)
 106  format( A, f23.12)

   !-----------------------------------------------------------------------------
   !| Component Initialization
   !  Note that within each component initialization, the relevant x_present flag
   !  part of CESMInit can be modified
   !  By default, all these flags are set to true
   !  The atm can reset the lnd_present, ice_present and ocn_present flags based
   !  on aqua_planet, ideal_phys and adiabatic modes
   !  The stub components will reset the present flags to false, all other
   !  components will set them to true for the purposes of symmetry
   !-----------------------------------------------------------------------------

   call t_startf('cesm_init')
   call t_adj_detailf(+1)

   call t_startf('CPL:init_comps')
   if (iamroot_CPLID )then
      write(logunit,*) ' '
      write(logunit,F00) 'Initialize each component: atm, lnd, rof, ocn, ice, glc, wav, esp'
      call shr_sys_flush(logunit)
   endif

   call t_startf('comp_init_pre_all')
   call component_init_pre(atm, ATMID, CPLATMID, CPLALLATMID, infodata, ntype='atm')
   call component_init_pre(lnd, LNDID, CPLLNDID, CPLALLLNDID, infodata, ntype='lnd')
   call component_init_pre(rof, ROFID, CPLROFID, CPLALLROFID, infodata, ntype='rof')
   call component_init_pre(ocn, OCNID, CPLOCNID, CPLALLOCNID, infodata, ntype='ocn')
   call component_init_pre(ice, ICEID, CPLICEID, CPLALLICEID, infodata, ntype='ice')
   call component_init_pre(glc, GLCID, CPLGLCID, CPLALLGLCID, infodata, ntype='glc')
   call component_init_pre(wav, WAVID, CPLWAVID, CPLALLWAVID, infodata, ntype='wav')
   call component_init_pre(esp, ESPID, CPLESPID, CPLALLESPID, infodata, ntype='esp')
   call t_stopf('comp_init_pre_all')

   call t_startf('comp_init_cc_atm')
   call t_adj_detailf(+2)

   call component_init_cc(Eclock_a, atm, atm_init, infodata, NLFilename)
   call t_adj_detailf(-2)
   call t_stopf('comp_init_cc_atm')

   call t_startf('comp_init_cc_lnd')
   call t_adj_detailf(+2)
   call component_init_cc(Eclock_l, lnd, lnd_init, infodata, NLFilename)
   call t_adj_detailf(-2)
   call t_stopf('comp_init_cc_lnd')

   call t_startf('comp_init_cc_rof')
   call t_adj_detailf(+2)
   call component_init_cc(Eclock_r, rof, rof_init, infodata, NLFilename)
   call t_adj_detailf(-2)
   call t_stopf('comp_init_cc_rof')

   call t_startf('comp_init_cc_ocn')
   call t_adj_detailf(+2)
   call component_init_cc(Eclock_o, ocn, ocn_init, infodata, NLFilename)
   call t_adj_detailf(-2)
   call t_stopf('comp_init_cc_ocn')

   call t_startf('comp_init_cc_ice')
   call t_adj_detailf(+2)
   call component_init_cc(Eclock_i, ice, ice_init, infodata, NLFilename)
   call t_adj_detailf(-2)
   call t_stopf('comp_init_cc_ice')

   call t_startf('comp_init_cc_glc')
   call t_adj_detailf(+2)
   call component_init_cc(Eclock_g, glc, glc_init, infodata, NLFilename)
   call t_adj_detailf(-2)
   call t_stopf('comp_init_cc_glc')

   call t_startf('comp_init_cc_wav')
   call t_adj_detailf(+2)
   call component_init_cc(Eclock_w, wav, wav_init, infodata, NLFilename)
   call component_init_cc(Eclock_e, esp, esp_init, infodata, NLFilename)

   call t_adj_detailf(-2)
   call t_stopf('comp_init_cc_wav')

   call t_startf('comp_init_cx_all')
   call t_adj_detailf(+2)
   call component_init_cx(atm, infodata)
   call component_init_cx(lnd, infodata)
   call component_init_cx(rof, infodata)
   call component_init_cx(ocn, infodata)
   call component_init_cx(ice, infodata)
   call component_init_cx(glc, infodata)
   call component_init_cx(wav, infodata)
<<<<<<< HEAD
=======
   call component_init_cx(esp, infodata)
>>>>>>> 3419839a
   call t_adj_detailf(-2)
   call t_stopf('comp_init_cx_all')

   ! Determine complist (list of comps for each id)

   call t_startf('comp_list_all')
   call t_adj_detailf(+2)
   complist = " "
   if (iamin_CPLID) complist = trim(complist)//' cpl'

   do eai = 1,num_inst_atm
      iamin_ID = component_get_iamin_compid(atm(eai))
      if (iamin_ID) then
         compname = component_get_name(atm(eai))
         complist = trim(complist)//' '//trim(compname)
      endif
   enddo
   do eli = 1,num_inst_lnd
      iamin_ID = component_get_iamin_compid(lnd(eli))
      if (iamin_ID) then
         compname = component_get_name(lnd(eli))
         complist = trim(complist)//' '//trim(compname)
      endif
   enddo
   do eii = 1,num_inst_ice
      iamin_ID = component_get_iamin_compid(ice(eii))
      if (iamin_ID) then
         compname = component_get_name(ice(eii))
         complist = trim(complist)//' '//trim(compname)
      endif
   enddo
   do eoi = 1,num_inst_ocn
      iamin_ID = component_get_iamin_compid(ocn(eoi))
      if (iamin_ID) then
         compname = component_get_name(ocn(eoi))
         complist = trim(complist)//' '//trim(compname)
      endif
   enddo
   do egi = 1,num_inst_glc
      iamin_ID = component_get_iamin_compid(glc(egi))
      if (iamin_ID) then
         compname = component_get_name(glc(egi))
         complist = trim(complist)//' '//trim(compname)
      endif
   enddo
   do ewi = 1,num_inst_wav
      iamin_ID = component_get_iamin_compid(wav(ewi))
      if (iamin_ID) then
         compname = component_get_name(wav(ewi))
         complist = trim(complist)//' '//trim(compname)
      endif
   enddo
<<<<<<< HEAD
=======

   do eei = 1,num_inst_esp
      iamin_ID = component_get_iamin_compid(esp(eei))
      if (iamin_ID) then
         compname = component_get_name(esp(eei))
         complist = trim(complist)//' '//trim(compname)
      endif
   enddo

>>>>>>> 3419839a
   call t_adj_detailf(-2)
   call t_stopf('comp_list_all')

   call t_stopf('CPL:init_comps')
   !----------------------------------------------------------
   !| Determine coupling interactions based on present and prognostic flags
   !----------------------------------------------------------

   if (iamin_CPLALLATMID) call seq_infodata_exchange(infodata,CPLALLATMID,'cpl2atm_init')
   if (iamin_CPLALLLNDID) call seq_infodata_exchange(infodata,CPLALLLNDID,'cpl2lnd_init')
   if (iamin_CPLALLOCNID) call seq_infodata_exchange(infodata,CPLALLOCNID,'cpl2ocn_init')
   if (iamin_CPLALLICEID) call seq_infodata_exchange(infodata,CPLALLICEID,'cpl2ice_init')
   if (iamin_CPLALLGLCID) call seq_infodata_exchange(infodata,CPLALLGLCID,'cpl2glc_init')
   if (iamin_CPLALLROFID) call seq_infodata_exchange(infodata,CPLALLROFID,'cpl2rof_init')
   if (iamin_CPLALLWAVID) call seq_infodata_exchange(infodata,CPLALLWAVID,'cpl2wav_init')

   if (iamroot_CPLID) then
      write(logunit,F00) 'Determine final settings for presence of surface components'
      call shr_sys_flush(logunit)
   endif

   call seq_infodata_getData(infodata,         &
        atm_present=atm_present,               &
        lnd_present=lnd_present,               &
        ice_present=ice_present,               &
        ocn_present=ocn_present,               &
        glc_present=glc_present,               &
        glclnd_present=glclnd_present,         &
        glcocn_present=glcocn_present,         &
        glcice_present=glcice_present,         &
        rof_present=rof_present,               &
        rofice_present=rofice_present,         &
        wav_present=wav_present,               &
        esp_present=esp_present,               &
        flood_present=flood_present,           &
        atm_prognostic=atm_prognostic,         &
        lnd_prognostic=lnd_prognostic,         &
        ice_prognostic=ice_prognostic,         &
        iceberg_prognostic=iceberg_prognostic, &
        ocn_prognostic=ocn_prognostic,         &
        ocnrof_prognostic=ocnrof_prognostic,   &
        glc_prognostic=glc_prognostic,         &
        rof_prognostic=rof_prognostic,         &
        wav_prognostic=wav_prognostic,         &
        esp_prognostic=esp_prognostic,         &
        dead_comps=dead_comps,                 &
        esmf_map_flag=esmf_map_flag,           &
        atm_nx=atm_nx, atm_ny=atm_ny,          &
        lnd_nx=lnd_nx, lnd_ny=lnd_ny,          &
        rof_nx=rof_nx, rof_ny=rof_ny,          &
        ice_nx=ice_nx, ice_ny=ice_ny,          &
        glc_nx=glc_nx, glc_ny=glc_ny,          &
        ocn_nx=ocn_nx, ocn_ny=ocn_ny,          &
        wav_nx=wav_nx, wav_ny=wav_ny,          &
        cpl_cdf64=cdf64,                       &
        atm_aero=atm_aero )

   ! derive samegrid flags

   samegrid_ao  = .true.
   samegrid_al  = .true.
   samegrid_lr  = .true.
   samegrid_oi  = .true.
   samegrid_ro  = .true.
   samegrid_aw  = .true.
   samegrid_ow  = .true.
   samegrid_lg  = .true.
   samegrid_og  = .true.
   samegrid_ig  = .true.
   samegrid_alo = .true.

   ! set samegrid to true for single column
   if (.not. single_column) then
      if (trim(atm_gnam) /= trim(ocn_gnam)) samegrid_ao = .false.
      if (trim(atm_gnam) /= trim(lnd_gnam)) samegrid_al = .false.
      if (trim(lnd_gnam) /= trim(rof_gnam)) samegrid_lr = .false.
      if (trim(rof_gnam) /= trim(ocn_gnam)) samegrid_ro = .false.
      if (trim(ocn_gnam) /= trim(ice_gnam)) samegrid_oi = .false.
      if (trim(atm_gnam) /= trim(wav_gnam)) samegrid_aw = .false.
      if (trim(ocn_gnam) /= trim(wav_gnam)) samegrid_ow = .false.
      if (trim(lnd_gnam) /= trim(glc_gnam)) samegrid_lg = .false.
      if (trim(ocn_gnam) /= trim(glc_gnam)) samegrid_og = .false.
      if (trim(ice_gnam) /= trim(glc_gnam)) samegrid_ig = .false.
      samegrid_alo = (samegrid_al .and. samegrid_ao)
   endif

   ! derive coupling connection flags

   atm_c2_lnd = .false.
   atm_c2_ocn = .false.
   atm_c2_ice = .false.
   atm_c2_wav = .false.
   lnd_c2_atm = .false.
   lnd_c2_rof = .false.
   lnd_c2_glc = .false.
   ocn_c2_atm = .false.
   ocn_c2_ice = .false.
   ocn_c2_wav = .false.
   ice_c2_atm = .false.
   ice_c2_ocn = .false.
   ice_c2_wav = .false.
   rof_c2_lnd = .false.
   rof_c2_ocn = .false.
   rof_c2_ice = .false.
   glc_c2_lnd = .false.
   glc_c2_ocn = .false.
   glc_c2_ice = .false.
   wav_c2_ocn = .false.

   if (atm_present) then
      if (lnd_prognostic) atm_c2_lnd = .true.
      if (ocn_prognostic) atm_c2_ocn = .true.
      if (ocn_present   ) atm_c2_ocn = .true. ! needed for aoflux calc if aoflux=ocn
      if (ice_prognostic) atm_c2_ice = .true.
      if (wav_prognostic) atm_c2_wav = .true.
   endif
   if (lnd_present) then
      if (atm_prognostic) lnd_c2_atm = .true.
      if (rof_prognostic) lnd_c2_rof = .true.
      if (glc_prognostic) lnd_c2_glc = .true.
   endif
   if (ocn_present) then
      if (atm_prognostic) ocn_c2_atm = .true.
      if (atm_present   ) ocn_c2_atm = .true. ! needed for aoflux calc if aoflux=atm
      if (ice_prognostic) ocn_c2_ice = .true.
      if (wav_prognostic) ocn_c2_wav = .true.
   endif
   if (ice_present) then
      if (atm_prognostic) ice_c2_atm = .true.
      if (ocn_prognostic) ice_c2_ocn = .true.
      if (wav_prognostic) ice_c2_wav = .true.
   endif
   if (rof_present) then
      if (lnd_prognostic   ) rof_c2_lnd = .true.
      if (ocnrof_prognostic) rof_c2_ocn = .true.
      if (rofice_present .and. iceberg_prognostic) rof_c2_ice = .true.
   endif
   if (glc_present) then
      if (glclnd_present .and. lnd_prognostic) glc_c2_lnd = .true.
      if (glcocn_present .and. ocn_prognostic) glc_c2_ocn = .true.
      if (glcice_present .and. iceberg_prognostic) glc_c2_ice = .true.
   endif
   if (wav_present) then
      if (ocn_prognostic) wav_c2_ocn = .true.
   endif

   !----------------------------------------------------------
   ! Set domain check and other flag
   !----------------------------------------------------------

   domain_check = .true.
   if (single_column         ) domain_check = .false.
   if (dead_comps            ) domain_check = .false.

   ! set skip_ocean_run flag, used primarily for ocn run on first timestep
   ! use reading a restart as a surrogate from whether this is a startup run

   skip_ocean_run = .true.
   if ( read_restart) skip_ocean_run = .false.
   ocnrun_count = 0
   cpl2ocn_first = .true.

   do_histavg = .true.
   if (seq_timemgr_histavg_type == seq_timemgr_type_never) then
      do_histavg = .false.
   endif

   !----------------------------------------------------------
   !| Write component and coupler setup information
   !----------------------------------------------------------

   if (iamroot_CPLID) then
      write(logunit,*  )' '
      write(logunit,F00)'After component initialization:'
      write(logunit,F0L)'atm model present     = ',atm_present
      write(logunit,F0L)'lnd model present     = ',lnd_present
      write(logunit,F0L)'ocn model present     = ',ocn_present
      write(logunit,F0L)'ice model present     = ',ice_present
      write(logunit,F0L)'glc model present     = ',glc_present
      write(logunit,F0L)'glc/lnd   present     = ',glclnd_present
      write(logunit,F0L)'glc/ocn   present     = ',glcocn_present
      write(logunit,F0L)'glc/ice   present     = ',glcice_present
      write(logunit,F0L)'rof model present     = ',rof_present
      write(logunit,F0L)'rof/ice   present     = ',rofice_present
      write(logunit,F0L)'rof/flood present     = ',flood_present
      write(logunit,F0L)'wav model present     = ',wav_present
      write(logunit,F0L)'esp model present     = ',esp_present

      write(logunit,F0L)'atm model prognostic  = ',atm_prognostic
      write(logunit,F0L)'lnd model prognostic  = ',lnd_prognostic
      write(logunit,F0L)'ocn model prognostic  = ',ocn_prognostic
      write(logunit,F0L)'ice model prognostic  = ',ice_prognostic
      write(logunit,F0L)'iceberg   prognostic  = ',iceberg_prognostic
      write(logunit,F0L)'glc model prognostic  = ',glc_prognostic
      write(logunit,F0L)'rof model prognostic  = ',rof_prognostic
      write(logunit,F0L)'ocn rof   prognostic  = ',ocnrof_prognostic
      write(logunit,F0L)'wav model prognostic  = ',wav_prognostic
      write(logunit,F0L)'esp model prognostic  = ',esp_prognostic

      write(logunit,F0L)'atm_c2_lnd            = ',atm_c2_lnd
      write(logunit,F0L)'atm_c2_ocn            = ',atm_c2_ocn
      write(logunit,F0L)'atm_c2_ice            = ',atm_c2_ice
      write(logunit,F0L)'atm_c2_wav            = ',atm_c2_wav
      write(logunit,F0L)'lnd_c2_atm            = ',lnd_c2_atm
      write(logunit,F0L)'lnd_c2_rof            = ',lnd_c2_rof
      write(logunit,F0L)'lnd_c2_glc            = ',lnd_c2_glc
      write(logunit,F0L)'ocn_c2_atm            = ',ocn_c2_atm
      write(logunit,F0L)'ocn_c2_ice            = ',ocn_c2_ice
      write(logunit,F0L)'ocn_c2_wav            = ',ocn_c2_wav
      write(logunit,F0L)'ice_c2_atm            = ',ice_c2_atm
      write(logunit,F0L)'ice_c2_ocn            = ',ice_c2_ocn
      write(logunit,F0L)'ice_c2_wav            = ',ice_c2_wav
      write(logunit,F0L)'rof_c2_lnd            = ',rof_c2_lnd
      write(logunit,F0L)'rof_c2_ocn            = ',rof_c2_ocn
      write(logunit,F0L)'rof_c2_ice            = ',rof_c2_ice
      write(logunit,F0L)'glc_c2_lnd            = ',glc_c2_lnd
      write(logunit,F0L)'glc_c2_ocn            = ',glc_c2_ocn
      write(logunit,F0L)'glc_c2_ice            = ',glc_c2_ice
      write(logunit,F0L)'wav_c2_ocn            = ',wav_c2_ocn

      write(logunit,F0L)'dead components       = ',dead_comps
      write(logunit,F0L)'domain_check          = ',domain_check
      write(logunit,F01)'atm_nx,atm_ny         = ',atm_nx,atm_ny,trim(atm_gnam)
      write(logunit,F01)'lnd_nx,lnd_ny         = ',lnd_nx,lnd_ny,trim(lnd_gnam)
      write(logunit,F01)'rof_nx,rof_ny         = ',rof_nx,rof_ny,trim(rof_gnam)
      write(logunit,F01)'ice_nx,ice_ny         = ',ice_nx,ice_ny,trim(ice_gnam)
      write(logunit,F01)'ocn_nx,ocn_ny         = ',ocn_nx,ocn_ny,trim(ocn_gnam)
      write(logunit,F01)'glc_nx,glc_ny         = ',glc_nx,glc_ny,trim(glc_gnam)
      write(logunit,F01)'wav_nx,wav_ny         = ',wav_nx,wav_ny,trim(wav_gnam)
      write(logunit,F0L)'samegrid_ao           = ',samegrid_ao
      write(logunit,F0L)'samegrid_al           = ',samegrid_al
      write(logunit,F0L)'samegrid_ro           = ',samegrid_ro
      write(logunit,F0L)'samegrid_aw           = ',samegrid_aw
      write(logunit,F0L)'samegrid_ow           = ',samegrid_ow
      write(logunit,F0L)'skip init ocean run   = ',skip_ocean_run
      write(logunit,F00)'cpl sequence option   = ',trim(cpl_seq_option)
      write(logunit,F0L)'cpl_cdf64             = ',cdf64
      write(logunit,F0L)'do_histavg            = ',do_histavg
      write(logunit,F0L)'atm_aero              = ',atm_aero
      write(logunit,*  )' '
      call shr_sys_flush(logunit)
   endif

   !----------------------------------------------------------
   !| Present and prognostic consistency checks
   !----------------------------------------------------------

   if (atm_prognostic .and. .not.atm_present) then
      call shr_sys_abort(subname//' ERROR: if prognostic atm must also have atm present')
   endif
   if (ocn_prognostic .and. .not.ocn_present) then
      call shr_sys_abort(subname//' ERROR: if prognostic ocn must also have ocn present')
   endif
   if (lnd_prognostic .and. .not.lnd_present) then
      call shr_sys_abort(subname//' ERROR: if prognostic lnd must also have lnd present')
   endif
   if (ice_prognostic .and. .not.ice_present) then
      call shr_sys_abort(subname//' ERROR: if prognostic ice must also have ice present')
   endif
   if (iceberg_prognostic .and. .not.ice_prognostic) then
      call shr_sys_abort(subname//' ERROR: if prognostic iceberg must also have ice prognostic')
   endif
   if (glc_prognostic .and. .not.glc_present) then
      call shr_sys_abort(subname//' ERROR: if prognostic glc must also have glc present')
   endif
   if (rof_prognostic .and. .not.rof_present) then
      call shr_sys_abort(subname//' ERROR: if prognostic rof must also have rof present')
   endif
   if (wav_prognostic .and. .not.wav_present) then
      call shr_sys_abort(subname//' ERROR: if prognostic wav must also have wav present')
   endif
<<<<<<< HEAD
=======
   if (esp_prognostic .and. .not.esp_present) then
      call shr_sys_abort(subname//' ERROR: if prognostic esp must also have esp present')
   endif
>>>>>>> 3419839a
#ifndef CPL_BYPASS
   if ((ice_prognostic .or. ocn_prognostic .or. lnd_prognostic) .and. .not. atm_present) then
      call shr_sys_abort(subname//' ERROR: if prognostic surface model must also have atm present')
   endif
#endif
   if ((glclnd_present .or. glcocn_present .or. glcice_present) .and. .not.glc_present) then
      call shr_sys_abort(subname//' ERROR: if glcxxx present must also have glc present')
   endif
   if (rofice_present .and. .not.rof_present) then
      call shr_sys_abort(subname//' ERROR: if rofice present must also have rof present')
   endif
   if (ocnrof_prognostic .and. .not.rof_present) then
      if (iamroot_CPLID) then
         write(logunit,F00) 'WARNING: ocnrof_prognostic is TRUE but rof_present is FALSE'
         call shr_sys_flush(logunit)
      endif
   endif

   !----------------------------------------------------------
   !| Samegrid checks
   !----------------------------------------------------------

   if (.not. samegrid_oi) then
      call shr_sys_abort(subname//' ERROR: samegrid_oi is false')
   endif

   !----------------------------------------------------------
   !| Check instances of prognostic components
   !----------------------------------------------------------

   if (atm_prognostic .and. num_inst_atm /= num_inst_max) &
      call shr_sys_abort(subname//' ERROR: atm_prognostic but num_inst_atm not num_inst_max')
   if (lnd_prognostic .and. num_inst_lnd /= num_inst_max) &
      call shr_sys_abort(subname//' ERROR: lnd_prognostic but num_inst_lnd not num_inst_max')
   if (ocn_prognostic .and. (num_inst_ocn /= num_inst_max .and. num_inst_ocn /= 1)) &
      call shr_sys_abort(subname//' ERROR: ocn_prognostic but num_inst_ocn not 1 or num_inst_max')
   if (ice_prognostic .and. num_inst_ice /= num_inst_max) &
      call shr_sys_abort(subname//' ERROR: ice_prognostic but num_inst_ice not num_inst_max')
   if (glc_prognostic .and. num_inst_glc /= num_inst_max) &
      call shr_sys_abort(subname//' ERROR: glc_prognostic but num_inst_glc not num_inst_max')
   if (rof_prognostic .and. num_inst_rof /= num_inst_max) &
      call shr_sys_abort(subname//' ERROR: rof_prognostic but num_inst_rof not num_inst_max')
   if (wav_prognostic .and. num_inst_wav /= num_inst_max) &
      call shr_sys_abort(subname//' ERROR: wav_prognostic but num_inst_wav not num_inst_max')

   !----------------------------------------------------------
   !| Initialize attribute vectors for prep_c2C_init_avs routines and fractions
   !| Initialize mapping between components
   !----------------------------------------------------------

   if (iamin_CPLID) then

      call t_startf('CPL:init_maps')
      call t_adj_detailf(+2)
      if (drv_threading) call seq_comm_setnthreads(nthreads_CPLID)

      call prep_atm_init(infodata, ocn_c2_atm, ice_c2_atm, lnd_c2_atm)

      call prep_lnd_init(infodata, atm_c2_lnd, rof_c2_lnd, glc_c2_lnd)

      call prep_ocn_init(infodata, atm_c2_ocn, atm_c2_ice, ice_c2_ocn, rof_c2_ocn, wav_c2_ocn, glc_c2_ocn)

      call prep_ice_init(infodata, ocn_c2_ice, glc_c2_ice, rof_c2_ice )

      call prep_rof_init(infodata, lnd_c2_rof)

      call prep_glc_init(infodata, lnd_c2_glc)

      call prep_wav_init(infodata, atm_c2_wav, ocn_c2_wav, ice_c2_wav)

      if (drv_threading) call seq_comm_setnthreads(nthreads_GLOID)
      call t_adj_detailf(-2)
      call t_stopf('CPL:init_maps')

   endif

   !----------------------------------------------------------
   !| Update aream in domains where appropriate
   !----------------------------------------------------------

   if (iamin_CPLID) then
      call t_startf ('CPL:init_aream')
      call t_adj_detailf(+2)

      if (drv_threading) call seq_comm_setnthreads(nthreads_CPLID)

      call component_init_aream(infodata, rof_c2_ocn, samegrid_ao, samegrid_al, &
           samegrid_ro, samegrid_lg)

      if (drv_threading) call seq_comm_setnthreads(nthreads_GLOID)

      call t_adj_detailf(-2)
      call t_stopf ('CPL:init_aream')
   endif ! iamin_CPLID

   !----------------------------------------------------------
   !| Check domains
   !  This must be done after the mappers are initialized since
   !  checking is done on each processor and not with a global gather
   !----------------------------------------------------------

   if (iamin_CPLID) then
      call t_startf ('CPL:init_domain_check')
      call t_adj_detailf(+2)

      if (drv_threading) call seq_comm_setnthreads(nthreads_CPLID)
      if (domain_check) then
         if (iamroot_CPLID) then
            write(logunit,*) ' '
            write(logunit,F00) 'Performing domain checking'
            call shr_sys_flush(logunit)
         endif

         call seq_domain_check( infodata,                                             &
              atm(ens1), ice(ens1), lnd(ens1), ocn(ens1), rof(ens1), glc(ens1),       &
              samegrid_al, samegrid_ao, samegrid_ro, samegrid_lg)

      endif
      if (drv_threading) call seq_comm_setnthreads(nthreads_GLOID)

      call t_adj_detailf(-2)
      call t_stopf ('CPL:init_domain_check')
   endif ! iamin_CPLID

   !----------------------------------------------------------
   !| Initialize area corrections based on aream (read in map_init) and area
   !| Area correct component initialization output fields
   !| Map initial component AVs from component to coupler pes
   !----------------------------------------------------------

   areafact_samegrid = .false.
#if (defined BFB_CAM_SCAM_IOP )
   if (.not.samegrid_alo) then
      call shr_sys_abort(subname//' ERROR: samegrid_alo is false - Must run with same atm/ocn/lnd grids when configured for scam iop')
   else
      areafact_samegrid = .true.
   endif
#endif
   if (single_column) areafact_samegrid = .true.

   call t_startf ('CPL:init_areacor')
   call t_adj_detailf(+2)

   call mpi_barrier(mpicom_GLOID,ierr)
   if (atm_present) call component_init_areacor(atm, areafact_samegrid, seq_flds_a2x_fluxes)

   call mpi_barrier(mpicom_GLOID,ierr)
   if (lnd_present) call component_init_areacor(lnd, areafact_samegrid, seq_flds_l2x_fluxes)

   call mpi_barrier(mpicom_GLOID,ierr)
   if (rof_present) call component_init_areacor(rof, areafact_samegrid, seq_flds_r2x_fluxes)

   call mpi_barrier(mpicom_GLOID,ierr)
   if (ocn_present) call component_init_areacor(ocn, areafact_samegrid, seq_flds_o2x_fluxes)

   call mpi_barrier(mpicom_GLOID,ierr)
   if (ice_present) call component_init_areacor(ice, areafact_samegrid, seq_flds_i2x_fluxes)

   call mpi_barrier(mpicom_GLOID,ierr)
   if (glc_present) call component_init_areacor(glc, areafact_samegrid, seq_flds_g2x_fluxes)

   call mpi_barrier(mpicom_GLOID,ierr)
   if (wav_present) call component_init_areacor(wav, areafact_samegrid, seq_flds_w2x_fluxes)

   call t_adj_detailf(-2)
   call t_stopf ('CPL:init_areacor')

   !----------------------------------------------------------
   !| global sum diagnostics for IC data
   !----------------------------------------------------------

   if (iamin_CPLID .and. info_debug > 1) then
      call t_startf ('CPL:init_diag')
      call t_adj_detailf(+2)

      if (drv_threading) call seq_comm_setnthreads(nthreads_CPLID)
      if (atm_present) then
         call component_diag(infodata, atm, flow='c2x', comment='recv IC atm', &
              info_debug=info_debug)
      endif
      if (ice_present) then
         call component_diag(infodata, ice, flow='c2x', comment='recv IC ice', &
              info_debug=info_debug)
      endif
      if (lnd_present) then
         call component_diag(infodata, lnd, flow='c2x', comment='recv IC lnd', &
              info_debug=info_debug)
      endif
      if (rof_present) then
         call component_diag(infodata, rof, flow='c2x', comment='recv IC rof', &
              info_debug=info_debug)
      endif
      if (ocn_present) then
         call component_diag(infodata, ocn, flow='c2x', comment='recv IC ocn', &
              info_debug=info_debug)
      endif
      if (glc_present) then
         call component_diag(infodata, glc, flow='c2x', comment='recv IC glc', &
              info_debug=info_debug)
      endif
      if (wav_present) then
         call component_diag(infodata, wav, flow='c2x', comment='recv IC wav', &
              info_debug=info_debug)
      endif
      if (drv_threading) call seq_comm_setnthreads(nthreads_GLOID)

      call t_adj_detailf(-2)
      call t_stopf ('CPL:init_diag')
   endif

   !----------------------------------------------------------
   !| Initialize fractions
   !----------------------------------------------------------

   if (iamin_CPLID) then
      call t_startf ('CPL:init_fracs')
      call t_adj_detailf(+2)

      allocate(fractions_ax(num_inst_frc))
      allocate(fractions_lx(num_inst_frc))
      allocate(fractions_ox(num_inst_frc))
      allocate(fractions_ix(num_inst_frc))
      allocate(fractions_gx(num_inst_frc))
      allocate(fractions_rx(num_inst_frc))
      allocate(fractions_wx(num_inst_frc))

      if (drv_threading) call seq_comm_setnthreads(nthreads_CPLID)
      do efi = 1,num_inst_frc
         eii = mod((efi-1),num_inst_ice) + 1

         if (iamroot_CPLID) then
            write(logunit,*) ' '
            if (efi == 1) write(logunit,F00) 'Initializing fractions'
         endif

         call seq_frac_init(infodata,                                  &
              atm(ens1), ice(ens1), lnd(ens1),                         &
              ocn(ens1), glc(ens1), rof(ens1),                         &
              wav(ens1),                                               &
              fractions_ax(efi), fractions_ix(efi), fractions_lx(efi), &
              fractions_ox(efi), fractions_gx(efi), fractions_rx(efi), &
              fractions_wx(efi))

         if (iamroot_CPLID) then
            write(logunit,*) ' '
            if (efi == 1) write(logunit,F00) 'Setting fractions'
         endif

         call seq_frac_set(infodata, ice(eii), &
              fractions_ax(efi), fractions_ix(efi), fractions_ox(efi))

      enddo
      if (drv_threading) call seq_comm_setnthreads(nthreads_GLOID)

      call t_adj_detailf(-2)
      call t_stopf ('CPL:init_fracs')
   endif

   !----------------------------------------------------------
   !| Initialize prep_aoflux_mod module variables
   !----------------------------------------------------------

   if (iamin_CPLID) then
      call prep_aoflux_init(infodata, fractions_ox, fractions_ax)
   endif

   !----------------------------------------------------------
   !| Initialize atm/ocn flux component and compute ocean albedos
   !----------------------------------------------------------

   if (iamin_CPLID) then
      if (ocn_present) then
         call t_startf ('CPL:init_aoflux')
         call t_adj_detailf(+2)

         if (drv_threading) call seq_comm_setnthreads(nthreads_CPLID)
         if (iamroot_CPLID) then
            write(logunit,*) ' '
            write(logunit,F00) 'Initializing atm/ocn flux component'
         endif

         if (trim(aoflux_grid) == 'ocn') then

            call seq_flux_init_mct(ocn(ens1), fractions_ox(ens1))

         elseif (trim(aoflux_grid) == 'atm') then

            call seq_flux_init_mct(atm(ens1), fractions_ax(ens1))

         elseif (trim(aoflux_grid) == 'exch') then

            call shr_sys_abort(subname//' aoflux_grid = exch not validated')
            call seq_flux_initexch_mct(atm(ens1), ocn(ens1), mpicom_cplid, cplid)

         else
            call shr_sys_abort(subname//' aoflux_grid = '//trim(aoflux_grid)//' not available')

         endif

         do exi = 1,num_inst_xao
            !tcx is this correct? relation between xao and frc for ifrad and ofrad
            efi = mod((exi-1),num_inst_frc) + 1
            eai = mod((exi-1),num_inst_atm) + 1
            xao_ox => prep_aoflux_get_xao_ox()        ! array over all instances
            a2x_ox => prep_ocn_get_a2x_ox()
            call seq_flux_ocnalb_mct(infodata, ocn(1), a2x_ox(eai), fractions_ox(efi), xao_ox(exi))
         enddo

         if (drv_threading) call seq_comm_setnthreads(nthreads_GLOID)

         call t_adj_detailf(-2)
         call t_stopf ('CPL:init_aoflux')
      endif
   endif

   !----------------------------------------------------------
   !| ATM PREP for recalculation of initial solar
   !  Note that ocean albedos are ALWAYS CALCULATED on the ocean grid
   !  If aoflux_grid = 'ocn' , xao_ox is input for atm/ocn fluxes and xao_ax is output
   !  If aoflux_grid = 'atm' , xao_ax is input for atm/ocn fluxes and xao_ox is not used
   !  If aoflux_grid = 'exch', xao_ax is input for atm/ocn /fluxes and xao_ox is not used
   !  Merge atmosphere input state and run atmospheric radiation
   !----------------------------------------------------------

   if (atm_prognostic) then
      if (iamin_CPLID) then

         if (lnd_present) then
            ! Get lnd output on atm grid
            call prep_atm_calc_l2x_ax(fractions_lx, timer='CPL:init_atminit')
         endif

         if (ice_present) then
            ! Get ice output on atm grid
            call prep_atm_calc_i2x_ax(fractions_ix, timer='CPL:init_atminit')
         endif

         if (ocn_present) then
            ! Get ocn output on atm grid
            call prep_atm_calc_o2x_ax(fractions_ox, timer='CPL:init_atminit')
         endif

         if (ocn_present) then
            ! Get albedos on atm grid
            call prep_aoflux_calc_xao_ax(fractions_ox, flds='albedos', timer='CPL:init_atminit')

            ! Get atm/ocn fluxes on atm grid
            if (trim(aoflux_grid) == 'ocn') then
               call prep_aoflux_calc_xao_ax(fractions_ox, flds='states_and_fluxes', &
                    timer='CPL:init_atminit')
            endif
         endif

         if (lnd_present .or. ocn_present) then
            ! Merge input to atmosphere on coupler pes
            xao_ax => prep_aoflux_get_xao_ax()
            if (associated(xao_ax)) then
               call  prep_atm_mrg(infodata, &
                    fractions_ax=fractions_ax, xao_ax=xao_ax, timer_mrg='CPL:init_atminit')
            endif
         endif

         call component_diag(infodata, atm, flow='x2c', comment='send atm', info_debug=info_debug)

      endif

   endif  ! atm_prognostic

   !----------------------------------------------------------
   !| Second phase of atmosphere component initialization
   !  Recalculate solar based on input albedo's from surface components.
   !  Data or dead atmosphere may just return on this phase.
   !----------------------------------------------------------

   if (atm_present) then
      call t_startf('comp_init_cc_atm2')
      call t_adj_detailf(+2)

      if (iamroot_CPLID) then
         write(logunit,F00) 'Calling atm_init_mct phase 2'
      endif

      ! Send atm input data from coupler pes to atm pes
      if (atm_prognostic) then
         call component_exch(atm, flow='x2c', infodata=infodata, &
              infodata_string='cpl2atm_init')
      endif

      ! Set atm init phase to 2 for all atm instances on component instance pes
      do eai = 1,num_inst_atm
         if (component_get_iamin_compid(atm(eai))) then
            call seq_infodata_putData(infodata, atm_phase=2)
         endif
      enddo

      ! Run atm_init_mct with init phase of 2
      call component_init_cc(Eclock_a, atm, atm_init,                   &
           infodata, NLFilename,                                        &
           seq_flds_x2c_fluxes=seq_flds_x2a_fluxes,                     &
           seq_flds_c2x_fluxes=seq_flds_a2x_fluxes)

      ! Map atm output data from atm pes to cpl pes
      call component_exch(atm, flow='c2x', infodata=infodata, &
           infodata_string='atm2cpl_init')

      if (iamin_CPLID) then
         if (drv_threading) call seq_comm_setnthreads(nthreads_CPLID)
         call component_diag(infodata, atm, flow='c2x', comment= 'recv IC2 atm', &
              info_debug=info_debug)
         if (drv_threading) call seq_comm_setnthreads(nthreads_GLOID)
      endif

      call t_adj_detailf(-2)
      call t_stopf('comp_init_cc_atm2')
   endif   ! atm present

   !----------------------------------------------------------
   !| Read driver restart file, overwrite anything previously sent or computed
   !----------------------------------------------------------

   call t_startf('CPL:init_readrestart')
   call t_adj_detailf(+2)

   call seq_diag_zero_mct(mode='all')
   if (read_restart) then
      call seq_rest_read(rest_file, infodata, &
           atm, lnd, ice, ocn, rof, glc, wav, esp, &
           fractions_ax, fractions_lx, fractions_ix, fractions_ox, &
           fractions_rx, fractions_gx, fractions_wx)
   endif

   call t_adj_detailf(-2)
   call t_stopf  ('CPL:init_readrestart')

   !----------------------------------------------------------
   !| Map initial r2x_rx and g2x_gx to _ox, _ix and _lx
   !----------------------------------------------------------

   if (iamin_CPLID ) then
      if (rof_c2_ocn) then
         call prep_ocn_calc_r2x_ox(timer='CPL:init_rof2ocn')
      endif
      if (glc_c2_ocn) then
         call prep_ocn_calc_g2x_ox(timer='CPL:init_glc2ocn')
      endif
      if (rof_c2_ice) then
         call prep_ice_calc_r2x_ix(timer='CPL:init_rof2ice')
      endif
      if (glc_c2_ice) then
         call prep_ice_calc_g2x_ix(timer='CPL:init_glc2ice')
      endif
      if (rof_c2_lnd) then
         call prep_lnd_calc_r2x_lx(timer='CPL:init_rof2lnd')
      endif
      if (glc_c2_lnd) then
         call prep_lnd_calc_g2x_lx(timer='CPL:init_gllndnd')
      endif
   endif

   !----------------------------------------------------------
   !| Write histinit output file
   !----------------------------------------------------------

   if (do_histinit) then
      if (iamin_CPLID) then
         call t_startf('CPL:init_histinit')
         call t_adj_detailf(+2)

         if (drv_threading) call seq_comm_setnthreads(nthreads_CPLID)
         if (iamroot_CPLID) then
            call seq_timemgr_EClockGetData( EClock_d, curr_ymd=ymd, curr_tod=tod )
            write(logunit,104) ' Write history file at ',ymd,tod
            call shr_sys_flush(logunit)
         endif
         call seq_hist_write(infodata, EClock_d, &
              atm, lnd, ice, ocn, rof, glc, wav, &
              fractions_ax, fractions_lx, fractions_ix, fractions_ox, &
              fractions_rx, fractions_gx, fractions_wx)
         if (drv_threading) call seq_comm_setnthreads(nthreads_GLOID)

         call t_adj_detailf(-2)
         call t_stopf('CPL:init_histinit')
      endif
   endif

   if (iamroot_CPLID )then
      write(logunit,*) ' '
      write(logunit,F00) 'Model initialization complete '
      write(logunit,*) ' '
      call shr_sys_flush(logunit)
   endif

   call t_adj_detailf(-1)
   call t_stopf('cesm_init')

end subroutine cesm_init

 !===============================================================================
 !*******************************************************************************
 !===============================================================================

 subroutine cesm_run()
   use seq_comm_mct, only : atm_layout, lnd_layout, ice_layout, glc_layout, rof_layout, &
         ocn_layout, wav_layout, esp_layout

   implicit none
   ! gptl timer lookup variables
   integer, parameter :: hashcnt=7
   integer :: hashint(hashcnt)

101 format( A, 2i8, 12A, A, F8.2, A, F8.2 )
102 format( A, 2i8, A, 8L3 )
103 format( 5A )
104 format( A, 2i8)
105 format( A, 2i8, A, f10.2, A, f10.2, A, A, i5, A, A)
106 format( A, f23.12)
107 format( A, 2i8, A, f12.4, A, f12.4 )
108 format( A, f10.2, A, i8.8)
109 format( A, 2f10.3)
110 format( A, 2i8, A, 9L3 )


   hashint = 0


   call seq_infodata_putData(infodata,atm_phase=1,lnd_phase=1,ocn_phase=1,ice_phase=1)
   call seq_timemgr_EClockGetData( EClock_d, stepno=begstep)
   call seq_timemgr_EClockGetData( EClock_d, dtime=dtime)
   call seq_timemgr_EClockGetData( EClock_d, calendar=calendar)
   ncpl = 86400/dtime
   cktime_acc = 0._r8
   cktime_cnt = 0
   stop_alarm = seq_timemgr_alarmIsOn(EClock_d,seq_timemgr_alarm_stop)
   if (seq_timemgr_alarmIsOn(EClock_d,seq_timemgr_alarm_datestop)) then
      if (iamroot_CPLID) then
         write(logunit,*) ' '
         write(logunit,103) subname,' NOTE: Stopping from alarm STOP DATE'
         write(logunit,*) ' '
      endif
      stop_alarm = .true.
   endif
   force_stop = .false.
   force_stop_ymd = -1
   force_stop_tod = -1

   !|----------------------------------------------------------
   !| Beginning of driver time step loop
   !|----------------------------------------------------------

   call t_startf ('CPL:RUN_LOOP_BSTART')
   call mpi_barrier(mpicom_GLOID,ierr)
   call t_stopf ('CPL:RUN_LOOP_BSTART')
   Time_begin = mpi_wtime()
   Time_bstep = mpi_wtime()
   do while ( .not. stop_alarm)

      call t_startf('CPL:RUN_LOOP', hashint(1))
      call t_startf('CPL:CLOCK_ADVANCE')

      !----------------------------------------------------------
      !| Advance Clock
      !  (this is time that models should have before they return
      !  to the driver).  Write timestamp and run alarm status
      !----------------------------------------------------------

      call seq_timemgr_clockAdvance( seq_SyncClock, force_stop, force_stop_ymd, force_stop_tod)
      call seq_timemgr_EClockGetData( EClock_d, curr_ymd=ymd, curr_tod=tod )
      call shr_cal_date2ymd(ymd,year,month,day)
      stop_alarm    = seq_timemgr_alarmIsOn(EClock_d,seq_timemgr_alarm_stop)
      atmrun_alarm  = seq_timemgr_alarmIsOn(EClock_d,seq_timemgr_alarm_atmrun)
      lndrun_alarm  = seq_timemgr_alarmIsOn(EClock_d,seq_timemgr_alarm_lndrun)
      rofrun_alarm  = seq_timemgr_alarmIsOn(EClock_d,seq_timemgr_alarm_rofrun)
      icerun_alarm  = seq_timemgr_alarmIsOn(EClock_d,seq_timemgr_alarm_icerun)
      glcrun_alarm  = seq_timemgr_alarmIsOn(EClock_d,seq_timemgr_alarm_glcrun)
      wavrun_alarm  = seq_timemgr_alarmIsOn(EClock_d,seq_timemgr_alarm_wavrun)
      esprun_alarm  = seq_timemgr_alarmIsOn(EClock_d,seq_timemgr_alarm_esprun)
      ocnrun_alarm  = seq_timemgr_alarmIsOn(EClock_d,seq_timemgr_alarm_ocnrun)
      ocnnext_alarm = seq_timemgr_alarmIsOn(EClock_d,seq_timemgr_alarm_ocnnext)
      restart_alarm = seq_timemgr_alarmIsOn(EClock_d,seq_timemgr_alarm_restart)
      history_alarm = seq_timemgr_alarmIsOn(EClock_d,seq_timemgr_alarm_history)
      histavg_alarm = seq_timemgr_alarmIsOn(EClock_d,seq_timemgr_alarm_histavg)
      tprof_alarm   = seq_timemgr_alarmIsOn(EClock_d,seq_timemgr_alarm_tprof)
      barrier_alarm = seq_timemgr_alarmIsOn(EClock_d,seq_timemgr_alarm_barrier)

      ! this probably belongs in seq_timemgr somewhere using proper clocks
      t1hr_alarm = .false.
      t2hr_alarm = .false.
      t3hr_alarm = .false.
      t6hr_alarm = .false.
      t12hr_alarm = .false.
      t24hr_alarm = .false.
      t1yr_alarm = .false.
      if (mod(tod, 3600) == 0) t1hr_alarm = .true.
      if (mod(tod, 7200) == 0) t2hr_alarm = .true.
      if (mod(tod,10800) == 0) t3hr_alarm = .true.
      if (mod(tod,21600) == 0) t6hr_alarm = .true.
      if (mod(tod,43200) == 0) t12hr_alarm = .true.
      if (tod            == 0) t24hr_alarm = .true.
      if (month==1 .and. day==1 .and. tod==0) t1yr_alarm = .true.

      call seq_infodata_putData(infodata, glcrun_alarm=glcrun_alarm)

      if (seq_timemgr_alarmIsOn(EClock_d,seq_timemgr_alarm_datestop)) then
         if (iamroot_CPLID) then
            write(logunit,*) ' '
            write(logunit,103) subname,' NOTE: Stopping from alarm STOP DATE'
            write(logunit,*) ' '
         endif
         stop_alarm = .true.
      endif

      ! update the orbital data as needed
      if (trim(orb_mode) == trim(seq_infodata_orb_variable_year)) then
         orb_nyear =  orb_iyear + (year - orb_iyear_align)
         if (orb_nyear /= orb_cyear) then
            orb_cyear = orb_nyear
            call shr_orb_params(orb_cyear, orb_eccen, orb_obliq, orb_mvelp, &
                 orb_obliqr, orb_lambm0, orb_mvelpp, iamroot_CPLID)
            call seq_infodata_putData(infodata,orb_eccen=orb_eccen,orb_obliqr=orb_obliqr, &
                 orb_lambm0=orb_lambm0,orb_mvelpp=orb_mvelpp)
         endif
      endif

      ! override ocnrun_alarm and ocnnext_alarm for first ocn run
      ! skip_ocean_run is initialized above to true if it's a startup
      ! if it's not a startup, ignore all of this
      ! stop the overide on the second ocnrun_alarm

      if (ocnrun_alarm) ocnrun_count = ocnrun_count + 1
      if (ocnrun_count > 1) skip_ocean_run = .false.
      if (skip_ocean_run) then
         ocnrun_alarm = .false.
         ocnnext_alarm = .false.
      endif

      if (iamroot_CPLID) then
         if (loglevel > 1) then
            write(logunit,102) ' Alarm_state: model date = ',ymd,tod, &
                 ' aliogrw run alarms = ',  atmrun_alarm, lndrun_alarm, &
                 icerun_alarm, ocnrun_alarm, glcrun_alarm, &
                 rofrun_alarm, wavrun_alarm, esprun_alarm
            write(logunit,102) ' Alarm_state: model date = ',ymd,tod, &
                 ' 1.2.3.6.12.24 run alarms = ',  t1hr_alarm, t2hr_alarm, &
                 t3hr_alarm, t6hr_alarm, t12hr_alarm, t24hr_alarm
            call shr_sys_flush(logunit)
         endif
      endif

      call t_stopf ('CPL:CLOCK_ADVANCE')

      !----------------------------------------------------------
      !| MAP ATM to OCN
      !  Set a2x_ox as a module variable in prep_ocn_mod
      !  This will be used later in the ice prep and in the
      !  atm/ocn flux calculation
      !----------------------------------------------------------

      if (iamin_CPLID .and. (atm_c2_ocn .or. atm_c2_ice)) then
         call cesm_comp_barriers(mpicom=mpicom_CPLID, timer='CPL:OCNPRE1_BARRIER')
         call t_drvstartf ('CPL:OCNPRE1',cplrun=.true.,barrier=mpicom_CPLID,hashint=hashint(3))
         if (drv_threading) call seq_comm_setnthreads(nthreads_CPLID)

         call prep_ocn_calc_a2x_ox(timer='CPL:ocnpre1_atm2ocn')

         if (drv_threading) call seq_comm_setnthreads(nthreads_GLOID)
         call t_drvstopf  ('CPL:OCNPRE1',cplrun=.true.,hashint=hashint(3))
      endif

      !----------------------------------------------------------
      !| ATM/OCN SETUP (rasm_option1)
      !----------------------------------------------------------

      if ((trim(cpl_seq_option) == 'RASM_OPTION1') .and. &
           iamin_CPLID .and. ocn_present) then

         call cesm_comp_barriers(mpicom=mpicom_CPLID, timer='CPL:ATMOCN1_BARRIER')
         call t_drvstartf ('CPL:ATMOCN1',cplrun=.true.,barrier=mpicom_CPLID,hashint=hashint(4))
         if (drv_threading) call seq_comm_setnthreads(nthreads_CPLID)

         if (ocn_prognostic) then
            ! Map ice to ocn
            if (ice_c2_ocn) call prep_ocn_calc_i2x_ox(timer='CPL:atmocnp_ice2ocn')

            ! Map wav to ocn
            if (wav_c2_ocn) call prep_ocn_calc_w2x_ox(timer='CPL:atmocnp_wav2ocn')
         endif

         !----------------------------------------------------------
         !| atm/ocn flux on atm grid (rasm_option1 and aoflux='atm')
         !----------------------------------------------------------

         if (trim(aoflux_grid) == 'atm') then
            ! compute o2x_ax for flux_atmocn, will be updated before atm merge
            ! do not use fractions because fractions here are NOT consistent with fractions in atm_mrg
            if (ocn_c2_atm) call prep_atm_calc_o2x_ax(timer='CPL:atmoca_ocn2atm')

            call t_drvstartf ('CPL:atmocna_fluxa',barrier=mpicom_CPLID)
            do exi = 1,num_inst_xao
               eai = mod((exi-1),num_inst_atm) + 1
               eoi = mod((exi-1),num_inst_ocn) + 1
               efi = mod((exi-1),num_inst_frc) + 1
               a2x_ax => component_get_c2x_cx(atm(eai))
               o2x_ax => prep_atm_get_o2x_ax()    ! array over all instances
               xao_ax => prep_aoflux_get_xao_ax() ! array over all instances
               call seq_flux_atmocn_mct(infodata, tod, dtime, a2x_ax, o2x_ax(eoi), xao_ax(exi))
            enddo
            call t_drvstopf  ('CPL:atmocna_fluxa')

            if (atm_c2_ocn) call prep_aoflux_calc_xao_ox(timer='CPL:atmocna_atm2ocn')
         endif  ! aoflux_grid

         !----------------------------------------------------------
         !| atm/ocn flux on ocn grid (rasm_option1 and aoflux='ocn')
         !----------------------------------------------------------

         if (trim(aoflux_grid) == 'ocn') then
            call t_drvstartf ('CPL:atmocnp_fluxo',barrier=mpicom_CPLID,hashint=hashint(6))
            do exi = 1,num_inst_xao
               eai = mod((exi-1),num_inst_atm) + 1
               eoi = mod((exi-1),num_inst_ocn) + 1
               efi = mod((exi-1),num_inst_frc) + 1
               a2x_ox => prep_ocn_get_a2x_ox()
               o2x_ox => component_get_c2x_cx(ocn(eoi))
               xao_ox => prep_aoflux_get_xao_ox()
               call seq_flux_atmocn_mct(infodata, tod, dtime, a2x_ox(eai), o2x_ox, xao_ox(exi))
            enddo
            call t_drvstopf  ('CPL:atmocnp_fluxo',hashint=hashint(6))
         endif

         !----------------------------------------------------------
         !| ocn prep-merge (rasm_option1)
         !----------------------------------------------------------

         xao_ox => prep_aoflux_get_xao_ox()
         call prep_ocn_mrg(infodata, fractions_ox, xao_ox=xao_ox, timer_mrg='CPL:atmocnp_mrgx2o')

         ! Accumulate ocn inputs - form partial sum of tavg ocn inputs (virtual "send" to ocn)
         call prep_ocn_accum(timer='CPL:atmocnp_accum')

         !----------------------------------------------------------
         !| ocn albedos (rasm_option1)
         !  (MUST BE AFTER prep_ocn_mrg for swnet to ocn to be computed properly
         !----------------------------------------------------------

         call t_drvstartf ('CPL:atmocnp_ocnalb', barrier=mpicom_CPLID,hashint=hashint(5))
         do exi = 1,num_inst_xao
            efi = mod((exi-1),num_inst_frc) + 1
            eai = mod((exi-1),num_inst_atm) + 1
            xao_ox => prep_aoflux_get_xao_ox()        ! array over all instances
            a2x_ox => prep_ocn_get_a2x_ox()
            call seq_flux_ocnalb_mct(infodata, ocn(1), a2x_ox(eai), fractions_ox(efi), xao_ox(exi))
         enddo
         call t_drvstopf  ('CPL:atmocnp_ocnalb',hashint=hashint(5))

         if (drv_threading) call seq_comm_setnthreads(nthreads_GLOID)
         call t_drvstopf  ('CPL:ATMOCN1',cplrun=.true.,hashint=hashint(4))
      endif

      !----------------------------------------------------------
      !| ATM/OCN SETUP-SEND (cesm1_orig, cesm1_orig_tight, cesm1_mod, cesm1_mod_tight, or rasm_option1)
      !----------------------------------------------------------

      if ((trim(cpl_seq_option) == 'CESM1_ORIG' .or. &
           trim(cpl_seq_option) == 'CESM1_ORIG_TIGHT' .or. &
           trim(cpl_seq_option) == 'CESM1_MOD'  .or. &
           trim(cpl_seq_option) == 'CESM1_MOD_TIGHT'  .or. &
           trim(cpl_seq_option) == 'RASM_OPTION1'  ) .and. &
           ocn_present .and. ocnrun_alarm) then

         !----------------------------------------------------
         ! "startup" wait (cesm1_orig, cesm1_mod, or rasm_option1)
         !----------------------------------------------------

         if (iamin_CPLALLOCNID) then
            ! want to know the time the ocean pes waited for the cpl pes
            ! at the first ocnrun_alarm, min ocean wait is wait time
            ! do not use t_barrierf here since it can be "off", use mpi_barrier
            do eoi = 1,num_inst_ocn
               if (ocn(eoi)%iamin_compid) call t_drvstartf ('CPL:C2O_INITWAIT')
            enddo
            call mpi_barrier(mpicom_CPLALLOCNID,ierr)
            do eoi = 1,num_inst_ocn
               if (ocn(eoi)%iamin_compid) call t_drvstopf  ('CPL:C2O_INITWAIT')
            enddo
            cpl2ocn_first = .false.
         endif

         !----------------------------------------------------
         !| ocn average (cesm1_orig, cesm1_orig_tight, cesm1_mod, cesm1_mod_tight, or rasm_option1)
         !----------------------------------------------------

         if (iamin_CPLID .and. ocn_prognostic) then
            call cesm_comp_barriers(mpicom=mpicom_CPLID, timer='CPL:OCNPREP_BARRIER')
            call t_drvstartf ('CPL:OCNPREP',cplrun=.true.,barrier=mpicom_CPLID)
            if (drv_threading) call seq_comm_setnthreads(nthreads_CPLID)

            ! finish accumulating ocean inputs
            ! reset the value of x2o_ox with the value in x2oacc_ox
            ! (module variable in prep_ocn_mod)
            call prep_ocn_accum_avg(timer_accum='CPL:ocnprep_avg')

            call component_diag(infodata, ocn, flow='x2c', comment= 'send ocn', &
                 info_debug=info_debug, timer_diag='CPL:ocnprep_diagav')

            if (drv_threading) call seq_comm_setnthreads(nthreads_GLOID)
            call t_drvstopf  ('CPL:OCNPREP',cplrun=.true.)
         endif

         !----------------------------------------------------
         !| cpl -> ocn (cesm1_orig, cesm1_orig_tight, cesm1_mod, cesm1_mod_tight, or rasm_option1)
         !----------------------------------------------------

         if (iamin_CPLALLOCNID .and. ocn_prognostic) then
            call component_exch(ocn, flow='x2c', &
                 infodata=infodata, infodata_string='cpl2ocn_run', &
                 mpicom_barrier=mpicom_CPLALLOCNID, run_barriers=run_barriers, &
                 timer_barrier='CPL:C2O_BARRIER', timer_comp_exch='CPL:C2O', &
                 timer_map_exch='CPL:c2o_ocnx2ocno', timer_infodata_exch='CPL:c2o_infoexch')
         endif

      endif ! end of OCN SETUP

      !----------------------------------------------------------
      !| LND SETUP-SEND
      !----------------------------------------------------------

      if (lnd_present .and. lndrun_alarm) then

         !----------------------------------------------------
         !| lnd prep-merge
         !----------------------------------------------------

         if (iamin_CPLID) then
            call cesm_comp_barriers(mpicom=mpicom_CPLID, timer='CPL:LNDPREP_BARRIER')
            call t_drvstartf ('CPL:LNDPREP',cplrun=.true.,barrier=mpicom_CPLID)
            if (drv_threading) call seq_comm_setnthreads(nthreads_CPLID)

            if (atm_c2_lnd) then
               call prep_lnd_calc_a2x_lx(timer='CPL:lndprep_atm2lnd')
            endif

            if (lnd_prognostic) then
               call prep_lnd_mrg(infodata, timer_mrg='CPL:lndprep_mrgx2l')

               call component_diag(infodata, lnd, flow='x2c', comment= 'send lnd', &
                    info_debug=info_debug, timer_diag='CPL:lndprep_diagav')
            endif

            if (drv_threading) call seq_comm_setnthreads(nthreads_GLOID)
            call t_drvstopf  ('CPL:LNDPREP',cplrun=.true.)
         endif

         !----------------------------------------------------
         !| cpl -> lnd
         !----------------------------------------------------

         if (iamin_CPLALLLNDID) then
            call component_exch(lnd, flow='x2c', &
                 infodata=infodata, infodata_string='cpl2lnd_run', &
                 mpicom_barrier=mpicom_CPLALLLNDID, run_barriers=run_barriers, &
                 timer_barrier='CPL:C2L_BARRIER', timer_comp_exch='CPL:C2L', &
                 timer_map_exch='CPL:c2l_lndx2lndl', timer_infodata_exch='CPL:c2l_infoexch')
         endif

      endif

      !----------------------------------------------------------
      !| ICE SETUP-SEND
      !  Note that for atm->ice mapping below will leverage the assumption that the
      !  ice and ocn are on the same grid and that mapping of atm to ocean is
      !  done already for use by atmocn flux and ice model prep
      !----------------------------------------------------------

      if (ice_present .and. icerun_alarm) then

         !----------------------------------------------------
         !| ice prep-merge
         !----------------------------------------------------

         if (iamin_CPLID .and. ice_prognostic) then
            call cesm_comp_barriers(mpicom=mpicom_CPLID, timer='CPL:ICEPREP_BARRIER')

            call t_drvstartf ('CPL:ICEPREP',cplrun=.true.,barrier=mpicom_CPLID)
            if (drv_threading) call seq_comm_setnthreads(nthreads_CPLID)


            if (ocn_c2_ice) then
               call prep_ice_calc_o2x_ix(timer='CPL:iceprep_ocn2ice')
            endif

            if (atm_c2_ice) then
               ! This is special to avoid remapping atm to ocn
               ! Note it is constrained that different prep modules cannot
               ! use or call each other
               a2x_ox => prep_ocn_get_a2x_ox() ! array
               call prep_ice_calc_a2x_ix(a2x_ox, timer='CPL:iceprep_atm2ice')
            endif

            call prep_ice_mrg(infodata, timer_mrg='CPL:iceprep_mrgx2i')

            call component_diag(infodata, ice, flow='x2c', comment= 'send ice', &
                 info_debug=info_debug, timer_diag='CPL:iceprep_diagav')

            if (drv_threading) call seq_comm_setnthreads(nthreads_GLOID)
            call t_drvstopf  ('CPL:ICEPREP',cplrun=.true.)
         endif

         !----------------------------------------------------
         !| cpl -> ice
         !----------------------------------------------------

         if (iamin_CPLALLICEID .and. ice_prognostic) then
            call component_exch(ice, flow='x2c', &
                 infodata=infodata, infodata_string='cpl2ice_run', &
                 mpicom_barrier=mpicom_CPLALLICEID, run_barriers=run_barriers, &
                 timer_barrier='CPL:C2I_BARRIER', timer_comp_exch='CPL:C2I', &
                 timer_map_exch='CPL:c2i_icex2icei', timer_infodata_exch='CPL:ice_infoexch')
         endif

      endif

      !----------------------------------------------------------
      !| WAV SETUP-SEND
      !----------------------------------------------------------

      if (wav_present .and. wavrun_alarm) then

         !----------------------------------------------------------
         !| wav prep-merge
         !----------------------------------------------------------

         if (iamin_CPLID .and. wav_prognostic) then
            call cesm_comp_barriers(mpicom=mpicom_CPLID, timer='CPL:WAVPREP_BARRIER')

            call t_drvstartf ('CPL:WAVPREP',cplrun=.true.,barrier=mpicom_CPLID)
            if (drv_threading) call seq_comm_setnthreads(nthreads_CPLID)

            if (atm_c2_wav) then
               call prep_wav_calc_a2x_wx(timer='CPL:wavprep_atm2wav')
            endif

            if (ocn_c2_wav) then
               call prep_wav_calc_o2x_wx(timer='CPL:wavprep_ocn2wav')
            endif

            if (ice_c2_wav) then
               call prep_wav_calc_i2x_wx(timer='CPL:wavprep_ice2wav')
            endif

            call prep_wav_mrg(infodata, fractions_wx, timer_mrg='CPL:wavprep_mrgx2w')

            call component_diag(infodata, wav, flow='x2c', comment= 'send wav', &
                 info_debug=info_debug, timer_diag='CPL:wavprep_diagav')

            if (drv_threading) call seq_comm_setnthreads(nthreads_GLOID)
            call t_drvstopf  ('CPL:WAVPREP',cplrun=.true.)
         endif

         !----------------------------------------------------------
         !| cpl -> wav
         !----------------------------------------------------------

         if (iamin_CPLALLWAVID .and. wav_prognostic) then
            call component_exch(wav, flow='x2c', &
                 infodata=infodata, infodata_string='cpl2wav_run', &
                 mpicom_barrier=mpicom_CPLALLWAVID, run_barriers=run_barriers, &
                 timer_barrier='CPL:C2W_BARRIER', timer_comp_exch='CPL:C2W', &
                 timer_map_exch='CPL:c2w_wavx2wavw', timer_infodata_exch='CPL:c2w_infoexch')
         endif

      endif

      !----------------------------------------------------------
      !| ROF SETUP-SEND
      !----------------------------------------------------------

      if (rof_present .and. rofrun_alarm) then

         !----------------------------------------------------
         !| rof prep-merge
         !----------------------------------------------------

         if (iamin_CPLID .and. rof_prognostic) then
            call cesm_comp_barriers(mpicom=mpicom_CPLID, timer='CPL:ROFPREP_BARRIER')

            call t_drvstartf ('CPL:ROFPREP', cplrun=.true., barrier=mpicom_CPLID)
            if (drv_threading) call seq_comm_setnthreads(nthreads_CPLID)

            call prep_rof_accum_avg(timer='CPL:rofprep_l2xavg')

            if (lnd_c2_rof) then
               call prep_rof_calc_l2r_rx(fractions_lx, timer='CPL:rofprep_lnd2rof')
            endif

            call prep_rof_mrg(infodata, fractions_rx, timer_mrg='CPL:rofprep_mrgx2r')

            call component_diag(infodata, rof, flow='x2c', comment= 'send rof', &
                 info_debug=info_debug, timer_diag='CPL:rofprep_diagav')

            if (drv_threading) call seq_comm_setnthreads(nthreads_GLOID)
            call t_drvstopf  ('CPL:ROFPREP',cplrun=.true.)
         endif

         !----------------------------------------------------
         !| cpl -> rof
         !----------------------------------------------------

         if (iamin_CPLALLROFID .and. rof_prognostic) then
            call component_exch(rof, flow='x2c', &
                 infodata=infodata, infodata_string='cpl2rof_run', &
                 mpicom_barrier=mpicom_CPLALLLNDID, run_barriers=run_barriers, &
                 timer_barrier='CPL:C2R_BARRIER', timer_comp_exch='CPL:C2R', &
                 timer_map_exch='CPL:c2r_rofx2rofr', timer_infodata_exch='CPL:c2r_infoexch')
         endif

      endif

      !----------------------------------------------------------
      !| RUN ICE MODEL
      !----------------------------------------------------------

      if (ice_present .and. icerun_alarm) then
         call component_run(Eclock_i, ice, ice_run, infodata, &
              seq_flds_x2c_fluxes=seq_flds_x2i_fluxes, &
              seq_flds_c2x_fluxes=seq_flds_i2x_fluxes, &
              comp_prognostic=ice_prognostic, comp_num=comp_num_ice, &
              timer_barrier= 'CPL:ICE_RUN_BARRIER', timer_comp_run='CPL:ICE_RUN', &
              run_barriers=run_barriers, ymd=ymd, tod=tod,comp_layout=ice_layout)
      endif

      !----------------------------------------------------------
      !| RUN LND MODEL
      !----------------------------------------------------------

      if (lnd_present .and. lndrun_alarm) then
         call component_run(Eclock_l, lnd, lnd_run, infodata, &
              seq_flds_x2c_fluxes=seq_flds_x2l_fluxes, &
              seq_flds_c2x_fluxes=seq_flds_l2x_fluxes, &
              comp_prognostic=lnd_prognostic, comp_num=comp_num_lnd, &
              timer_barrier= 'CPL:LND_RUN_BARRIER', timer_comp_run='CPL:LND_RUN', &
              run_barriers=run_barriers, ymd=ymd, tod=tod,comp_layout=lnd_layout)
      endif

      !----------------------------------------------------------
      !| RUN ROF MODEL
      !----------------------------------------------------------

      if (rof_present .and. rofrun_alarm) then
         call component_run(Eclock_r, rof, rof_run, infodata, &
              seq_flds_x2c_fluxes=seq_flds_x2r_fluxes, &
              seq_flds_c2x_fluxes=seq_flds_r2x_fluxes, &
              comp_prognostic=rof_prognostic, comp_num=comp_num_rof, &
              timer_barrier= 'CPL:ROF_RUN_BARRIER', timer_comp_run='CPL:ROF_RUN', &
              run_barriers=run_barriers, ymd=ymd, tod=tod,comp_layout=rof_layout)
      endif

      !----------------------------------------------------------
      !| RUN WAV MODEL
      !----------------------------------------------------------

      if (wav_present .and. wavrun_alarm) then
         call component_run(Eclock_w, wav, wav_run, infodata, &
              seq_flds_x2c_fluxes=seq_flds_x2w_fluxes, &
              seq_flds_c2x_fluxes=seq_flds_w2x_fluxes, &
              comp_prognostic=wav_prognostic, comp_num=comp_num_wav, &
              timer_barrier= 'CPL:WAV_RUN_BARRIER', timer_comp_run='CPL:WAV_RUN', &
              run_barriers=run_barriers, ymd=ymd, tod=tod,comp_layout=wav_layout)
      endif

      !----------------------------------------------------------
      !| RUN OCN MODEL (cesm1_orig_tight or cesm1_mod_tight)
      !----------------------------------------------------------

      if ((trim(cpl_seq_option) == 'CESM1_ORIG_TIGHT' .or. &
           trim(cpl_seq_option) == 'CESM1_MOD_TIGHT'   ) .and. &
          ocn_present .and. ocnrun_alarm) then
         call component_run(Eclock_o, ocn, ocn_run, infodata, &
              seq_flds_x2c_fluxes=seq_flds_x2o_fluxes, &
              seq_flds_c2x_fluxes=seq_flds_o2x_fluxes, &
              comp_prognostic=ocn_prognostic, comp_num=comp_num_ocn, &
              timer_barrier= 'CPL:OCNT_RUN_BARRIER', timer_comp_run='CPL:OCNT_RUN', &
              run_barriers=run_barriers, ymd=ymd, tod=tod,comp_layout=ocn_layout)
      endif

      !----------------------------------------------------------
      !| OCN RECV-POST (cesm1_orig_tight or cesm1_mod_tight)
      !----------------------------------------------------------

      if ((trim(cpl_seq_option) == 'CESM1_ORIG_TIGHT' .or. &
           trim(cpl_seq_option) == 'CESM1_MOD_TIGHT'   ) .and. &
          ocn_present .and. ocnnext_alarm) then

         !----------------------------------------------------------
         !| ocn -> cpl (cesm1_orig_tight or cesm1_mod_tight)
         !----------------------------------------------------------

         if (iamin_CPLALLOCNID) then
            call component_exch(ocn, flow='c2x', &
                 infodata=infodata, infodata_string='ocn2cpl_run', &
                 mpicom_barrier=mpicom_CPLALLOCNID, run_barriers=run_barriers, &
                 timer_barrier='CPL:O2CT_BARRIER', timer_comp_exch='CPL:O2CT', &
                 timer_map_exch='CPL:o2c_ocno2ocnx', timer_infodata_exch='CPL:o2c_infoexch')
         endif

         !----------------------------------------------------------
         !| ocn post (cesm1_orig_tight or cesm1_mod_tight)
         !----------------------------------------------------------

         if (iamin_CPLID) then
            call cesm_comp_barriers(mpicom=mpicom_CPLID, timer='CPL:OCNPOSTT_BARRIER')
            call t_drvstartf  ('CPL:OCNPOSTT',cplrun=.true.,barrier=mpicom_CPLID)
            if (drv_threading) call seq_comm_setnthreads(nthreads_CPLID)

            call component_diag(infodata, ocn, flow='c2x', comment= 'recv ocn', &
                 info_debug=info_debug, timer_diag='CPL:ocnpost_diagav')

            if (drv_threading) call seq_comm_setnthreads(nthreads_GLOID)
            call t_drvstopf  ('CPL:OCNPOSTT',cplrun=.true.)
        endif

      endif

      !----------------------------------------------------------
      !| ATM/OCN SETUP (cesm1_orig, cesm1_orig_tight, cesm1_mod or cesm1_mod_tight)
      !----------------------------------------------------------

      if ((trim(cpl_seq_option) == 'CESM1_ORIG'       .or. &
           trim(cpl_seq_option) == 'CESM1_ORIG_TIGHT' .or. &
           trim(cpl_seq_option) == 'CESM1_MOD'        .or. &
           trim(cpl_seq_option) == 'CESM1_MOD_TIGHT' ) .and. &
           iamin_CPLID .and. ocn_present) then

         call cesm_comp_barriers(mpicom=mpicom_CPLID, timer='CPL:ATMOCNP_BARRIER')
         call t_drvstartf ('CPL:ATMOCNP',cplrun=.true.,barrier=mpicom_CPLID,hashint=hashint(7))
         if (drv_threading) call seq_comm_setnthreads(nthreads_CPLID)

         !----------------------------------------------------------
         !| ocn prep-merge (cesm1_orig or cesm1_orig_tight)
         !----------------------------------------------------------

         if (ocn_prognostic) then
            ! Map ice to ocn
            if (ice_c2_ocn) call prep_ocn_calc_i2x_ox(timer='CPL:atmocnp_ice2ocn')

            ! Map wav to ocn
            if (wav_c2_ocn) call prep_ocn_calc_w2x_ox(timer='CPL:atmocnp_wav2ocn')

            if (cpl_seq_option == 'CESM1_ORIG' .or. &
                cpl_seq_option == 'CESM1_ORIG_TIGHT') then
               xao_ox => prep_aoflux_get_xao_ox()
               call prep_ocn_mrg(infodata, fractions_ox, xao_ox=xao_ox, timer_mrg='CPL:atmocnp_mrgx2o')

               ! Accumulate ocn inputs - form partial sum of tavg ocn inputs (virtual "send" to ocn)
               call prep_ocn_accum(timer='CPL:atmocnp_accum')
            endif
         endif

         !----------------------------------------------------------
         !| atm/ocn flux on atm grid ((cesm1_orig, cesm1_orig_tight, cesm1_mod or cesm1_mod_tight) and aoflux='atm')
         !----------------------------------------------------------

         if (trim(aoflux_grid) == 'atm') then
            ! compute o2x_ax for flux_atmocn, will be updated before atm merge
            ! do not use fractions because fractions here are NOT consistent with fractions in atm_mrg
            if (ocn_c2_atm) call prep_atm_calc_o2x_ax(timer='CPL:atmoca_ocn2atm')

            call t_drvstartf ('CPL:atmocna_fluxa',barrier=mpicom_CPLID)
            do exi = 1,num_inst_xao
               eai = mod((exi-1),num_inst_atm) + 1
               eoi = mod((exi-1),num_inst_ocn) + 1
               efi = mod((exi-1),num_inst_frc) + 1
               a2x_ax => component_get_c2x_cx(atm(eai))
               o2x_ax => prep_atm_get_o2x_ax()    ! array over all instances
               xao_ax => prep_aoflux_get_xao_ax() ! array over all instances
               call seq_flux_atmocn_mct(infodata, tod, dtime, a2x_ax, o2x_ax(eoi), xao_ax(exi))
            enddo
            call t_drvstopf  ('CPL:atmocna_fluxa')

            if (atm_c2_ocn) call prep_aoflux_calc_xao_ox(timer='CPL:atmocna_atm2ocn')
         endif  ! aoflux_grid

         !----------------------------------------------------------
         !| atm/ocn flux on ocn grid ((cesm1_orig, cesm1_orig_tight, cesm1_mod or cesm1_mod_tight) and aoflux='ocn')
         !----------------------------------------------------------

         if (trim(aoflux_grid) == 'ocn') then
            call t_drvstartf ('CPL:atmocnp_fluxo',barrier=mpicom_CPLID)
            do exi = 1,num_inst_xao
               eai = mod((exi-1),num_inst_atm) + 1
               eoi = mod((exi-1),num_inst_ocn) + 1
               efi = mod((exi-1),num_inst_frc) + 1
               a2x_ox => prep_ocn_get_a2x_ox()
               o2x_ox => component_get_c2x_cx(ocn(eoi))
               xao_ox => prep_aoflux_get_xao_ox()
               call seq_flux_atmocn_mct(infodata, tod, dtime, a2x_ox(eai), o2x_ox, xao_ox(exi))
            enddo
            call t_drvstopf  ('CPL:atmocnp_fluxo')
!         else if (trim(aoflux_grid) == 'atm') then
!            !--- compute later ---
!
!         else if (trim(aoflux_grid) == 'exch') then
!            xao_ax   => prep_aoflux_get_xao_ax()
!            xao_ox   => prep_aoflux_get_xao_ox()
!
!            call t_drvstartf ('CPL:atmocnp_fluxe',barrier=mpicom_CPLID)
!            call seq_flux_atmocnexch_mct( infodata, atm(eai), ocn(eoi), &
!                 fractions_ax(efi), fractions_ox(efi), xao_ax(exi), xao_ox(exi) )
!            call t_drvstopf  ('CPL:atmocnp_fluxe')
         endif  ! aoflux_grid

         !----------------------------------------------------------
         !| ocn prep-merge (cesm1_mod or cesm1_mod_tight)
         !----------------------------------------------------------

         if (ocn_prognostic) then
            if (cpl_seq_option == 'CESM1_MOD' .or. &
                cpl_seq_option == 'CESM1_MOD_TIGHT') then

               xao_ox => prep_aoflux_get_xao_ox()
               call prep_ocn_mrg(infodata, fractions_ox, xao_ox=xao_ox, timer_mrg='CPL:atmocnp_mrgx2o')

               ! Accumulate ocn inputs - form partial sum of tavg ocn inputs (virtual "send" to ocn)
               call prep_ocn_accum(timer='CPL:atmocnp_accum')
            endif
         endif

         !----------------------------------------------------------
         !| ocn albedos (cesm1_orig, cesm1_orig_tight, cesm1_mod or cesm1_mod_tight)
         !  (MUST BE AFTER prep_ocn_mrg for swnet to ocn to be computed properly
         !----------------------------------------------------------

         call t_drvstartf ('CPL:atmocnp_ocnalb', barrier=mpicom_CPLID)
         do exi = 1,num_inst_xao
            efi = mod((exi-1),num_inst_frc) + 1
            eai = mod((exi-1),num_inst_atm) + 1
            xao_ox => prep_aoflux_get_xao_ox()        ! array over all instances
            a2x_ox => prep_ocn_get_a2x_ox()
            call seq_flux_ocnalb_mct(infodata, ocn(1), a2x_ox(eai), fractions_ox(efi), xao_ox(exi))
         enddo
         call t_drvstopf  ('CPL:atmocnp_ocnalb')

         if (drv_threading) call seq_comm_setnthreads(nthreads_GLOID)
         call t_drvstopf  ('CPL:ATMOCNP',cplrun=.true.,hashint=hashint(7))
      endif

      !----------------------------------------------------------
      !| LND RECV-POST
      !----------------------------------------------------------

      if (lnd_present .and. lndrun_alarm) then

         !----------------------------------------------------------
         !| lnd -> cpl
         !----------------------------------------------------------

         if (iamin_CPLALLLNDID) then
            call component_exch(lnd, flow='c2x', infodata=infodata, infodata_string='lnd2cpl_run', &
                 mpicom_barrier=mpicom_CPLALLLNDID, run_barriers=run_barriers, &
                 timer_barrier='CPL:L2C_BARRIER', timer_comp_exch='CPL:L2C', &
                 timer_map_exch='CPL:l2c_lndl2lndx', timer_infodata_exch='lnd2cpl_run')
         endif

         !----------------------------------------------------------
         !| lnd post
         !----------------------------------------------------------

         if (iamin_CPLID) then
            call cesm_comp_barriers(mpicom=mpicom_CPLID, timer='CPL:LNDPOST_BARRIER')
            call t_drvstartf  ('CPL:LNDPOST',cplrun=.true.,barrier=mpicom_CPLID)
            if (drv_threading) call seq_comm_setnthreads(nthreads_CPLID)

            call component_diag(infodata, lnd, flow='c2x', comment='recv lnd', &
                 info_debug=info_debug, timer_diag='CPL:lndpost_diagav')

            ! Accumulate rof and glc inputs (module variables in prep_rof_mod and prep_glc_mod)
            if (lnd_c2_rof) then
               call prep_rof_accum(timer='CPL:lndpost_accl2r')
            endif
            if (lnd_c2_glc) then
               call prep_glc_accum(timer='CPL:lndpost_accl2g' )
            endif

            if (drv_threading) call seq_comm_setnthreads(nthreads_GLOID)
            call t_drvstopf  ('CPL:LNDPOST',cplrun=.true.)
         endif
      endif

      !----------------------------------------------------------
      !| GLC SETUP-SEND
      !----------------------------------------------------------

      if (glc_present .and. glcrun_alarm) then

         !----------------------------------------------------
         !| glc prep-merge
         !----------------------------------------------------

         if (iamin_CPLID .and. glc_prognostic) then
            call cesm_comp_barriers(mpicom=mpicom_CPLID, timer='CPL:GLCPREP_BARRIER')
            call t_drvstartf ('CPL:GLCPREP',cplrun=.true.,barrier=mpicom_CPLID)
            if (drv_threading) call seq_comm_setnthreads(nthreads_CPLID)

            if (lnd_c2_glc) then
               call prep_glc_accum_avg(timer='CPL:glcprep_avg')

               ! Note that l2x_gx is obtained from mapping the module variable l2gacc_lx
               call prep_glc_calc_l2x_gx(fractions_lx, timer='CPL:glcprep_lnd2glc')

               call prep_glc_mrg(infodata, fractions_gx, timer_mrg='CPL:glcprep_mrgx2g')

               call component_diag(infodata, glc, flow='x2c', comment='send glc', &
                    info_debug=info_debug, timer_diag='CPL:glcprep_diagav')
            endif

            if (drv_threading) call seq_comm_setnthreads(nthreads_GLOID)
            call t_drvstopf  ('CPL:GLCPREP',cplrun=.true.)
         endif

         !----------------------------------------------------
         !| cpl -> glc
         !----------------------------------------------------

         if (iamin_CPLALLGLCID .and. glc_prognostic) then
            call component_exch(glc, flow='x2c', &
                 infodata=infodata, infodata_string='cpl2glc_run', &
                 mpicom_barrier=mpicom_CPLALLGLCID, run_barriers=run_barriers, &
                 timer_barrier='CPL:C2G_BARRIER', timer_comp_exch='CPL:C2G', &
                 timer_map_exch='CPL:c2g_glcx2glcg', timer_infodata_exch='CPL:c2g_infoexch')
         endif

      endif

      !----------------------------------------------------------
      !| ROF RECV-POST
      !----------------------------------------------------------

      if (rof_present .and. rofrun_alarm) then

         !----------------------------------------------------------
         !| rof -> cpl
         !----------------------------------------------------------

         if (iamin_CPLALLROFID) then
            call component_exch(rof, flow='c2x', &
                 infodata=infodata, infodata_string='rof2cpl_run', &
                 mpicom_barrier=mpicom_CPLALLROFID, run_barriers=run_barriers, &
                 timer_barrier='CPL:R2C_BARRIER', timer_comp_exch='CPL:R2C', &
                 timer_map_exch='CPL:r2c_rofr2rofx', timer_infodata_exch='CPL:r2c_infoexch')
         endif

         !----------------------------------------------------------
         !| rof post
         !----------------------------------------------------------

         if (iamin_CPLID) then
            call cesm_comp_barriers(mpicom=mpicom_CPLID, timer='CPL:ROFPOST_BARRIER')
            call t_drvstartf  ('CPL:ROFPOST',cplrun=.true.,barrier=mpicom_CPLID)
            if (drv_threading) call seq_comm_setnthreads(nthreads_CPLID)

            call component_diag(infodata, rof, flow='c2x', comment= 'recv rof', &
                 info_debug=info_debug, timer_diag='CPL:rofpost_diagav')

            if (do_hist_r2x) then
               call t_drvstartf ('CPL:rofpost_histaux', barrier=mpicom_CPLID)
               do eri = 1,num_inst_rof
                  suffix =  component_get_suffix(rof(eri))
                  call seq_hist_writeaux(infodata, EClock_d, rof(eri), flow='c2x', &
                       aname='r2x'//trim(suffix), dname='domrb', &
                       nx=rof_nx, ny=rof_ny, nt=1)
               enddo
               call t_drvstopf ('CPL:rofpost_histaux')
            endif

            if (rof_c2_lnd) then
               call prep_lnd_calc_r2x_lx(timer='CPL:rofpost_rof2lnd')
            endif

            if (rof_c2_ice) then
               call prep_ice_calc_r2x_ix(timer='CPL:rofpost_rof2ice')
            endif

            if (rof_c2_ocn) then
               call prep_ocn_calc_r2x_ox(timer='CPL:rofpost_rof2ocn')
            endif

            call t_drvstopf  ('CPL:ROFPOST', cplrun=.true.)
         endif
      endif

      !----------------------------------------------------------
      !| Budget with old fractions
      !----------------------------------------------------------

      ! WJS (2-17-11): I am just using the first instance for the budgets because we
      ! don't expect budgets to be conserved for our case (I case). Also note that we
      ! don't expect budgets to be conserved for the interactive ensemble use case either.
      ! tcraig (aug 2012): put this after rof->cpl so the budget sees the new r2x_rx.
      ! it will also use the current r2x_ox here which is the value from the last timestep
      ! consistent with the ocean coupling

      if (iamin_CPLID .and. do_budgets) then
         call cesm_comp_barriers(mpicom=mpicom_CPLID, timer='CPL:BUDGET1_BARRIER')
         call t_drvstartf ('CPL:BUDGET1',cplrun=.true.,budget=.true.,barrier=mpicom_CPLID)
         if (lnd_present) then
            call seq_diag_lnd_mct(lnd(ens1), fractions_lx(ens1), infodata, &
                 do_l2x=.true., do_x2l=.true.)
         endif
         if (rof_present) then
            call seq_diag_rof_mct(rof(ens1), fractions_rx(ens1), infodata)
         endif
         if (ocn_present .and. &
            (trim(cpl_seq_option) == 'CESM1_ORIG'       .or. &
             trim(cpl_seq_option) == 'CESM1_ORIG_TIGHT' .or. &
             trim(cpl_seq_option) == 'CESM1_MOD'        .or. &
             trim(cpl_seq_option) == 'CESM1_MOD_TIGHT'  .or. &
             trim(cpl_seq_option) == 'RASM_OPTION1' )) then
            xao_ox => prep_aoflux_get_xao_ox() ! array over all instances
            call seq_diag_ocn_mct(ocn(ens1), xao_ox(1), fractions_ox(ens1), infodata, &
                 do_o2x=.true., do_x2o=.true., do_xao=.true.)
         endif
         if (ice_present) then
            call seq_diag_ice_mct(ice(ens1), fractions_ix(ens1), infodata, &
                 do_x2i=.true.)
         endif
         call t_drvstopf  ('CPL:BUDGET1',cplrun=.true.,budget=.true.)
      endif


      !----------------------------------------------------------
      !| ICE RECV-POST
      !----------------------------------------------------------

      if (ice_present .and. icerun_alarm) then

         !----------------------------------------------------------
         !| ice -> cpl
         !----------------------------------------------------------

         if (iamin_CPLALLICEID) then
            call component_exch(ice, flow='c2x', &
                 infodata=infodata, infodata_string='ice2cpl_run', &
                 mpicom_barrier=mpicom_CPLALLICEID, run_barriers=run_barriers, &
                 timer_barrier='CPL:I2C_BARRIER', timer_comp_exch='CPL:I2C', &
                 timer_map_exch='CPL:i2c_icei2icex', timer_infodata_exch='CPL:i2c_infoexch')
         endif

         !----------------------------------------------------------
         !| ice post
         !----------------------------------------------------------

         if (iamin_CPLID) then
            call cesm_comp_barriers(mpicom=mpicom_CPLID, timer='CPL:ICEPOST_BARRIER')
            call t_drvstartf  ('CPL:ICEPOST',cplrun=.true.,barrier=mpicom_CPLID)
            if (drv_threading) call seq_comm_setnthreads(nthreads_CPLID)

            call component_diag(infodata, ice, flow='c2x', comment= 'recv ice', &
                 info_debug=info_debug, timer_diag='CPL:icepost_diagav')

            if (drv_threading) call seq_comm_setnthreads(nthreads_GLOID)
            call t_drvstopf  ('CPL:ICEPOST',cplrun=.true.)
         endif
      endif

      !----------------------------------------------------------
      !| Update fractions based on new ice fractions
      !----------------------------------------------------------

      if (iamin_CPLID) then
         call cesm_comp_barriers(mpicom=mpicom_CPLID, timer='CPL:FRACSET_BARRIER')
         call t_drvstartf ('CPL:FRACSET',cplrun=.true.,barrier=mpicom_CPLID)
         if (drv_threading) call seq_comm_setnthreads(nthreads_CPLID)
         call t_drvstartf ('CPL:fracset_fracset',barrier=mpicom_CPLID)

         do efi = 1,num_inst_frc
            eii = mod((efi-1),num_inst_ice) + 1

            call seq_frac_set(infodata, ice(eii), &
                 fractions_ax(efi), fractions_ix(efi), fractions_ox(efi))
         enddo
         call t_drvstopf  ('CPL:fracset_fracset')

         if (drv_threading) call seq_comm_setnthreads(nthreads_GLOID)
         call t_drvstopf  ('CPL:FRACSET',cplrun=.true.)
      endif

      !----------------------------------------------------------
      !| ATM/OCN SETUP (rasm_option2)
      !----------------------------------------------------------

      if ((trim(cpl_seq_option) == 'RASM_OPTION2') .and. &
           iamin_CPLID .and. ocn_present) then

         call cesm_comp_barriers(mpicom=mpicom_CPLID, timer='CPL:ATMOCN2_BARRIER')
         call t_drvstartf ('CPL:ATMOCN2',cplrun=.true.,barrier=mpicom_CPLID)
         if (drv_threading) call seq_comm_setnthreads(nthreads_CPLID)

         if (ocn_prognostic) then
            ! Map ice to ocn
            if (ice_c2_ocn) call prep_ocn_calc_i2x_ox(timer='CPL:atmocnp_ice2ocn')

            ! Map wav to ocn
            if (wav_c2_ocn) call prep_ocn_calc_w2x_ox(timer='CPL:atmocnp_wav2ocn')
         endif

         !----------------------------------------------------------
         !| atm/ocn flux on atm grid (rasm_option2 and aoflux_grid='atm')
         !----------------------------------------------------------

         if (trim(aoflux_grid) == 'atm') then
            ! compute o2x_ax for flux_atmocn, will be updated before atm merge
            ! can use fractions because fractions here are consistent with fractions in atm_mrg
            if (ocn_c2_atm) call prep_atm_calc_o2x_ax(fractions_ox,timer='CPL:atmoca_ocn2atm')

            call t_drvstartf ('CPL:atmocna_fluxa',barrier=mpicom_CPLID)
            do exi = 1,num_inst_xao
               eai = mod((exi-1),num_inst_atm) + 1
               eoi = mod((exi-1),num_inst_ocn) + 1
               efi = mod((exi-1),num_inst_frc) + 1
               a2x_ax => component_get_c2x_cx(atm(eai))
               o2x_ax => prep_atm_get_o2x_ax()    ! array over all instances
               xao_ax => prep_aoflux_get_xao_ax() ! array over all instances
               call seq_flux_atmocn_mct(infodata, tod, dtime, a2x_ax, o2x_ax(eoi), xao_ax(exi))
            enddo
            call t_drvstopf  ('CPL:atmocna_fluxa')

            if (atm_c2_ocn) call prep_aoflux_calc_xao_ox(timer='CPL:atmocna_atm2ocn')
         endif  ! aoflux_grid

         !----------------------------------------------------------
         !| atm/ocn flux on ocn grid (rasm_option2 and aoflux_grid='ocn')
         !----------------------------------------------------------

         if (trim(aoflux_grid) == 'ocn') then
            call t_drvstartf ('CPL:atmocnp_fluxo',barrier=mpicom_CPLID)
            do exi = 1,num_inst_xao
               eai = mod((exi-1),num_inst_atm) + 1
               eoi = mod((exi-1),num_inst_ocn) + 1
               efi = mod((exi-1),num_inst_frc) + 1
               a2x_ox => prep_ocn_get_a2x_ox()
               o2x_ox => component_get_c2x_cx(ocn(eoi))
               xao_ox => prep_aoflux_get_xao_ox()
               call seq_flux_atmocn_mct(infodata, tod, dtime, a2x_ox(eai), o2x_ox, xao_ox(exi))
            enddo
            call t_drvstopf  ('CPL:atmocnp_fluxo')
         endif  ! aoflux_grid

         !----------------------------------------------------------
         !| ocn prep-merge (rasm_option2)
         !----------------------------------------------------------

         xao_ox => prep_aoflux_get_xao_ox()
         call prep_ocn_mrg(infodata, fractions_ox, xao_ox=xao_ox, timer_mrg='CPL:atmocnp_mrgx2o')

         ! Accumulate ocn inputs - form partial sum of tavg ocn inputs (virtual "send" to ocn)
         call prep_ocn_accum(timer='CPL:atmocnp_accum')

         !----------------------------------------------------------
         !| ocn albedos (rasm_option2)
         !  (MUST BE AFTER prep_ocn_mrg for swnet to ocn to be computed properly
         !----------------------------------------------------------

         call t_drvstartf ('CPL:atmocnp_ocnalb', barrier=mpicom_CPLID)
         do exi = 1,num_inst_xao
            efi = mod((exi-1),num_inst_frc) + 1
            eai = mod((exi-1),num_inst_atm) + 1
            xao_ox => prep_aoflux_get_xao_ox()        ! array over all instances
            a2x_ox => prep_ocn_get_a2x_ox()
            call seq_flux_ocnalb_mct(infodata, ocn(1), a2x_ox(eai), fractions_ox(efi), xao_ox(exi))
         enddo
         call t_drvstopf  ('CPL:atmocnp_ocnalb')

         if (drv_threading) call seq_comm_setnthreads(nthreads_GLOID)
         call t_drvstopf  ('CPL:ATMOCN2',cplrun=.true.)
      endif

      !----------------------------------------------------------
      !| OCN SETUP-SEND (rasm_option2)
      !----------------------------------------------------------

      if ((trim(cpl_seq_option) == 'RASM_OPTION2'  ) .and. &
           ocn_present .and. ocnrun_alarm) then

         !----------------------------------------------------
         ! "startup" wait (rasm_option2)
         !----------------------------------------------------

         if (iamin_CPLALLOCNID) then
            ! want to know the time the ocean pes waited for the cpl pes
            ! at the first ocnrun_alarm, min ocean wait is wait time
            ! do not use t_barrierf here since it can be "off", use mpi_barrier
            do eoi = 1,num_inst_ocn
               if (ocn(eoi)%iamin_compid) call t_drvstartf ('CPL:C2O_INITWAIT')
            enddo
            call mpi_barrier(mpicom_CPLALLOCNID,ierr)
            do eoi = 1,num_inst_ocn
               if (ocn(eoi)%iamin_compid) call t_drvstopf  ('CPL:C2O_INITWAIT')
            enddo
            cpl2ocn_first = .false.
         endif

         !----------------------------------------------------
         !| ocn average (rasm_option2)
         !----------------------------------------------------

         if (iamin_CPLID .and. ocn_prognostic) then
            call cesm_comp_barriers(mpicom=mpicom_CPLID, timer='CPL:OCNPRE2_BARRIER')
            call t_drvstartf ('CPL:OCNPRE2',cplrun=.true.,barrier=mpicom_CPLID)
            if (drv_threading) call seq_comm_setnthreads(nthreads_CPLID)

            ! finish accumulating ocean inputs
            ! reset the value of x2o_ox with the value in x2oacc_ox
            ! (module variable in prep_ocn_mod)
            call prep_ocn_accum_avg(timer_accum='CPL:ocnprep_avg')

            call component_diag(infodata, ocn, flow='x2c', comment= 'send ocn', &
                 info_debug=info_debug, timer_diag='CPL:ocnprep_diagav')

            if (drv_threading) call seq_comm_setnthreads(nthreads_GLOID)
            call t_drvstopf  ('CPL:OCNPRE2',cplrun=.true.)
         endif

         !----------------------------------------------------
         !| cpl -> ocn (rasm_option2)
         !----------------------------------------------------

         if (iamin_CPLALLOCNID .and. ocn_prognostic) then
            call component_exch(ocn, flow='x2c', &
                 infodata=infodata, infodata_string='cpl2ocn_run', &
                 mpicom_barrier=mpicom_CPLALLOCNID, run_barriers=run_barriers, &
                 timer_barrier='CPL:C2O2_BARRIER', timer_comp_exch='CPL:C2O2', &
                 timer_map_exch='CPL:c2o2_ocnx2ocno', timer_infodata_exch='CPL:c2o2_infoexch')
         endif

      endif

      !----------------------------------------------------------
      !| ATM SETUP-SEND
      !----------------------------------------------------------

      if (atm_present .and. atmrun_alarm) then

         !----------------------------------------------------------
         !| atm prep-merge
         !----------------------------------------------------------

         if (iamin_CPLID .and. atm_prognostic) then
            call cesm_comp_barriers(mpicom=mpicom_CPLID, timer='CPL:ATMPREP_BARRIER')
            call t_drvstartf ('CPL:ATMPREP',cplrun=.true.,barrier=mpicom_CPLID)
            if (drv_threading) call seq_comm_setnthreads(nthreads_CPLID)

            if (ocn_c2_atm) then
               if (trim(aoflux_grid) == 'ocn') then
                  ! map xao_ox states and fluxes to xao_ax if fluxes were computed on ocn grid
                  call prep_aoflux_calc_xao_ax(fractions_ox, flds='states_and_fluxes', &
                       timer='CPL:atmprep_xao2atm')
               endif

               ! recompute o2x_ax now for the merge with fractions associated with merge
               call prep_atm_calc_o2x_ax(fractions_ox, timer='CPL:atmprep_ocn2atm')

               ! map xao_ox albedos to the atm grid, these are always computed on the ocean grid
               call prep_aoflux_calc_xao_ax(fractions_ox, flds='albedos', timer='CPL:atmprep_alb2atm')
            endif

            if (ice_c2_atm) then
               call prep_atm_calc_i2x_ax(fractions_ix, timer='CPL:atmprep_ice2atm')
            endif

            if (lnd_c2_atm) then
               call prep_atm_calc_l2x_ax(fractions_lx, timer='CPL:atmprep_lnd2atm')
            endif

            if (associated(xao_ax)) then
               call prep_atm_mrg(infodata, fractions_ax, xao_ax=xao_ax, timer_mrg='CPL:atmprep_mrgx2a')
            endif

            call component_diag(infodata, atm, flow='x2c', comment= 'send atm', info_debug=info_debug, &
                 timer_diag='CPL:atmprep_diagav')

            call t_drvstopf  ('CPL:ATMPREP',cplrun=.true.)
            if (drv_threading) call seq_comm_setnthreads(nthreads_GLOID)
         endif

         !----------------------------------------------------------
         !| cpl -> atm
         !----------------------------------------------------------

         if (iamin_CPLALLATMID .and. atm_prognostic) then
            call component_exch(atm, flow='x2c', infodata=infodata, infodata_string='cpl2atm_run', &
                 mpicom_barrier=mpicom_CPLALLATMID, run_barriers=run_barriers, &
                 timer_barrier='CPL:C2A_BARRIER', timer_comp_exch='CPL:C2A', &
                 timer_map_exch='CPL:c2a_atmx2atmg', timer_infodata_exch='CPL:c2a_infoexch')
         endif

      endif

      !----------------------------------------------------------
      !| RUN OCN MODEL (NOT cesm1_orig_tight or cesm1_mod_tight)
      !----------------------------------------------------------

      if ((trim(cpl_seq_option) /= 'CESM1_ORIG_TIGHT' .and. &
           trim(cpl_seq_option) /= 'CESM1_MOD_TIGHT'   ) .and. &
          ocn_present .and. ocnrun_alarm) then
         call component_run(Eclock_o, ocn, ocn_run, infodata, &
              seq_flds_x2c_fluxes=seq_flds_x2o_fluxes, &
              seq_flds_c2x_fluxes=seq_flds_o2x_fluxes, &
              comp_prognostic=ocn_prognostic, comp_num=comp_num_ocn, &
              timer_barrier= 'CPL:OCN_RUN_BARRIER', timer_comp_run='CPL:OCN_RUN', &
              run_barriers=run_barriers, ymd=ymd, tod=tod,comp_layout=ocn_layout)
      endif

      !----------------------------------------------------------
      !| RUN ATM MODEL
      !----------------------------------------------------------

      if (atm_present .and. atmrun_alarm) then
         call component_run(Eclock_a, atm, atm_run, infodata, &
              seq_flds_x2c_fluxes=seq_flds_x2a_fluxes, &
              seq_flds_c2x_fluxes=seq_flds_a2x_fluxes, &
              comp_prognostic=atm_prognostic, comp_num=comp_num_atm, &
              timer_barrier= 'CPL:ATM_RUN_BARRIER', timer_comp_run='CPL:ATM_RUN', &
              run_barriers=run_barriers, ymd=ymd, tod=tod, comp_layout=atm_layout)
      endif

      !----------------------------------------------------------
      !| RUN GLC MODEL
      !----------------------------------------------------------

      if (glc_present .and. glcrun_alarm) then
         call component_run(Eclock_g, glc, glc_run, infodata, &
              seq_flds_x2c_fluxes=seq_flds_x2g_fluxes, &
              seq_flds_c2x_fluxes=seq_flds_g2x_fluxes, &
              comp_prognostic=glc_prognostic, comp_num=comp_num_glc, &
              timer_barrier= 'CPL:GLC_RUN_BARRIER', timer_comp_run='CPL:GLC_RUN', &
              run_barriers=run_barriers, ymd=ymd, tod=tod,comp_layout=glc_layout)
      endif

      !----------------------------------------------------------
      !| RUN ESP MODEL
      !----------------------------------------------------------
      if (esp_present .and. esprun_alarm) then
         call component_run(Eclock_e, esp, esp_run, infodata, &
              comp_prognostic=esp_prognostic, comp_num=comp_num_esp, &
              timer_barrier= 'CPL:ESP_RUN_BARRIER', timer_comp_run='CPL:ESP_RUN', &
              run_barriers=run_barriers, ymd=ymd, tod=tod,comp_layout=esp_layout)
      endif

      !----------------------------------------------------------
      !| WAV RECV-POST
      !----------------------------------------------------------

      if (wav_present .and. wavrun_alarm) then

         !----------------------------------------------------------
         !| wav -> cpl
         !----------------------------------------------------------

         if (iamin_CPLALLWAVID) then
            call component_exch(wav, flow='c2x', infodata=infodata, infodata_string='wav2cpl_run', &
                 mpicom_barrier=mpicom_CPLALLWAVID, run_barriers=run_barriers, &
                 timer_barrier='CPL:W2C_BARRIER', timer_comp_exch='CPL:W2C', &
                 timer_map_exch='CPL:w2c_wavw2wavx', timer_infodata_exch='CPL:w2c_infoexch')
         endif

         !----------------------------------------------------------
         !| wav post
         !----------------------------------------------------------

         if (iamin_CPLID) then
            call cesm_comp_barriers(mpicom=mpicom_CPLID, timer='CPL:WAVPOST_BARRIER')
            call t_drvstartf  ('CPL:WAVPOST',cplrun=.true.,barrier=mpicom_CPLID)
            if (drv_threading) call seq_comm_setnthreads(nthreads_CPLID)

            call component_diag(infodata, wav, flow='c2x', comment= 'recv wav', &
                 info_debug=info_debug, timer_diag='CPL:wavpost_diagav')

            if (drv_threading) call seq_comm_setnthreads(nthreads_GLOID)
            call t_drvstopf  ('CPL:WAVPOST',cplrun=.true.)
         endif
      endif

      !----------------------------------------------------------
      !| GLC RECV-POST
      !----------------------------------------------------------

      if (glc_present .and. glcrun_alarm) then

         !----------------------------------------------------------
         !| glc -> cpl
         !----------------------------------------------------------

         if (iamin_CPLALLGLCID) then
            call component_exch(glc, flow='c2x', infodata=infodata, infodata_string='glc2cpl_run', &
                 mpicom_barrier=mpicom_CPLALLGLCID, run_barriers=run_barriers, &
                 timer_barrier='CPL:G2C_BARRIER', timer_comp_exch='CPL:G2C', &
                 timer_map_exch='CPL:g2c_glcg2glcx', timer_infodata_exch='CPL:g2c_infoexch')
         endif

         !----------------------------------------------------------
         !| glc post
         !----------------------------------------------------------

         if (iamin_CPLID) then
            call cesm_comp_barriers(mpicom=mpicom_CPLID, timer='CPL:GLCPOST_BARRIER')
            call t_drvstartf  ('CPL:GLCPOST',cplrun=.true.,barrier=mpicom_CPLID)
            if (drv_threading) call seq_comm_setnthreads(nthreads_CPLID)

            call component_diag(infodata, glc, flow='c2x', comment= 'recv glc', &
                 info_debug=info_debug, timer_diag='CPL:glcpost_diagav')

            if (glc_c2_lnd) then
               call prep_lnd_calc_g2x_lx(timer='CPL:glcpost_glc2lnd')
            endif

            if (glc_c2_ice) then
               call prep_ice_calc_g2x_ix(timer='CPL:glcpost_glc2ice')
            endif

            if (glc_c2_ocn) then
               call prep_ocn_calc_g2x_ox(timer='CPL:glcpost_glc2ocn')
            endif

            if (drv_threading) call seq_comm_setnthreads(nthreads_GLOID)
            call t_drvstopf  ('CPL:GLCPOST',cplrun=.true.)
         endif
      endif

      !----------------------------------------------------------
      !| ATM RECV-POST
      !----------------------------------------------------------

      if (atm_present .and. atmrun_alarm) then

         !----------------------------------------------------------
         !| atm -> cpl
         !----------------------------------------------------------

         if (iamin_CPLALLATMID) then
            call component_exch(atm, flow='c2x', infodata=infodata, infodata_string='atm2cpl_run', &
                 mpicom_barrier=mpicom_CPLALLATMID, run_barriers=run_barriers, &
                 timer_barrier='CPL:A2C_BARRIER', timer_comp_exch='CPL:A2C', &
                 timer_map_exch='CPL:a2c_atma2atmx', timer_infodata_exch='CPL:a2c_infoexch')
         endif

         !----------------------------------------------------------
         !| atm post
         !----------------------------------------------------------

         if (iamin_CPLID) then
            call cesm_comp_barriers(mpicom=mpicom_CPLID, timer='CPL:ATMPOST_BARRIER')
            call t_drvstartf ('CPL:ATMPOST',cplrun=.true.,barrier=mpicom_CPLID)
            if (drv_threading) call seq_comm_setnthreads(nthreads_CPLID)

            call component_diag(infodata, atm, flow='c2x', comment= 'recv atm', &
                 info_debug=info_debug, timer_diag='CPL:atmpost_diagav')

            if (drv_threading) call seq_comm_setnthreads(nthreads_GLOID)
            call t_drvstopf  ('CPL:ATMPOST',cplrun=.true.)
         endif
      endif

      !----------------------------------------------------------
      !| Budget with new fractions
      !----------------------------------------------------------

      if (iamin_CPLID .and. do_budgets) then
         call cesm_comp_barriers(mpicom=mpicom_CPLID, timer='CPL:BUDGET2_BARRIER')

         call t_drvstartf ('CPL:BUDGET2',cplrun=.true.,budget=.true.,barrier=mpicom_CPLID)
         if (ocn_present .and. &
            (trim(cpl_seq_option) == 'RASM_OPTION2' )) then
            xao_ox => prep_aoflux_get_xao_ox() ! array over all instances
            call seq_diag_ocn_mct(ocn(ens1), xao_ox(1), fractions_ox(ens1), infodata, &
                 do_o2x=.true., do_x2o=.true., do_xao=.true.)
         endif
         if (atm_present) then
            call seq_diag_atm_mct(atm(ens1), fractions_ax(ens1), infodata, &
                 do_a2x=.true., do_x2a=.true.)
         endif
         if (ice_present) then
            call seq_diag_ice_mct(ice(ens1), fractions_ix(ens1), infodata, &
                 do_i2x=.true.)
         endif
         call t_drvstopf  ('CPL:BUDGET2',cplrun=.true.,budget=.true.)

         call t_drvstartf ('CPL:BUDGET3',cplrun=.true.,budget=.true.,barrier=mpicom_CPLID)
         call seq_diag_accum_mct()
         call t_drvstopf  ('CPL:BUDGET3',cplrun=.true.,budget=.true.)

         call t_drvstartf ('CPL:BUDGETF',cplrun=.true.,budget=.true.,barrier=mpicom_CPLID)
         if (.not. dead_comps) then
            call seq_diag_print_mct(EClock_d,stop_alarm,budget_inst, &
                 budget_daily, budget_month, budget_ann, budget_ltann, budget_ltend)
         endif
         call seq_diag_zero_mct(EClock=EClock_d)

         call t_drvstopf  ('CPL:BUDGETF',cplrun=.true.,budget=.true.)
      endif

      !----------------------------------------------------------
      !| OCN RECV-POST (NOT cesm1_orig_tight and cesm1_mod_tight)
      !----------------------------------------------------------

      if ((trim(cpl_seq_option) /= 'CESM1_ORIG_TIGHT' .and. &
           trim(cpl_seq_option) /= 'CESM1_MOD_TIGHT'   ) .and. &
          ocn_present .and. ocnnext_alarm) then

         !----------------------------------------------------------
         !| ocn -> cpl (NOT cesm1_orig_tight and cesm1_mod_tight)
         !----------------------------------------------------------

         if (iamin_CPLALLOCNID) then
            call component_exch(ocn, flow='c2x', &
                 infodata=infodata, infodata_string='ocn2cpl_run', &
                 mpicom_barrier=mpicom_CPLALLOCNID, run_barriers=run_barriers, &
                 timer_barrier='CPL:O2C_BARRIER', timer_comp_exch='CPL:O2C', &
                 timer_map_exch='CPL:o2c_ocno2ocnx', timer_infodata_exch='CPL:o2c_infoexch')
         endif

         !----------------------------------------------------------
         !| ocn post (NOT cesm1_orig_tight and cesm1_mod_tight)
         !----------------------------------------------------------

         if (iamin_CPLID) then
            call cesm_comp_barriers(mpicom=mpicom_CPLID, timer='CPL:OCNPOST_BARRIER')
            call t_drvstartf  ('CPL:OCNPOST',cplrun=.true.,barrier=mpicom_CPLID)
            if (drv_threading) call seq_comm_setnthreads(nthreads_CPLID)

            call component_diag(infodata, ocn, flow='c2x', comment= 'recv ocn', &
               info_debug=info_debug, timer_diag='CPL:ocnpost_diagav')

            if (drv_threading) call seq_comm_setnthreads(nthreads_GLOID)
            call t_drvstopf  ('CPL:OCNPOST',cplrun=.true.)
         endif
      endif

      !----------------------------------------------------------
      !| Write driver restart file
      !----------------------------------------------------------

      if ( restart_alarm .and. iamin_CPLID) then
         call cesm_comp_barriers(mpicom=mpicom_CPLID, timer='CPL:RESTART_BARRIER')
         call t_drvstartf ('CPL:RESTART',cplrun=.true.,barrier=mpicom_CPLID)
         if (drv_threading) call seq_comm_setnthreads(nthreads_CPLID)
         if (iamroot_CPLID) then
            write(logunit,104) ' Write restart file at ',ymd,tod
            call shr_sys_flush(logunit)
         endif

         call seq_rest_write(EClock_d, seq_SyncClock, infodata,       &
              atm, lnd, ice, ocn, rof, glc, wav, esp,                 &
              fractions_ax, fractions_lx, fractions_ix, fractions_ox, &
              fractions_rx, fractions_gx, fractions_wx)

         if (drv_threading) call seq_comm_setnthreads(nthreads_GLOID)
         call t_drvstopf  ('CPL:RESTART',cplrun=.true.)
      endif

      !----------------------------------------------------------
      !| Write history file, only AVs on CPLID
      !----------------------------------------------------------

      if (iamin_CPLID) then

         call cesm_comp_barriers(mpicom=mpicom_CPLID, timer='CPL:HISTORY_BARRIER')
         call t_drvstartf ('CPL:HISTORY',cplrun=.true.,barrier=mpicom_CPLID)
         if ( history_alarm) then
            if (drv_threading) call seq_comm_setnthreads(nthreads_CPLID)
            if (iamroot_CPLID) then
               write(logunit,104) ' Write history file at ',ymd,tod
               call shr_sys_flush(logunit)
            endif

            call seq_hist_write(infodata, EClock_d, &
                 atm, lnd, ice, ocn, rof, glc, wav, &
                 fractions_ax, fractions_lx, fractions_ix, fractions_ox,     &
                 fractions_rx, fractions_gx, fractions_wx)

            if (drv_threading) call seq_comm_setnthreads(nthreads_GLOID)
         endif

         if (do_histavg) then
            call seq_hist_writeavg(infodata, EClock_d, &
                 atm, lnd, ice, ocn, rof, glc, wav, histavg_alarm)
         endif

         if (do_hist_a2x) then
            do eai = 1,num_inst_atm
               suffix =  component_get_suffix(atm(eai))
               if (trim(hist_a2x_flds) == 'all') then
                  call seq_hist_writeaux(infodata, EClock_d, atm(eai), flow='c2x', &
                       aname='a2x'//trim(suffix), dname='doma', &
                       nx=atm_nx, ny=atm_ny, nt=ncpl)
               else
                  call seq_hist_writeaux(infodata, EClock_d, atm(eai), flow='c2x', &
                       aname='a2x'//trim(suffix), dname='doma', &
                       nx=atm_nx, ny=atm_ny, nt=ncpl, flds=hist_a2x_flds)
               endif
            enddo
         endif

         if (do_hist_a2x3hr) then
            do eai = 1,num_inst_atm
               suffix =  component_get_suffix(atm(eai))
               if (trim(hist_a2x3hr_flds) == 'all') then
                  call seq_hist_writeaux(infodata, EClock_d, atm(eai), flow='c2x', &
                       aname='a2x3h'//trim(suffix), dname='doma', &
                       nx=atm_nx, ny=atm_ny, nt=8, write_now=t3hr_alarm)
               else
                  call seq_hist_writeaux(infodata, EClock_d, atm(eai), flow='c2x', &
                       aname='a2x3h'//trim(suffix), dname='doma', &
                       nx=atm_nx, ny=atm_ny, nt=8, write_now=t3hr_alarm, flds=hist_a2x3hr_flds)
               endif
            enddo
         endif

         if (do_hist_a2x3hrp) then
            do eai = 1,num_inst_atm
               suffix = component_get_suffix(atm(eai))
               if (trim(hist_a2x3hrp_flds) == 'all') then
                  call seq_hist_writeaux(infodata, EClock_d, atm(eai), flow='c2x', &
                       aname='a2x3h_prec'//trim(suffix), dname='doma', &
                       nx=atm_nx, ny=atm_ny, nt=8, write_now=t3hr_alarm)
               else
                  call seq_hist_writeaux(infodata, EClock_d, atm(eai), flow='c2x', &
                       aname='a2x3h_prec'//trim(suffix), dname='doma', &
                       nx=atm_nx, ny=atm_ny, nt=8, write_now=t3hr_alarm, flds=hist_a2x3hrp_flds)
               endif
            enddo
         endif

         if (do_hist_a2x24hr) then
            do eai = 1,num_inst_atm
               suffix = component_get_suffix(atm(eai))
               call seq_hist_writeaux(infodata, EClock_d, atm(eai), flow='c2x', &
                    aname='a2x1d'//trim(suffix), dname='doma', &
                    nx=atm_nx, ny=atm_ny, nt=1, write_now=t24hr_alarm)
            enddo
         endif

         if (do_hist_l2x1yr .and. glcrun_alarm) then
            ! Use yr_offset=-1 so the file with fields from year 1 has time stamp
            ! 0001-01-01 rather than 0002-01-01, etc.
            do eli = 1,num_inst_lnd
               suffix = component_get_suffix(lnd(eli))
               call seq_hist_writeaux(infodata, EClock_d, lnd(eli), flow='c2x', &
                    aname='l2x'//trim(suffix), dname='doml', &
                    nx=lnd_nx, ny=lnd_ny, nt=1, write_now=t1yr_alarm, yr_offset=-1)
            enddo
         endif

         if (do_hist_l2x) then
            do eli = 1,num_inst_lnd
               suffix =  component_get_suffix(lnd(eli))
               call seq_hist_writeaux(infodata, EClock_d, lnd(eli), flow='c2x', &
                    aname='l2x'//trim(suffix), dname='doml', &
                    nx=lnd_nx, ny=lnd_ny, nt=ncpl)
            enddo
         endif
         call t_drvstopf  ('CPL:HISTORY',cplrun=.true.)

      endif

      !----------------------------------------------------------
      !| Timing and memory diagnostics
      !----------------------------------------------------------

      call t_drvstartf ('CPL:TSTAMP_WRITE',cplrun=.true.)
      if (tod == 0 .or. info_debug > 1) then
         if (iamroot_CPLID) then
            call date_and_time(dstr,tstr)
            Time_estep = mpi_wtime()
            cktime = time_estep-time_bstep
            cktime_acc(1) = cktime_acc(1) + cktime
            cktime_cnt(1) = cktime_cnt(1) + 1
#ifndef CPL_BYPASS
            write(logunit,101) ' tStamp_write: model date = ',ymd,tod, &
                 ' wall clock = ',dstr(1:4),'-',dstr(5:6),'-',dstr(7:8),' ',&
                 tstr(1:2),':',tstr(3:4),':',tstr(5:6), &
<<<<<<< HEAD
                 ' avg dt = ',cktime_acc(1)/cktime_cnt(1),' dt = ',cktime 
=======
                 ' avg dt = ',cktime_acc(1)/cktime_cnt(1),' dt = ',cktime
>>>>>>> 3419839a
#endif
            Time_bstep = mpi_wtime()
            call shr_sys_flush(logunit)
            if(cktime > max_cplstep_time .and. max_cplstep_time > 0.0) then
               call shr_sys_abort(subname//'Wall clock time exceeds max_cplstep_time')
            else if(max_cplstep_time < -0.05) then
               ! if max_cplstep_time is < 0 we use abs(max_cplstep_time)
               ! times the initial cktime value as a threshhold
               max_cplstep_time = -(max_cplstep_time)*cktime
            endif
         endif
      end if
      if (tod == 0 .and. wall_time_limit > 0.0_r8 .and. .not. force_stop) then
         time_erun = mpi_wtime()
         ! time_*run is seconds, wall_time_limit is hours
         wall_time = (time_erun - time_brun) / 3600._r8   ! convert secs to hrs
         write(logunit,109) subname//' check wall_time_limit: ',wall_time, wall_time_limit
         if (wall_time > wall_time_limit) then
            force_stop = .true.
            force_stop_tod = 0
            if (trim(force_stop_at) == 'month') then
               call shr_cal_date2ymd(ymd,year,month,day)
               month = month + 1
               do while (month > 12)
                  month = month - 12
                  year = year + 1
               enddo
               call shr_cal_ymd2date(year,month,1,force_stop_ymd)
            elseif (trim(force_stop_at) == 'year') then  ! next year
               call shr_cal_date2ymd(ymd,year,month,day)
               call shr_cal_ymd2date(year+1,1,1,force_stop_ymd)
            elseif (trim(force_stop_at) == 'day') then   ! next day
               ymdtmp = ymd
               call shr_cal_advDateInt(1,'days'  ,ymdtmp,0,force_stop_ymd,todtmp,calendar)
            else    ! day is default
               ymdtmp = ymd
               call shr_cal_advDateInt(1,'days'  ,ymdtmp,0,force_stop_ymd,todtmp,calendar)
            endif
            write(logunit,108) subname//' reached wall_time_limit (hours) =',wall_time_limit, &
                               ' :stop at ',force_stop_ymd
         endif
      endif
#ifndef CPL_BYPASS
      if (tod == 0 .or. info_debug > 1) then
         !! Report on memory usage
         !! For now, just look at the first instance of each component
         if ( iamroot_CPLID .or. &
              ocn(ens1)%iamroot_compid .or. &
              atm(ens1)%iamroot_compid .or. &
              lnd(ens1)%iamroot_compid .or. &
              ice(ens1)%iamroot_compid .or. &
              glc(ens1)%iamroot_compid .or. &
              wav(ens1)%iamroot_compid) then
            call shr_mem_getusage(msize,mrss)
<<<<<<< HEAD
#ifndef CPL_BYPASS
=======

>>>>>>> 3419839a
            write(logunit,105) ' memory_write: model date = ',ymd,tod, &
                 ' memory = ',mrss,' MB (highwater)    ',msize,' MB (usage)', &
                 '  (pe=',iam_GLOID,' comps=',trim(complist)//')'
#endif
         endif
      endif
#endif
      if (info_debug > 1) then
         if (iamroot_CPLID) then
            call seq_infodata_GetData(infodata,nextsw_cday=nextsw_cday)
            !            write(logunit,106) ' nextsw_cday = ',nextsw_cday
            write(logunit,*) '  nextsw_cday = ',nextsw_cday
         endif
      endif
      call t_drvstopf  ('CPL:TSTAMP_WRITE',cplrun=.true.)

      call t_stopf  ('CPL:RUN_LOOP', hashint(1))

      ! --- Write out performance data
      call t_startf  ('CPL:TPROF_WRITE')
      if (tprof_alarm) then
         call t_adj_detailf(+1)

         call t_startf("sync1_tprof")
         call mpi_barrier(mpicom_GLOID,ierr)
         call t_stopf("sync1_tprof")

         write(timing_file,'(a,i8.8,a1,i5.5)') trim(tchkpt_dir)//"/model_timing_",ymd,"_",tod
         if (output_perf) then
            call t_prf(filename=trim(timing_file), mpicom=mpicom_GLOID, &
                       num_outpe=0, output_thispe=output_perf)
         else
            call t_prf(filename=trim(timing_file), mpicom=mpicom_GLOID, &
                       num_outpe=0)
         endif

         call t_startf("sync2_tprof")
         call mpi_barrier(mpicom_GLOID,ierr)
         call t_stopf("sync2_tprof")

         call t_adj_detailf(-1)
      endif
      call t_stopf  ('CPL:TPROF_WRITE')

      call t_drvstartf  ('CPL:BARRIERALARM',cplrun=.true.)
      if (barrier_alarm) then
         call mpi_barrier(mpicom_GLOID,ierr)
      endif
      call t_drvstopf   ('CPL:BARRIERALARM',cplrun=.true.)

   enddo   ! driver run loop

   !|----------------------------------------------------------
   !| End of driver time step loop
   !|---------------------------------------------------------

   call t_startf ('CPL:RUN_LOOP_BSTOP')
   call mpi_barrier(mpicom_GLOID,ierr)
   call t_stopf ('CPL:RUN_LOOP_BSTOP')

   Time_end = mpi_wtime()

 end subroutine cesm_run

!===============================================================================
!*******************************************************************************
!===============================================================================

 subroutine cesm_final()

   use shr_pio_mod, only : shr_pio_finalize
   use shr_wv_sat_mod, only: shr_wv_sat_final
   implicit none

   !------------------------------------------------------------------------
   ! Finalization of all models
   !------------------------------------------------------------------------

   call t_barrierf ('CPL:FINAL_BARRIER', mpicom_GLOID)
   call t_startf ('CPL:FINAL')
   call t_adj_detailf(+1)

   call t_startf('cesm_final')
   call t_adj_detailf(+1)

   call seq_timemgr_EClockGetData( EClock_d, stepno=endstep)
   call shr_mem_getusage(msize,mrss)

   call component_final(EClock_a, atm, atm_final)
   call component_final(EClock_l, lnd, lnd_final)
   call component_final(EClock_r, rof, rof_final)
   call component_final(EClock_i, ice, ice_final)
   call component_final(EClock_o, ocn, ocn_final)
   call component_final(EClock_g, glc, glc_final)
   call component_final(EClock_w, wav, wav_final)

   !------------------------------------------------------------------------
   ! End the run cleanly
   !------------------------------------------------------------------------

   call shr_wv_sat_final()

   call shr_pio_finalize( )

   call shr_mpi_min(msize ,msize0,mpicom_GLOID,' driver msize0', all=.true.)
   call shr_mpi_max(msize ,msize1,mpicom_GLOID,' driver msize1', all=.true.)
   call shr_mpi_min(mrss  ,mrss0,mpicom_GLOID,'  driver mrss0',  all=.true.)
   call shr_mpi_max(mrss  ,mrss1,mpicom_GLOID,'  driver mrss1',  all=.true.)

   if (iamroot_CPLID )then
      call seq_timemgr_EClockGetData( EClock_d, curr_ymd=ymd, curr_tod=tod, dtime=dtime)
      simDays = (endStep-begStep)*dtime/(24._r8*3600._r8)
      write(logunit,'(//)')
      write(logunit,FormatA) subname, 'SUCCESSFUL TERMINATION OF CPL7-CESM'
      write(logunit,FormatD) subname, '  at YMD,TOD = ',ymd,tod
      write(logunit,FormatR) subname, '# simulated days (this run) = ', simDays
      write(logunit,FormatR) subname, 'compute time (hrs)          = ', (Time_end-Time_begin)/3600._r8
      if ( (Time_end /= Time_begin) .and. (simDays /= 0.0_r8) )then
         SYPD = shr_const_cday*simDays/(days_per_year*(Time_end-Time_begin))
         write(logunit,FormatR) subname, '# simulated years / cmp-day = ', SYPD
      endif
      write(logunit,FormatR) subname,' pes min memory highwater  (MB)  = ',mrss0
      write(logunit,FormatR) subname,' pes max memory highwater  (MB)  = ',mrss1
      write(logunit,FormatR) subname,' pes min memory last usage (MB)  = ',msize0
      write(logunit,FormatR) subname,' pes max memory last usage (MB)  = ',msize1
      write(logunit,'(//)')
      close(logunit)
   endif

   call t_adj_detailf(-1)
   call t_stopf('cesm_final')

   call t_startf("final:sync1_tprof")
   call mpi_barrier(mpicom_GLOID,ierr)
   call t_stopf("final:sync1_tprof")

   call t_adj_detailf(-1)
   call t_stopf  ('CPL:FINAL')

   call t_set_prefixf("final:")
   if (output_perf) then
      call t_prf(trim(timing_dir)//'/model_timing', mpicom=mpicom_GLOID, &
                 output_thispe=output_perf)
   else
      call t_prf(trim(timing_dir)//'/model_timing', mpicom=mpicom_GLOID)
   endif
   call t_unset_prefixf()

   call t_finalizef()

end subroutine cesm_final

!===============================================================================
!*******************************************************************************
!===============================================================================

subroutine seq_cesm_printlogheader()

  !-----------------------------------------------------------------------
  !
  ! Purpose: Print basic information on what this driver program is
  ! to the logfile.
  !
  !-----------------------------------------------------------------------
  !
  ! Local variables
  !
  implicit none

  character(len=8) :: cdate          ! System date
  character(len=8) :: ctime          ! System time
  integer          :: values(8)
  character        :: date*8, time*10, zone*5

!-------------------------------------------------------------------------------

  call date_and_time (date, time, zone, values)
  cdate(1:2) = date(5:6)
  cdate(3:3) = '/'
  cdate(4:5) = date(7:8)
  cdate(6:6) = '/'
  cdate(7:8) = date(3:4)
  ctime(1:2) = time(1:2)
  ctime(3:3) = ':'
  ctime(4:5) = time(3:4)
  ctime(6:6) = ':'
  ctime(7:8) = time(5:6)
  write(logunit,F00) '------------------------------------------------------------'
  write(logunit,F00) '        NCAR CPL7 Community Earth System Model (CESM)  '
  write(logunit,F00) '------------------------------------------------------------'
  write(logunit,F00) '     (Online documentation is available on the CESM         '
  write(logunit,F00) '      Models page: http://www.cesm.ucar.edu/models/         '
  write(logunit,F00) '      License information is available as a link from above '
  write(logunit,F00) '------------------------------------------------------------'
  write(logunit,F00) '                DATE ',cdate, ' TIME ', ctime
  write(logunit,F00) '------------------------------------------------------------'
  write(logunit,*)' '
  write(logunit,*)' '

end subroutine seq_cesm_printlogheader

!===============================================================================

subroutine cesm_comp_barriers(mpicom, timer)
  implicit none
  integer         , intent(in) :: mpicom
  character(len=*), intent(in) :: timer
  integer :: ierr

  if (run_barriers) then
     call t_drvstartf (trim(timer))
     call mpi_barrier(mpicom,ierr)
     call t_drvstopf (trim(timer))
  endif
end subroutine cesm_comp_barriers

end module cesm_comp_mod<|MERGE_RESOLUTION|>--- conflicted
+++ resolved
@@ -1191,10 +1191,7 @@
    call component_init_cx(ice, infodata)
    call component_init_cx(glc, infodata)
    call component_init_cx(wav, infodata)
-<<<<<<< HEAD
-=======
    call component_init_cx(esp, infodata)
->>>>>>> 3419839a
    call t_adj_detailf(-2)
    call t_stopf('comp_init_cx_all')
 
@@ -1247,8 +1244,6 @@
          complist = trim(complist)//' '//trim(compname)
       endif
    enddo
-<<<<<<< HEAD
-=======
 
    do eei = 1,num_inst_esp
       iamin_ID = component_get_iamin_compid(esp(eei))
@@ -1258,7 +1253,6 @@
       endif
    enddo
 
->>>>>>> 3419839a
    call t_adj_detailf(-2)
    call t_stopf('comp_list_all')
 
@@ -1530,12 +1524,9 @@
    if (wav_prognostic .and. .not.wav_present) then
       call shr_sys_abort(subname//' ERROR: if prognostic wav must also have wav present')
    endif
-<<<<<<< HEAD
-=======
    if (esp_prognostic .and. .not.esp_present) then
       call shr_sys_abort(subname//' ERROR: if prognostic esp must also have esp present')
    endif
->>>>>>> 3419839a
 #ifndef CPL_BYPASS
    if ((ice_prognostic .or. ocn_prognostic .or. lnd_prognostic) .and. .not. atm_present) then
       call shr_sys_abort(subname//' ERROR: if prognostic surface model must also have atm present')
@@ -3615,11 +3606,7 @@
             write(logunit,101) ' tStamp_write: model date = ',ymd,tod, &
                  ' wall clock = ',dstr(1:4),'-',dstr(5:6),'-',dstr(7:8),' ',&
                  tstr(1:2),':',tstr(3:4),':',tstr(5:6), &
-<<<<<<< HEAD
-                 ' avg dt = ',cktime_acc(1)/cktime_cnt(1),' dt = ',cktime 
-=======
                  ' avg dt = ',cktime_acc(1)/cktime_cnt(1),' dt = ',cktime
->>>>>>> 3419839a
 #endif
             Time_bstep = mpi_wtime()
             call shr_sys_flush(logunit)
@@ -3674,15 +3661,10 @@
               glc(ens1)%iamroot_compid .or. &
               wav(ens1)%iamroot_compid) then
             call shr_mem_getusage(msize,mrss)
-<<<<<<< HEAD
-#ifndef CPL_BYPASS
-=======
-
->>>>>>> 3419839a
+
             write(logunit,105) ' memory_write: model date = ',ymd,tod, &
                  ' memory = ',mrss,' MB (highwater)    ',msize,' MB (usage)', &
                  '  (pe=',iam_GLOID,' comps=',trim(complist)//')'
-#endif
          endif
       endif
 #endif
