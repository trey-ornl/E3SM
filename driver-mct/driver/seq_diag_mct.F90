--- conflicted
+++ resolved
@@ -72,6 +72,11 @@
    !----------------------------------------------------------------------------
    ! Local data
    !----------------------------------------------------------------------------
+
+   !----- local constants -----
+   real(r8),parameter :: HFLXtoWFLX = & ! water flux implied by latent heat of fusion
+   &  - (shr_const_ocn_ref_sal-shr_const_ice_ref_sal) / &
+   &    (shr_const_ocn_ref_sal*shr_const_latice)
 
    !--- C for component ---
    !--- "r" is recieve in the coupler, "s" is send from the coupler
@@ -233,10 +238,7 @@
    integer :: index_l2x_Flrl_rofsur
    integer :: index_l2x_Flrl_rofgwl
    integer :: index_l2x_Flrl_rofsub
-<<<<<<< HEAD
-=======
    integer :: index_l2x_Flrl_rofdto
->>>>>>> 3419839a
    integer :: index_l2x_Flrl_rofi
 
    integer :: index_x2l_Faxa_lwdn
@@ -254,17 +256,11 @@
    integer :: index_x2r_Flrl_rofsur
    integer :: index_x2r_Flrl_rofgwl
    integer :: index_x2r_Flrl_rofsub
-<<<<<<< HEAD
-   integer :: index_x2r_Flrl_rofi
-
-   integer :: index_o2x_Fioo_frazil
-=======
    integer :: index_x2r_Flrl_rofdto
    integer :: index_x2r_Flrl_rofi
 
    integer :: index_o2x_Fioo_frazil ! currently used by acme
    integer :: index_o2x_Fioo_q      ! currently used by cesm
->>>>>>> 3419839a
 
    integer :: index_xao_Faox_lwup
    integer :: index_xao_Faox_lat
@@ -296,12 +292,8 @@
    integer :: index_x2i_Faxa_lwdn
    integer :: index_x2i_Faxa_rain
    integer :: index_x2i_Faxa_snow
-<<<<<<< HEAD
-   integer :: index_x2i_Fioo_frazil
-=======
    integer :: index_x2i_Fioo_frazil !currently used by acme
    integer :: index_x2i_Fioo_q      !currently used by cesm
->>>>>>> 3419839a
    integer :: index_x2i_Fixx_rofi
 
    integer :: index_g2x_Fogg_rofl
@@ -856,10 +848,7 @@
          index_l2x_Flrl_rofsur = mct_aVect_indexRA(l2x_l,'Flrl_rofsur')
          index_l2x_Flrl_rofgwl = mct_aVect_indexRA(l2x_l,'Flrl_rofgwl')
          index_l2x_Flrl_rofsub = mct_aVect_indexRA(l2x_l,'Flrl_rofsub')
-<<<<<<< HEAD
-=======
          index_l2x_Flrl_rofdto = mct_aVect_indexRA(l2x_l,'Flrl_rofdto')
->>>>>>> 3419839a
          index_l2x_Flrl_rofi   = mct_aVect_indexRA(l2x_l,'Flrl_rofi')
 
          index_l2x_Fall_evap_16O    = mct_aVect_indexRA(l2x_l,'Fall_evap_16O',perrWith='quiet')
@@ -889,12 +878,8 @@
          if = f_wevap ; budg_dataL(if,ic,ip) = budg_dataL(if,ic,ip) + dl*l2x_l%rAttr(index_l2x_Fall_evap,n)
          if = f_wroff ; budg_dataL(if,ic,ip) = budg_dataL(if,ic,ip) - dl*l2x_l%rAttr(index_l2x_Flrl_rofsur,n) &
                                                                     - dl*l2x_l%rAttr(index_l2x_Flrl_rofgwl,n) &
-<<<<<<< HEAD
-                                                                    - dl*l2x_l%rAttr(index_l2x_Flrl_rofsub,n)
-=======
                                                                     - dl*l2x_l%rAttr(index_l2x_Flrl_rofsub,n) &
                                                                     - dl*l2x_l%rAttr(index_l2x_Flrl_rofdto,n)
->>>>>>> 3419839a
          if = f_wioff ; budg_dataL(if,ic,ip) = budg_dataL(if,ic,ip) - dl*l2x_l%rAttr(index_l2x_Flrl_rofi,n)
 
          if ( flds_wiso_lnd )then
@@ -1070,9 +1055,6 @@
       index_x2r_Flrl_rofsur = mct_aVect_indexRA(x2r_r,'Flrl_rofsur')
       index_x2r_Flrl_rofgwl = mct_aVect_indexRA(x2r_r,'Flrl_rofgwl')
       index_x2r_Flrl_rofsub = mct_aVect_indexRA(x2r_r,'Flrl_rofsub')
-<<<<<<< HEAD
-      index_x2r_Flrl_rofi   = mct_aVect_indexRA(x2r_r,'Flrl_rofi')
-=======
       index_x2r_Flrl_rofdto = mct_aVect_indexRA(x2r_r,'Flrl_rofdto')
       index_x2r_Flrl_rofi   = mct_aVect_indexRA(x2r_r,'Flrl_rofi')
 
@@ -1086,7 +1068,6 @@
          index_x2r_Flrl_rofi_18O = mct_aVect_indexRA(x2r_r,'Flrl_rofi_18O')
          index_x2r_Flrl_rofi_HDO = mct_aVect_indexRA(x2r_r,'Flrl_rofi_HDO')
       end if
->>>>>>> 3419839a
    end if
 
    ip = p_inst
@@ -1097,12 +1078,8 @@
       dr =  dom_r%data%rAttr(kArea,n)
       if = f_wroff; budg_dataL(if,ic,ip) = budg_dataL(if,ic,ip) + dr*x2r_r%rAttr(index_x2r_Flrl_rofsur,n) &
                                                                 + dr*x2r_r%rAttr(index_x2r_Flrl_rofgwl,n) &
-<<<<<<< HEAD
-                                                                + dr*x2r_r%rAttr(index_x2r_Flrl_rofsub,n)
-=======
                                                                 + dr*x2r_r%rAttr(index_x2r_Flrl_rofsub,n) &
                                                                 + dr*x2r_r%rAttr(index_x2r_Flrl_rofdto,n)
->>>>>>> 3419839a
       if = f_wioff; budg_dataL(if,ic,ip) = budg_dataL(if,ic,ip) + dr*x2r_r%rAttr(index_x2r_Flrl_rofi,n)
 
       if ( flds_wiso_rof )then
@@ -1336,15 +1313,11 @@
 
    if (present(do_o2x)) then
       if (first_time) then
-<<<<<<< HEAD
-         index_o2x_Fioo_frazil = mct_aVect_indexRA(o2x_o,'Fioo_frazil')
-=======
          if (trim(cime_model) == 'acme') then
             index_o2x_Fioo_frazil = mct_aVect_indexRA(o2x_o,'Fioo_frazil') 
          else if (trim(cime_model) == 'cesm') then
             index_o2x_Fioo_q = mct_aVect_indexRA(o2x_o,'Fioo_q')      
          end if
->>>>>>> 3419839a
       end if
 
       lSize = mct_avect_lSize(o2x_o)
@@ -1353,11 +1326,6 @@
          do =  dom_o%data%rAttr(kArea,n) * frac_o%rAttr(ko,n)
          di =  dom_o%data%rAttr(kArea,n) * frac_o%rAttr(ki,n)
          if = f_area; budg_dataL(if,ic,ip) = budg_dataL(if,ic,ip) + do
-<<<<<<< HEAD
-         if = f_wfrz; budg_dataL(if,ic,ip) = budg_dataL(if,ic,ip) - (do+di)*max(0.0_r8,o2x_o%rAttr(index_o2x_Fioo_frazil,n))
-      end do
-      budg_dataL(f_hfrz,ic,ip) = -budg_dataL(f_wfrz,ic,ip) * shr_const_latice
-=======
          if (trim(cime_model) == 'acme') then
             if = f_hfrz; budg_dataL(if,ic,ip) = budg_dataL(if,ic,ip) + (do+di)*max(0.0_r8,o2x_o%rAttr(index_o2x_Fioo_frazil,n))
          else if (trim(cime_model) == 'cesm') then
@@ -1369,7 +1337,6 @@
       else if (trim(cime_model) == 'cesm') then
          budg_dataL(f_wfrz,ic,ip) = budg_dataL(f_hfrz,ic,ip) * HFLXtoWFLX
       end if
->>>>>>> 3419839a
    end if
 
    if (present(do_xao)) then
@@ -1659,12 +1626,6 @@
 
    if (present(do_x2i)) then
       if (first_time) then
-<<<<<<< HEAD
-         index_x2i_Faxa_lwdn   = mct_aVect_indexRA(x2i_i,'Faxa_lwdn') 
-         index_x2i_Faxa_rain   = mct_aVect_indexRA(x2i_i,'Faxa_rain')  
-         index_x2i_Faxa_snow   = mct_aVect_indexRA(x2i_i,'Faxa_snow')  
-         index_x2i_Fioo_frazil = mct_aVect_indexRA(x2i_i,'Fioo_frazil')  
-=======
          index_x2i_Faxa_lwdn   = mct_aVect_indexRA(x2i_i,'Faxa_lwdn')
          index_x2i_Faxa_rain   = mct_aVect_indexRA(x2i_i,'Faxa_rain')
          index_x2i_Faxa_snow   = mct_aVect_indexRA(x2i_i,'Faxa_snow')
@@ -1673,7 +1634,6 @@
          else if (trim(cime_model) == 'cesm') then
             index_x2i_Fioo_q      = mct_aVect_indexRA(x2i_i,'Fioo_q')      
          end if
->>>>>>> 3419839a
          index_x2i_Fixx_rofi   = mct_aVect_indexRA(x2i_i,'Fixx_rofi')
 
          index_x2i_Faxa_rain_16O   = mct_aVect_indexRA(x2i_i,'Faxa_rain_16O', perrWith='quiet')
@@ -1702,9 +1662,6 @@
          if = f_wrain; budg_dataL(if,ic,ip) = budg_dataL(if,ic,ip) + di*x2i_i%rAttr(index_x2i_Faxa_rain,n)
          if = f_wsnow; budg_dataL(if,ic,ip) = budg_dataL(if,ic,ip) + di*x2i_i%rAttr(index_x2i_Faxa_snow,n)
          if = f_wioff; budg_dataL(if,ic,ip) = budg_dataL(if,ic,ip) + di*x2i_i%rAttr(index_x2i_Fixx_rofi,n)
-<<<<<<< HEAD
-         if = f_wfrz ; budg_dataL(if,ic,ip) = budg_dataL(if,ic,ip) + (do+di)*max(0.0_r8,x2i_i%rAttr(index_x2i_Fioo_frazil,n))
-=======
 
          if (trim(cime_model) == 'acme') then
             if = f_hfrz ; budg_dataL(if,ic,ip) = budg_dataL(if,ic,ip) - (do+di)*max(0.0_r8,x2i_i%rAttr(index_x2i_Fioo_frazil,n))
@@ -1732,18 +1689,10 @@
             budg_dataL(if,ic,ip) = budg_dataL(if,ic,ip) + &
                                         di*x2i_i%rAttr(index_x2i_Faxa_snow_HDO,n)
          end if
->>>>>>> 3419839a
       end do
       ic = c_inh_is
       budg_dataL(f_hlatf,ic,ip) = -budg_dataL(f_wsnow,ic,ip)*shr_const_latice
       budg_dataL(f_hioff,ic,ip) = -budg_dataL(f_wioff,ic,ip)*shr_const_latice
-<<<<<<< HEAD
-      budg_dataL(f_hfrz ,ic,ip) = -budg_dataL(f_wfrz ,ic,ip)*shr_const_latice
-      ic = c_ish_is
-      budg_dataL(f_hlatf,ic,ip) = -budg_dataL(f_wsnow,ic,ip)*shr_const_latice
-      budg_dataL(f_hioff,ic,ip) = -budg_dataL(f_wioff,ic,ip)*shr_const_latice
-      budg_dataL(f_hfrz ,ic,ip) = -budg_dataL(f_wfrz ,ic,ip)*shr_const_latice
-=======
       if (trim(cime_model) == 'acme') then
          budg_dataL(f_wfrz ,ic,ip) =  budg_dataL(f_hfrz ,ic,ip)*HFLXtoWFLX *  shr_const_rhoice * shr_const_latice
       else if (trim(cime_model) == 'cesm') then
@@ -1758,7 +1707,6 @@
       else if (trim(cime_model) == 'cesm') then
          budg_dataL(f_wfrz ,ic,ip) =  budg_dataL(f_hfrz ,ic,ip)*HFLXtoWFLX
       end if
->>>>>>> 3419839a
    end if
 
    first_time = .false.
