!===============================================================================
! SVN $Id: seq_diag_mct.F90 61512 2014-06-26 21:59:35Z tcraig $
! SVN $URL: https://svn-ccsm-models.cgd.ucar.edu/drv/seq_mct/trunk_tags/drvseq5_1_15/driver/seq_diag_mct.F90 $
!===============================================================================
!BOP ===========================================================================
!
! !MODULE: seq_diag_mod -- computes spatial \& time averages of fluxed quatities
!
! !DESCRIPTION:
!    The coupler is required to do certain diagnostics, those calculations are
!    located in this module.
!
! !REMARKS:
!    CESM sign convention for fluxes is positive downward with hierarchy being
!       atm/glc/lnd/rof/ice/ocn
!    Sign convention:
!       positive value <=> the model is gaining water, heat, momentum, etc.
!    Unit convention:
!       heat flux     ~ W/m^2
!       momentum flux ~ N/m^2
!       water flux    ~ (kg/s)/m^2
!       salt  flux    ~ (kg/s)/m^2
!
! !REVISION HISTORY:
!    2012-aug-20 - T. Craig    - add rof component
!    2008-jul-10 - T. Craig    - updated budget implementation
!    2007-may-07 - B. Kauffman - initial port to cpl7.
!    2002-nov-21 - R. Jacob    - initial port to cpl6.
!    199x-mmm-dd - B. Kauffman - original version in cpl4.
!
! !INTERFACE: ------------------------------------------------------------------

module seq_diag_mct

! !USES:

   use shr_kind_mod, only: r8 => shr_kind_r8, in=>shr_kind_in
   use shr_kind_mod, only: i8 => shr_kind_i8,  cl=>shr_kind_cl
   use shr_sys_mod       ! system calls
   use shr_mpi_mod       ! mpi wrappers
   use shr_const_mod     ! shared constants
   use mct_mod           ! mct wrappers
   use esmf

   use seq_comm_mct  ! mpi comm groups & related
   use seq_timemgr_mod
   use component_type_mod

   implicit none
   save
   private

! !PUBLIC TYPES:

   ! none

!PUBLIC MEMBER FUNCTIONS:

   public seq_diag_zero_mct
   public seq_diag_atm_mct
   public seq_diag_lnd_mct
   public seq_diag_rof_mct
   public seq_diag_glc_mct
   public seq_diag_ocn_mct
   public seq_diag_ice_mct
   public seq_diag_accum_mct
   public seq_diag_sum0_mct
   public seq_diag_print_mct
   public seq_diag_avect_mct
   public seq_diag_avloc_mct
   public seq_diag_avdiff_mct

!EOP

   !----------------------------------------------------------------------------
   ! Local data
   !----------------------------------------------------------------------------

   !----- local constants -----
   real(r8),parameter :: HFLXtoWFLX = & ! water flux implied by latent heat of fusion
   &  - (shr_const_ocn_ref_sal-shr_const_ice_ref_sal) / &
   &    (shr_const_ocn_ref_sal*shr_const_latice)

   !--- C for component ---
   !--- "r" is recieve in the coupler, "s" is send from the coupler

   integer(in),parameter :: c_size = 22

   integer(in),parameter :: c_atm_as   = 1 ! model index: atm
   integer(in),parameter :: c_atm_ar   = 2 ! model index: atm
   integer(in),parameter :: c_inh_is   = 3 ! model index: ice, northern
   integer(in),parameter :: c_inh_ir   = 4 ! model index: ice, northern
   integer(in),parameter :: c_ish_is   = 5 ! model index: ice, southern
   integer(in),parameter :: c_ish_ir   = 6 ! model index: ice, southern
   integer(in),parameter :: c_lnd_ls   = 7 ! model index: lnd
   integer(in),parameter :: c_lnd_lr   = 8 ! model index: lnd
   integer(in),parameter :: c_ocn_os   = 9 ! model index: ocn
   integer(in),parameter :: c_ocn_or   =10 ! model index: ocn
   integer(in),parameter :: c_rof_rs   =11 ! model index: rof
   integer(in),parameter :: c_rof_rr   =12 ! model index: rof
   integer(in),parameter :: c_glc_gs   =13 ! model index: glc
   integer(in),parameter :: c_glc_gr   =14 ! model index: glc
   ! --- on atm grid ---
   integer(in),parameter :: c_inh_as   =15 ! model index: ice, northern
   integer(in),parameter :: c_inh_ar   =16 ! model index: ice, northern
   integer(in),parameter :: c_ish_as   =17 ! model index: ice, southern
   integer(in),parameter :: c_ish_ar   =18 ! model index: ice, southern
   integer(in),parameter :: c_lnd_as   =19 ! model index: lnd
   integer(in),parameter :: c_lnd_ar   =20 ! model index: lnd
   integer(in),parameter :: c_ocn_as   =21 ! model index: ocn
   integer(in),parameter :: c_ocn_ar   =22 ! model index: ocn

   character(len=8),parameter :: cname(c_size) = &
      (/' c2a_atm',' a2c_atm',' c2i_inh',' i2c_inh',' c2i_ish',' i2c_ish', &
        ' c2l_lnd',' l2c_lnd',' c2o_ocn',' o2c_ocn',' c2r_rof',' r2c_rof', &
        ' c2g_glc',' g2c_glc', &
        ' c2a_inh',' a2c_inh',' c2a_ish',' a2c_ish', &
        ' c2a_lnd',' a2c_lnd',' c2a_ocn',' a2c_ocn' /)

   !--- F for field ---

<<<<<<< HEAD
   integer(in),parameter :: f_size = 17
   integer(in),parameter :: f_a    = 1    ! index for area
   integer(in),parameter :: f_h    = 2    ! 1st index for heat
   integer(in),parameter :: f_w    = 11   ! 1st index for water

   integer(in),parameter :: f_area    = 1 ! area (wrt to unit sphere)
   integer(in),parameter :: f_hfrz    = 2 ! heat : latent, freezing
   integer(in),parameter :: f_hmelt   = 3 ! heat : latent, melting
   integer(in),parameter :: f_hswnet  = 4 ! heat : short wave, net
   integer(in),parameter :: f_hlwdn   = 5 ! heat : longwave down
   integer(in),parameter :: f_hlwup   = 6 ! heat : longwave up
   integer(in),parameter :: f_hlatv   = 7 ! heat : latent, vaporization
   integer(in),parameter :: f_hlatf   = 8 ! heat : latent, fusion, snow
   integer(in),parameter :: f_hioff   = 9 ! heat : latent, fusion, frozen runoff
   integer(in),parameter :: f_hsen    =10 ! heat : sensible
   integer(in),parameter :: f_wfrz    =11 ! water: freezing
   integer(in),parameter :: f_wmelt   =12 ! water: melting
   integer(in),parameter :: f_wrain   =13 ! water: precip, liquid
   integer(in),parameter :: f_wsnow   =14 ! water: precip, frozen
   integer(in),parameter :: f_wevap   =15 ! water: evaporation
   integer(in),parameter :: f_wroff   =16 ! water: runoff/flood
   integer(in),parameter :: f_wioff   =17 ! water: frozen runoff

   character(len=8),parameter :: fname(f_size) = &
      (/'    area',' hfreeze','   hmelt','  hnetsw','   hlwdn', &
        '   hlwup',' hlatvap',' hlatfus','  hiroff','    hsen', &
        ' wfreeze','   wmelt','   wrain','   wsnow', &
        '   wevap',' wrunoff',' wfrzrof' /)
=======

   integer(in),parameter :: f_area      = 1     ! area (wrt to unit sphere)
   integer(in),parameter :: f_hfrz      = 2     ! heat : latent, freezing
   integer(in),parameter :: f_hmelt     = 3     ! heat : latent, melting
   integer(in),parameter :: f_hswnet    = 4     ! heat : short wave, net
   integer(in),parameter :: f_hlwdn     = 5     ! heat : longwave down
   integer(in),parameter :: f_hlwup     = 6     ! heat : longwave up
   integer(in),parameter :: f_hlatv     = 7     ! heat : latent, vaporization
   integer(in),parameter :: f_hlatf     = 8     ! heat : latent, fusion, snow       
   integer(in),parameter :: f_hioff     = 9     ! heat : latent, fusion, frozen runoff
   integer(in),parameter :: f_hsen      =10     ! heat : sensible
   integer(in),parameter :: f_wfrz      =11     ! water: freezing
   integer(in),parameter :: f_wmelt     =12     ! water: melting
   integer(in),parameter :: f_wrain     =13     ! water: precip, liquid
   integer(in),parameter :: f_wsnow     =14     ! water: precip, frozen
   integer(in),parameter :: f_wevap     =15     ! water: evaporation
   integer(in),parameter :: f_wroff     =16     ! water: runoff/flood
   integer(in),parameter :: f_wioff     =17     ! water: frozen runoff
   integer(in),parameter :: f_wfrz_16O  =18     ! water: freezing
   integer(in),parameter :: f_wmelt_16O =19     ! water: melting
   integer(in),parameter :: f_wrain_16O =20     ! water: precip, liquid
   integer(in),parameter :: f_wsnow_16O =21     ! water: precip, frozen
   integer(in),parameter :: f_wevap_16O =22     ! water: evaporation
   integer(in),parameter :: f_wroff_16O =23     ! water: runoff/flood
   integer(in),parameter :: f_wioff_16O =24     ! water: frozen runoff
   integer(in),parameter :: f_wfrz_18O  =25     ! water: freezing
   integer(in),parameter :: f_wmelt_18O =26     ! water: melting
   integer(in),parameter :: f_wrain_18O =27     ! water: precip, liquid
   integer(in),parameter :: f_wsnow_18O =28     ! water: precip, frozen
   integer(in),parameter :: f_wevap_18O =29     ! water: evaporation
   integer(in),parameter :: f_wroff_18O =30     ! water: runoff/flood
   integer(in),parameter :: f_wioff_18O =31     ! water: frozen runoff
   integer(in),parameter :: f_wfrz_HDO  =32     ! water: freezing
   integer(in),parameter :: f_wmelt_HDO =33     ! water: melting
   integer(in),parameter :: f_wrain_HDO =34     ! water: precip, liquid
   integer(in),parameter :: f_wsnow_HDO =35     ! water: precip, frozen
   integer(in),parameter :: f_wevap_HDO =36     ! water: evaporation
   integer(in),parameter :: f_wroff_HDO =37     ! water: runoff/flood
   integer(in),parameter :: f_wioff_HDO =38     ! water: frozen runoff

   integer(in),parameter :: f_size     = f_wioff_HDO   ! Total array size of all elements
   integer(in),parameter :: f_a        = f_area        ! 1st index for area
   integer(in),parameter :: f_a_end    = f_area        ! last index for area
   integer(in),parameter :: f_h        = f_hfrz        ! 1st index for heat
   integer(in),parameter :: f_h_end    = f_hsen        ! Last index for heat
   integer(in),parameter :: f_w        = f_wfrz        ! 1st index for water
   integer(in),parameter :: f_w_end    = f_wioff       ! Last index for water
   integer(in),parameter :: f_16O      = f_wfrz_16O    ! 1st index for 16O water isotope
   integer(in),parameter :: f_18O      = f_wfrz_18O    ! 1st index for 18O water isotope
   integer(in),parameter :: f_HDO      = f_wfrz_HDO    ! 1st index for HDO water isotope
   integer(in),parameter :: f_16O_end  = f_wioff_16O   ! Last index for 16O water isotope
   integer(in),parameter :: f_18O_end  = f_wioff_18O   ! Last index for 18O water isotope
   integer(in),parameter :: f_HDO_end  = f_wioff_HDO   ! Last index for HDO water isotope

   character(len=12),parameter :: fname(f_size) = &

      (/'        area','     hfreeze','       hmelt','      hnetsw','       hlwdn', &
        '       hlwup','     hlatvap','     hlatfus','      hiroff','        hsen', &
        '     wfreeze','       wmelt','       wrain','       wsnow', &
        '       wevap','     wrunoff','     wfrzrof', &
        ' wfreeze_16O','   wmelt_16O','   wrain_16O','   wsnow_16O', &
        '   wevap_16O',' wrunoff_16O',' wfrzrof_16O', &
        ' wfreeze_18O','   wmelt_18O','   wrain_18O','   wsnow_18O', &
        '   wevap_18O',' wrunoff_18O',' wfrzrof_18O', &
        ' wfreeze_HDO','   wmelt_HDO','   wrain_HDO','   wsnow_HDO', &
        '   wevap_HDO',' wrunoff_HDO',' wfrzrof_HDO'/)
>>>>>>> 189da635

   !--- P for period ---

   integer(in),parameter :: p_size = 5

   integer(in),parameter :: p_inst = 1
   integer(in),parameter :: p_day  = 2
   integer(in),parameter :: p_mon  = 3
   integer(in),parameter :: p_ann  = 4
   integer(in),parameter :: p_inf  = 5

   character(len=8),parameter :: pname(p_size) = &
      (/'    inst','   daily',' monthly','  annual','all_time' /)

   logical          :: flds_wiso             ! If water isotope fields are active

! !PUBLIC DATA MEMBERS

   !--- time-averaged (annual?) global budge diagnostics ---
   !--- note: call sum0 then save budg_dataG and budg_ns on restart from/to root pe ---
   real(r8),public :: budg_dataL(f_size,c_size,p_size) ! local sum, valid on all pes
   real(r8),public :: budg_dataG(f_size,c_size,p_size) ! global sum, valid only on root pe
   real(r8),public :: budg_ns   (f_size,c_size,p_size) ! counter, valid only on root pe

   character(len=*),parameter :: afldname  = 'aream'
   character(len=*),parameter :: latname   = 'lat'
   character(len=*),parameter :: afracname = 'afrac'
   character(len=*),parameter :: lfracname = 'lfrac'
   character(len=*),parameter :: ofracname = 'ofrac'
   character(len=*),parameter :: ifracname = 'ifrac'

   character(*),parameter :: modName = "(seq_diag_mct) "

   integer(in),parameter :: debug = 0 ! internal debug level

! !PRIVATE DATA MEMBERS

   integer :: index_a2x_Faxa_swnet
   integer :: index_a2x_Faxa_lwdn
   integer :: index_a2x_Faxa_rainc
   integer :: index_a2x_Faxa_rainl
   integer :: index_a2x_Faxa_snowc
   integer :: index_a2x_Faxa_snowl

   integer :: index_x2a_Faxx_lwup
   integer :: index_x2a_Faxx_lat
   integer :: index_x2a_Faxx_sen
   integer :: index_x2a_Faxx_evap

   integer :: index_l2x_Fall_swnet
   integer :: index_l2x_Fall_lwup
   integer :: index_l2x_Fall_lat
   integer :: index_l2x_Fall_sen
   integer :: index_l2x_Fall_evap
   integer :: index_l2x_Flrl_rofsur
   integer :: index_l2x_Flrl_rofgwl
   integer :: index_l2x_Flrl_rofsub
   integer :: index_l2x_Flrl_rofdto
   integer :: index_l2x_Flrl_rofi

   integer :: index_x2l_Faxa_lwdn
   integer :: index_x2l_Faxa_rainc
   integer :: index_x2l_Faxa_rainl
   integer :: index_x2l_Faxa_snowc
   integer :: index_x2l_Faxa_snowl
   integer :: index_x2l_Flrr_flood

   integer :: index_r2x_Forr_rofl
   integer :: index_r2x_Forr_rofi
   integer :: index_r2x_Firr_rofi
   integer :: index_r2x_Flrr_flood

   integer :: index_x2r_Flrl_rofsur
   integer :: index_x2r_Flrl_rofgwl
   integer :: index_x2r_Flrl_rofsub
   integer :: index_x2r_Flrl_rofdto
   integer :: index_x2r_Flrl_rofi

   integer :: index_o2x_Fioo_frazil

   integer :: index_xao_Faox_lwup
   integer :: index_xao_Faox_lat
   integer :: index_xao_Faox_sen
   integer :: index_xao_Faox_evap

   integer :: index_x2o_Foxx_lwup
   integer :: index_x2o_Foxx_lat
   integer :: index_x2o_Foxx_sen
   integer :: index_x2o_Foxx_evap
   integer :: index_x2o_Foxx_swnet
   integer :: index_x2o_Foxx_rofl
   integer :: index_x2o_Foxx_rofi
   integer :: index_x2o_Faxa_lwdn
   integer :: index_x2o_Faxa_rain
   integer :: index_x2o_Faxa_snow
   integer :: index_x2o_Fioi_melth
   integer :: index_x2o_Fioi_meltw

   integer :: index_i2x_Fioi_melth
   integer :: index_i2x_Fioi_meltw
   integer :: index_i2x_Faii_swnet
   integer :: index_i2x_Fioi_swpen
   integer :: index_i2x_Faii_lwup
   integer :: index_i2x_Faii_lat
   integer :: index_i2x_Faii_sen
   integer :: index_i2x_Faii_evap

   integer :: index_x2i_Faxa_lwdn
   integer :: index_x2i_Faxa_rain
   integer :: index_x2i_Faxa_snow
   integer :: index_x2i_Fioo_frazil
   integer :: index_x2i_Fixx_rofi

   integer :: index_g2x_Fogg_rofl
   integer :: index_g2x_Fogg_rofi
   integer :: index_g2x_Figg_rofi

   integer :: index_x2o_Foxx_rofl_16O
   integer :: index_x2o_Foxx_rofi_16O
   integer :: index_x2o_Foxx_rofl_18O
   integer :: index_x2o_Foxx_rofi_18O
   integer :: index_x2o_Foxx_rofl_HDO
   integer :: index_x2o_Foxx_rofi_HDO

   integer :: index_a2x_Faxa_rainc_16O
   integer :: index_a2x_Faxa_rainc_18O
   integer :: index_a2x_Faxa_rainc_HDO
   integer :: index_a2x_Faxa_rainl_16O
   integer :: index_a2x_Faxa_rainl_18O
   integer :: index_a2x_Faxa_rainl_HDO
   integer :: index_a2x_Faxa_snowc_16O
   integer :: index_a2x_Faxa_snowc_18O
   integer :: index_a2x_Faxa_snowc_HDO
   integer :: index_a2x_Faxa_snowl_16O
   integer :: index_a2x_Faxa_snowl_18O
   integer :: index_a2x_Faxa_snowl_HDO

   integer :: index_x2a_Faxx_evap_16O
   integer :: index_x2a_Faxx_evap_18O
   integer :: index_x2a_Faxx_evap_HDO

   integer :: index_l2x_Fall_evap_16O
   integer :: index_l2x_Fall_evap_18O
   integer :: index_l2x_Fall_evap_HDO

   integer :: index_l2x_Flrl_rofl_16O
   integer :: index_l2x_Flrl_rofl_18O
   integer :: index_l2x_Flrl_rofl_HDO
   integer :: index_l2x_Flrl_rofi_16O
   integer :: index_l2x_Flrl_rofi_18O
   integer :: index_l2x_Flrl_rofi_HDO

   integer :: index_x2l_Faxa_rainc_16O
   integer :: index_x2l_Faxa_rainc_18O
   integer :: index_x2l_Faxa_rainc_HDO
   integer :: index_x2l_Faxa_rainl_16O
   integer :: index_x2l_Faxa_rainl_18O
   integer :: index_x2l_Faxa_rainl_HDO
   integer :: index_x2l_Faxa_snowc_16O
   integer :: index_x2l_Faxa_snowc_18O
   integer :: index_x2l_Faxa_snowc_HDO
   integer :: index_x2l_Faxa_snowl_16O
   integer :: index_x2l_Faxa_snowl_18O
   integer :: index_x2l_Faxa_snowl_HDO
   integer :: index_x2l_Flrr_flood_16O
   integer :: index_x2l_Flrr_flood_18O
   integer :: index_x2l_Flrr_flood_HDO

   integer :: index_r2x_Forr_rofl_16O
   integer :: index_r2x_Forr_rofl_18O
   integer :: index_r2x_Forr_rofl_HDO
   integer :: index_r2x_Forr_rofi_16O
   integer :: index_r2x_Forr_rofi_18O
   integer :: index_r2x_Forr_rofi_HDO
   integer :: index_r2x_Flrr_flood_16O
   integer :: index_r2x_Flrr_flood_18O
   integer :: index_r2x_Flrr_flood_HDO

   integer :: index_x2r_Flrl_rofl_16O
   integer :: index_x2r_Flrl_rofl_18O
   integer :: index_x2r_Flrl_rofl_HDO
   integer :: index_x2r_Flrl_rofi_16O
   integer :: index_x2r_Flrl_rofi_18O
   integer :: index_x2r_Flrl_rofi_HDO

   integer :: index_xao_Faox_evap_16O
   integer :: index_xao_Faox_evap_18O
   integer :: index_xao_Faox_evap_HDO

   integer :: index_x2o_Fioi_meltw_16O
   integer :: index_x2o_Fioi_meltw_18O
   integer :: index_x2o_Fioi_meltw_HDO
   integer :: index_x2o_Faxa_rain_16O
   integer :: index_x2o_Faxa_rain_18O
   integer :: index_x2o_Faxa_rain_HDO
   integer :: index_x2o_Faxa_snow_16O
   integer :: index_x2o_Faxa_snow_18O
   integer :: index_x2o_Faxa_snow_HDO

   integer :: index_i2x_Fioi_meltw_16O
   integer :: index_i2x_Fioi_meltw_18O
   integer :: index_i2x_Fioi_meltw_HDO
   integer :: index_i2x_Faii_evap_16O
   integer :: index_i2x_Faii_evap_18O
   integer :: index_i2x_Faii_evap_HDO

   integer :: index_x2i_Faxa_rain_16O
   integer :: index_x2i_Faxa_rain_18O
   integer :: index_x2i_Faxa_rain_HDO
   integer :: index_x2i_Faxa_snow_16O
   integer :: index_x2i_Faxa_snow_18O
   integer :: index_x2i_Faxa_snow_HDO

!===============================================================================
contains
!===============================================================================

!===============================================================================
!BOP ===========================================================================
!
! !IROUTINE: seq_diag_zero_mct - zero out global budget diagnostic data.
!
! !DESCRIPTION:
!    Zero out global budget diagnostic data.
!
! !REVISION HISTORY:
!    2008-jul-11 - T. Craig - update
!
! !INTERFACE: ------------------------------------------------------------------

subroutine seq_diag_zero_mct(EClock,mode)

! !INPUT/OUTPUT PARAMETERS:

   type(ESMF_Clock), intent(in),optional :: EClock
   character(len=*), intent(in),optional :: mode

!EOP

   integer(IN) :: ip,yr,mon,day,sec
   !----- formats -----
   character(*),parameter :: subName = '(seq_diag_zero_mct) '

!-------------------------------------------------------------------------------
!
!-------------------------------------------------------------------------------

   if (.not. present(EClock) .and. .not. present(mode)) then
      call shr_sys_abort(subName//' ERROR EClock or mode should be present')
   endif

   if (present(EClock)) then
      call seq_timemgr_EClockGetData(EClock,curr_yr=yr, &
         curr_mon=mon,curr_day=day,curr_tod=sec)

      do ip = 1,p_size
         if (ip == p_inst) then
            budg_dataL(:,:,ip) = 0.0_r8
            budg_dataG(:,:,ip) = 0.0_r8
            budg_ns(:,:,ip) = 0.0_r8
         endif
         if (ip==p_day .and. sec==0) then
            budg_dataL(:,:,ip) = 0.0_r8
            budg_dataG(:,:,ip) = 0.0_r8
            budg_ns(:,:,ip) = 0.0_r8
         endif
         if (ip==p_mon .and. day==1 .and. sec==0) then
            budg_dataL(:,:,ip) = 0.0_r8
            budg_dataG(:,:,ip) = 0.0_r8
            budg_ns(:,:,ip) = 0.0_r8
         endif
         if (ip==p_ann .and. mon==1 .and. day==1 .and. sec==0) then
            budg_dataL(:,:,ip) = 0.0_r8
            budg_dataG(:,:,ip) = 0.0_r8
            budg_ns(:,:,ip) = 0.0_r8
         endif
      enddo
   endif

   if (present(mode)) then
      if (trim(mode) == 'inst') then
         budg_dataL(:,:,p_inst) = 0.0_r8
         budg_dataG(:,:,p_inst) = 0.0_r8
         budg_ns(:,:,p_inst) = 0.0_r8
      elseif (trim(mode) == 'day') then
         budg_dataL(:,:,p_day) = 0.0_r8
         budg_dataG(:,:,p_day) = 0.0_r8
         budg_ns(:,:,p_day) = 0.0_r8
      elseif (trim(mode) == 'mon') then
         budg_dataL(:,:,p_mon) = 0.0_r8
         budg_dataG(:,:,p_mon) = 0.0_r8
         budg_ns(:,:,p_mon) = 0.0_r8
      elseif (trim(mode) == 'ann') then
         budg_dataL(:,:,p_ann) = 0.0_r8
         budg_dataG(:,:,p_ann) = 0.0_r8
         budg_ns(:,:,p_ann) = 0.0_r8
      elseif (trim(mode) == 'inf') then
         budg_dataL(:,:,p_inf) = 0.0_r8
         budg_dataG(:,:,p_inf) = 0.0_r8
         budg_ns(:,:,p_inf) = 0.0_r8
      elseif (trim(mode) == 'all') then
         budg_dataL(:,:,:) = 0.0_r8
         budg_dataG(:,:,:) = 0.0_r8
         budg_ns(:,:,:) = 0.0_r8
      else
         call shr_sys_abort(subname//' ERROR in mode '//trim(mode))
      endif
   endif

end subroutine seq_diag_zero_mct

!===============================================================================
!BOP ===========================================================================
!
! !IROUTINE: seq_diag_accum_mct - accum out global budget diagnostic data.
!
! !DESCRIPTION:
!    Accum out global budget diagnostic data.
!
! !REVISION HISTORY:
!    2008-jul-11 - T. Craig - update
!
! !INTERFACE: ------------------------------------------------------------------

subroutine seq_diag_accum_mct()

! !INPUT/OUTPUT PARAMETERS:

!EOP

   integer(in) :: ip

   !----- formats -----
   character(*),parameter :: subName = '(seq_diag_accum_mct) '

!-------------------------------------------------------------------------------
!
!-------------------------------------------------------------------------------

   do ip = p_inst+1,p_size
      budg_dataL(:,:,ip) = budg_dataL(:,:,ip) + budg_dataL(:,:,p_inst)
   enddo
   budg_ns(:,:,:) = budg_ns(:,:,:) + 1.0_r8

end subroutine seq_diag_accum_mct

!===============================================================================
!BOP ===========================================================================
!
! !IROUTINE: seq_diag_sum0_mct - sum local to global on root
!
! !DESCRIPTION:
!    Sum local values to global on root
!
! !REVISION HISTORY:
!    2008-jul-19 - T. Craig - update
!
! !INTERFACE: ------------------------------------------------------------------

subroutine seq_diag_sum0_mct()

! !INPUT/OUTPUT PARAMETERS:

!EOP

   real(r8) :: budg_dataGtmp(f_size,c_size,p_size) ! temporary sum
   integer(in)      :: mpicom      ! mpi comm
   !----- formats -----
   character(*),parameter :: subName = '(seq_diag_sum0_mct) '

!-------------------------------------------------------------------------------
!
!-------------------------------------------------------------------------------

   call seq_comm_setptrs(CPLID,mpicom=mpicom)
   budg_dataGtmp = 0.0_r8
   call shr_mpi_sum(budg_dataL,budg_dataGtmp,mpicom,subName)
   budg_dataG = budg_dataG + budg_dataGtmp
   budg_dataL = 0.0_r8

end subroutine seq_diag_sum0_mct

!===============================================================================
!BOP ===========================================================================
!
! !IROUTINE: seq_diag_atm_mct - compute global atm input/output flux diagnostics
!
! !DESCRIPTION:
!     Compute global atm input/output flux diagnostics
!
! !REVISION HISTORY:
!    2008-jul-10 - T. Craig - update
!
! !INTERFACE: ------------------------------------------------------------------

subroutine seq_diag_atm_mct( atm, frac_a, do_a2x, do_x2a )

! !INPUT/OUTPUT PARAMETERS:

   type(component_type), intent(in) :: atm    ! component type for instance1
   type(mct_aVect)     , intent(in) :: frac_a ! frac bundle
   logical, optional   , intent(in) :: do_a2x
   logical, optional   , intent(in) :: do_x2a

!EOP

   !----- local -----
   type(mct_aVect), pointer :: a2x_a        ! model to drv bundle
   type(mct_aVect), pointer :: x2a_a        ! drv to model bundle
   type(mct_ggrid), pointer :: dom_a
   integer(in)              :: k,n,ic,if,ip      ! generic index
   integer(in)              :: kArea             ! index of area field in aVect
   integer(in)              :: kLat              ! index of lat field in aVect
   integer(in)              :: kl,ka,ko,ki       ! fraction indices
   integer(in)              :: lSize             ! size of aVect
   real(r8)                 :: da,di,do,dl       ! area of a grid cell
   logical,save             :: first_time    = .true.
   logical,save             :: flds_wiso_atm = .false.

   !----- formats -----
   character(*),parameter :: subName = '(seq_diag_atm_mct) '

!-------------------------------------------------------------------------------
!
!-------------------------------------------------------------------------------

   dom_a => component_get_dom_cx(atm)
   a2x_a => component_get_c2x_cx(atm)
   x2a_a => component_get_x2c_cx(atm)

   kArea = mct_aVect_indexRA(dom_a%data,afldname)
   kLat  = mct_aVect_indexRA(dom_a%data,latname)
   ka    = mct_aVect_indexRA(frac_a,afracname)
   kl    = mct_aVect_indexRA(frac_a,lfracname)
   ko    = mct_aVect_indexRA(frac_a,ofracname)
   ki    = mct_aVect_indexRA(frac_a,ifracname)

   !---------------------------------------------------------------------------
   ! add values found in this bundle to the budget table
   !---------------------------------------------------------------------------

   ip = p_inst

   if (present(do_a2x)) then
      if (first_time) then
         index_a2x_Faxa_swnet  = mct_aVect_indexRA(a2x_a,'Faxa_swnet')
         index_a2x_Faxa_lwdn   = mct_aVect_indexRA(a2x_a,'Faxa_lwdn')
         index_a2x_Faxa_rainc  = mct_aVect_indexRA(a2x_a,'Faxa_rainc')
         index_a2x_Faxa_rainl  = mct_aVect_indexRA(a2x_a,'Faxa_rainl')
         index_a2x_Faxa_snowc  = mct_aVect_indexRA(a2x_a,'Faxa_snowc')
         index_a2x_Faxa_snowl  = mct_aVect_indexRA(a2x_a,'Faxa_snowl')

         index_a2x_Faxa_rainc_16O   = mct_aVect_indexRA(a2x_a,'Faxa_rainc_16O',perrWith='quiet')
         if ( index_a2x_Faxa_rainc_16O /= 0 ) flds_wiso_atm = .true.
         if ( flds_wiso_atm )then
            flds_wiso = .true.
            index_a2x_Faxa_rainc_18O   = mct_aVect_indexRA(a2x_a,'Faxa_rainc_18O')
            index_a2x_Faxa_rainc_HDO   = mct_aVect_indexRA(a2x_a,'Faxa_rainc_HDO')
            index_a2x_Faxa_rainl_16O   = mct_aVect_indexRA(a2x_a,'Faxa_rainl_16O')
            index_a2x_Faxa_rainl_18O   = mct_aVect_indexRA(a2x_a,'Faxa_rainl_18O')
            index_a2x_Faxa_rainl_HDO   = mct_aVect_indexRA(a2x_a,'Faxa_rainl_HDO')
            index_a2x_Faxa_snowc_16O   = mct_aVect_indexRA(a2x_a,'Faxa_snowc_16O')
            index_a2x_Faxa_snowc_18O   = mct_aVect_indexRA(a2x_a,'Faxa_snowc_18O')
            index_a2x_Faxa_snowc_HDO   = mct_aVect_indexRA(a2x_a,'Faxa_snowc_HDO')
            index_a2x_Faxa_snowl_16O   = mct_aVect_indexRA(a2x_a,'Faxa_snowl_16O')
            index_a2x_Faxa_snowl_18O   = mct_aVect_indexRA(a2x_a,'Faxa_snowl_18O')
            index_a2x_Faxa_snowl_HDO   = mct_aVect_indexRA(a2x_a,'Faxa_snowl_HDO')
         end if

      end if

      lSize = mct_avect_lSize(a2x_a)
      do n=1,lSize
      do k=1,4

         if (k == 1) then
            ic = c_atm_ar
            da = -dom_a%data%rAttr(kArea,n) * frac_a%rAttr(ka,n)
         elseif (k == 2) then
            ic = c_lnd_ar
            da =  dom_a%data%rAttr(kArea,n) * frac_a%rAttr(kl,n)
         elseif (k == 3) then
            ic = c_ocn_ar
            da =  dom_a%data%rAttr(kArea,n) * frac_a%rAttr(ko,n)
         elseif (k == 4) then
            if (dom_a%data%rAttr(kLat,n) > 0.0_r8) then
               ic = c_inh_ar
            else
               ic = c_ish_ar
            endif
            da = dom_a%data%rAttr(kArea,n) * frac_a%rAttr(ki,n)
         endif

         if = f_area  ; budg_dataL(if,ic,ip) = budg_dataL(if,ic,ip) + da
         if = f_hswnet; budg_dataL(if,ic,ip) = budg_dataL(if,ic,ip) + da*a2x_a%rAttr(index_a2x_Faxa_swnet,n)
         if = f_hlwdn ; budg_dataL(if,ic,ip) = budg_dataL(if,ic,ip) + da*a2x_a%rAttr(index_a2x_Faxa_lwdn,n)
         if = f_wrain ; budg_dataL(if,ic,ip) = budg_dataL(if,ic,ip) + da*a2x_a%rAttr(index_a2x_Faxa_rainc,n) &
                                                                    + da*a2x_a%rAttr(index_a2x_Faxa_rainl,n)
         if = f_wsnow ; budg_dataL(if,ic,ip) = budg_dataL(if,ic,ip) + da*a2x_a%rAttr(index_a2x_Faxa_snowc,n) &
                                                                    + da*a2x_a%rAttr(index_a2x_Faxa_snowl,n)
         if ( flds_wiso_atm )then
            if = f_wrain_16O;
            budg_dataL(if,ic,ip) = budg_dataL(if,ic,ip) + &
                                        da*a2x_a%rAttr(index_a2x_Faxa_rainc_16O,n) + &
                                        da*a2x_a%rAttr(index_a2x_Faxa_rainl_16O,n)
            if = f_wrain_18O;
            budg_dataL(if,ic,ip) = budg_dataL(if,ic,ip) + &
                                        da*a2x_a%rAttr(index_a2x_Faxa_rainc_18O,n) + &
                                        da*a2x_a%rAttr(index_a2x_Faxa_rainl_18O,n)
            if = f_wrain_HDO;
            budg_dataL(if,ic,ip) = budg_dataL(if,ic,ip) + &
                                        da*a2x_a%rAttr(index_a2x_Faxa_rainc_HDO,n) + &
                                        da*a2x_a%rAttr(index_a2x_Faxa_rainl_HDO,n)
            if = f_wsnow_16O;
            budg_dataL(if,ic,ip) = budg_dataL(if,ic,ip) + &
                                        da*a2x_a%rAttr(index_a2x_Faxa_snowc_16O,n) + &
                                        da*a2x_a%rAttr(index_a2x_Faxa_snowl_16O,n)
            if = f_wsnow_18O;
            budg_dataL(if,ic,ip) = budg_dataL(if,ic,ip) + &
                                        da*a2x_a%rAttr(index_a2x_Faxa_snowc_18O,n) + &
                                        da*a2x_a%rAttr(index_a2x_Faxa_snowl_18O,n)
            if = f_wsnow_HDO;
            budg_dataL(if,ic,ip) = budg_dataL(if,ic,ip) + &
                                        da*a2x_a%rAttr(index_a2x_Faxa_snowc_HDO,n) + &
                                        da*a2x_a%rAttr(index_a2x_Faxa_snowl_HDO,n)
         end if
      enddo
      enddo
      ! --- heat implied by snow flux ---
      ic = c_atm_ar;  budg_dataL(f_hlatf,ic,ip) = -budg_dataL(f_wsnow,ic,ip)*shr_const_latice
      ic = c_lnd_ar;  budg_dataL(f_hlatf,ic,ip) = -budg_dataL(f_wsnow,ic,ip)*shr_const_latice
      ic = c_ocn_ar;  budg_dataL(f_hlatf,ic,ip) = -budg_dataL(f_wsnow,ic,ip)*shr_const_latice
      ic = c_inh_ar;  budg_dataL(f_hlatf,ic,ip) = -budg_dataL(f_wsnow,ic,ip)*shr_const_latice
      ic = c_ish_ar;  budg_dataL(f_hlatf,ic,ip) = -budg_dataL(f_wsnow,ic,ip)*shr_const_latice
   end if

   if (present(do_x2a)) then
      if (first_time) then
         index_x2a_Faxx_lwup   = mct_aVect_indexRA(x2a_a,'Faxx_lwup')
         index_x2a_Faxx_lat    = mct_aVect_indexRA(x2a_a,'Faxx_lat')
         index_x2a_Faxx_sen    = mct_aVect_indexRA(x2a_a,'Faxx_sen')
         index_x2a_Faxx_evap   = mct_aVect_indexRA(x2a_a,'Faxx_evap')

         if ( flds_wiso_atm )then
            index_x2a_Faxx_evap_16O = mct_aVect_indexRA(x2a_a,'Faxx_evap_16O')
            index_x2a_Faxx_evap_18O = mct_aVect_indexRA(x2a_a,'Faxx_evap_18O')
            index_x2a_Faxx_evap_HDO = mct_aVect_indexRA(x2a_a,'Faxx_evap_HDO')
         end if
      end if

      lSize = mct_avect_lSize(x2a_a)
      do n=1,lSize
      do k=1,4

         if (k == 1) then
            ic = c_atm_as
            da = -dom_a%data%rAttr(kArea,n) * frac_a%rAttr(ka,n)
         elseif (k == 2) then
            ic = c_lnd_as
            da =  dom_a%data%rAttr(kArea,n) * frac_a%rAttr(kl,n)
         elseif (k == 3) then
            ic = c_ocn_as
            da =  dom_a%data%rAttr(kArea,n) * frac_a%rAttr(ko,n)
         elseif (k == 4) then
            if (dom_a%data%rAttr(kLat,n) > 0.0_r8) then
               ic = c_inh_as
            else
               ic = c_ish_as
            endif
            da = dom_a%data%rAttr(kArea,n) * frac_a%rAttr(ki,n)
         endif

         if = f_area ; budg_dataL(if,ic,ip) = budg_dataL(if,ic,ip) + da
         if = f_hlwup; budg_dataL(if,ic,ip) = budg_dataL(if,ic,ip) + da*x2a_a%rAttr(index_x2a_Faxx_lwup,n)
         if = f_hlatv; budg_dataL(if,ic,ip) = budg_dataL(if,ic,ip) + da*x2a_a%rAttr(index_x2a_Faxx_lat,n)
         if = f_hsen ; budg_dataL(if,ic,ip) = budg_dataL(if,ic,ip) + da*x2a_a%rAttr(index_x2a_Faxx_sen,n)
         if = f_wevap; budg_dataL(if,ic,ip) = budg_dataL(if,ic,ip) + da*x2a_a%rAttr(index_x2a_Faxx_evap,n)

         if ( flds_wiso_atm )then
            if = f_wevap_16O;
            budg_dataL(if,ic,ip) = budg_dataL(if,ic,ip) + &
                                        da*x2a_a%rAttr(index_x2a_Faxx_evap_16O,n)
            if = f_wevap_18O;
            budg_dataL(if,ic,ip) = budg_dataL(if,ic,ip) + &
                                        da*x2a_a%rAttr(index_x2a_Faxx_evap_18O,n)
            if = f_wevap_HDO;
            budg_dataL(if,ic,ip) = budg_dataL(if,ic,ip) + &
                                        da*x2a_a%rAttr(index_x2a_Faxx_evap_HDO,n)
         end if

      enddo
      enddo
   end if

   first_time = .false.

end subroutine seq_diag_atm_mct

!===============================================================================
!BOP ===========================================================================
!
! !IROUTINE: seq_diag_lnd_mct - compute global lnd input/output flux diagnostics
!
! !DESCRIPTION:
!     Compute global lnd input/output flux diagnostics
!
! !REVISION HISTORY:
!    2008-jul-10 - T. Craig - update
!
! !INTERFACE: ------------------------------------------------------------------

subroutine seq_diag_lnd_mct( lnd, frac_l, do_l2x, do_x2l)

   type(component_type), intent(in) :: lnd    ! component type for instance1
   type(mct_aVect)     , intent(in) :: frac_l ! frac bundle
   logical, optional   , intent(in) :: do_l2x
   logical, optional   , intent(in) :: do_x2l

!EOP

   !----- local -----
   type(mct_aVect), pointer :: l2x_l        ! model to drv bundle
   type(mct_aVect), pointer :: x2l_l        ! drv to model bundle
   type(mct_ggrid), pointer :: dom_l
   integer(in)              :: k,n,ic,if,ip ! generic index
   integer(in)              :: kArea        ! index of area field in aVect
   integer(in)              :: kLat         ! index of lat field in aVect
   integer(in)              :: kl,ka,ko,ki  ! fraction indices
   integer(in)              :: lSize        ! size of aVect
   real(r8)                 :: da,di,do,dl  ! area of a grid cell
   logical,save             :: first_time    = .true.
   logical,save             :: flds_wiso_lnd = .false.

   !----- formats -----
   character(*),parameter :: subName = '(seq_diag_lnd_mct) '

!-------------------------------------------------------------------------------
!
!-------------------------------------------------------------------------------

   !---------------------------------------------------------------------------
   ! add values found in this bundle to the budget table
   !---------------------------------------------------------------------------

   dom_l => component_get_dom_cx(lnd)
   l2x_l => component_get_c2x_cx(lnd)
   x2l_l => component_get_x2c_cx(lnd)

   ip = p_inst

   kArea = mct_aVect_indexRA(dom_l%data,afldname)
   kl    = mct_aVect_indexRA(frac_l,lfracname)

   if (present(do_l2x)) then
      if (first_time) then
         index_l2x_Fall_swnet  = mct_aVect_indexRA(l2x_l,'Fall_swnet')
         index_l2x_Fall_lwup   = mct_aVect_indexRA(l2x_l,'Fall_lwup')
         index_l2x_Fall_lat    = mct_aVect_indexRA(l2x_l,'Fall_lat')
         index_l2x_Fall_sen    = mct_aVect_indexRA(l2x_l,'Fall_sen')
         index_l2x_Fall_evap   = mct_aVect_indexRA(l2x_l,'Fall_evap')
         index_l2x_Flrl_rofsur = mct_aVect_indexRA(l2x_l,'Flrl_rofsur')
         index_l2x_Flrl_rofgwl = mct_aVect_indexRA(l2x_l,'Flrl_rofgwl')
         index_l2x_Flrl_rofsub = mct_aVect_indexRA(l2x_l,'Flrl_rofsub')
         index_l2x_Flrl_rofdto = mct_aVect_indexRA(l2x_l,'Flrl_rofdto')
         index_l2x_Flrl_rofi   = mct_aVect_indexRA(l2x_l,'Flrl_rofi')

         index_l2x_Fall_evap_16O    = mct_aVect_indexRA(l2x_l,'Fall_evap_16O',perrWith='quiet')
         if ( index_l2x_Fall_evap_16O /= 0 ) flds_wiso_lnd = .true.
         if ( flds_wiso_lnd )then
            flds_wiso = .true.
            index_l2x_Fall_evap_18O    = mct_aVect_indexRA(l2x_l,'Fall_evap_18O')
            index_l2x_Fall_evap_HDO    = mct_aVect_indexRA(l2x_l,'Fall_evap_HDO')
            index_l2x_Flrl_rofl_16O  = mct_aVect_indexRA(l2x_l,'Flrl_rofl_16O')
            index_l2x_Flrl_rofl_18O  = mct_aVect_indexRA(l2x_l,'Flrl_rofl_18O')
            index_l2x_Flrl_rofl_HDO  = mct_aVect_indexRA(l2x_l,'Flrl_rofl_HDO')
            index_l2x_Flrl_rofi_16O  = mct_aVect_indexRA(l2x_l,'Flrl_rofi_16O')
            index_l2x_Flrl_rofi_18O  = mct_aVect_indexRA(l2x_l,'Flrl_rofi_18O')
            index_l2x_Flrl_rofi_HDO  = mct_aVect_indexRA(l2x_l,'Flrl_rofi_HDO')
         end if
      end if

      lSize = mct_avect_lSize(l2x_l)
      ic = c_lnd_lr
      do n=1,lSize
         dl =  dom_l%data%rAttr(kArea,n) * frac_l%rAttr(kl,n)
         if = f_area  ; budg_dataL(if,ic,ip) = budg_dataL(if,ic,ip) + dl
         if = f_hswnet; budg_dataL(if,ic,ip) = budg_dataL(if,ic,ip) + dl*l2x_l%rAttr(index_l2x_Fall_swnet,n)
         if = f_hlwup ; budg_dataL(if,ic,ip) = budg_dataL(if,ic,ip) + dl*l2x_l%rAttr(index_l2x_Fall_lwup,n)
         if = f_hlatv ; budg_dataL(if,ic,ip) = budg_dataL(if,ic,ip) + dl*l2x_l%rAttr(index_l2x_Fall_lat,n)
         if = f_hsen  ; budg_dataL(if,ic,ip) = budg_dataL(if,ic,ip) + dl*l2x_l%rAttr(index_l2x_Fall_sen,n)
         if = f_wevap ; budg_dataL(if,ic,ip) = budg_dataL(if,ic,ip) + dl*l2x_l%rAttr(index_l2x_Fall_evap,n)
         if = f_wroff ; budg_dataL(if,ic,ip) = budg_dataL(if,ic,ip) - dl*l2x_l%rAttr(index_l2x_Flrl_rofsur,n) &
                                                                    - dl*l2x_l%rAttr(index_l2x_Flrl_rofgwl,n) &
                                                                    - dl*l2x_l%rAttr(index_l2x_Flrl_rofsub,n) &
                                                                    - dl*l2x_l%rAttr(index_l2x_Flrl_rofdto,n)
         if = f_wioff ; budg_dataL(if,ic,ip) = budg_dataL(if,ic,ip) - dl*l2x_l%rAttr(index_l2x_Flrl_rofi,n)

         if ( flds_wiso_lnd )then
            if = f_wevap_16O;
            budg_dataL(if,ic,ip) = budg_dataL(if,ic,ip) + &
                                        dl*l2x_l%rAttr(index_l2x_Fall_evap_16O,n)
            if = f_wevap_18O;
            budg_dataL(if,ic,ip) = budg_dataL(if,ic,ip) + &
                                        dl*l2x_l%rAttr(index_l2x_Fall_evap_18O,n)
            if = f_wevap_HDO;
            budg_dataL(if,ic,ip) = budg_dataL(if,ic,ip) + &
                                        dl*l2x_l%rAttr(index_l2x_Fall_evap_HDO,n)

            if = f_wroff_16O;
            budg_dataL(if,ic,ip) = budg_dataL(if,ic,ip) - &
                                        dl*l2x_l%rAttr(index_l2x_Flrl_rofl_16O,n)
            if = f_wroff_18O;
            budg_dataL(if,ic,ip) = budg_dataL(if,ic,ip) - &
                                        dl*l2x_l%rAttr(index_l2x_Flrl_rofl_18O,n)
            if = f_wroff_HDO;
            budg_dataL(if,ic,ip) = budg_dataL(if,ic,ip) - &
                                        dl*l2x_l%rAttr(index_l2x_Flrl_rofl_HDO,n)

            if = f_wioff_16O;
            budg_dataL(if,ic,ip) = budg_dataL(if,ic,ip) - &
                                        dl*l2x_l%rAttr(index_l2x_Flrl_rofi_16O,n)
            if = f_wioff_18O;
            budg_dataL(if,ic,ip) = budg_dataL(if,ic,ip) - &
                                        dl*l2x_l%rAttr(index_l2x_Flrl_rofi_18O,n)
            if = f_wioff_HDO;
            budg_dataL(if,ic,ip) = budg_dataL(if,ic,ip) - &
                                        dl*l2x_l%rAttr(index_l2x_Flrl_rofi_HDO,n)
         end if
      end do
      budg_dataL(f_hioff,ic,ip) = -budg_dataL(f_wioff,ic,ip)*shr_const_latice
   end if

   if (present(do_x2l)) then
      if (first_time) then
         index_x2l_Faxa_lwdn   = mct_aVect_indexRA(x2l_l,'Faxa_lwdn')
         index_x2l_Faxa_rainc  = mct_aVect_indexRA(x2l_l,'Faxa_rainc')
         index_x2l_Faxa_rainl  = mct_aVect_indexRA(x2l_l,'Faxa_rainl')
         index_x2l_Faxa_snowc  = mct_aVect_indexRA(x2l_l,'Faxa_snowc')
         index_x2l_Faxa_snowl  = mct_aVect_indexRA(x2l_l,'Faxa_snowl')
         index_x2l_Flrr_flood  = mct_aVect_indexRA(x2l_l,'Flrr_flood')

         if ( flds_wiso_lnd )then
            index_x2l_Faxa_rainc_16O = mct_aVect_indexRA(x2l_l,'Faxa_rainc_16O')
            index_x2l_Faxa_rainc_18O = mct_aVect_indexRA(x2l_l,'Faxa_rainc_18O')
            index_x2l_Faxa_rainc_HDO = mct_aVect_indexRA(x2l_l,'Faxa_rainc_HDO')
            index_x2l_Faxa_rainl_16O = mct_aVect_indexRA(x2l_l,'Faxa_rainl_16O')
            index_x2l_Faxa_rainl_18O = mct_aVect_indexRA(x2l_l,'Faxa_rainl_18O')
            index_x2l_Faxa_rainl_HDO = mct_aVect_indexRA(x2l_l,'Faxa_rainl_HDO')
            index_x2l_Faxa_snowc_16O = mct_aVect_indexRA(x2l_l,'Faxa_snowc_16O')
            index_x2l_Faxa_snowc_18O = mct_aVect_indexRA(x2l_l,'Faxa_snowc_18O')
            index_x2l_Faxa_snowc_HDO = mct_aVect_indexRA(x2l_l,'Faxa_snowc_HDO')
            index_x2l_Faxa_snowl_16O = mct_aVect_indexRA(x2l_l,'Faxa_snowl_16O')
            index_x2l_Faxa_snowl_18O = mct_aVect_indexRA(x2l_l,'Faxa_snowl_18O')
            index_x2l_Faxa_snowl_HDO = mct_aVect_indexRA(x2l_l,'Faxa_snowl_HDO')
            index_x2l_Flrr_flood_16O = mct_aVect_indexRA(x2l_l,'Flrr_flood_16O')
            index_x2l_Flrr_flood_18O = mct_aVect_indexRA(x2l_l,'Flrr_flood_18O')
            index_x2l_Flrr_flood_HDO = mct_aVect_indexRA(x2l_l,'Flrr_flood_HDO')
         end if
      end if

      lSize = mct_avect_lSize(x2l_l)
      ic = c_lnd_ls
      do n=1,lSize
         dl =  dom_l%data%rAttr(kArea,n) * frac_l%rAttr(kl,n)
         if = f_area ; budg_dataL(if,ic,ip) = budg_dataL(if,ic,ip) + dl
         if = f_hlwdn; budg_dataL(if,ic,ip) = budg_dataL(if,ic,ip) + dl*x2l_l%rAttr(index_x2l_Faxa_lwdn,n)
         if = f_wrain; budg_dataL(if,ic,ip) = budg_dataL(if,ic,ip) + dl*x2l_l%rAttr(index_x2l_Faxa_rainc,n) &
                                                                   + dl*x2l_l%rAttr(index_x2l_Faxa_rainl,n)
         if = f_wsnow; budg_dataL(if,ic,ip) = budg_dataL(if,ic,ip) + dl*x2l_l%rAttr(index_x2l_Faxa_snowc,n) &
                                                                   + dl*x2l_l%rAttr(index_x2l_Faxa_snowl,n)
         if = f_wroff; budg_dataL(if,ic,ip) = budg_dataL(if,ic,ip) - dl*x2l_l%rAttr(index_x2l_Flrr_flood,n)

         if ( flds_wiso_lnd )then
            if = f_wrain_16O;
            budg_dataL(if,ic,ip) = budg_dataL(if,ic,ip) + &
                                        dl*x2l_l%rAttr(index_x2l_Faxa_rainc_16O,n) + &
                                        dl*x2l_l%rAttr(index_x2l_Faxa_rainl_16O,n)
            if = f_wrain_18O;
            budg_dataL(if,ic,ip) = budg_dataL(if,ic,ip) + &
                                        dl*x2l_l%rAttr(index_x2l_Faxa_rainc_18O,n) + &
                                        dl*x2l_l%rAttr(index_x2l_Faxa_rainl_18O,n)
            if = f_wrain_HDO;
            budg_dataL(if,ic,ip) = budg_dataL(if,ic,ip) + &
                                        dl*x2l_l%rAttr(index_x2l_Faxa_rainc_HDO,n) + &
                                        dl*x2l_l%rAttr(index_x2l_Faxa_rainl_HDO,n)

            if = f_wsnow_16O;
            budg_dataL(if,ic,ip) = budg_dataL(if,ic,ip) + &
                                        dl*x2l_l%rAttr(index_x2l_Faxa_snowc_16O,n) + &
                                        dl*x2l_l%rAttr(index_x2l_Faxa_snowl_16O,n)
            if = f_wsnow_18O;
            budg_dataL(if,ic,ip) = budg_dataL(if,ic,ip) + &
                                        dl*x2l_l%rAttr(index_x2l_Faxa_snowc_18O,n) + &
                                        dl*x2l_l%rAttr(index_x2l_Faxa_snowl_18O,n)
            if = f_wsnow_HDO;
            budg_dataL(if,ic,ip) = budg_dataL(if,ic,ip) + &
                                        dl*x2l_l%rAttr(index_x2l_Faxa_snowc_HDO,n) + &
                                        dl*x2l_l%rAttr(index_x2l_Faxa_snowl_HDO,n)

            if = f_wroff_16O;
            budg_dataL(if,ic,ip) = budg_dataL(if,ic,ip) - &
                                        dl*x2l_l%rAttr(index_x2l_Flrr_flood_16O,n)
            if = f_wroff_18O;
            budg_dataL(if,ic,ip) = budg_dataL(if,ic,ip) - &
                                        dl*x2l_l%rAttr(index_x2l_Flrr_flood_18O,n)
            if = f_wroff_HDO;
            budg_dataL(if,ic,ip) = budg_dataL(if,ic,ip) - &
                                        dl*x2l_l%rAttr(index_x2l_Flrr_flood_HDO,n)
         end if
      end do
      budg_dataL(f_hlatf,ic,ip) = -budg_dataL(f_wsnow,ic,ip)*shr_const_latice
   end if

   first_time = .false.

end subroutine seq_diag_lnd_mct

!===============================================================================
!BOP ===========================================================================
!
! !IROUTINE: seq_diag_rof_mct - compute global rof input/output flux diagnostics
!
! !DESCRIPTION:
!     Compute global rof input/output flux diagnostics
!
! !REVISION HISTORY:
!    2008-jul-10 - T. Craig - update
!
! !INTERFACE: ------------------------------------------------------------------

subroutine seq_diag_rof_mct( rof, frac_r)

   type(component_type), intent(in) :: rof    ! component type for instance1
   type(mct_aVect)     , intent(in) :: frac_r ! frac bundle

!EOP

   !----- local -----
   type(mct_aVect), pointer :: r2x_r
   type(mct_aVect), pointer :: x2r_r
   type(mct_ggrid), pointer :: dom_r
   integer(in)              :: k,n,ic,if,ip      ! generic index
   integer(in)              :: kArea             ! index of area field in aVect
   integer(in)              :: kLat              ! index of lat field in aVect
   integer(in)              :: kl,ka,ko,ki,kr    ! fraction indices
   integer(in)              :: lSize             ! size of aVect
   real(r8)                 :: da,di,do,dl,dr    ! area of a grid cell
   logical,save             :: first_time    = .true.
   logical,save             :: flds_wiso_rof = .false.

   !----- formats -----
   character(*),parameter :: subName = '(seq_diag_rof_mct) '

!-------------------------------------------------------------------------------
!
!-------------------------------------------------------------------------------

   !---------------------------------------------------------------------------
   ! add values found in this bundle to the budget table
   !---------------------------------------------------------------------------

   dom_r => component_get_dom_cx(rof)
   r2x_r => component_get_c2x_cx(rof)
   x2r_r => component_get_x2c_cx(rof)

   if (first_time) then
      index_x2r_Flrl_rofsur = mct_aVect_indexRA(x2r_r,'Flrl_rofsur')
      index_x2r_Flrl_rofgwl = mct_aVect_indexRA(x2r_r,'Flrl_rofgwl')
      index_x2r_Flrl_rofsub = mct_aVect_indexRA(x2r_r,'Flrl_rofsub')
      index_x2r_Flrl_rofdto = mct_aVect_indexRA(x2r_r,'Flrl_rofdto')
      index_x2r_Flrl_rofi   = mct_aVect_indexRA(x2r_r,'Flrl_rofi')

      index_x2r_Flrl_rofl_16O = mct_aVect_indexRA(x2r_r,'Flrl_rofl_16O', perrWith='quiet')
      if ( index_x2r_Flrl_rofl_16O /= 0 ) flds_wiso_rof = .true.
      if ( flds_wiso_rof )then
         flds_wiso = .true.
         index_x2r_Flrl_rofl_18O = mct_aVect_indexRA(x2r_r,'Flrl_rofl_18O')
         index_x2r_Flrl_rofl_HDO = mct_aVect_indexRA(x2r_r,'Flrl_rofl_HDO')
         index_x2r_Flrl_rofi_16O = mct_aVect_indexRA(x2r_r,'Flrl_rofi_16O')
         index_x2r_Flrl_rofi_18O = mct_aVect_indexRA(x2r_r,'Flrl_rofi_18O')
         index_x2r_Flrl_rofi_HDO = mct_aVect_indexRA(x2r_r,'Flrl_rofi_HDO')
      end if
   end if

   ip = p_inst
   ic = c_rof_rr
   kArea = mct_aVect_indexRA(dom_r%data,afldname)
   lSize = mct_avect_lSize(x2r_r)
   do n=1,lSize
      dr =  dom_r%data%rAttr(kArea,n)
      if = f_wroff; budg_dataL(if,ic,ip) = budg_dataL(if,ic,ip) + dr*x2r_r%rAttr(index_x2r_Flrl_rofsur,n) &
                                                                + dr*x2r_r%rAttr(index_x2r_Flrl_rofgwl,n) &
                                                                + dr*x2r_r%rAttr(index_x2r_Flrl_rofsub,n) &
                                                                + dr*x2r_r%rAttr(index_x2r_Flrl_rofdto,n)
      if = f_wioff; budg_dataL(if,ic,ip) = budg_dataL(if,ic,ip) + dr*x2r_r%rAttr(index_x2r_Flrl_rofi,n)

      if ( flds_wiso_rof )then
         if = f_wroff_16O;
         budg_dataL(if,ic,ip) = budg_dataL(if,ic,ip) + &
                                     dr*x2r_r%rAttr(index_x2r_Flrl_rofl_16O,n)
         if = f_wroff_18O;
         budg_dataL(if,ic,ip) = budg_dataL(if,ic,ip) + &
                                     dr*x2r_r%rAttr(index_x2r_Flrl_rofl_18O,n)
         if = f_wroff_HDO;
         budg_dataL(if,ic,ip) = budg_dataL(if,ic,ip) + &
                                     dr*x2r_r%rAttr(index_x2r_Flrl_rofl_HDO,n)
   
         if = f_wioff_16O;
         budg_dataL(if,ic,ip) = budg_dataL(if,ic,ip) + &
                                     dr*x2r_r%rAttr(index_x2r_Flrl_rofi_16O,n)
         if = f_wioff_18O;
         budg_dataL(if,ic,ip) = budg_dataL(if,ic,ip) + &
                                     dr*x2r_r%rAttr(index_x2r_Flrl_rofi_18O,n)
         if = f_wioff_HDO;
         budg_dataL(if,ic,ip) = budg_dataL(if,ic,ip) + &
                                     dr*x2r_r%rAttr(index_x2r_Flrl_rofi_HDO,n)
      end if
   end do
   budg_dataL(f_hioff,ic,ip) = -budg_dataL(f_wioff,ic,ip)*shr_const_latice

   if (first_time) then
      index_r2x_Forr_rofl   = mct_aVect_indexRA(r2x_r,'Forr_rofl')
      index_r2x_Forr_rofi   = mct_aVect_indexRA(r2x_r,'Forr_rofi')
      index_r2x_Firr_rofi   = mct_aVect_indexRA(r2x_r,'Firr_rofi')
      index_r2x_Flrr_flood  = mct_aVect_indexRA(r2x_r,'Flrr_flood')

      if ( flds_wiso_rof )then
         index_r2x_Forr_rofl_16O   = mct_aVect_indexRA(r2x_r,'Forr_rofl_16O')
         index_r2x_Forr_rofl_18O   = mct_aVect_indexRA(r2x_r,'Forr_rofl_18O')
         index_r2x_Forr_rofl_HDO   = mct_aVect_indexRA(r2x_r,'Forr_rofl_HDO')
         index_r2x_Forr_rofi_16O   = mct_aVect_indexRA(r2x_r,'Forr_rofi_16O')
         index_r2x_Forr_rofi_18O   = mct_aVect_indexRA(r2x_r,'Forr_rofi_18O')
         index_r2x_Forr_rofi_HDO   = mct_aVect_indexRA(r2x_r,'Forr_rofi_HDO')
         index_r2x_Flrr_flood_16O  = mct_aVect_indexRA(r2x_r,'Flrr_flood_16O')
         index_r2x_Flrr_flood_18O  = mct_aVect_indexRA(r2x_r,'Flrr_flood_18O')
         index_r2x_Flrr_flood_HDO  = mct_aVect_indexRA(r2x_r,'Flrr_flood_HDO')
      end if
   end if

   ip = p_inst
   ic = c_rof_rs
   kArea = mct_aVect_indexRA(dom_r%data,afldname)
   lSize = mct_avect_lSize(r2x_r)
   do n=1,lSize
      dr =  dom_r%data%rAttr(kArea,n)
      if = f_wroff; budg_dataL(if,ic,ip) = budg_dataL(if,ic,ip) - dr*r2x_r%rAttr(index_r2x_Forr_rofl,n) &
                                                                + dr*r2x_r%rAttr(index_r2x_Flrr_flood,n)
      if = f_wioff; budg_dataL(if,ic,ip) = budg_dataL(if,ic,ip) - dr*r2x_r%rAttr(index_r2x_Forr_rofi,n) &
                                                                - dr*r2x_r%rAttr(index_r2x_Firr_rofi,n)

      if ( flds_wiso_rof )then
         if = f_wroff_16O;
         budg_dataL(if,ic,ip) = budg_dataL(if,ic,ip) - &
                                     dr*r2x_r%rAttr(index_r2x_Forr_rofl_16O,n)
         if = f_wroff_18O;
         budg_dataL(if,ic,ip) = budg_dataL(if,ic,ip) - &
                                     dr*r2x_r%rAttr(index_r2x_Forr_rofl_18O,n)
         if = f_wroff_HDO;
         budg_dataL(if,ic,ip) = budg_dataL(if,ic,ip) - &
                                     dr*r2x_r%rAttr(index_r2x_Forr_rofl_HDO,n)

         if = f_wioff_16O;
         budg_dataL(if,ic,ip) = budg_dataL(if,ic,ip) - &
                                     dr*r2x_r%rAttr(index_r2x_Forr_rofi_16O,n)
         if = f_wioff_18O;
         budg_dataL(if,ic,ip) = budg_dataL(if,ic,ip) - &
                                     dr*r2x_r%rAttr(index_r2x_Forr_rofi_18O,n)
         if = f_wioff_HDO;
         budg_dataL(if,ic,ip) = budg_dataL(if,ic,ip) - &
                                     dr*r2x_r%rAttr(index_r2x_Forr_rofi_HDO,n)

         if = f_wroff_16O;
         budg_dataL(if,ic,ip) = budg_dataL(if,ic,ip) + &
                                     dr*r2x_r%rAttr(index_r2x_Flrr_flood_16O,n)
         if = f_wroff_18O;
         budg_dataL(if,ic,ip) = budg_dataL(if,ic,ip) + &
                                     dr*r2x_r%rAttr(index_r2x_Flrr_flood_18O,n)
         if = f_wroff_HDO;
         budg_dataL(if,ic,ip) = budg_dataL(if,ic,ip) + &
                                     dr*r2x_r%rAttr(index_r2x_Flrr_flood_HDO,n)
      end if
   end do
   budg_dataL(f_hioff,ic,ip) = -budg_dataL(f_wioff,ic,ip)*shr_const_latice

   first_time = .false.

end subroutine seq_diag_rof_mct

!===============================================================================
!BOP ===========================================================================
!
! !IROUTINE: seq_diag_glc_mct - compute global glc input/output flux diagnostics
!
! !DESCRIPTION:
!     Compute global glc input/output flux diagnostics
!
! !REVISION HISTORY:
!    2008-jul-10 - T. Craig - update
!
! !INTERFACE: ------------------------------------------------------------------

subroutine seq_diag_glc_mct( glc, frac_g)

   type(component_type), intent(in) :: glc    ! component type for instance1
   type(mct_aVect)     , intent(in) :: frac_g ! frac bundle

!EOP

   !----- local -----
   type(mct_aVect), pointer :: g2x_g
   type(mct_aVect), pointer :: x2g_g
   type(mct_ggrid), pointer :: dom_g
   integer(in)              :: k,n,ic,if,ip      ! generic index
   integer(in)              :: kArea             ! index of area field in aVect
   integer(in)              :: kLat              ! index of lat field in aVect
   integer(in)              :: kl,ka,ko,ki,kr,kg ! fraction indices
   integer(in)              :: lSize             ! size of aVect
   real(r8)                 :: da,di,do,dl,dr,dg ! area of a grid cell
   logical,save             :: first_time = .true.

   !----- formats -----
   character(*),parameter :: subName = '(seq_diag_glc_mct) '

!-------------------------------------------------------------------------------
!
!-------------------------------------------------------------------------------

   !---------------------------------------------------------------------------
   ! add values found in this bundle to the budget table
   !---------------------------------------------------------------------------

   dom_g => component_get_dom_cx(glc)
   g2x_g => component_get_c2x_cx(glc)
   x2g_g => component_get_x2c_cx(glc)

   if (first_time) then
      index_g2x_Fogg_rofl   = mct_aVect_indexRA(g2x_g,'Fogg_rofl')
      index_g2x_Fogg_rofi   = mct_aVect_indexRA(g2x_g,'Fogg_rofi')
      index_g2x_Figg_rofi   = mct_aVect_indexRA(g2x_g,'Figg_rofi')
   end if

   ip = p_inst
   ic = c_glc_gs
   kArea = mct_aVect_indexRA(dom_g%data,afldname)
   lSize = mct_avect_lSize(g2x_g)
   do n=1,lSize
      dg =  dom_g%data%rAttr(kArea,n)
      if = f_wroff; budg_dataL(if,ic,ip) = budg_dataL(if,ic,ip) - dg*g2x_g%rAttr(index_g2x_Fogg_rofl,n)
      if = f_wioff; budg_dataL(if,ic,ip) = budg_dataL(if,ic,ip) - dg*g2x_g%rAttr(index_g2x_Fogg_rofi,n) &
                                                                - dg*g2x_g%rAttr(index_g2x_Figg_rofi,n)
   end do
   budg_dataL(f_hioff,ic,ip) = -budg_dataL(f_wioff,ic,ip)*shr_const_latice

   first_time = .false.

end subroutine seq_diag_glc_mct

!BOP ===========================================================================
!
! !IROUTINE: seq_diag_ocn_mct - compute global ocn input/output flux diagnostics
!
! !DESCRIPTION:
!     Compute global ocn input/output flux diagnostics
!
! !REVISION HISTORY:
!    2008-jul-10 - T. Craig - update
!
! !INTERFACE: ------------------------------------------------------------------

subroutine seq_diag_ocn_mct( ocn, xao_o, frac_o, do_o2x, do_x2o, do_xao)

   type(component_type) , intent(in)          :: ocn    ! component type for instance1
   type(mct_aVect)      , intent(in)          :: frac_o ! frac bundle
   type(mct_aVect)      , intent(in)          :: xao_o
   logical              , intent(in),optional :: do_o2x
   logical              , intent(in),optional :: do_x2o
   logical              , intent(in),optional :: do_xao

!EOP

   !----- local -----
   type(mct_aVect), pointer :: o2x_o        ! model to drv bundle
   type(mct_aVect), pointer :: x2o_o        ! drv to model bundle
   type(mct_ggrid), pointer :: dom_o
   integer(in)              :: k,n,if,ic,ip ! generic index
   integer(in)              :: kArea        ! index of area field in aVect
   integer(in)              :: kLat         ! index of lat field in aVect
   integer(in)              :: kl,ka,ko,ki  ! fraction indices
   integer(in)              :: lSize        ! size of aVect
   real(r8)                 :: da,di,do,dl  ! area of a grid cell
   logical,save             :: first_time    = .true.
   logical,save             :: flds_wiso_ocn = .false.

   !----- formats -----
   character(*),parameter :: subName = '(seq_diag_ocn_mct) '

!-------------------------------------------------------------------------------
!
!-------------------------------------------------------------------------------

   if (.not. present(do_o2x) .and. &
       .not. present(do_x2o) .and. &
       .not. present(do_xao)) then
      call shr_sys_abort(subName//"ERROR: must input a bundle")
   end if

   !---------------------------------------------------------------------------
   ! add values found in this bundle to the budget table
   !---------------------------------------------------------------------------

   dom_o => component_get_dom_cx(ocn)
   o2x_o => component_get_c2x_cx(ocn)
   x2o_o => component_get_x2c_cx(ocn)

   ip = p_inst

   kArea = mct_aVect_indexRA(dom_o%data,afldname)
   ko    = mct_aVect_indexRA(frac_o,ofracname)
   ki    = mct_aVect_indexRA(frac_o,ifracname)

   if (present(do_o2x)) then
      if (first_time) then
         index_o2x_Fioo_frazil = mct_aVect_indexRA(o2x_o,'Fioo_frazil')
      end if

      lSize = mct_avect_lSize(o2x_o)
      ic = c_ocn_or
      do n=1,lSize
         do =  dom_o%data%rAttr(kArea,n) * frac_o%rAttr(ko,n)
         di =  dom_o%data%rAttr(kArea,n) * frac_o%rAttr(ki,n)
         if = f_area; budg_dataL(if,ic,ip) = budg_dataL(if,ic,ip) + do
         if = f_hfrz; budg_dataL(if,ic,ip) = budg_dataL(if,ic,ip) + (do+di)*max(0.0_r8,o2x_o%rAttr(index_o2x_Fioo_frazil,n))
      end do
      budg_dataL(f_wfrz,ic,ip) = budg_dataL(f_hfrz,ic,ip) * HFLXtoWFLX &
                               * shr_const_rhoice * shr_const_latice
   end if

   if (present(do_xao)) then
      if (first_time) then
<<<<<<< HEAD
         index_xao_Faox_lwup   = mct_aVect_indexRA(xao_o,'Faox_lwup')
         index_xao_Faox_lat    = mct_aVect_indexRA(xao_o,'Faox_lat')
         index_xao_Faox_sen    = mct_aVect_indexRA(xao_o,'Faox_sen')
         index_xao_Faox_evap   = mct_aVect_indexRA(xao_o,'Faox_evap')
=======
         index_xao_Faox_lwup   = mct_aVect_indexRA(xao_o,'Faox_lwup') 
         index_xao_Faox_lat    = mct_aVect_indexRA(xao_o,'Faox_lat')  
         index_xao_Faox_sen    = mct_aVect_indexRA(xao_o,'Faox_sen') 
         index_xao_Faox_evap   = mct_aVect_indexRA(xao_o,'Faox_evap')  

         index_xao_Faox_evap_16O = mct_aVect_indexRA(xao_o,'Faox_evap_16O',perrWith='quiet')
         if ( index_xao_Faox_evap_16O /= 0 ) flds_wiso_ocn = .true.
         if ( flds_wiso_ocn )then
            flds_wiso = .true.
            index_xao_Faox_evap_18O = mct_aVect_indexRA(xao_o,'Faox_evap_18O')
            index_xao_Faox_evap_HDO = mct_aVect_indexRA(xao_o,'Faox_evap_HDO')
         end if
>>>>>>> 189da635
      end if

      lSize = mct_avect_lSize(xao_o)
      ic = c_ocn_or
      do n=1,lSize
         do =  dom_o%data%rAttr(kArea,n) * frac_o%rAttr(ko,n)
         if = f_hlwup; budg_dataL(if,ic,ip) = budg_dataL(if,ic,ip) + do*xao_o%rAttr(index_xao_Faox_lwup,n)
         if = f_hlatv; budg_dataL(if,ic,ip) = budg_dataL(if,ic,ip) + do*xao_o%rAttr(index_xao_Faox_lat,n)
         if = f_hsen ; budg_dataL(if,ic,ip) = budg_dataL(if,ic,ip) + do*xao_o%rAttr(index_xao_Faox_sen,n)
         if = f_wevap; budg_dataL(if,ic,ip) = budg_dataL(if,ic,ip) + do*xao_o%rAttr(index_xao_Faox_evap,n)

         if ( flds_wiso_ocn )then
            if = f_wevap_16O;
            budg_dataL(if,ic,ip) = budg_dataL(if,ic,ip) + &
                                        do*xao_o%rAttr(index_xao_Faox_evap_16O,n)
            if = f_wevap_18O;
            budg_dataL(if,ic,ip) = budg_dataL(if,ic,ip) + &
                                        do*xao_o%rAttr(index_xao_Faox_evap_18O,n)
            if = f_wevap_HDO;
            budg_dataL(if,ic,ip) = budg_dataL(if,ic,ip) + &
                                        do*xao_o%rAttr(index_xao_Faox_evap_HDO,n)
         end if

      end do
   end if

   if (present(do_x2o)) then
      if (first_time) then
         index_x2o_Fioi_melth  = mct_aVect_indexRA(x2o_o,'Fioi_melth')
         index_x2o_Fioi_meltw  = mct_aVect_indexRA(x2o_o,'Fioi_meltw')
         index_x2o_Foxx_swnet  = mct_aVect_indexRA(x2o_o,'Foxx_swnet')
         index_x2o_Faxa_lwdn   = mct_aVect_indexRA(x2o_o,'Faxa_lwdn')
         index_x2o_Faxa_rain   = mct_aVect_indexRA(x2o_o,'Faxa_rain')
         index_x2o_Faxa_snow   = mct_aVect_indexRA(x2o_o,'Faxa_snow')
         index_x2o_Foxx_lwup   = mct_aVect_indexRA(x2o_o,'Foxx_lwup')
         index_x2o_Foxx_lat    = mct_aVect_indexRA(x2o_o,'Foxx_lat')
         index_x2o_Foxx_sen    = mct_aVect_indexRA(x2o_o,'Foxx_sen')
         index_x2o_Foxx_evap   = mct_aVect_indexRA(x2o_o,'Foxx_evap')
         index_x2o_Foxx_rofl   = mct_aVect_indexRA(x2o_o,'Foxx_rofl')
         index_x2o_Foxx_rofi   = mct_aVect_indexRA(x2o_o,'Foxx_rofi')

         if ( flds_wiso_ocn )then
            index_x2o_Fioi_meltw_16O = mct_aVect_indexRA(x2o_o,'Fioi_meltw_16O')
            index_x2o_Fioi_meltw_18O = mct_aVect_indexRA(x2o_o,'Fioi_meltw_18O')
            index_x2o_Fioi_meltw_HDO = mct_aVect_indexRA(x2o_o,'Fioi_meltw_HDO')
            index_x2o_Faxa_rain_16O  = mct_aVect_indexRA(x2o_o,'Faxa_rain_16O')
            index_x2o_Faxa_rain_18O  = mct_aVect_indexRA(x2o_o,'Faxa_rain_18O')
            index_x2o_Faxa_rain_HDO  = mct_aVect_indexRA(x2o_o,'Faxa_rain_HDO')
            index_x2o_Faxa_snow_16O  = mct_aVect_indexRA(x2o_o,'Faxa_snow_16O')
            index_x2o_Faxa_snow_18O  = mct_aVect_indexRA(x2o_o,'Faxa_snow_18O')
            index_x2o_Faxa_snow_HDO  = mct_aVect_indexRA(x2o_o,'Faxa_snow_HDO')

            index_x2o_Foxx_rofl_16O  = mct_aVect_indexRA(x2o_o,'Foxx_rofl_16O')
            index_x2o_Foxx_rofi_16O  = mct_aVect_indexRA(x2o_o,'Foxx_rofi_16O')
            index_x2o_Foxx_rofl_18O  = mct_aVect_indexRA(x2o_o,'Foxx_rofl_18O')
            index_x2o_Foxx_rofi_18O  = mct_aVect_indexRA(x2o_o,'Foxx_rofi_18O')
            index_x2o_Foxx_rofl_HDO  = mct_aVect_indexRA(x2o_o,'Foxx_rofl_HDO')
            index_x2o_Foxx_rofi_HDO  = mct_aVect_indexRA(x2o_o,'Foxx_rofi_HDO')
         end if
      end if

      if (.not. present(do_xao)) then
         ! these are in x2o but they really are the atm/ocean flux
         ! computed in the coupler and are "like" an o2x
         lSize = mct_avect_lSize(x2o_o)
         ic = c_ocn_or
         do n=1,lSize
            do =  dom_o%data%rAttr(kArea,n) * frac_o%rAttr(ko,n)
            di =  dom_o%data%rAttr(kArea,n) * frac_o%rAttr(ki,n)
            if = f_hlwup; budg_dataL(if,ic,ip) = budg_dataL(if,ic,ip) + (do+di)*x2o_o%rAttr(index_x2o_Foxx_lwup,n)
            if = f_hlatv; budg_dataL(if,ic,ip) = budg_dataL(if,ic,ip) + (do+di)*x2o_o%rAttr(index_x2o_Foxx_lat,n)
            if = f_hsen ; budg_dataL(if,ic,ip) = budg_dataL(if,ic,ip) + (do+di)*x2o_o%rAttr(index_x2o_Foxx_sen,n)
            if = f_wevap; budg_dataL(if,ic,ip) = budg_dataL(if,ic,ip) + (do+di)*x2o_o%rAttr(index_x2o_Foxx_evap,n)
         end do
      endif

      lSize = mct_avect_lSize(x2o_o)
      ic = c_ocn_os
      do n=1,lSize
         do =  dom_o%data%rAttr(kArea,n) * frac_o%rAttr(ko,n)
         di =  dom_o%data%rAttr(kArea,n) * frac_o%rAttr(ki,n)
         if = f_area  ; budg_dataL(if,ic,ip) = budg_dataL(if,ic,ip) + do
         if = f_wmelt ; budg_dataL(if,ic,ip) = budg_dataL(if,ic,ip) + (do+di)*x2o_o%rAttr(index_x2o_Fioi_meltw,n)
         if = f_hmelt ; budg_dataL(if,ic,ip) = budg_dataL(if,ic,ip) + (do+di)*x2o_o%rAttr(index_x2o_Fioi_melth,n)
         if = f_hswnet; budg_dataL(if,ic,ip) = budg_dataL(if,ic,ip) + (do+di)*x2o_o%rAttr(index_x2o_Foxx_swnet,n)
         if = f_hlwdn ; budg_dataL(if,ic,ip) = budg_dataL(if,ic,ip) + (do+di)*x2o_o%rAttr(index_x2o_Faxa_lwdn,n)
         if = f_wrain ; budg_dataL(if,ic,ip) = budg_dataL(if,ic,ip) + (do+di)*x2o_o%rAttr(index_x2o_Faxa_rain,n)
         if = f_wsnow ; budg_dataL(if,ic,ip) = budg_dataL(if,ic,ip) + (do+di)*x2o_o%rAttr(index_x2o_Faxa_snow,n)
         if = f_wroff ; budg_dataL(if,ic,ip) = budg_dataL(if,ic,ip) + (do+di)*x2o_o%rAttr(index_x2o_Foxx_rofl,n)
         if = f_wioff ; budg_dataL(if,ic,ip) = budg_dataL(if,ic,ip) + (do+di)*x2o_o%rAttr(index_x2o_Foxx_rofi,n)

         if ( flds_wiso_ocn )then
            if = f_wmelt_16O;
            budg_dataL(if,ic,ip) = budg_dataL(if,ic,ip) + &
                                        (do+di)*x2o_o%rAttr(index_x2o_Fioi_meltw_16O,n)
            if = f_wmelt_18O;
            budg_dataL(if,ic,ip) = budg_dataL(if,ic,ip) + &
                                        (do+di)*x2o_o%rAttr(index_x2o_Fioi_meltw_18O,n)
            if = f_wmelt_HDO;
            budg_dataL(if,ic,ip) = budg_dataL(if,ic,ip) + &
                                        (do+di)*x2o_o%rAttr(index_x2o_Fioi_meltw_HDO,n)

            if = f_wrain_16O;
            budg_dataL(if,ic,ip) = budg_dataL(if,ic,ip) + &
                                     (do+di)*x2o_o%rAttr(index_x2o_Faxa_rain_16O,n)
            if = f_wrain_18O;
            budg_dataL(if,ic,ip) = budg_dataL(if,ic,ip) + &
                                        (do+di)*x2o_o%rAttr(index_x2o_Faxa_rain_18O,n)
            if = f_wrain_HDO;
            budg_dataL(if,ic,ip) = budg_dataL(if,ic,ip) + &
                                        (do+di)*x2o_o%rAttr(index_x2o_Faxa_rain_HDO,n)

            if = f_wsnow_16O;
            budg_dataL(if,ic,ip) = budg_dataL(if,ic,ip) + &
                                        (do+di)*x2o_o%rAttr(index_x2o_Faxa_snow_16O,n)
            if = f_wsnow_18O;
            budg_dataL(if,ic,ip) = budg_dataL(if,ic,ip) + &
                                        (do+di)*x2o_o%rAttr(index_x2o_Faxa_snow_18O,n)
            if = f_wsnow_HDO;
            budg_dataL(if,ic,ip) = budg_dataL(if,ic,ip) + &
                                        (do+di)*x2o_o%rAttr(index_x2o_Faxa_snow_HDO,n)
            if = f_wroff_16O ; 
            budg_dataL(if,ic,ip) = budg_dataL(if,ic,ip) + (do+di)*x2o_o%rAttr(index_x2o_Foxx_rofl_16O,n)
            if = f_wioff_16O ; 
            budg_dataL(if,ic,ip) = budg_dataL(if,ic,ip) + (do+di)*x2o_o%rAttr(index_x2o_Foxx_rofi_16O,n)
            if = f_wroff_18O ; 
            budg_dataL(if,ic,ip) = budg_dataL(if,ic,ip) + (do+di)*x2o_o%rAttr(index_x2o_Foxx_rofl_18O,n)
            if = f_wioff_18O ; 
            budg_dataL(if,ic,ip) = budg_dataL(if,ic,ip) + (do+di)*x2o_o%rAttr(index_x2o_Foxx_rofi_18O,n)
            if = f_wroff_HDO ; 
            budg_dataL(if,ic,ip) = budg_dataL(if,ic,ip) + (do+di)*x2o_o%rAttr(index_x2o_Foxx_rofl_HDO,n)
            if = f_wioff_HDO ; 
            budg_dataL(if,ic,ip) = budg_dataL(if,ic,ip) + (do+di)*x2o_o%rAttr(index_x2o_Foxx_rofi_HDO,n)
         end if
      end do
      budg_dataL(f_hlatf,ic,ip) = -budg_dataL(f_wsnow,ic,ip)*shr_const_latice
      budg_dataL(f_hioff,ic,ip) = -budg_dataL(f_wioff,ic,ip)*shr_const_latice
   end if

   ! EBK -- isotope r2x_Forr_rofl/i?

   first_time = .false.

end subroutine seq_diag_ocn_mct

!===============================================================================
!BOP ===========================================================================
!
! !IROUTINE: seq_diag_ice_mct - compute global ice input/output flux diagnostics
!
! !DESCRIPTION:
!     Compute global ice input/output flux diagnostics
!
! !REVISION HISTORY:
!    2008-jul-10 - T. Craig - update
!
! !INTERFACE: ------------------------------------------------------------------

subroutine seq_diag_ice_mct( ice, frac_i, do_i2x, do_x2i)

   type(component_type), intent(in)           :: ice    ! component type for instance1
   type(mct_aVect)     , intent(in)           :: frac_i ! frac bundle
   logical             , intent(in), optional :: do_i2x
   logical             , intent(in), optional :: do_x2i

!EOP

   !----- local -----
   type(mct_aVect), pointer :: i2x_i        ! model to drv bundle
   type(mct_aVect), pointer :: x2i_i        ! drv to model bundle
   type(mct_ggrid), pointer :: dom_i
   integer(in)              :: k,n,ic,if,ip ! generic index
   integer(in)              :: kArea        ! index of area field in aVect
   integer(in)              :: kLat         ! index of lat field in aVect
   integer(in)              :: kl,ka,ko,ki  ! fraction indices
   integer(in)              :: lSize        ! size of aVect
   real(r8)                 :: da,di,do,dl  ! area of a grid cell
   logical,save             :: first_time        = .true.
   logical,save             :: flds_wiso_ice     = .false.
   logical,save             :: flds_wiso_ice_x2i = .false.

   !----- formats -----
   character(*),parameter :: subName = '(seq_diag_ice_mct) '

!-------------------------------------------------------------------------------
!
!-------------------------------------------------------------------------------

   !---------------------------------------------------------------------------
   ! add values found in this bundle to the budget table
   !---------------------------------------------------------------------------

   dom_i => component_get_dom_cx(ice)
   i2x_i => component_get_c2x_cx(ice)
   x2i_i => component_get_x2c_cx(ice)

   ip = p_inst

   kArea = mct_aVect_indexRA(dom_i%data,afldname)
   kLat  = mct_aVect_indexRA(dom_i%data,latname)
   ki    = mct_aVect_indexRA(frac_i,ifracname)
   ko    = mct_aVect_indexRA(frac_i,ofracname)

   if (present(do_i2x)) then
         index_i2x_Fioi_melth  = mct_aVect_indexRA(i2x_i,'Fioi_melth')
         index_i2x_Fioi_meltw  = mct_aVect_indexRA(i2x_i,'Fioi_meltw')
         index_i2x_Fioi_swpen  = mct_aVect_indexRA(i2x_i,'Fioi_swpen')
         index_i2x_Faii_swnet  = mct_aVect_indexRA(i2x_i,'Faii_swnet')
         index_i2x_Faii_lwup   = mct_aVect_indexRA(i2x_i,'Faii_lwup')
         index_i2x_Faii_lat    = mct_aVect_indexRA(i2x_i,'Faii_lat')
         index_i2x_Faii_sen    = mct_aVect_indexRA(i2x_i,'Faii_sen')
         index_i2x_Faii_evap   = mct_aVect_indexRA(i2x_i,'Faii_evap')

         index_i2x_Fioi_meltw_16O   = mct_aVect_indexRA(i2x_i,'Fioi_meltw_16O',perrWith='quiet')
         if ( index_i2x_Fioi_meltw_16O /= 0 ) flds_wiso_ice = .true.
         if ( flds_wiso_ice )then
            flds_wiso = .true.
            index_i2x_Fioi_meltw_18O   = mct_aVect_indexRA(i2x_i,'Fioi_meltw_18O')
            index_i2x_Fioi_meltw_HDO   = mct_aVect_indexRA(i2x_i,'Fioi_meltw_HDO')
            index_i2x_Faii_evap_16O    = mct_aVect_indexRA(i2x_i,'Faii_evap_16O')
            index_i2x_Faii_evap_18O    = mct_aVect_indexRA(i2x_i,'Faii_evap_18O')
            index_i2x_Faii_evap_HDO    = mct_aVect_indexRA(i2x_i,'Faii_evap_HDO')
         end if

      lSize = mct_avect_lSize(i2x_i)
      do n=1,lSize
         if (dom_i%data%rAttr(kLat,n) > 0.0_r8) then
            ic = c_inh_ir
         else
            ic = c_ish_ir
         endif
         do =  dom_i%data%rAttr(kArea,n) * frac_i%rAttr(ko,n)
         di =  dom_i%data%rAttr(kArea,n) * frac_i%rAttr(ki,n)
         if = f_area  ; budg_dataL(if,ic,ip) = budg_dataL(if,ic,ip) + di
         if = f_hmelt ; budg_dataL(if,ic,ip) = budg_dataL(if,ic,ip) - di*i2x_i%rAttr(index_i2x_Fioi_melth,n)
         if = f_wmelt ; budg_dataL(if,ic,ip) = budg_dataL(if,ic,ip) - di*i2x_i%rAttr(index_i2x_Fioi_meltw,n)
         if = f_hswnet; budg_dataL(if,ic,ip) = budg_dataL(if,ic,ip) + di*i2x_i%rAttr(index_i2x_Faii_swnet,n) &
                                                                    - di*i2x_i%rAttr(index_i2x_Fioi_swpen,n)
         if = f_hlwup ; budg_dataL(if,ic,ip) = budg_dataL(if,ic,ip) + di*i2x_i%rAttr(index_i2x_Faii_lwup,n)
         if = f_hlatv ; budg_dataL(if,ic,ip) = budg_dataL(if,ic,ip) + di*i2x_i%rAttr(index_i2x_Faii_lat,n)
         if = f_hsen  ; budg_dataL(if,ic,ip) = budg_dataL(if,ic,ip) + di*i2x_i%rAttr(index_i2x_Faii_sen,n)
         if = f_wevap ; budg_dataL(if,ic,ip) = budg_dataL(if,ic,ip) + di*i2x_i%rAttr(index_i2x_Faii_evap,n)

         if ( flds_wiso_ice )then
            if = f_wmelt_16O;
            budg_dataL(if,ic,ip) = budg_dataL(if,ic,ip) - &
                                        di*i2x_i%rAttr(index_i2x_Fioi_meltw_16O,n)
            if = f_wmelt_18O;
            budg_dataL(if,ic,ip) = budg_dataL(if,ic,ip) - &
                                        di*i2x_i%rAttr(index_i2x_Fioi_meltw_18O,n)
            if = f_wmelt_HDO;
            budg_dataL(if,ic,ip) = budg_dataL(if,ic,ip) - &
                                        di*i2x_i%rAttr(index_i2x_Fioi_meltw_HDO,n)

            if = f_wevap_16O;
            budg_dataL(if,ic,ip) = budg_dataL(if,ic,ip) + &
                                        di*i2x_i%rAttr(index_i2x_Faii_evap_16O,n)
            if = f_wevap_18O;
            budg_dataL(if,ic,ip) = budg_dataL(if,ic,ip) + &
                                        di*i2x_i%rAttr(index_i2x_Faii_evap_18O,n)
            if = f_wevap_HDO;
            budg_dataL(if,ic,ip) = budg_dataL(if,ic,ip) + &
                                        di*i2x_i%rAttr(index_i2x_Faii_evap_HDO,n)
         end if
      end do
   end if

   if (present(do_x2i)) then
      if (first_time) then
         index_x2i_Faxa_lwdn   = mct_aVect_indexRA(x2i_i,'Faxa_lwdn')
         index_x2i_Faxa_rain   = mct_aVect_indexRA(x2i_i,'Faxa_rain')
         index_x2i_Faxa_snow   = mct_aVect_indexRA(x2i_i,'Faxa_snow')
         index_x2i_Fioo_frazil = mct_aVect_indexRA(x2i_i,'Fioo_frazil')
         index_x2i_Fixx_rofi   = mct_aVect_indexRA(x2i_i,'Fixx_rofi')

         index_x2i_Faxa_rain_16O   = mct_aVect_indexRA(x2i_i,'Faxa_rain_16O', perrWith='quiet')
         if ( index_x2i_Faxa_rain_16O /= 0 ) flds_wiso_ice_x2i = .true.
         if ( flds_wiso_ice_x2i )then
            flds_wiso = .true.
            index_x2i_Faxa_rain_18O   = mct_aVect_indexRA(x2i_i,'Faxa_rain_18O')
            index_x2i_Faxa_rain_HDO   = mct_aVect_indexRA(x2i_i,'Faxa_rain_HDO')
            index_x2i_Faxa_snow_16O   = mct_aVect_indexRA(x2i_i,'Faxa_snow_16O')
            index_x2i_Faxa_snow_18O   = mct_aVect_indexRA(x2i_i,'Faxa_snow_18O')
            index_x2i_Faxa_snow_HDO   = mct_aVect_indexRA(x2i_i,'Faxa_snow_HDO')
         end if
      end if

      lSize = mct_avect_lSize(x2i_i)
      do n=1,lSize
         if (dom_i%data%rAttr(kLat,n) > 0.0_r8) then
            ic = c_inh_is
         else
            ic = c_ish_is
         endif
         do =  dom_i%data%rAttr(kArea,n) * frac_i%rAttr(ko,n)
         di =  dom_i%data%rAttr(kArea,n) * frac_i%rAttr(ki,n)
         if = f_area ; budg_dataL(if,ic,ip) = budg_dataL(if,ic,ip) + di
         if = f_hlwdn; budg_dataL(if,ic,ip) = budg_dataL(if,ic,ip) + di*x2i_i%rAttr(index_x2i_Faxa_lwdn,n)
         if = f_wrain; budg_dataL(if,ic,ip) = budg_dataL(if,ic,ip) + di*x2i_i%rAttr(index_x2i_Faxa_rain,n)
         if = f_wsnow; budg_dataL(if,ic,ip) = budg_dataL(if,ic,ip) + di*x2i_i%rAttr(index_x2i_Faxa_snow,n)
         if = f_wioff; budg_dataL(if,ic,ip) = budg_dataL(if,ic,ip) + di*x2i_i%rAttr(index_x2i_Fixx_rofi,n)
<<<<<<< HEAD
         if = f_hfrz ; budg_dataL(if,ic,ip) = budg_dataL(if,ic,ip) - (do+di)*max(0.0_r8,x2i_i%rAttr(index_x2i_Fioo_frazil,n))
=======
         if = f_hfrz ; budg_dataL(if,ic,ip) = budg_dataL(if,ic,ip) - (do+di)*max(0.0_r8,x2i_i%rAttr(index_x2i_Fioo_q,n))
         if ( flds_wiso_ice_x2i )then
            if  = f_wrain_16O;
            budg_dataL(if,ic,ip) = budg_dataL(if,ic,ip) + &
                                        di*x2i_i%rAttr(index_x2i_Faxa_rain_16O,n)
            if  = f_wrain_18O;
            budg_dataL(if,ic,ip) = budg_dataL(if,ic,ip) + &
                                        di*x2i_i%rAttr(index_x2i_Faxa_rain_18O,n)
            if  = f_wrain_HDO;
            budg_dataL(if,ic,ip) = budg_dataL(if,ic,ip) + &
                                        di*x2i_i%rAttr(index_x2i_Faxa_rain_HDO,n)

            if  = f_wsnow_16O;
            budg_dataL(if,ic,ip) = budg_dataL(if,ic,ip) + &
                                        di*x2i_i%rAttr(index_x2i_Faxa_snow_16O,n)
            if  = f_wsnow_18O;
            budg_dataL(if,ic,ip) = budg_dataL(if,ic,ip) + &
                                        di*x2i_i%rAttr(index_x2i_Faxa_snow_18O,n)
            if  = f_wsnow_HDO;
            budg_dataL(if,ic,ip) = budg_dataL(if,ic,ip) + &
                                        di*x2i_i%rAttr(index_x2i_Faxa_snow_HDO,n)
         end if
>>>>>>> 189da635
      end do
      ic = c_inh_is
      budg_dataL(f_hlatf,ic,ip) = -budg_dataL(f_wsnow,ic,ip)*shr_const_latice
      budg_dataL(f_hioff,ic,ip) = -budg_dataL(f_wioff,ic,ip)*shr_const_latice
      budg_dataL(f_wfrz ,ic,ip) =  budg_dataL(f_hfrz ,ic,ip)*HFLXtoWFLX &
                                *  shr_const_rhoice * shr_const_latice
      ic = c_ish_is
      budg_dataL(f_hlatf,ic,ip) = -budg_dataL(f_wsnow,ic,ip)*shr_const_latice
      budg_dataL(f_hioff,ic,ip) = -budg_dataL(f_wioff,ic,ip)*shr_const_latice
      budg_dataL(f_wfrz ,ic,ip) =  budg_dataL(f_hfrz ,ic,ip)*HFLXtoWFLX &
                                *  shr_const_rhoice * shr_const_latice
   end if

   first_time = .false.

end subroutine seq_diag_ice_mct

!===============================================================================
!BOP ===========================================================================
!
! !IROUTINE: seq_diag_print_mct - print global budget diagnostics
!
! !DESCRIPTION:
!   Print global budget diagnostics.
!
! !REVISION HISTORY:
!
! !INTERFACE: ------------------------------------------------------------------

SUBROUTINE seq_diag_print_mct(EClock, stop_alarm, &
     budg_print_inst,  budg_print_daily,  budg_print_month,  &
     budg_print_ann,  budg_print_ltann,  budg_print_ltend)

   implicit none

! !INPUT/OUTPUT PARAMETERS:

   type(ESMF_Clock) , intent(in) :: EClock
   logical          , intent(in) :: stop_alarm
   integer          , intent(in) :: budg_print_inst
   integer          , intent(in) :: budg_print_daily
   integer          , intent(in) :: budg_print_month
   integer          , intent(in) :: budg_print_ann
   integer          , intent(in) :: budg_print_ltann
   integer          , intent(in) :: budg_print_ltend

!EOP

   !--- local ---
   integer(in)      :: ic,if,ip,is ! data array indicies
   integer(in)      :: ica,icl,icn,ics,ico
   integer(in)      :: icar,icxs,icxr,icas
   integer(in)      :: n           ! loop counter
   integer(in)      :: nday        ! number of days in time avg
   integer(in)      :: cdate,sec   ! coded date, seconds
   integer(in)      :: yr,mon,day  ! date
   integer(in)      :: iam         ! pe number
   integer(in)      :: plev        ! print level
   logical          :: sumdone     ! has a sum been computed yet
   character(len=40):: str         ! string
   real(r8) :: dataGpr (f_size,c_size,p_size) ! values to print, scaled and such
   integer, parameter :: nisotopes = 3
   character(len=5), parameter :: isoname(nisotopes) = (/ 'H216O',   'H218O',   '  HDO'   /)
   integer, parameter          :: iso0(nisotopes)    = (/ f_16O,     f_18O,     f_hdO     /)
   integer, parameter          :: isof(nisotopes)    = (/ f_16O_end, f_18O_end, f_hdO_end /)

   !----- formats -----
   character(*),parameter :: subName = '(seq_diag_print_mct) '
   character(*),parameter :: F00   = "('(seq_diag_print_mct) ',4a)"

   !----- formats -----
   character(*),parameter :: FAH="(4a,i9,i6)"
   character(*),parameter :: FA0= "('    ',12x,6(6x,a8,1x))"
   character(*),parameter :: FA1= "('    ',a12,6f15.8)"
   character(*),parameter :: FA0r="('    ',12x,8(6x,a8,1x))"
   character(*),parameter :: FA1r="('    ',a12,8f15.8)"

!-------------------------------------------------------------------------------
! print instantaneous budget data
!-------------------------------------------------------------------------------

   sumdone = .false.
   call seq_comm_setptrs(CPLID,iam=iam)
   call seq_timemgr_EClockGetData(EClock,curr_yr=yr, &
      curr_mon=mon,curr_day=day,curr_tod=sec)
   cdate = yr*10000+mon*100+day

   do ip = 1,p_size
      plev = 0
      if (ip == p_inst) then
         plev = max(plev,budg_print_inst)
      endif
      if (ip==p_day .and. sec==0) then
         plev = max(plev,budg_print_daily)
      endif
      if (ip==p_mon .and. day==1 .and. sec==0) then
         plev = max(plev,budg_print_month)
      endif
      if (ip==p_ann .and. mon==1 .and. day==1 .and. sec==0) then
         plev = max(plev,budg_print_ann)
      endif
      if (ip==p_inf .and. mon==1 .and. day==1 .and. sec==0) then
         plev = max(plev,budg_print_ltann)
      endif
      if (ip==p_inf .and. stop_alarm) then
         plev = max(plev,budg_print_ltend)
      endif

   if (plev > 0) then
! ---- doprint ---- doprint ---- doprint ----

   if (.not.sumdone) then
      call seq_diag_sum0_mct()
      dataGpr = budg_dataG
      sumdone = .true.

   !  old budget normalizations (global area and 1e6 for water)
      dataGpr = dataGpr/(4.0_r8*shr_const_pi)
      dataGpr(f_w:f_w_end,:,:) = dataGpr(f_w:f_w_end,:,:) * 1.0e6_r8
      if ( flds_wiso )then
         dataGpr(iso0(1):isof(nisotopes),:,:) = dataGpr(iso0(1):isof(nisotopes),:,:) * 1.0e6_r8
      end if
      dataGpr = dataGpr/budg_ns

      if (iam /= 0) return
   endif

   ! ---------------------------------------------------------
   ! ---- detail atm budgets and breakdown into components ---
   ! ---------------------------------------------------------

   if (plev >= 3) then
   do ic = 1,2
      if (ic == 1) then
         ica = c_atm_ar
         icl = c_lnd_ar
         icn = c_inh_ar
         ics = c_ish_ar
         ico = c_ocn_ar
         str = "ATM_to_CPL"
      elseif (ic == 2) then
         ica = c_atm_as
         icl = c_lnd_as
         icn = c_inh_as
         ics = c_ish_as
         ico = c_ocn_as
         str = "CPL_TO_ATM"
      else
         call shr_sys_abort(subname//' ERROR in ic index code 411')
      endif

      write(logunit,*) ' '
      write(logunit,FAH) subname,trim(str)//' AREA BUDGET (m2/m2): period = ',trim(pname(ip)),': date = ',cdate,sec
      write(logunit,FA0) cname(ica),cname(icl),cname(icn),cname(ics),cname(ico),' *SUM*  '
      do if = f_a, f_a_end
         write(logunit,FA1)    fname(if),dataGpr(if,ica,ip),dataGpr(if,icl,ip), &
                   dataGpr(if,icn,ip),dataGpr(if,ics,ip),dataGpr(if,ico,ip), &
                                         dataGpr(if,ica,ip)+dataGpr(if,icl,ip)+ &
                   dataGpr(if,icn,ip)+dataGpr(if,ics,ip)+dataGpr(if,ico,ip)
      enddo

      write(logunit,*) ' '
      write(logunit,FAH) subname,trim(str)//' HEAT BUDGET (W/m2): period = ',trim(pname(ip)),': date = ',cdate,sec
      write(logunit,FA0) cname(ica),cname(icl),cname(icn),cname(ics),cname(ico),' *SUM*  '
      do if = f_h, f_h_end
         write(logunit,FA1)    fname(if),dataGpr(if,ica,ip),dataGpr(if,icl,ip), &
                   dataGpr(if,icn,ip),dataGpr(if,ics,ip),dataGpr(if,ico,ip), &
                                         dataGpr(if,ica,ip)+dataGpr(if,icl,ip)+ &
                   dataGpr(if,icn,ip)+dataGpr(if,ics,ip)+dataGpr(if,ico,ip)
      enddo
<<<<<<< HEAD
      write(logunit,FA1)    '   *SUM*',sum(dataGpr(f_h:f_w-1,ica,ip)),sum(dataGpr(f_h:f_w-1,icl,ip)), &
         sum(dataGpr(f_h:f_w-1,icn,ip)),sum(dataGpr(f_h:f_w-1,ics,ip)),sum(dataGpr(f_h:f_w-1,ico,ip)), &
                                       sum(dataGpr(f_h:f_w-1,ica,ip))+sum(dataGpr(f_h:f_w-1,icl,ip))+ &
         sum(dataGpr(f_h:f_w-1,icn,ip))+sum(dataGpr(f_h:f_w-1,ics,ip))+sum(dataGpr(f_h:f_w-1,ico,ip))
=======
      write(logunit,FA1)    '   *SUM*',sum(dataGpr(f_h:f_h_end,ica,ip)),sum(dataGpr(f_h:f_h_end,icl,ip)), &
         sum(dataGpr(f_h:f_h_end,icn,ip)),sum(dataGpr(f_h:f_h_end,ics,ip)),sum(dataGpr(f_h:f_h_end,ico,ip)), &
                                       sum(dataGpr(f_h:f_h_end,ica,ip))+sum(dataGpr(f_h:f_h_end,icl,ip))+ &
         sum(dataGpr(f_h:f_h_end,icn,ip))+sum(dataGpr(f_h:f_h_end,ics,ip))+sum(dataGpr(f_h:f_h_end,ico,ip)) 
>>>>>>> 189da635

      write(logunit,*) ' '
      write(logunit,FAH) subname,trim(str)//' WATER BUDGET (kg/m2s*1e6): period = ',trim(pname(ip)),': date = ',cdate,sec
      write(logunit,FA0) cname(ica),cname(icl),cname(icn),cname(ics),cname(ico),' *SUM*  '
      do if = f_w, f_w_end
         write(logunit,FA1)    fname(if),dataGpr(if,ica,ip),dataGpr(if,icl,ip), &
                   dataGpr(if,icn,ip),dataGpr(if,ics,ip),dataGpr(if,ico,ip), &
                                         dataGpr(if,ica,ip)+dataGpr(if,icl,ip)+ &
                   dataGpr(if,icn,ip)+dataGpr(if,ics,ip)+dataGpr(if,ico,ip)
      enddo
<<<<<<< HEAD
      write(logunit,FA1)    '   *SUM*',sum(dataGpr(f_w:f_size,ica,ip)),sum(dataGpr(f_w:f_size,icl,ip)), &
         sum(dataGpr(f_w:f_size,icn,ip)),sum(dataGpr(f_w:f_size,ics,ip)),sum(dataGpr(f_w:f_size,ico,ip)), &
                                       sum(dataGpr(f_w:f_size,ica,ip))+sum(dataGpr(f_w:f_size,icl,ip))+ &
         sum(dataGpr(f_w:f_size,icn,ip))+sum(dataGpr(f_w:f_size,ics,ip))+sum(dataGpr(f_w:f_size,ico,ip))
=======
      write(logunit,FA1)    '   *SUM*',sum(dataGpr(f_w:f_w_end,ica,ip)),sum(dataGpr(f_w:f_w_end,icl,ip)), &
         sum(dataGpr(f_w:f_w_end,icn,ip)),sum(dataGpr(f_w:f_w_end,ics,ip)),sum(dataGpr(f_w:f_w_end,ico,ip)), &
                                       sum(dataGpr(f_w:f_w_end,ica,ip))+sum(dataGpr(f_w:f_w_end,icl,ip))+ &
         sum(dataGpr(f_w:f_w_end,icn,ip))+sum(dataGpr(f_w:f_w_end,ics,ip))+sum(dataGpr(f_w:f_w_end,ico,ip)) 


      if ( flds_wiso )then
         do is = 1, nisotopes
            write(logunit,*) ' '
            write(logunit,FAH) subname,trim(str)//' '//isoname(is)//' WATER BUDGET (kg/m2s*1e6): period = ', &
                               trim(pname(ip)),': date = ',cdate,sec
            write(logunit,FA0) cname(ica),cname(icl),cname(icn),cname(ics),cname(ico),' *SUM*  '
            do if = iso0(is), isof(is)
               write(logunit,FA1)    fname(if),dataGpr(if,ica,ip),dataGpr(if,icl,ip), &
                            dataGpr(if,icn,ip),dataGpr(if,ics,ip),dataGpr(if,ico,ip), &
                                               dataGpr(if,ica,ip)+dataGpr(if,icl,ip)+ &
                            dataGpr(if,icn,ip)+dataGpr(if,ics,ip)+dataGpr(if,ico,ip)
            enddo
            write(logunit,FA1)    '   *SUM*', sum(dataGpr(iso0(is):isof(is),ica,ip)),sum(dataGpr(iso0(is):isof(is),icl,ip)), &
               sum(dataGpr(iso0(is):isof(is),icn,ip)),sum(dataGpr(iso0(is):isof(is),ics,ip)), &
               sum(dataGpr(iso0(is):isof(is),ico,ip)), &
               sum(dataGpr(iso0(is):isof(is),ica,ip))+sum(dataGpr(iso0(is):isof(is),icl,ip))+ &
               sum(dataGpr(iso0(is):isof(is),icn,ip))+sum(dataGpr(iso0(is):isof(is),ics,ip))+ &
               sum(dataGpr(iso0(is):isof(is),ico,ip))
         end do
      end if

>>>>>>> 189da635
   enddo
   endif   ! plev

   ! ---------------------------------------------------------
   ! ---- detail lnd/ocn/ice component budgets ----
   ! ---------------------------------------------------------

   if (plev >= 2) then
   do ic = 1,4
      if (ic == 1) then
         icar = c_lnd_ar
         icxs = c_lnd_ls
         icxr = c_lnd_lr
         icas = c_lnd_as
         str = "LND"
      elseif (ic == 2) then
         icar = c_ocn_ar
         icxs = c_ocn_os
         icxr = c_ocn_or
         icas = c_ocn_as
         str = "OCN"
      elseif (ic == 3) then
         icar = c_inh_ar
         icxs = c_inh_is
         icxr = c_inh_ir
         icas = c_inh_as
         str = "ICE_NH"
      elseif (ic == 4) then
         icar = c_ish_ar
         icxs = c_ish_is
         icxr = c_ish_ir
         icas = c_ish_as
         str = "ICE_SH"
      else
         call shr_sys_abort(subname//' ERROR in ic index code 412')
      endif

      write(logunit,*) ' '
      write(logunit,FAH) subname,trim(str)//' HEAT BUDGET (W/m2): period = ',trim(pname(ip)),': date = ',cdate,sec
      write(logunit,FA0) cname(icar),cname(icxs),cname(icxr),cname(icas),' *SUM*  '
      do if = f_h, f_h_end
         write(logunit,FA1)    fname(if),-dataGpr(if,icar,ip),dataGpr(if,icxs,ip), &
                                          dataGpr(if,icxr,ip),-dataGpr(if,icas,ip), &
                                         -dataGpr(if,icar,ip)+dataGpr(if,icxs,ip)+ &
                                          dataGpr(if,icxr,ip)-dataGpr(if,icas,ip)
      enddo
      write(logunit,FA1)    '   *SUM*',-sum(dataGpr(f_h:f_h_end,icar,ip)),sum(dataGpr(f_h:f_h_end,icxs,ip)), &
                                       sum(dataGpr(f_h:f_h_end,icxr,ip)),-sum(dataGpr(f_h:f_h_end,icas,ip)), &
                                       -sum(dataGpr(f_h:f_h_end,icar,ip))+sum(dataGpr(f_h:f_h_end,icxs,ip))+ &
                                       sum(dataGpr(f_h:f_h_end,icxr,ip))-sum(dataGpr(f_h:f_h_end,icas,ip))

      write(logunit,*) ' '
      write(logunit,FAH) subname,trim(str)//' WATER BUDGET (kg/m2s*1e6): period = ',trim(pname(ip)),': date = ',cdate,sec
      write(logunit,FA0) cname(icar),cname(icxs),cname(icxr),cname(icas),' *SUM*  '
      do if = f_w, f_w_end
         write(logunit,FA1)    fname(if),-dataGpr(if,icar,ip),dataGpr(if,icxs,ip), &
                                         dataGpr(if,icxr,ip),-dataGpr(if,icas,ip), &
                                         -dataGpr(if,icar,ip)+dataGpr(if,icxs,ip)+ &
                                         dataGpr(if,icxr,ip)-dataGpr(if,icas,ip)
      enddo
      write(logunit,FA1)    '   *SUM*',-sum(dataGpr(f_w:f_w_end,icar,ip)),sum(dataGpr(f_w:f_w_end,icxs,ip)), &
                                       sum(dataGpr(f_w:f_w_end,icxr,ip)),-sum(dataGpr(f_w:f_w_end,icas,ip)), &
                                       -sum(dataGpr(f_w:f_w_end,icar,ip))+sum(dataGpr(f_w:f_w_end,icxs,ip))+ &
                                       sum(dataGpr(f_w:f_w_end,icxr,ip))-sum(dataGpr(f_w:f_w_end,icas,ip))
      write(logunit,*) ' '
      write(logunit,FAH) subname,trim(str)//' WATER BUDGET (kg/m2s*1e6): period = ',trim(pname(ip)),': date = ',cdate,sec
      write(logunit,FA0) cname(icar),cname(icxs),cname(icxr),cname(icas),' *SUM*  '
      do if = f_w, f_w_end
         write(logunit,FA1)    fname(if),-dataGpr(if,icar,ip),dataGpr(if,icxs,ip), &
                                         dataGpr(if,icxr,ip),-dataGpr(if,icas,ip), &
                                         -dataGpr(if,icar,ip)+dataGpr(if,icxs,ip)+ &
                                         dataGpr(if,icxr,ip)-dataGpr(if,icas,ip)
      enddo
      write(logunit,FA1)    '   *SUM*',-sum(dataGpr(f_w:f_w_end,icar,ip)),sum(dataGpr(f_w:f_w_end,icxs,ip)), &
                                       sum(dataGpr(f_w:f_w_end,icxr,ip)),-sum(dataGpr(f_w:f_w_end,icas,ip)), &
                                       -sum(dataGpr(f_w:f_w_end,icar,ip))+sum(dataGpr(f_w:f_w_end,icxs,ip))+ &
                                       sum(dataGpr(f_w:f_w_end,icxr,ip))-sum(dataGpr(f_w:f_w_end,icas,ip))

      if ( flds_wiso ) then
         do is = 1, nisotopes
            write(logunit,*) ' '
            write(logunit,FAH) subname,trim(str)//isoname(is)//' WATER BUDGET (kg/m2s*1e6): period = ',trim(pname(ip)), &
                               ': date = ',cdate,sec
            write(logunit,FA0) cname(icar),cname(icxs),cname(icxr),cname(icas),' *SUM*  '
            do if = iso0(is), isof(is)
               write(logunit,FA1)    fname(if),-dataGpr(if,icar,ip),dataGpr(if,icxs,ip), &
                                               dataGpr(if,icxr,ip),-dataGpr(if,icas,ip), &
                                               -dataGpr(if,icar,ip)+dataGpr(if,icxs,ip)+ &
                                               dataGpr(if,icxr,ip)-dataGpr(if,icas,ip)
            enddo
            write(logunit,FA1)    '   *SUM*',-sum(dataGpr(iso0(is):isof(is),icar,ip)),sum(dataGpr(iso0(is):isof(is),icxs,ip)), &
                                             sum(dataGpr(iso0(is):isof(is),icxr,ip)),-sum(dataGpr(iso0(is):isof(is),icas,ip)), &
                                             -sum(dataGpr(iso0(is):isof(is),icar,ip))+sum(dataGpr(iso0(is):isof(is),icxs,ip))+ &
                                             sum(dataGpr(iso0(is):isof(is),icxr,ip))-sum(dataGpr(iso0(is):isof(is),icas,ip))
            write(logunit,*) ' '
            write(logunit,FAH) subname,trim(str)//isoname(is)//' WATER BUDGET (kg/m2s*1e6): period = ',trim(pname(ip)),&
                               ': date = ',cdate,sec
            write(logunit,FA0) cname(icar),cname(icxs),cname(icxr),cname(icas),' *SUM*  '
            do if = iso0(is), isof(is)
               write(logunit,FA1)    fname(if),-dataGpr(if,icar,ip),dataGpr(if,icxs,ip), &
                                               dataGpr(if,icxr,ip),-dataGpr(if,icas,ip), &
                                               -dataGpr(if,icar,ip)+dataGpr(if,icxs,ip)+ &
                                               dataGpr(if,icxr,ip)-dataGpr(if,icas,ip)
            enddo
            write(logunit,FA1)    '   *SUM*',-sum(dataGpr(iso0(is):isof(is),icar,ip)),sum(dataGpr(iso0(is):isof(is),icxs,ip)), &
                                             sum(dataGpr(iso0(is):isof(is),icxr,ip)),-sum(dataGpr(iso0(is):isof(is),icas,ip)), &
                                             -sum(dataGpr(iso0(is):isof(is),icar,ip))+sum(dataGpr(iso0(is):isof(is),icxs,ip))+ &
                                             sum(dataGpr(iso0(is):isof(is),icxr,ip))-sum(dataGpr(iso0(is):isof(is),icas,ip))
         end do
      end if
   enddo
   endif   ! plev

   ! ---------------------------------------------------------
   ! ---- net summary budgets ----
   ! ---------------------------------------------------------

   if (plev >= 1) then

      write(logunit,*) ' '
      write(logunit,FAH) subname,'NET AREA BUDGET (m2/m2): period = ',trim(pname(ip)),': date = ',cdate,sec
      write(logunit,FA0) '     atm','     lnd','     ocn','  ice nh','  ice sh',' *SUM*  '
      do if = f_a,f_a_end
         write(logunit,FA1)    fname(if),dataGpr(if,c_atm_ar,ip), &
                                         dataGpr(if,c_lnd_lr,ip), &
                                         dataGpr(if,c_ocn_or,ip), &
                                         dataGpr(if,c_inh_ir,ip), &
                                         dataGpr(if,c_ish_ir,ip), &
                                         dataGpr(if,c_atm_ar,ip)+ &
                                         dataGpr(if,c_lnd_lr,ip)+ &
                                         dataGpr(if,c_ocn_or,ip)+ &
                                         dataGpr(if,c_inh_ir,ip)+ &
                                         dataGpr(if,c_ish_ir,ip)
      enddo

      write(logunit,*) ' '
      write(logunit,FAH) subname,'NET HEAT BUDGET (W/m2): period = ',trim(pname(ip)),': date = ',cdate,sec
      write(logunit,FA0r) '     atm','     lnd','     rof','     ocn','  ice nh','  ice sh','     glc',' *SUM*  '
      do if = f_h, f_h_end
         write(logunit,FA1r)   fname(if),dataGpr(if,c_atm_ar,ip)+dataGpr(if,c_atm_as,ip), &
                                         dataGpr(if,c_lnd_lr,ip)+dataGpr(if,c_lnd_ls,ip), &
                                         dataGpr(if,c_rof_rr,ip)+dataGpr(if,c_rof_rs,ip), &
                                         dataGpr(if,c_ocn_or,ip)+dataGpr(if,c_ocn_os,ip), &
                                         dataGpr(if,c_inh_ir,ip)+dataGpr(if,c_inh_is,ip), &
                                         dataGpr(if,c_ish_ir,ip)+dataGpr(if,c_ish_is,ip), &
                                         dataGpr(if,c_glc_gr,ip)+dataGpr(if,c_glc_gs,ip), &
                                         dataGpr(if,c_atm_ar,ip)+dataGpr(if,c_atm_as,ip)+ &
                                         dataGpr(if,c_lnd_lr,ip)+dataGpr(if,c_lnd_ls,ip)+ &
                                         dataGpr(if,c_rof_rr,ip)+dataGpr(if,c_rof_rs,ip)+ &
                                         dataGpr(if,c_ocn_or,ip)+dataGpr(if,c_ocn_os,ip)+ &
                                         dataGpr(if,c_inh_ir,ip)+dataGpr(if,c_inh_is,ip)+ &
                                         dataGpr(if,c_ish_ir,ip)+dataGpr(if,c_ish_is,ip)+ &
                                         dataGpr(if,c_glc_gr,ip)+dataGpr(if,c_glc_gs,ip)
      enddo
      write(logunit,FA1r)'   *SUM*',sum(dataGpr(f_h:f_h_end,c_atm_ar,ip))+sum(dataGpr(f_h:f_h_end,c_atm_as,ip)), &
                                    sum(dataGpr(f_h:f_h_end,c_lnd_lr,ip))+sum(dataGpr(f_h:f_h_end,c_lnd_ls,ip)), &
                                    sum(dataGpr(f_h:f_h_end,c_rof_rr,ip))+sum(dataGpr(f_h:f_h_end,c_rof_rs,ip)), &
                                    sum(dataGpr(f_h:f_h_end,c_ocn_or,ip))+sum(dataGpr(f_h:f_h_end,c_ocn_os,ip)), &
                                    sum(dataGpr(f_h:f_h_end,c_inh_ir,ip))+sum(dataGpr(f_h:f_h_end,c_inh_is,ip)), &
                                    sum(dataGpr(f_h:f_h_end,c_ish_ir,ip))+sum(dataGpr(f_h:f_h_end,c_ish_is,ip)), &
                                    sum(dataGpr(f_h:f_h_end,c_glc_gr,ip))+sum(dataGpr(f_h:f_h_end,c_glc_gs,ip)), &
                                    sum(dataGpr(f_h:f_h_end,c_atm_ar,ip))+sum(dataGpr(f_h:f_h_end,c_atm_as,ip))+ &
                                    sum(dataGpr(f_h:f_h_end,c_lnd_lr,ip))+sum(dataGpr(f_h:f_h_end,c_lnd_ls,ip))+ &
                                    sum(dataGpr(f_h:f_h_end,c_rof_rr,ip))+sum(dataGpr(f_h:f_h_end,c_rof_rs,ip))+ &
                                    sum(dataGpr(f_h:f_h_end,c_ocn_or,ip))+sum(dataGpr(f_h:f_h_end,c_ocn_os,ip))+ &
                                    sum(dataGpr(f_h:f_h_end,c_inh_ir,ip))+sum(dataGpr(f_h:f_h_end,c_inh_is,ip))+ &
                                    sum(dataGpr(f_h:f_h_end,c_ish_ir,ip))+sum(dataGpr(f_h:f_h_end,c_ish_is,ip))+ &
                                    sum(dataGpr(f_h:f_h_end,c_glc_gr,ip))+sum(dataGpr(f_h:f_h_end,c_glc_gs,ip))

      write(logunit,*) ' '
      write(logunit,FAH) subname,'NET WATER BUDGET (kg/m2s*1e6): period = ',trim(pname(ip)),': date = ',cdate,sec
      write(logunit,FA0r) '     atm','     lnd','     rof','     ocn','  ice nh','  ice sh','     glc',' *SUM*  '
      do if = f_w, f_w_end
         write(logunit,FA1r)   fname(if),dataGpr(if,c_atm_ar,ip)+dataGpr(if,c_atm_as,ip), &
                                         dataGpr(if,c_lnd_lr,ip)+dataGpr(if,c_lnd_ls,ip), &
                                         dataGpr(if,c_rof_rr,ip)+dataGpr(if,c_rof_rs,ip), &
                                         dataGpr(if,c_ocn_or,ip)+dataGpr(if,c_ocn_os,ip), &
                                         dataGpr(if,c_inh_ir,ip)+dataGpr(if,c_inh_is,ip), &
                                         dataGpr(if,c_ish_ir,ip)+dataGpr(if,c_ish_is,ip), &
                                         dataGpr(if,c_glc_gr,ip)+dataGpr(if,c_glc_gs,ip), &
                                         dataGpr(if,c_atm_ar,ip)+dataGpr(if,c_atm_as,ip)+ &
                                         dataGpr(if,c_lnd_lr,ip)+dataGpr(if,c_lnd_ls,ip)+ &
                                         dataGpr(if,c_rof_rr,ip)+dataGpr(if,c_rof_rs,ip)+ &
                                         dataGpr(if,c_ocn_or,ip)+dataGpr(if,c_ocn_os,ip)+ &
                                         dataGpr(if,c_inh_ir,ip)+dataGpr(if,c_inh_is,ip)+ &
                                         dataGpr(if,c_ish_ir,ip)+dataGpr(if,c_ish_is,ip)+ &
                                         dataGpr(if,c_glc_gr,ip)+dataGpr(if,c_glc_gs,ip)
      enddo
      write(logunit,FA1r)'   *SUM*',sum(dataGpr(f_w:f_w_end,c_atm_ar,ip))+sum(dataGpr(f_w:f_w_end,c_atm_as,ip)), &
                                    sum(dataGpr(f_w:f_w_end,c_lnd_lr,ip))+sum(dataGpr(f_w:f_w_end,c_lnd_ls,ip)), &
                                    sum(dataGpr(f_w:f_w_end,c_rof_rr,ip))+sum(dataGpr(f_w:f_w_end,c_rof_rs,ip)), &
                                    sum(dataGpr(f_w:f_w_end,c_ocn_or,ip))+sum(dataGpr(f_w:f_w_end,c_ocn_os,ip)), &
                                    sum(dataGpr(f_w:f_w_end,c_inh_ir,ip))+sum(dataGpr(f_w:f_w_end,c_inh_is,ip)), &
                                    sum(dataGpr(f_w:f_w_end,c_ish_ir,ip))+sum(dataGpr(f_w:f_w_end,c_ish_is,ip)), &
                                    sum(dataGpr(f_w:f_w_end,c_glc_gr,ip))+sum(dataGpr(f_w:f_w_end,c_glc_gs,ip)), &
                                    sum(dataGpr(f_w:f_w_end,c_atm_ar,ip))+sum(dataGpr(f_w:f_w_end,c_atm_as,ip))+ &
                                    sum(dataGpr(f_w:f_w_end,c_lnd_lr,ip))+sum(dataGpr(f_w:f_w_end,c_lnd_ls,ip))+ &
                                    sum(dataGpr(f_w:f_w_end,c_rof_rr,ip))+sum(dataGpr(f_w:f_w_end,c_rof_rs,ip))+ &
                                    sum(dataGpr(f_w:f_w_end,c_ocn_or,ip))+sum(dataGpr(f_w:f_w_end,c_ocn_os,ip))+ &
                                    sum(dataGpr(f_w:f_w_end,c_inh_ir,ip))+sum(dataGpr(f_w:f_w_end,c_inh_is,ip))+ &
                                    sum(dataGpr(f_w:f_w_end,c_ish_ir,ip))+sum(dataGpr(f_w:f_w_end,c_ish_is,ip))+ &
                                    sum(dataGpr(f_w:f_w_end,c_glc_gr,ip))+sum(dataGpr(f_w:f_w_end,c_glc_gs,ip))
 
      if ( flds_wiso ) then

         do is = 1, nisotopes
            write(logunit,*) ' '
            write(logunit,FAH) subname,'NET '//isoname(is)//' WATER BUDGET (kg/m2s*1e6): period = ', &
                               trim(pname(ip)),': date = ',cdate,sec
            write(logunit,FA0r) '     atm','     lnd','     rof','     ocn','  ice nh','  ice sh','     glc',' *SUM*  '
            do if = iso0(is), isof(is)
               write(logunit,FA1r)   fname(if),dataGpr(if,c_atm_ar,ip)+dataGpr(if,c_atm_as,ip), &
                                               dataGpr(if,c_lnd_lr,ip)+dataGpr(if,c_lnd_ls,ip), &
                                               dataGpr(if,c_rof_rr,ip)+dataGpr(if,c_rof_rs,ip), &
                                               dataGpr(if,c_ocn_or,ip)+dataGpr(if,c_ocn_os,ip), &
                                               dataGpr(if,c_inh_ir,ip)+dataGpr(if,c_inh_is,ip), &
                                               dataGpr(if,c_ish_ir,ip)+dataGpr(if,c_ish_is,ip), &
                                               dataGpr(if,c_glc_gr,ip)+dataGpr(if,c_glc_gs,ip), &
                                               dataGpr(if,c_atm_ar,ip)+dataGpr(if,c_atm_as,ip)+ &
                                               dataGpr(if,c_lnd_lr,ip)+dataGpr(if,c_lnd_ls,ip)+ &
                                               dataGpr(if,c_rof_rr,ip)+dataGpr(if,c_rof_rs,ip)+ &
                                               dataGpr(if,c_ocn_or,ip)+dataGpr(if,c_ocn_os,ip)+ &
                                               dataGpr(if,c_inh_ir,ip)+dataGpr(if,c_inh_is,ip)+ &
                                               dataGpr(if,c_ish_ir,ip)+dataGpr(if,c_ish_is,ip)+ &
                                               dataGpr(if,c_glc_gr,ip)+dataGpr(if,c_glc_gs,ip)
            enddo
            write(logunit,FA1r)'   *SUM*',sum(dataGpr(iso0(is):isof(is),c_atm_ar,ip))+sum(dataGpr(iso0(is):isof(is),c_atm_as,ip)),&
                                          sum(dataGpr(iso0(is):isof(is),c_lnd_lr,ip))+sum(dataGpr(iso0(is):isof(is),c_lnd_ls,ip)),&
                                          sum(dataGpr(iso0(is):isof(is),c_rof_rr,ip))+sum(dataGpr(iso0(is):isof(is),c_rof_rs,ip)),&
                                          sum(dataGpr(iso0(is):isof(is),c_ocn_or,ip))+sum(dataGpr(iso0(is):isof(is),c_ocn_os,ip)),&
                                          sum(dataGpr(iso0(is):isof(is),c_inh_ir,ip))+sum(dataGpr(iso0(is):isof(is),c_inh_is,ip)),&
                                          sum(dataGpr(iso0(is):isof(is),c_ish_ir,ip))+sum(dataGpr(iso0(is):isof(is),c_ish_is,ip)),&
                                          sum(dataGpr(iso0(is):isof(is),c_glc_gr,ip))+sum(dataGpr(iso0(is):isof(is),c_glc_gs,ip)),&
                                          sum(dataGpr(iso0(is):isof(is),c_atm_ar,ip))+sum(dataGpr(iso0(is):isof(is),c_atm_as,ip))+&
                                          sum(dataGpr(iso0(is):isof(is),c_lnd_lr,ip))+sum(dataGpr(iso0(is):isof(is),c_lnd_ls,ip))+&
                                          sum(dataGpr(iso0(is):isof(is),c_rof_rr,ip))+sum(dataGpr(iso0(is):isof(is),c_rof_rs,ip))+&
                                          sum(dataGpr(iso0(is):isof(is),c_ocn_or,ip))+sum(dataGpr(iso0(is):isof(is),c_ocn_os,ip))+&
                                          sum(dataGpr(iso0(is):isof(is),c_inh_ir,ip))+sum(dataGpr(iso0(is):isof(is),c_inh_is,ip))+&
                                          sum(dataGpr(iso0(is):isof(is),c_ish_ir,ip))+sum(dataGpr(iso0(is):isof(is),c_ish_is,ip))+&
                                          sum(dataGpr(iso0(is):isof(is),c_glc_gr,ip))+sum(dataGpr(iso0(is):isof(is),c_glc_gs,ip))
         end do
      end if

   endif

   write(logunit,*) ' '
! ---- doprint ---- doprint ---- doprint ----
   endif  ! plev > 0
   enddo  ! ip = 1,p_size

end subroutine seq_diag_print_mct

!===============================================================================
!BOP ===========================================================================
!
! !IROUTINE: seq_diag_avect_mct - print global budget diagnostics
!
! !DESCRIPTION:
!   Print global diagnostics for AV/ID.
!
! !REVISION HISTORY:
!
! !INTERFACE: ------------------------------------------------------------------

SUBROUTINE seq_diag_avect_mct(infodata, id, av, dom, gsmap, comment)

   use seq_infodata_mod

   implicit none

! !INPUT/OUTPUT PARAMETERS:

   type(seq_infodata_type) , intent(in)           :: infodata
   integer(in)             , intent(in)           :: ID
   type(mct_aVect)         , intent(in)           :: av
   type(mct_gGrid)         , pointer              :: dom
   type(mct_gsMap)         , pointer              :: gsmap
   character(len=*)        , intent(in), optional :: comment

!EOP

   !--- local ---
   logical                          :: bfbflag
   integer(in)                      :: n,k         ! counters
   integer(in)                      :: npts,nptsg  ! number of local/global pts in AV
   integer(in)                      :: kflds       ! number of fields in AV
   real(r8),                pointer :: sumbuf (:)  ! sum buffer
   real(r8),                pointer :: minbuf (:)  ! min buffer
   real(r8),                pointer :: maxbuf (:)  ! max buffer
   real(r8),                pointer :: sumbufg(:)  ! sum buffer reduced
   real(r8),                pointer :: minbufg(:)  ! min buffer reduced
   real(r8),                pointer :: maxbufg(:)  ! max buffer reduced
   integer(i8),             pointer :: isumbuf (:) ! integer local sum
   integer(i8),             pointer :: isumbufg(:) ! integer global sum
   integer(i8)                      :: ihuge       ! huge
   integer(in)                      :: mpicom      ! mpi comm
   integer(in)                      :: iam         ! pe number
   integer(in)                      :: km,ka       ! field indices
   integer(in)                      :: ns          ! size of local AV
   integer(in)                      :: rcode       ! error code
   real(r8),                pointer :: weight(:)   ! weight
   type(mct_string)                 :: mstring     ! mct char type
   character(CL)                    :: lcomment    ! should be long enough
   character(CL)                    :: itemc       ! string converted to char

   type(mct_avect)                  :: AV1         ! local avect with one field
   type(mct_avect)                  :: AVr1        ! avect on root with one field
   type(mct_avect)                  :: AVr2        ! avect on root with one field

   !----- formats -----
   character(*),parameter :: subName = '(seq_diag_avect_mct) '
   character(*),parameter :: F00   = "('(seq_diag_avect_mct) ',4a)"

!-------------------------------------------------------------------------------
! print instantaneous budget data
!-------------------------------------------------------------------------------

   call seq_comm_setptrs(ID,&
        mpicom=mpicom, iam=iam)

   call seq_infodata_GetData(infodata,&
        bfbflag=bfbflag)

   lcomment = ''
   if (present(comment)) then
      lcomment=trim(comment)
   endif

   ns = mct_aVect_lsize(AV)
   npts = mct_aVect_lsize(dom%data)
   if (ns /= npts) call shr_sys_abort(trim(subname)//' ERROR: size of AV,dom')
   km = mct_aVect_indexRA(dom%data,'mask')
   ka = mct_aVect_indexRA(dom%data,afldname)
   kflds = mct_aVect_nRattr(AV)
   allocate(sumbuf(kflds),sumbufg(kflds))

   sumbuf =       0.0_r8

   if (bfbflag) then

      npts = mct_aVect_lsize(AV)
      allocate(weight(npts))
      weight(:) = 1.0_r8
      do n = 1,npts
         if (dom%data%rAttr(km,n) <= 1.0e-06_R8) then
            weight(n) = 0.0_r8
         else
            weight(n) = dom%data%rAttr(ka,n)*shr_const_rearth*shr_const_rearth
         endif
      enddo

      allocate(maxbuf(kflds),maxbufg(kflds))
      maxbuf = 0.0_r8

      do n = 1,npts
      do k = 1,kflds
         if (.not. shr_const_isspval(AV%rAttr(k,n))) then
             maxbuf(k) = max(maxbuf(k),abs(AV%rAttr(k,n)*weight(n)))
         endif
      enddo
      enddo

      call shr_mpi_max(maxbuf,maxbufg,mpicom,subname,all=.true.)
      call shr_mpi_sum(npts,nptsg,mpicom,subname,all=.true.)

      do k = 1,kflds
         if (maxbufg(k) < 1000.0*TINY(maxbufg(k)) .or. &
             maxbufg(k) > HUGE(maxbufg(k))/(2.0_r8*nptsg)) then
            maxbufg(k) = 0.0_r8
         else
            maxbufg(k) = (1.1_r8) * maxbufg(k) * nptsg
         endif
      enddo

      allocate(isumbuf(kflds),isumbufg(kflds))
      isumbuf = 0
      ihuge = HUGE(isumbuf)

      do n = 1,npts
      do k = 1,kflds
         if (.not. shr_const_isspval(AV%rAttr(k,n))) then
             if (abs(maxbufg(k)) > 1000.0_r8 * TINY(maxbufg)) then
                isumbuf(k) = isumbuf(k) + int((AV%rAttr(k,n)*weight(n)/maxbufg(k))*ihuge,i8)
             endif
         endif
      enddo
      enddo

      call shr_mpi_sum(isumbuf,isumbufg,mpicom,subname)

      do k = 1,kflds
         sumbufg(k) = isumbufg(k)*maxbufg(k)/ihuge
      enddo

      deallocate(weight)
      deallocate(maxbuf,maxbufg)
      deallocate(isumbuf,isumbufg)

   else

      npts = mct_aVect_lsize(AV)
      allocate(weight(npts))
      weight(:) = 1.0_r8
      do n = 1,npts
         if (dom%data%rAttr(km,n) <= 1.0e-06_R8) then
            weight(n) = 0.0_r8
         else
            weight(n) = dom%data%rAttr(ka,n)*shr_const_rearth*shr_const_rearth
         endif
      enddo

      do n = 1,npts
      do k = 1,kflds
         if (.not. shr_const_isspval(AV%rAttr(k,n))) then
             sumbuf(k) = sumbuf(k) + AV%rAttr(k,n)*weight(n)
         endif
      enddo
      enddo

      !--- global reduction ---
      call shr_mpi_sum(sumbuf,sumbufg,mpicom,subname)

      deallocate(weight)

   endif

   if (iam == 0) then
      !      write(logunit,*) 'sdAV: *** writing ',trim(lcomment),': k fld min/max/sum ***'
      do k = 1,kflds
         call mct_aVect_getRList(mstring,k,AV)
         itemc = mct_string_toChar(mstring)
         call mct_string_clean(mstring)
         if (len_trim(lcomment) > 0) then
            write(logunit,100) 'xxx','sorr',k,sumbufg(k),trim(lcomment),trim(itemc)
         else
            write(logunit,101) 'xxx','sorr',k,sumbufg(k),trim(itemc)
         endif
      enddo
      call shr_sys_flush(logunit)
   endif

   deallocate(sumbuf,sumbufg)

100  format('comm_diag ',a3,1x,a4,1x,i3,es26.19,1x,a,1x,a)
101  format('comm_diag ',a3,1x,a4,1x,i3,es26.19,1x,a)

end subroutine seq_diag_avect_mct

!===============================================================================
!BOP ===========================================================================
!
! !IROUTINE: seq_diag_avloc_mct - print local budget diagnostics
!
! !DESCRIPTION:
!   Print local diagnostics for AV/ID.
!
! !REVISION HISTORY:
!
! !INTERFACE: ------------------------------------------------------------------

SUBROUTINE seq_diag_avloc_mct(av, comment)

   use seq_infodata_mod

   implicit none

! !INPUT/OUTPUT PARAMETERS:

   type(mct_aVect) , intent(in)           :: av
   character(len=*), intent(in), optional :: comment

!EOP

   !--- local ---
   integer(in)                      :: n,k         ! counters
   integer(in)                      :: npts        ! number of local/global pts in AV
   integer(in)                      :: kflds       ! number of fields in AV
   real(r8),                pointer :: sumbuf (:)  ! sum buffer
   type(mct_string)                 :: mstring     ! mct char type
   character(CL)                    :: lcomment    ! should be long enough
   character(CL)                    :: itemc       ! string converted to char

   !----- formats -----
   character(*),parameter :: subName = '(seq_diag_avloc_mct) '
   character(*),parameter :: F00   = "('(seq_diag_avloc_mct) ',4a)"

!-------------------------------------------------------------------------------
! print instantaneous budget data
!-------------------------------------------------------------------------------

   lcomment = ''
   if (present(comment)) then
      lcomment=trim(comment)
   endif

   npts = mct_aVect_lsize(AV)
   kflds = mct_aVect_nRattr(AV)
   allocate(sumbuf(kflds))

   sumbuf = 0.0_r8
   do n = 1,npts
   do k = 1,kflds
!      if (.not. shr_const_isspval(AV%rAttr(k,n))) then
         sumbuf(k) = sumbuf(k) + AV%rAttr(k,n)
!      endif
   enddo
   enddo

   do k = 1,kflds
      call mct_aVect_getRList(mstring,k,AV)
      itemc = mct_string_toChar(mstring)
      call mct_string_clean(mstring)
      if (len_trim(lcomment) > 0) then
         write(logunit,100) 'xxx','sorr',k,sumbuf(k),trim(lcomment),trim(itemc)
      else
         write(logunit,101) 'xxx','sorr',k,sumbuf(k),trim(itemc)
      endif
   enddo
   call shr_sys_flush(logunit)

   deallocate(sumbuf)

100  format('avloc_diag ',a3,1x,a4,1x,i3,es26.19,1x,a,1x,a)
101  format('avloc_diag ',a3,1x,a4,1x,i3,es26.19,1x,a)

end subroutine seq_diag_avloc_mct

!===============================================================================
!BOP ===========================================================================
!
! !IROUTINE: seq_diag_avdiff_mct - print global budget diagnostics
!
! !DESCRIPTION:
!   Print global diagnostics for AV/ID.
!
! !REVISION HISTORY:
!
! !INTERFACE: ------------------------------------------------------------------

SUBROUTINE seq_diag_avdiff_mct(AV1,AV2,ID,comment)

   implicit none

! !INPUT/OUTPUT PARAMETERS:

   type(mct_aVect) , intent(in) :: AV1
   type(mct_aVect) , intent(in) :: AV2
   integer         , intent(in) :: ID
   character(len=*), intent(in), optional :: comment

!EOP

   !--- local ---
   integer(in)      :: n,k,n1,k1,n2,k2         ! counters
   integer(in)      :: iam         ! pe number
   integer(in)      :: cnt         ! counter
   real(r8)         :: adiff,rdiff ! diff values
   type(mct_string) :: mstring     ! mct char type
   character(len=64):: lcomment    ! should be long enough

   !----- formats -----
   character(*),parameter :: subName = '(seq_diag_avdiff_mct) '
   character(*),parameter :: F00   = "('(seq_diag_avdiff_mct) ',4a)"

!-------------------------------------------------------------------------------
! print instantaneous budget data
!-------------------------------------------------------------------------------

   call seq_comm_setptrs(ID,iam=iam)

   lcomment = ''
   if (present(comment)) then
      lcomment=trim(comment)
   endif

   n1 = mct_aVect_lsize(AV1)
   k1 = mct_aVect_nRattr(AV1)
   n2 = mct_aVect_lsize(AV2)
   k2 = mct_aVect_nRattr(AV2)

   if (n1 /= n2 .or. k1 /= k2) then
      write(s_logunit,*) subname,trim(lcomment),' AV sizes different ',n1,n2,k1,k2
      return
   endif

   do k = 1,k1
      cnt = 0
      adiff = 0.
      rdiff = 0.
      do n = 1,n1
         if (AV1%rAttr(k,n) /= AV2%rAttr(k,n)) then
            cnt = cnt + 1
            adiff = max(adiff, abs(AV1%rAttr(k,n)-AV2%rAttr(k,n)))
            rdiff = max(rdiff, abs(AV1%rAttr(k,n)-AV2%rAttr(k,n))/(abs(AV1%rAttr(k,n))+abs(AV2%rAttr(k,n))))
         endif
      enddo
      if (cnt > 0) then
         call mct_aVect_getRList(mstring,k,AV1)
         write(s_logunit,*) subname,trim(lcomment),' AVs fld k diff ', &
            iam,mct_string_toChar(mstring),cnt,adiff,rdiff, &
            minval(AV1%rAttr(k,:)),minval(AV1%rAttr(k,:)), &
            maxval(AV1%rAttr(k,:)),maxval(AV2%rAttr(k,:))
         call mct_string_clean(mstring)
      endif
   enddo

end subroutine seq_diag_avdiff_mct

!===============================================================================
end module seq_diag_mct<|MERGE_RESOLUTION|>--- conflicted
+++ resolved
@@ -1,8 +1,4 @@
 !===============================================================================
-! SVN $Id: seq_diag_mct.F90 61512 2014-06-26 21:59:35Z tcraig $
-! SVN $URL: https://svn-ccsm-models.cgd.ucar.edu/drv/seq_mct/trunk_tags/drvseq5_1_15/driver/seq_diag_mct.F90 $
-!===============================================================================
-!BOP ===========================================================================
 !
 ! !MODULE: seq_diag_mod -- computes spatial \& time averages of fluxed quatities
 !
@@ -118,37 +114,6 @@
         ' c2a_lnd',' a2c_lnd',' c2a_ocn',' a2c_ocn' /)
 
    !--- F for field ---
-
-<<<<<<< HEAD
-   integer(in),parameter :: f_size = 17
-   integer(in),parameter :: f_a    = 1    ! index for area
-   integer(in),parameter :: f_h    = 2    ! 1st index for heat
-   integer(in),parameter :: f_w    = 11   ! 1st index for water
-
-   integer(in),parameter :: f_area    = 1 ! area (wrt to unit sphere)
-   integer(in),parameter :: f_hfrz    = 2 ! heat : latent, freezing
-   integer(in),parameter :: f_hmelt   = 3 ! heat : latent, melting
-   integer(in),parameter :: f_hswnet  = 4 ! heat : short wave, net
-   integer(in),parameter :: f_hlwdn   = 5 ! heat : longwave down
-   integer(in),parameter :: f_hlwup   = 6 ! heat : longwave up
-   integer(in),parameter :: f_hlatv   = 7 ! heat : latent, vaporization
-   integer(in),parameter :: f_hlatf   = 8 ! heat : latent, fusion, snow
-   integer(in),parameter :: f_hioff   = 9 ! heat : latent, fusion, frozen runoff
-   integer(in),parameter :: f_hsen    =10 ! heat : sensible
-   integer(in),parameter :: f_wfrz    =11 ! water: freezing
-   integer(in),parameter :: f_wmelt   =12 ! water: melting
-   integer(in),parameter :: f_wrain   =13 ! water: precip, liquid
-   integer(in),parameter :: f_wsnow   =14 ! water: precip, frozen
-   integer(in),parameter :: f_wevap   =15 ! water: evaporation
-   integer(in),parameter :: f_wroff   =16 ! water: runoff/flood
-   integer(in),parameter :: f_wioff   =17 ! water: frozen runoff
-
-   character(len=8),parameter :: fname(f_size) = &
-      (/'    area',' hfreeze','   hmelt','  hnetsw','   hlwdn', &
-        '   hlwup',' hlatvap',' hlatfus','  hiroff','    hsen', &
-        ' wfreeze','   wmelt','   wrain','   wsnow', &
-        '   wevap',' wrunoff',' wfrzrof' /)
-=======
 
    integer(in),parameter :: f_area      = 1     ! area (wrt to unit sphere)
    integer(in),parameter :: f_hfrz      = 2     ! heat : latent, freezing
@@ -215,7 +180,6 @@
         '   wevap_18O',' wrunoff_18O',' wfrzrof_18O', &
         ' wfreeze_HDO','   wmelt_HDO','   wrain_HDO','   wsnow_HDO', &
         '   wevap_HDO',' wrunoff_HDO',' wfrzrof_HDO'/)
->>>>>>> 189da635
 
    !--- P for period ---
 
@@ -294,7 +258,8 @@
    integer :: index_x2r_Flrl_rofdto
    integer :: index_x2r_Flrl_rofi
 
-   integer :: index_o2x_Fioo_frazil
+   integer :: index_o2x_Fioo_frazil !acme
+   integer :: index_o2x_Fioo_q      !cesm
 
    integer :: index_xao_Faox_lwup
    integer :: index_xao_Faox_lat
@@ -326,7 +291,8 @@
    integer :: index_x2i_Faxa_lwdn
    integer :: index_x2i_Faxa_rain
    integer :: index_x2i_Faxa_snow
-   integer :: index_x2i_Fioo_frazil
+   integer :: index_x2i_Fioo_frazil !acme
+   integer :: index_x2i_Fioo_q      !cesm
    integer :: index_x2i_Fixx_rofi
 
    integer :: index_g2x_Fogg_rofl
@@ -1308,6 +1274,7 @@
    real(r8)                 :: da,di,do,dl  ! area of a grid cell
    logical,save             :: first_time    = .true.
    logical,save             :: flds_wiso_ocn = .false.
+   logical,save             :: model       ! valid values are 'acme' or 'cesm'
 
    !----- formats -----
    character(*),parameter :: subName = '(seq_diag_ocn_mct) '
@@ -1338,7 +1305,14 @@
 
    if (present(do_o2x)) then
       if (first_time) then
-         index_o2x_Fioo_frazil = mct_aVect_indexRA(o2x_o,'Fioo_frazil')
+         index_o2x_Fioo_frazil = mct_aVect_indexRA(o2x_o,'Fioo_frazil') !acme
+         index_o2x_Fioo_q      = mct_aVect_indexRA(o2x_o,'Fioo_q')      !cesm
+         if (index_o2x_Fioo_frazil /= 0) then
+            model = 'acme'
+         else if (index_o2x_Fioo_q /= 0) then
+            model = 'cesm'
+         end if
+         !TODO - make sure you have either acme or cesm and not both or none
       end if
 
       lSize = mct_avect_lSize(o2x_o)
@@ -1347,20 +1321,21 @@
          do =  dom_o%data%rAttr(kArea,n) * frac_o%rAttr(ko,n)
          di =  dom_o%data%rAttr(kArea,n) * frac_o%rAttr(ki,n)
          if = f_area; budg_dataL(if,ic,ip) = budg_dataL(if,ic,ip) + do
-         if = f_hfrz; budg_dataL(if,ic,ip) = budg_dataL(if,ic,ip) + (do+di)*max(0.0_r8,o2x_o%rAttr(index_o2x_Fioo_frazil,n))
+         if (model == 'acme') then
+            if = f_hfrz; budg_dataL(if,ic,ip) = budg_dataL(if,ic,ip) + (do+di)*max(0.0_r8,o2x_o%rAttr(index_o2x_Fioo_frazil,n))
+         else if (model == 'cesm') then
+            if = f_hfrz; budg_dataL(if,ic,ip) = budg_dataL(if,ic,ip) + (do+di)*max(0.0_r8,o2x_o%rAttr(index_o2x_Fioo_q,n))
+         end if
       end do
-      budg_dataL(f_wfrz,ic,ip) = budg_dataL(f_hfrz,ic,ip) * HFLXtoWFLX &
-                               * shr_const_rhoice * shr_const_latice
+      if (model == 'acme') then
+         budg_dataL(f_wfrz,ic,ip) = budg_dataL(f_hfrz,ic,ip) * HFLXtoWFLX * shr_const_rhoice * shr_const_latice
+      else if (model == 'cesm') then
+         budg_dataL(f_wfrz,ic,ip) = budg_dataL(f_hfrz,ic,ip) * HFLXtoWFLX
+      end if
    end if
 
    if (present(do_xao)) then
       if (first_time) then
-<<<<<<< HEAD
-         index_xao_Faox_lwup   = mct_aVect_indexRA(xao_o,'Faox_lwup')
-         index_xao_Faox_lat    = mct_aVect_indexRA(xao_o,'Faox_lat')
-         index_xao_Faox_sen    = mct_aVect_indexRA(xao_o,'Faox_sen')
-         index_xao_Faox_evap   = mct_aVect_indexRA(xao_o,'Faox_evap')
-=======
          index_xao_Faox_lwup   = mct_aVect_indexRA(xao_o,'Faox_lwup') 
          index_xao_Faox_lat    = mct_aVect_indexRA(xao_o,'Faox_lat')  
          index_xao_Faox_sen    = mct_aVect_indexRA(xao_o,'Faox_sen') 
@@ -1373,7 +1348,6 @@
             index_xao_Faox_evap_18O = mct_aVect_indexRA(xao_o,'Faox_evap_18O')
             index_xao_Faox_evap_HDO = mct_aVect_indexRA(xao_o,'Faox_evap_HDO')
          end if
->>>>>>> 189da635
       end if
 
       lSize = mct_avect_lSize(xao_o)
@@ -1554,6 +1528,7 @@
    logical,save             :: first_time        = .true.
    logical,save             :: flds_wiso_ice     = .false.
    logical,save             :: flds_wiso_ice_x2i = .false.
+   logical,save             :: model       ! valid values are 'acme' or 'cesm'
 
    !----- formats -----
    character(*),parameter :: subName = '(seq_diag_ice_mct) '
@@ -1647,6 +1622,12 @@
          index_x2i_Faxa_rain   = mct_aVect_indexRA(x2i_i,'Faxa_rain')
          index_x2i_Faxa_snow   = mct_aVect_indexRA(x2i_i,'Faxa_snow')
          index_x2i_Fioo_frazil = mct_aVect_indexRA(x2i_i,'Fioo_frazil')
+         index_o2x_Fioo_q      = mct_aVect_indexRA(o2x_o,'Fioo_q')      !cesm
+         if (index_o2x_Fioo_frazil /= 0) then
+            model = 'acme'
+         else if (index_o2x_Fioo_q /= 0) then
+            model = 'cesm'
+         end if
          index_x2i_Fixx_rofi   = mct_aVect_indexRA(x2i_i,'Fixx_rofi')
 
          index_x2i_Faxa_rain_16O   = mct_aVect_indexRA(x2i_i,'Faxa_rain_16O', perrWith='quiet')
@@ -1675,10 +1656,12 @@
          if = f_wrain; budg_dataL(if,ic,ip) = budg_dataL(if,ic,ip) + di*x2i_i%rAttr(index_x2i_Faxa_rain,n)
          if = f_wsnow; budg_dataL(if,ic,ip) = budg_dataL(if,ic,ip) + di*x2i_i%rAttr(index_x2i_Faxa_snow,n)
          if = f_wioff; budg_dataL(if,ic,ip) = budg_dataL(if,ic,ip) + di*x2i_i%rAttr(index_x2i_Fixx_rofi,n)
-<<<<<<< HEAD
-         if = f_hfrz ; budg_dataL(if,ic,ip) = budg_dataL(if,ic,ip) - (do+di)*max(0.0_r8,x2i_i%rAttr(index_x2i_Fioo_frazil,n))
-=======
-         if = f_hfrz ; budg_dataL(if,ic,ip) = budg_dataL(if,ic,ip) - (do+di)*max(0.0_r8,x2i_i%rAttr(index_x2i_Fioo_q,n))
+
+         if (model == 'acme') then
+            if = f_hfrz ; budg_dataL(if,ic,ip) = budg_dataL(if,ic,ip) - (do+di)*max(0.0_r8,x2i_i%rAttr(index_x2i_Fioo_frazil,n))
+         else if (model == 'cesm') then
+            if = f_hfrz ; budg_dataL(if,ic,ip) = budg_dataL(if,ic,ip) - (do+di)*max(0.0_r8,x2i_i%rAttr(index_x2i_Fioo_q,n))
+         end if
          if ( flds_wiso_ice_x2i )then
             if  = f_wrain_16O;
             budg_dataL(if,ic,ip) = budg_dataL(if,ic,ip) + &
@@ -1700,18 +1683,24 @@
             budg_dataL(if,ic,ip) = budg_dataL(if,ic,ip) + &
                                         di*x2i_i%rAttr(index_x2i_Faxa_snow_HDO,n)
          end if
->>>>>>> 189da635
       end do
       ic = c_inh_is
       budg_dataL(f_hlatf,ic,ip) = -budg_dataL(f_wsnow,ic,ip)*shr_const_latice
       budg_dataL(f_hioff,ic,ip) = -budg_dataL(f_wioff,ic,ip)*shr_const_latice
-      budg_dataL(f_wfrz ,ic,ip) =  budg_dataL(f_hfrz ,ic,ip)*HFLXtoWFLX &
-                                *  shr_const_rhoice * shr_const_latice
+      if (model == 'acme') then
+         budg_dataL(f_wfrz ,ic,ip) =  budg_dataL(f_hfrz ,ic,ip)*HFLXtoWFLX *  shr_const_rhoice * shr_const_latice
+      else if (model == 'cesm') then
+         budg_dataL(f_wfrz ,ic,ip) =  budg_dataL(f_hfrz ,ic,ip)*HFLXtoWFLX
+      end if
+
       ic = c_ish_is
       budg_dataL(f_hlatf,ic,ip) = -budg_dataL(f_wsnow,ic,ip)*shr_const_latice
       budg_dataL(f_hioff,ic,ip) = -budg_dataL(f_wioff,ic,ip)*shr_const_latice
-      budg_dataL(f_wfrz ,ic,ip) =  budg_dataL(f_hfrz ,ic,ip)*HFLXtoWFLX &
-                                *  shr_const_rhoice * shr_const_latice
+      if (model == 'acme') then
+         budg_dataL(f_wfrz ,ic,ip) =  budg_dataL(f_hfrz ,ic,ip)*HFLXtoWFLX *  shr_const_rhoice * shr_const_latice
+      else if (model == 'cesm') then
+         budg_dataL(f_wfrz ,ic,ip) =  budg_dataL(f_hfrz ,ic,ip)*HFLXtoWFLX
+      end if
    end if
 
    first_time = .false.
@@ -1858,7 +1847,7 @@
       do if = f_a, f_a_end
          write(logunit,FA1)    fname(if),dataGpr(if,ica,ip),dataGpr(if,icl,ip), &
                    dataGpr(if,icn,ip),dataGpr(if,ics,ip),dataGpr(if,ico,ip), &
-                                         dataGpr(if,ica,ip)+dataGpr(if,icl,ip)+ &
+                   dataGpr(if,ica,ip)+dataGpr(if,icl,ip)+ &
                    dataGpr(if,icn,ip)+dataGpr(if,ics,ip)+dataGpr(if,ico,ip)
       enddo
 
@@ -1868,20 +1857,13 @@
       do if = f_h, f_h_end
          write(logunit,FA1)    fname(if),dataGpr(if,ica,ip),dataGpr(if,icl,ip), &
                    dataGpr(if,icn,ip),dataGpr(if,ics,ip),dataGpr(if,ico,ip), &
-                                         dataGpr(if,ica,ip)+dataGpr(if,icl,ip)+ &
-                   dataGpr(if,icn,ip)+dataGpr(if,ics,ip)+dataGpr(if,ico,ip)
+                                      dataGpr(if,ica,ip)+dataGpr(if,icl,ip)+ &
+                   dataGpr(if,icn,ip)+dataGpr(if,ics,ip)+dataGpr(if,ico,ip) 
       enddo
-<<<<<<< HEAD
-      write(logunit,FA1)    '   *SUM*',sum(dataGpr(f_h:f_w-1,ica,ip)),sum(dataGpr(f_h:f_w-1,icl,ip)), &
-         sum(dataGpr(f_h:f_w-1,icn,ip)),sum(dataGpr(f_h:f_w-1,ics,ip)),sum(dataGpr(f_h:f_w-1,ico,ip)), &
-                                       sum(dataGpr(f_h:f_w-1,ica,ip))+sum(dataGpr(f_h:f_w-1,icl,ip))+ &
-         sum(dataGpr(f_h:f_w-1,icn,ip))+sum(dataGpr(f_h:f_w-1,ics,ip))+sum(dataGpr(f_h:f_w-1,ico,ip))
-=======
-      write(logunit,FA1)    '   *SUM*',sum(dataGpr(f_h:f_h_end,ica,ip)),sum(dataGpr(f_h:f_h_end,icl,ip)), &
+      write(logunit,FA1)    '   *SUM*'   ,sum(dataGpr(f_h:f_h_end,ica,ip)),sum(dataGpr(f_h:f_h_end,icl,ip)), &
          sum(dataGpr(f_h:f_h_end,icn,ip)),sum(dataGpr(f_h:f_h_end,ics,ip)),sum(dataGpr(f_h:f_h_end,ico,ip)), &
-                                       sum(dataGpr(f_h:f_h_end,ica,ip))+sum(dataGpr(f_h:f_h_end,icl,ip))+ &
+                                          sum(dataGpr(f_h:f_h_end,ica,ip))+sum(dataGpr(f_h:f_h_end,icl,ip))+ &
          sum(dataGpr(f_h:f_h_end,icn,ip))+sum(dataGpr(f_h:f_h_end,ics,ip))+sum(dataGpr(f_h:f_h_end,ico,ip)) 
->>>>>>> 189da635
 
       write(logunit,*) ' '
       write(logunit,FAH) subname,trim(str)//' WATER BUDGET (kg/m2s*1e6): period = ',trim(pname(ip)),': date = ',cdate,sec
@@ -1889,20 +1871,13 @@
       do if = f_w, f_w_end
          write(logunit,FA1)    fname(if),dataGpr(if,ica,ip),dataGpr(if,icl,ip), &
                    dataGpr(if,icn,ip),dataGpr(if,ics,ip),dataGpr(if,ico,ip), &
-                                         dataGpr(if,ica,ip)+dataGpr(if,icl,ip)+ &
+                                      dataGpr(if,ica,ip)+dataGpr(if,icl,ip)+ &
                    dataGpr(if,icn,ip)+dataGpr(if,ics,ip)+dataGpr(if,ico,ip)
       enddo
-<<<<<<< HEAD
-      write(logunit,FA1)    '   *SUM*',sum(dataGpr(f_w:f_size,ica,ip)),sum(dataGpr(f_w:f_size,icl,ip)), &
-         sum(dataGpr(f_w:f_size,icn,ip)),sum(dataGpr(f_w:f_size,ics,ip)),sum(dataGpr(f_w:f_size,ico,ip)), &
-                                       sum(dataGpr(f_w:f_size,ica,ip))+sum(dataGpr(f_w:f_size,icl,ip))+ &
-         sum(dataGpr(f_w:f_size,icn,ip))+sum(dataGpr(f_w:f_size,ics,ip))+sum(dataGpr(f_w:f_size,ico,ip))
-=======
-      write(logunit,FA1)    '   *SUM*',sum(dataGpr(f_w:f_w_end,ica,ip)),sum(dataGpr(f_w:f_w_end,icl,ip)), &
+      write(logunit,FA1)    '   *SUM*'   ,sum(dataGpr(f_w:f_w_end,ica,ip)),sum(dataGpr(f_w:f_w_end,icl,ip)), &
          sum(dataGpr(f_w:f_w_end,icn,ip)),sum(dataGpr(f_w:f_w_end,ics,ip)),sum(dataGpr(f_w:f_w_end,ico,ip)), &
-                                       sum(dataGpr(f_w:f_w_end,ica,ip))+sum(dataGpr(f_w:f_w_end,icl,ip))+ &
+                                          sum(dataGpr(f_w:f_w_end,ica,ip))+sum(dataGpr(f_w:f_w_end,icl,ip))+ &
          sum(dataGpr(f_w:f_w_end,icn,ip))+sum(dataGpr(f_w:f_w_end,ics,ip))+sum(dataGpr(f_w:f_w_end,ico,ip)) 
-
 
       if ( flds_wiso )then
          do is = 1, nisotopes
@@ -1925,7 +1900,6 @@
          end do
       end if
 
->>>>>>> 189da635
    enddo
    endif   ! plev
 
