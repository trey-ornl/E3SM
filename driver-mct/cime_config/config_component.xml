<?xml version="1.0"?>

<?xml-stylesheet type="text/xsl" href="config_compsets.xsl" ?>

<entry_id>

<!-- The list of component classes that this coupler/driver knows how
     to deal with.  Stub and data models for each component class
     should be provided by the driver. This list should follow the same order
     as compset longnames follows -->

  <entry id="COMP_CLASSES">
    <type>char</type>
    <default_value>CPL,ATM,LND,ICE,OCN,ROF,GLC,WAV,ESP</default_value>
    <file>env_case.xml</file>
    <group>case_comp</group>
    <desc>List of component classes supported by this driver</desc>
  </entry>

  <entry id="COMP_CPL">
    <type>char</type>
    <valid_values>cpl</valid_values>
    <default_value>cpl</default_value>
    <group>case_comp</group>
    <file>env_case.xml</file>
    <desc>Name of coupling component</desc>
  </entry>

  <!-- ===================================================================== -->
  <!-- master configuration file that specifies all relevant filenames and -->
  <!-- and directories to configure a case -->
  <!-- ===================================================================== -->

  <entry id="FILES_CONFIG_SPEC">
    <type>char</type>
    <default_value>$CIMEROOT/config_files.xml</default_value>
    <group>case_def</group>
    <file>env_case.xml</file>
    <desc> master configuration file that specifies all relevant filenames
    and directories to configure a case</desc>
  </entry>

  <!-- ===================================================================== -->
  <!-- definitions case directories -->
  <!-- ===================================================================== -->

  <entry id="CASEROOT">
    <type>char</type>
    <default_value>UNSET</default_value>
    <group>case_def</group>
    <file>env_case.xml</file>
    <desc>full pathname of case</desc>
  </entry>

  <entry id="LOGDIR">
    <type>char</type>
    <default_value>$CASEROOT/logs</default_value>
    <group>run_desc</group>
    <file>env_run.xml</file>
    <desc>Extra copies of the component log files will be saved here.</desc>
  </entry>

  <entry id="CASETOOLS">
    <type>char</type>
    <default_value>$CASEROOT/Tools</default_value>
    <group>case_der</group>
    <file>env_case.xml</file>
    <desc>Case Tools directory location (derived variable, not in namelists</desc>
  </entry>

  <entry id="CASEBUILD">
    <type>char</type>
    <default_value>$CASEROOT/Buildconf</default_value>
    <group>case_der</group>
    <file>env_case.xml</file>
    <desc>Buildconf directory location (derived variable not in namelist)</desc>
  </entry>

  <entry id="SCRIPTSROOT">
    <type>char</type>
    <default_value>$CIMEROOT/scripts</default_value>
    <group>case_der</group>
    <file>env_case.xml</file>
    <desc>Scripts root directory location (setup automatically to $CIMEROOT/scripts- DO NOT EDIT)</desc>
  </entry>

  <entry id="CIMEROOT">
    <type>char</type>
    <default_value>UNSET</default_value>
    <group>case_def</group>
    <file>env_case.xml</file>
    <desc>full pathname of CIME source root directory</desc>
  </entry>

  <entry id="SRCROOT">
    <type>char</type>
    <default_value>$CIMEROOT/..</default_value>
    <group>case_def</group>
    <file>env_case.xml</file>
    <desc>full pathname of source root directory</desc>
  </entry>

  <entry id="UTILROOT">
    <type>char</type>
    <default_value>$CIMEROOT/scripts/Tools</default_value>
    <group>case_der</group>
    <file>env_case.xml</file>
    <desc>Scripts root utils directory location (setup automatically to $CIMEROOT/scripts/Tools - DO NOT EDIT)</desc>
  </entry>

  <!-- ===================================================================== -->
  <!-- definitions case -->
  <!-- ===================================================================== -->

  <entry id="CASE">
    <type>char</type>
    <default_value>UNSET</default_value>
    <group>case_def</group>
    <file>env_case.xml</file>
    <desc>case name</desc>
  </entry>

  <entry id="CASESTR">
    <type>char</type>
    <default_value>UNSET</default_value>
    <group>run_desc</group>
    <file>env_run.xml</file>
    <desc>case description</desc>
  </entry>

  <entry id="COMPSET">
    <type>char</type>
    <default_value>UNSET</default_value>
    <group>case_last</group>
    <file>env_case.xml</file>
    <desc>Component set long name (for documentation only - DO NOT EDIT)</desc>
  </entry>

  <entry id='GRID'>
    <type>char</type>
    <default_value>UNSET</default_value>
    <group>build_grid</group>
    <file>env_build.xml</file>
    <desc>Model grid - DO NOT EDIT (for experts only)</desc>
  </entry>

  <entry id="SUPPORTED_BY">
    <type>char</type>
    <default_value>UNSET</default_value>
    <group>case_def</group>
    <file>env_case.xml</file>
    <desc>current machine name support contact</desc>
  </entry>

  <entry id="USER">
    <type>char</type>
    <default_value>$ENV{USER}</default_value>
    <group>case_desc</group>
    <file>env_case.xml</file>
    <desc>case user name</desc>
  </entry>

  <!-- ===================================================================== -->
  <!-- definitions runtimes -->
  <!-- ===================================================================== -->

  <entry id="RUN_TYPE">
    <type>char</type>
    <valid_values>startup,hybrid,branch</valid_values>
    <default_value>startup</default_value>
    <group>run_begin_stop_restart</group>
    <file>env_run.xml</file>
    <desc>
      Determines the model run initialization type.
      This setting is only important for the initial run of a production run when the
      CONTINUE_RUN variable is set to FALSE.  After the initial run, the CONTINUE_RUN
      variable is set to TRUE, and the model restarts exactly using input
      files in a case, date, and bit-for-bit continuous fashion.
      Default: startup.
      -- In a startup run (the default), all components are initialized
      using baseline states.  These baseline states are set independently by
      each component and can include the use of restart files, initial
      files, external observed data files, or internal initialization (i.e.,
      a cold start). In a startup run, the coupler sends the start date to
      the components at initialization. In addition, the coupler does not
      need an input data file.  In a startup initialization, the ocean model
      does not start until the second ocean coupling (normally the second
      day).
      -- In a branch run, all components are initialized using a consistent
      set of restart files from a previous run (determined by the
      RUN_REFCASE and RUN_REFDATE variables in env_run.xml).  The case name
      is generally changed for a branch run, although it does not have to
      be. In a branch run, setting RUN_STARTDATE is ignored because the
      model components obtain the start date from their restart datasets.
      Therefore, the start date cannot be changed for a branch run. This is
      the same mechanism that is used for performing a restart run (where
      CONTINUE_RUN is set to TRUE in the env_run.xml) Branch runs are
      typically used when sensitivity or parameter studies are required, or
      when settings for history file output streams need to be modified
      while still maintaining bit-for-bit reproducibility. Under this
      scenario, the new case is able to produce an exact bit-for-bit restart
      in the same manner as a continuation run IF no source code or
      component namelist inputs are modified. All models use restart files
      to perform this type of run.  RUN_REFCASE and RUN_REFDATE are required
      for branch runs.
      To set up a branch run, locate the restart tar file or restart
      directory for RUN_REFCASE and RUN_REFDATE from a previous run, then
      place those files in the RUNDIR directory.
      --- In a hybrid run the model is initialized as a startup, BUT uses
      initialization datasets FROM A PREVIOUS case.  This
      is somewhat analogous to a branch run with relaxed restart
      constraints.  A hybrid run allows users to bring together combinations
      of initial/restart files from a previous case (specified by
      RUN_REFCASE) at a given model output date (specified by
      RUN_REFDATE). Unlike a branch run, the starting date of a hybrid run
      (specified by RUN_STARTDATE) can be modified relative to the reference
      case. In a hybrid run, the model does not continue in a bit-for-bit
      fashion with respect to the reference case. The resulting climate,
      however, should be continuous provided that no model source code or
      namelists are changed in the hybrid run.  In a hybrid initialization,
      the ocean model does not start until the second ocean coupling
      (normally the second day), and the coupler does a cold start without
      a restart file.
    </desc>
  </entry>

  <entry id="RUN_REFDIR">
    <type>char</type>
    <default_value>ccsm4_init</default_value>
    <group>run_begin_stop_restart</group>
    <file>env_run.xml</file>
    <desc>
      Reference directory containing RUN_REFCASE data - used for hybrid or branch runs
    </desc>
  </entry>

  <entry id="RUN_REFCASE">
    <type>char</type>
    <default_value>case.std</default_value>
    <group>run_begin_stop_restart</group>
    <file>env_run.xml</file>
    <desc>
      Reference case for hybrid or branch runs
    </desc>
  </entry>

  <entry id="RUN_REFDATE">
    <type>char</type>
    <default_value>0001-01-01</default_value>
    <group>run_begin_stop_restart</group>
    <file>env_run.xml</file>
    <desc>
      Reference date for hybrid or branch runs (yyyy-mm-dd)
    </desc>
  </entry>

  <entry id="RUN_REFTOD">
    <type>char</type>
    <default_value>00000</default_value>
    <group>run_begin_stop_restart</group>
    <file>env_run.xml</file>
    <desc>
      Reference time of day (seconds) for hybrid or branch runs (sssss)
    </desc>
  </entry>

  <entry id="GET_REFCASE">
    <type>logical</type>
    <valid_values>TRUE,FALSE</valid_values>
    <default_value>FALSE</default_value>
    <group>run_begin_stop_restart</group>
    <file>env_run.xml</file>
    <desc>
      Flag for automatically prestaging the refcase restart dataset.
      If TRUE, then the refcase data is prestaged into the executable directory
    </desc>
  </entry>

  <entry id="RUN_STARTDATE">
    <type>char</type>
    <default_value>0001-01-01</default_value>
    <group>run_begin_stop_restart</group>
    <file>env_run.xml</file>
    <desc>
      Run start date (yyyy-mm-dd). Only used for startup or hybrid runs.
    </desc>
  </entry>

  <entry id="START_TOD">
    <type>integer</type>
    <default_value>0</default_value>
    <group>run_begin_stop_restart</group>
    <file>env_run.xml</file>
    <desc>
      Run start time-of-day
    </desc>
  </entry>

  <entry id="STOP_OPTION">
    <type>char</type>
    <valid_values>none,never,nsteps,nstep,nseconds,nsecond,nminutes,nminute,nhours,nhour,ndays,nday,nmonths,nmonth,nyears,nyear,date,ifdays0,end</valid_values>
    <default_value>ndays</default_value>
    <group>run_begin_stop_restart</group>
    <file>env_run.xml</file>
    <desc>
      Sets the run length along with STOP_N and STOP_DATE (must be nyear(s) for _GLC compsets for restarts to work properly).
    </desc>
  </entry>

  <entry id="STOP_N">
    <type>integer</type>
    <default_value>5</default_value>
    <group>run_begin_stop_restart</group>
    <file>env_run.xml</file>
    <desc>
      Provides a numerical count for $STOP_OPTION.
    </desc>
  </entry>

  <entry id="STOP_DATE">
    <type>integer</type>
    <default_value>-999</default_value>
    <group>run_begin_stop_restart</group>
    <file>env_run.xml</file>
    <desc>
      Alternative date yyyymmdd date option, sets the run length with STOP_OPTION and STOP_N
      negative value implies off
    </desc>
  </entry>

  <entry id="REST_OPTION">
    <type>char</type>
    <valid_values>none,never,nsteps,nstep,nseconds,nsecond,nminutes,nminute,nhours,nhour,ndays,nday,nmonths,nmonth,nyears,nyear,date,ifdays0,end</valid_values>
    <default_value>$STOP_OPTION</default_value>
    <group>run_begin_stop_restart</group>
    <file>env_run.xml</file>
    <desc>
      sets frequency of model restart writes (same options as STOP_OPTION) (must be nyear(s) for _GLC compsets)
      (must be nyear(s) for _GLC compsets)
    </desc>
  </entry>

  <entry id="REST_N">
    <type>integer</type>
    <default_value>$STOP_N</default_value>
    <group>run_begin_stop_restart</group>
    <file>env_run.xml</file>
    <desc>
      sets model restart writes with REST_OPTION and REST_DATE
    </desc>
  </entry>

  <entry id="REST_DATE">
    <type>char</type>
    <default_value>$STOP_DATE</default_value>
    <group>run_begin_stop_restart</group>
    <file>env_run.xml</file>
    <desc>
      Alternative date in yyyymmdd format
      sets model restart write date with REST_OPTION and REST_N
    </desc>
  </entry>

  <entry id="PAUSE_OPTION">
    <type>char</type>
    <valid_values>none,never,nsteps,nstep,nseconds,nsecond,nminutes,nminute,nhours,nhour,ndays,nday,nmonths,nmonth,nyears,nyear</valid_values>
    <default_value>never</default_value>
    <group>run_begin_stop_restart</group>
    <file>env_run.xml</file>
    <desc>
      Sets the pause frequency along with PAUSE_N (must be nyear(s) for _GLC compsets for restarts to resume properly).
    </desc>
  </entry>

  <entry id="PAUSE_N">
    <type>integer</type>
    <default_value>0</default_value>
    <group>run_begin_stop_restart</group>
    <file>env_run.xml</file>
    <desc>
      Provides a numerical count for $PAUSE_OPTION.
    </desc>
  </entry>

  <entry id="PAUSE_COMPONENT_LIST">
    <type>char</type>
    <default_value>none</default_value>
    <values>
      <value compset="_DESP">cpl</value>
    </values>
    <group>run_begin_stop_restart</group>
    <file>env_run.xml</file>
    <desc>
      A colon-separated list of components to receive pause and resume signals
      A value of 'all' means all components will pause and resume
      A value of 'none' means that no components will pause or resume
    </desc>
  </entry>

  <entry id="BARRIER_N">
    <type>char</type>
    <default_value>1</default_value>
    <group>run_begin_stop_restart</group>
    <file>env_run.xml</file>
    <desc>
      sets periodic model barriers with BARRIER_OPTION and BARRIER_DATE for synchronization
    </desc>
  </entry>

  <entry id="BARRIER_DATE">
    <type>char</type>
    <default_value>-999</default_value>
    <group>run_begin_stop_restart</group>
    <file>env_run.xml</file>
    <desc>
      Alternative date in yyyymmdd format
      sets periodic model barriers with BARRIER_OPTION and BARRIER_N for synchronization
    </desc>
  </entry>

  <entry id="CONTINUE_RUN">
    <type>logical</type>
    <valid_values>TRUE,FALSE</valid_values>
    <default_value>FALSE</default_value>
    <group>run_begin_stop_restart</group>
    <file>env_run.xml</file>
    <desc>
      A setting of TRUE implies a continuation run
      When you first begin a branch, hybrid or startup run, CONTINUE_RUN
      must be set to FALSE. When you successfully run and get a restart
      file, you will need to change CONTINUE_RUN to TRUE for the remainder
      of your run. This variable determines if the run is a restart run.
      Set to FALSE when initializing a startup, branch or hybrid case.
      Set to TRUE when continuing a run.
    </desc>
  </entry>

  <entry id="RESUBMIT">
    <type>integer</type>
    <default_value>0</default_value>
    <group>run_begin_stop_restart</group>
    <file>env_run.xml</file>
    <desc>If RESUBMIT is greater than 0, then case will automatically resubmit
    Enables the model to automatically resubmit a new run.  To get
    multiple runs, set RESUBMIT greater than 0, then RESUBMIT will be
    decremented and the case will be resubmitted.  The case will stop automatically
    resubmitting when the RESUBMIT value reaches 0.
    Long runs can easily outstrip supercomputer queue time limits. For
    this reason, a case is usually run as a series of jobs, each
    restarting where the previous finished.
    </desc>
  </entry>

  <entry id="RESUBMIT_SETS_CONTINUE_RUN">
    <type>logical</type>
    <default_value>TRUE</default_value>
    <group>run_begin_stop_restart</group>
    <file>env_run.xml</file>
    <desc>This flag controls whether the RESUBMIT flag causes
      CONTINUE_RUN to toggle from FALSE to TRUE.  The default is
      TRUE.  This flag might be used in conjunction with COMP_RUN_BARRIERS for
      timing tests.
    </desc>
  </entry>

  <entry id="RUN_WITH_SUBMIT">
    <type>logical</type>
    <group>run_begin_stop_restart</group>
    <default_value>FALSE</default_value>
    <valid_values>TRUE,FALSE</valid_values>
    <file>env_run.xml</file>
    <desc>Logical to determine whether CESM run has been submitted with the submit script or not</desc>
  </entry>


  <!-- ===================================================================== -->
  <!-- definitions archive -->
  <!-- ===================================================================== -->

  <entry id="DOUT_S">
    <type>logical</type>
    <valid_values>TRUE,FALSE</valid_values>
    <default_value>FALSE</default_value>
    <group>run_data_archive</group>
    <file>env_run.xml</file>
    <desc>Logical to turn on short term archiving.
    If TRUE, short term archiving will be turned on.</desc>
  </entry>

  <entry id="DOUT_S_SAVE_INTERIM_RESTART_FILES">
    <type>logical</type>
    <valid_values>TRUE,FALSE</valid_values>
    <default_value>FALSE</default_value>
    <group>run_data_archive</group>
    <file>env_run.xml</file>
    <desc>Logical to archive all interim restart files, not just those at eor
    If TRUE, perform short term archiving on all interim restart files,
    not just those at the end of the run. By default, this value is FALSE.
    The restart files are saved under the specific component directory
    ($DOUT_S_ROOT/$CASE/$COMPONENT/rest rather than the top-level $DOUT_S_ROOT/$CASE/rest directory).
    Interim restart files are created using the REST_N and REST_OPTION variables.
    This is for expert users ONLY and requires expert knowledge.
    We will not document this further in this guide.</desc>
  </entry>

  <entry id="DOUT_L_MS">
    <type>logical</type>
    <valid_values>TRUE,FALSE</valid_values>
    <default_value>FALSE</default_value>
    <group>run_data_archive</group>
    <file>env_run.xml</file>
    <desc>If TRUE, perform long-term archiving on the output data.
      logical to turn on long term archiving (if DOUT_S is also TRUE)</desc>
  </entry>

  <entry id="DOUT_L_HPSS_ACCNT">
    <type>char</type>
    <default_value>00000000</default_value>
    <group>run_data_archive</group>
    <file>env_run.xml</file>
    <desc></desc>
  </entry>

  <entry id="SYSLOG_N">
    <type>integer</type>
    <default_value>900</default_value>
    <group>run_data_archive</group>
    <file>env_run.xml</file>
    <desc>system workload snapshot frequency (in seconds, if greater than 0; disabled otherwise)</desc>
  </entry>

  <!-- ===================================================================== -->
  <!-- definitions machines specific -->
  <!-- ===================================================================== -->

  <entry id="environment_variables">
     <type>char</type>
     <default_value>UNSET</default_value>
     <group>config_batch</group>
     <file>env_mach_specific.xml</file>
     <desc>The environment variables that will be loaded for this machine</desc>
  </entry>

  <entry id="BATCH_SYSTEM">
     <type>char</type>
     <default_value>none</default_value>
     <valid_values>moab,pbs,lsf,slurm,cobalt,cobalt_theta,none</valid_values>
     <group>config_batch</group>
     <file>env_batch.xml</file>
     <desc>The batch system type to use for this machine.</desc>
  </entry>

  <entry id="env">
     <type>char</type>
     <default_value>UNSET</default_value>
     <group>config_batch</group>
     <file>env_mach_specific.xml</file>
     <desc>The individual environment variable entry for config_machines</desc>
  </entry>

  <entry id="limits">
     <type>char</type>
     <default_value>UNSET</default_value>
     <group>config_batch</group>
     <file>env_mach_specific.xml</file>
     <desc>The limits tag</desc>
  </entry>

  <entry id="limit">
     <type>char</type>
     <default_value>UNSET</default_value>
     <group>config_batch</group>
     <file>env_mach_specific.xml</file>
     <desc>The individual limit variable</desc>
  </entry>

  <!-- ===================================================================== -->
  <!-- definitions batch -->
  <!-- ===================================================================== -->

  <entry id="PERL5LIB">
    <type>char</type>
    <default_value></default_value>
    <group>build_derived</group>
    <file>env_build.xml</file>
    <desc>Perl 5 library directory</desc>
  </entry>

  <entry id="mpirun">
    <type>char</type>
    <default_value></default_value>
    <group>config_batch</group>
    <file>env_case.xml</file>
    <desc>The mpi run command associated with the machine configured batch system</desc>
  </entry>

  <entry id="module_system">
    <type>char</type>
    <default_value>UNSET</default_value>
    <group>config_batch</group>
    <file>env_case.xml</file>
    <desc>The module system type defined for this machine</desc>
  </entry>

  <entry id="module_init_path">
    <type>char</type>
    <default_value>UNSET</default_value>
    <group>config_batch</group>
    <file>env_case.xml</file>
    <desc>The module initialization path for module system defined for this machine</desc>
  </entry>

  <entry id="module_cmd_path">
    <type>char</type>
    <default_value>UNSET</default_value>
    <group>config_batch</group>
    <file>env_case.xml</file>
    <desc>The module command path for module system defined for this machine</desc>
  </entry>


  <!-- ===================================================================== -->
  <!-- definitions build -->
  <!-- ===================================================================== -->

  <entry id="CIME_OUTPUT_ROOT">
    <type>char</type>
    <valid_values></valid_values>
    <default_value>UNSET</default_value>
    <group>build_def</group>
    <file>env_build.xml</file>
    <desc>Output root directory for each machine.
		Base directory for build and run directories.
    </desc>
  </entry>

  <entry id="EXEROOT">
    <type>char</type>
    <valid_values></valid_values>
    <default_value>$CIME_OUTPUT_ROOT/$CASE/bld</default_value>
    <group>build_def</group>
    <file>env_build.xml</file>
    <desc>Case executable root directory.
    (executable is $EXEROOT/$MODEL.exe, component libraries are in $EXEROOT/lib)
    This is where the model builds its executable and by default runs the executable.
    Note that EXEROOT needs to have enough disk space for the experimental configuration
    requirements. As an example, a model run can produce more than a terabyte of
    data during a 100-year run, so you should set EXEROOT to scratch or
    tmp space and frequently back up the data to a long term archiving storage device
    For a supported machine, EXEROOT is set in $CIMEROOT/machines/config_machines.xml.
    For a userdefined machine, EXEROOT must explicitly be set it in env_build.xml.</desc>
  </entry>

  <entry id="OS">
    <type>char</type>
    <valid_values></valid_values>
    <default_value>USERDEFINED_required_macros</default_value>
    <group>build_macros</group>
    <file>env_build.xml</file>
    <desc>Operating system - DO NOT EDIT UNLESS for userdefined machine - ignored once Macros has been created.</desc>
  </entry>

  <entry id="COMPILER">
    <type>char</type>
    <valid_values></valid_values>
    <default_value></default_value>
    <group>build_macros</group>
    <file>env_build.xml</file>
    <desc>Machine compiler (must match one the supported compilers)
    Set in $CIMEROOT/machines/config_machines.xml for each supported machine.
    Must be explicitly set in env_build.xml for userdefined machine.</desc>
  </entry>

  <entry id="SUPPORTED_BY">
    <type>char</type>
    <valid_values></valid_values>
    <default_value></default_value>
    <group>build_def</group>
    <file>env_build.xml</file>
    <desc>email address of person (or group) that supports the build and port for this machine (do not edit)></desc>
  </entry>

  <entry id="MPILIB">
    <type>char</type>
    <valid_values></valid_values>
    <default_value>USERDEFINED_required_macros</default_value>
    <group>build_macros</group>
    <file>env_build.xml</file>
    <desc>mpi library (must match one of the supported libraries) -
    ignored once Macros has been created
    Set in $CIMEROOT/machines/config_machines.xml for each supported machine.
    Must be explicitly set in env_build.xml for userdefined machine.</desc>
  </entry>

  <entry id="CALENDAR">
    <type>char</type>
    <valid_values>NO_LEAP,GREGORIAN</valid_values>
    <default_value>NO_LEAP</default_value>
    <group>build_def</group>
    <file>env_build.xml</file>
    <desc>calendar type</desc>
  </entry>

  <entry id="COMP_INTERFACE">
    <type>char</type>
    <valid_values>MCT</valid_values>
    <default_value>MCT</default_value>
    <group>build_def</group>
    <file>env_build.xml</file>
    <desc>use MCT component interface</desc>
  </entry>

  <entry id="USE_ESMF_LIB">
    <type>logical</type>
    <valid_values>TRUE,FALSE</valid_values>
    <default_value>FALSE</default_value>
    <group>build_def</group>
    <file>env_build.xml</file>
    <desc>TRUE implies using the ESMF library specified by ESMF_LIBDIR or ESMFMKFILE</desc>
  </entry>

  <entry id="DEBUG">
    <type>logical</type>
    <valid_values>TRUE,FALSE</valid_values>
    <default_value>FALSE</default_value>
    <group>build_def</group>
    <file>env_build.xml</file>
    <desc>TRUE implies turning on run and compile time debugging
      Flag to turn on debugging for run time and compile time.
      If TRUE, compile-time debugging flags are activated that you can use to verify
      software robustness, such as bounds checking.
      Important:: On IBM machines, floating point trapping is not activated for production
      runs (i.e., non-DEBUG), due to performance penalties associated with turning on these flags.</desc>
  </entry>

  <entry id="BUILD_THREADED">
    <type>logical</type>
    <valid_values>TRUE,FALSE</valid_values>
    <default_value>FALSE</default_value>
    <group>build_def</group>
    <file>env_build.xml</file>
    <desc>TRUE implies always build model for openmp capability
      If FALSE, component libraries are built with OpenMP capability only if
      the NTHREADS_ setting for that component is greater than 1 in env_mach_pes.xml.
      If TRUE, the component libraries are always built with OpenMP capability.</desc>
  </entry>

  <entry id="USE_PETSC">
    <type>logical</type>
    <valid_values>TRUE,FALSE</valid_values>
    <default_value>FALSE</default_value>
    <group>build_def</group>
    <file>env_build.xml</file>
    <desc>TRUE implies linking to the PETSc library - set
    automatically by XXX_USE_PETSC options (do not edit). Flag to turn
    on linking to the PETSc library. Currently this is used by
    CLM. This is currently only supported for certain machines.</desc>
  </entry>

  <entry id="USE_ALBANY">
    <type>logical</type>
    <valid_values>TRUE,FALSE</valid_values>
    <default_value>FALSE</default_value>
    <group>build_def</group>
    <file>env_build.xml</file>
    <desc>TRUE implies linking to the Albany library - set
    automatically by XXX_USE_ALBANY options (do not edit). Flag to
    turn on linking to the Albany library. Currently this is used by
    MPASLI. Note that Albany is a C++ library, so setting this
    variable to TRUE will involve the inclusion of C++ code in the
    MPASLI executable. This is currently only supported for certain
    machines.</desc>
  </entry>

  <entry id="USE_TRILINOS">
    <type>logical</type>
    <valid_values>TRUE,FALSE</valid_values>
    <default_value>FALSE</default_value>
    <group>build_def</group>
    <file>env_build.xml</file>
    <desc>TRUE implies linking to the trilinos library - set automatically by XXX_USE_TRILINOS options (do not edit)
      Flag to turn on linking to the trilinos library. Currently this is
      used by CISM. Note that trilinos is a C++ library, so setting this
      variable to TRUE will involve the inclusion of C++ code in the model
      executable. This is currently only supported for certain machines.</desc>
  </entry>

  <entry id="GMAKE">
    <type>char</type>
    <valid_values></valid_values>
    <default_value>gmake</default_value>
    <group>build_def</group>
    <file>env_build.xml</file>
    <desc>GNU make command</desc>
  </entry>

  <entry id="GMAKE_J">
    <type>integer</type>
    <valid_values></valid_values>
    <default_value>1</default_value>
    <group>build_def</group>
    <file>env_build.xml</file>
    <desc>Number of processors for gmake</desc>
  </entry>

  <entry id="BUILD_COMPLETE">
    <type>logical</type>
    <valid_values>TRUE,FALSE</valid_values>
    <default_value>FALSE</default_value>
    <group>build_status</group>
    <file>env_build.xml</file>
    <desc>Status output: if TRUE, models have been built successfully. (DO NOT EDIT)></desc>
  </entry>

  <entry id="SMP_BUILD">
    <type>char</type>
    <valid_values></valid_values>
    <default_value>0</default_value>
    <group>build_status</group>
    <file>env_build.xml</file>
    <desc>Status: smp status of previous build, coded string. (DO NOT EDIT)</desc>
  </entry>

  <entry id="SMP_VALUE">
    <type>char</type>
    <valid_values></valid_values>
    <default_value>0</default_value>
    <group>build_status</group>
    <file>env_build.xml</file>
    <desc>Status: smp status of current case, coded string (DO NOT EDIT)</desc>
  </entry>

  <entry id="NINST_BUILD">
    <type>char</type>
    <valid_values></valid_values>
    <default_value>0</default_value>
    <group>build_status</group>
    <file>env_build.xml</file>
    <desc>Status: ninst status of previous build, coded string. (DO NOT EDIT)></desc>
  </entry>

  <entry id="NINST_VALUE">
    <type>char</type>
    <valid_values></valid_values>
    <default_value>0</default_value>
    <group>build_status</group>
    <file>env_build.xml</file>
    <desc>Status: ninst status of current case, coded string (DO NOT EDIT)</desc>
  </entry>

  <entry id="BUILD_STATUS">
    <type>integer</type>
    <valid_values>0,1,2</valid_values>
    <default_value>0</default_value>
    <group>build_status</group>
    <file>env_build.xml</file>
    <desc>Status: of prior build. (DO NOT EDIT)</desc>
  </entry>

  <entry id="OBJROOT">
    <type>char</type>
    <valid_values></valid_values>
    <default_value>$EXEROOT</default_value>
    <group>build_derived</group>
    <file>env_build.xml</file>
    <desc>case build directory (set automatically to $EXEROOT, - DO NOT EDIT)</desc>
  </entry>

  <entry id="LIBROOT">
    <type>char</type>
    <valid_values></valid_values>
    <default_value>$EXEROOT/lib</default_value>
    <group>build_derived</group>
    <file>env_build.xml</file>
    <desc>case lib directory (set automatically to $EXEROOT/lib - DO NOT EDIT)</desc>
  </entry>

  <entry id="INCROOT">
    <type>char</type>
    <valid_values></valid_values>
    <default_value>$EXEROOT/lib/include</default_value>
    <group>build_derived</group>
    <file>env_build.xml</file>
    <desc>case lib include directory (set automatically to $EXEROOT/lib/include - DO NOT EDIT)</desc>
  </entry>

  <entry id="SHAREDLIBROOT">
    <type>char</type>
    <valid_values></valid_values>
    <default_value>$EXEROOT</default_value>
    <group>build_derived</group>
    <file>env_build.xml</file>
    <desc>Shared library root, (set automatically to $EXEROOT - DO NOT EDIT)</desc>
  </entry>

  <!-- ===================================================================== -->
  <!-- definitions performance -->
  <!-- ===================================================================== -->

  <entry id="CHECK_TIMING">
    <type>logical</type>
    <valid_values>TRUE,FALSE</valid_values>
    <default_value>TRUE</default_value>
    <group>run_flags</group>
    <file>env_run.xml</file>
    <desc>logical to diagnose model timing at the end of the run</desc>
  </entry>


  <entry id="TIMER_LEVEL">
    <type>integer</type>
    <default_value>12</default_value>
    <group>run_flags</group>
    <file>env_run.xml</file>
    <desc>timer output depth</desc>
  </entry>

  <entry id="SAVE_TIMING_DIR">
    <type>char</type>
    <valid_values></valid_values>
    <default_value>timing</default_value>
    <group>run_flags</group>
    <file>env_run.xml</file>
    <desc>Where to auto archive timing data</desc>
  </entry>

  <entry id="PROFILE_PAPI_ENABLE">
    <type>logical</type>
    <valid_values>TRUE,FALSE</valid_values>
    <default_value>FALSE</default_value>
    <group>run_cesm</group>
    <file>env_run.xml</file>
    <desc>Enables the papi hardware counters in gptl
    The papi library must be included in the build step for
    this to work.</desc>
  </entry>

  <entry id="ESMF_LOGFILE_KIND">
    <type>char</type>
    <valid_values>ESMF_LOGKIND_SINGLE,ESMF_LOGKIND_MULTI,ESMF_LOGKIND_NONE</valid_values>
    <default_value>ESMF_LOGKIND_NONE</default_value>
    <group>run_cesm</group>
    <file>env_run.xml</file>
    <desc>
      Determines what ESMF log files (if any) are generated when
          USE_ESMF_LIB is TRUE.
      ESMF_LOGKIND_SINGLE: Use a single log file, combining messages from
          all of the PETs. Not supported on some platforms.
      ESMF_LOGKIND_MULTI: Use multiple log files -- one per PET.
      ESMF_LOGKIND_NONE: Do not issue messages to a log file.
      By default, no ESMF log files are generated.
    </desc>
  </entry>

  <entry id="COMP_RUN_BARRIERS">
    <type>logical</type>
    <valid_values>TRUE,FALSE</valid_values>
    <default_value>FALSE</default_value>
    <group>run_flags</group>
    <file>env_run.xml</file>
    <desc>Turns on component barriers for component timing.
	  This variable is for testing and debugging only and should never
	  be set for a production run.
    </desc>
  </entry>

  <entry id="COST_PES">
    <type>integer</type>
    <default_value>0</default_value>
    <group>mach_pes_last</group>
    <file>env_mach_pes.xml</file>
    <desc>pes or cores used relative to PES_PER_NODE for accounting (0 means TOTALPES is valid)</desc>
  </entry>

  <!-- ===================================================================== -->
  <!-- definitions grid -->
  <!-- ===================================================================== -->

  <entry id="ATM_GRID">
    <type>char</type>
    <default_value>UNSET</default_value>
    <group>build_grid</group>
    <file>env_build.xml</file>
    <desc>atmosphere grid - DO NOT EDIT (for experts only)</desc>
  </entry>

  <entry id="ATM_NX">
    <type>integer</type>
    <default_value>0</default_value>
    <group>build_grid</group>
    <file>env_build.xml</file>
    <desc>number of atmosphere cells in i direction - DO NOT EDIT (for experts only)</desc>
  </entry>

  <entry id="ATM_NY">
    <type>integer</type>
    <default_value>0</default_value>
    <group>build_grid</group>
    <file>env_build.xml</file>
    <desc>number of atmosphere cells in j direction - DO NOT EDIT (for experts only)</desc>
  </entry>

  <entry id="LND_GRID">
    <type>char</type>
    <default_value>UNSET</default_value>
    <group>build_grid</group>
    <file>env_build.xml</file>
    <desc>land grid - DO NOT EDIT (for experts only)</desc>
  </entry>

  <entry id="LND_NX">
    <type>integer</type>
    <default_value>0</default_value>
    <group>build_grid</group>
    <file>env_build.xml</file>
    <desc>number of land cells in i direction - DO NOT EDIT (for experts only)</desc>
  </entry>

  <entry id="LND_NY">
    <type>integer</type>
    <default_value>0</default_value>
    <group>build_grid</group>
    <file>env_build.xml</file>
    <desc>number of land cells in j direction - DO NOT EDIT (for experts only)</desc>
  </entry>

  <entry id="OCN_GRID">
    <type>char</type>
    <default_value>UNSET</default_value>
    <group>build_grid</group>
    <file>env_build.xml</file>
    <desc>ocn grid - DO NOT EDIT (for experts only)</desc>
  </entry>

  <entry id="OCN_NX">
    <type>integer</type>
    <default_value>0</default_value>
    <group>build_grid</group>
    <file>env_build.xml</file>
    <desc>number of ocn cells in i direction - DO NOT EDIT (for experts only)</desc>
  </entry>

  <entry id="OCN_NY">
    <type>integer</type>
    <default_value>0</default_value>
    <group>build_grid</group>
    <file>env_build.xml</file>
    <desc>number of ocn cells in j direction - DO NOT EDIT (for experts only)</desc>
  </entry>

  <entry id="ICE_GRID">
    <type>char</type>
    <default_value>UNSET</default_value>
    <group>build_grid</group>
    <file>env_build.xml</file>
    <desc>ice grid (must equal ocn grid) - DO NOT EDIT (for experts only)</desc>
  </entry>

  <entry id="ICE_NX">
    <type>integer</type>
    <default_value>0</default_value>
    <group>build_grid</group>
    <file>env_build.xml</file>
    <desc>number of ice cells in i direction - DO NOT EDIT (for experts only)</desc>
  </entry>

  <entry id="ICE_NY">
    <type>integer</type>
    <default_value>0</default_value>
    <group>build_grid</group>
    <file>env_build.xml</file>
    <desc>number of ice cells in j direction - DO NOT EDIT (for experts only)</desc>
  </entry>

  <entry id="ICE_NCAT">
    <type>integer</type>
    <default_value>1</default_value>
    <group>build_grid</group>
    <file>env_build.xml</file>
    <desc>number of ice thickness categories - DO NOT EDIT (set by CICE configure)</desc>
  </entry>

  <entry id="ROF_GRID">
    <type>char</type>
    <default_value>UNSET</default_value>
    <group>build_grid</group>
    <file>env_build.xml</file>
    <desc>river runoff (rof) grid</desc>
  </entry>

  <entry id="ROF_NX">
    <type>integer</type>
    <default_value>0</default_value>
    <group>build_grid</group>
    <file>env_build.xml</file>
    <desc>number of rof cells in i direction - DO NOT EDIT (for experts only)</desc>
  </entry>

  <entry id="ROF_NY">
    <type>integer</type>
    <default_value>0</default_value>
    <group>build_grid</group>
    <file>env_build.xml</file>
    <desc>number of rof cells in j direction - DO NOT EDIT (for experts only)</desc>
  </entry>

  <entry id="GLC_GRID">
    <type>char</type>
    <valid_values>gland20,gland10,gland5,gland5UM,gland4,mpas.gis20km,mpas.ais20km,null</valid_values>
    <default_value>gland5UM</default_value>
    <group>build_grid</group>
    <file>env_build.xml</file>
    <desc>glacier (glc) grid - DO NOT EDIT (for experts only)</desc>
  </entry>

  <entry id="GLC_NX">
    <type>integer</type>
    <default_value>0</default_value>
    <group>build_grid</group>
    <file>env_build.xml</file>
    <desc>number of glc cells in i direction - DO NOT EDIT (for experts only)</desc>
  </entry>

  <entry id="GLC_NY">
    <type>integer</type>
    <default_value>0</default_value>
    <group>build_grid</group>
    <file>env_build.xml</file>
    <desc>number of glc cells in j direction - DO NOT EDIT (for experts only)</desc>
  </entry>


  <entry id="WAV_GRID">
    <type>char</type>
    <default_value>UNSET</default_value>
    <group>build_grid</group>
    <file>env_build.xml</file>
    <desc>wave model (wav) grid</desc>
  </entry>

  <entry id="WAV_NX">
    <type>integer</type>
    <default_value>0</default_value>
    <group>build_grid</group>
    <file>env_build.xml</file>
    <desc>number of wav cells in i direction - DO NOT EDIT (for experts only)</desc>
  </entry>

  <entry id="WAV_NY">
    <type>integer</type>
    <default_value>0</default_value>
    <group>build_grid</group>
    <file>env_build.xml</file>
    <desc>number of wav cells in j direction - DO NOT EDIT (for experts only)</desc>
  </entry>

  <entry id="MASK_GRID">
    <type>char</type>
    <default_value>UNSET</default_value>
    <group>build_grid</group>
    <file>env_build.xml</file>
    <desc>grid mask - DO NOT EDIT (for experts only)</desc>
  </entry>

  <entry id="PTS_MODE">
    <type>logical</type>
    <valid_values>TRUE,FALSE</valid_values>
    <default_value>FALSE</default_value>
    <group>run_domain</group>
    <file>env_run.xml</file>
    <desc>Operate on only a single point of the global grid  - DO NOT EDIT (for experts only)</desc>
  </entry>

  <entry id="PTS_LAT">
    <type>real</type>
    <default_value>-999.99</default_value>
    <group>run_domain</group>
    <file>env_run.xml</file>
    <desc>Latitude to find nearest points for points mode (only used if PTS_MODE is TRUE)</desc>
  </entry>

  <entry id="PTS_LON">
    <type>real</type>
    <default_value>-999.99</default_value>
    <group>run_domain</group>
    <file>env_run.xml</file>
    <desc>Longitude to find nearest points for points mode (only used if PTS_MODE is TRUE)</desc>
  </entry>

  <!-- ======================================================================= -->
  <!--  DOMAIN FILES (drv)                                          -->
  <!-- ======================================================================= -->

  <entry id="ATM_DOMAIN_FILE">
    <type>char</type>
    <default_value>UNSET</default_value>
    <group>run_domain</group>
    <file>env_run.xml</file>
    <desc>atm domain file</desc>
  </entry>

  <entry id="ATM_DOMAIN_PATH">
    <type>char</type>
    <default_value>$DIN_LOC_ROOT/share/domains</default_value>
    <group>run_domain</group>
    <file>env_run.xml</file>
    <desc>path of atm domain file</desc>
  </entry>

  <entry id="LND_DOMAIN_FILE">
    <type>char</type>
    <default_value>UNSET</default_value>
    <group>run_domain</group>
    <file>env_run.xml</file>
    <desc>lnd domain file</desc>
  </entry>

  <entry id="LND_DOMAIN_PATH">
    <type>char</type>
    <default_value>$DIN_LOC_ROOT/share/domains</default_value>
    <group>run_domain</group>
    <file>env_run.xml</file>
    <desc>path of lnd domain file</desc>
  </entry>

  <entry id="ROF_DOMAIN_FILE">
    <type>char</type>
    <default_value>UNSET</default_value>
    <group>run_domain</group>
    <file>env_run.xml</file>
    <desc>rof domain file</desc>
  </entry>

  <entry id="ROF_DOMAIN_PATH">
    <type>char</type>
    <default_value>$DIN_LOC_ROOT/share/domains</default_value>
    <group>run_domain</group>
    <file>env_run.xml</file>
    <desc>path of rof domain file</desc>
  </entry>

  <entry id="WAV_DOMAIN_FILE">
    <type>char</type>
    <default_value>UNSET</default_value>
    <group>run_domain</group>
    <file>env_run.xml</file>
    <desc>wav domain file</desc>
  </entry>

  <entry id="WAV_DOMAIN_PATH">
    <type>char</type>
    <default_value>$DIN_LOC_ROOT/share/domains</default_value>
    <group>run_domain</group>
    <file>env_run.xml</file>
    <desc>path of wav domain file</desc>
  </entry>

  <entry id="ICE_DOMAIN_FILE">
    <type>char</type>
    <default_value>UNSET</default_value>
    <group>run_domain</group>
    <file>env_run.xml</file>
    <desc>ice domain file</desc>
  </entry>

  <entry id="ICE_DOMAIN_PATH">
    <type>char</type>
    <default_value>$DIN_LOC_ROOT/share/domains</default_value>
    <group>run_domain</group>
    <file>env_run.xml</file>
    <desc>path of ice domain file</desc>
  </entry>

  <entry id="OCN_DOMAIN_FILE">
    <type>char</type>
    <default_value>UNSET</default_value>
    <group>run_domain</group>
    <file>env_run.xml</file>
    <desc>ocn domain file</desc>
  </entry>

  <entry id="OCN_DOMAIN_PATH">
    <type>char</type>
    <default_value>$DIN_LOC_ROOT/share/domains</default_value>
    <group>run_domain</group>
    <file>env_run.xml</file>
    <desc>path of ocn domain file</desc>
  </entry>

  <entry id="GLC_DOMAIN_FILE">
    <type>char</type>
    <default_value>UNSET</default_value>
    <group>run_domain</group>
    <file>env_run.xml</file>
    <desc>glc domain file</desc>
  </entry>

  <entry id="GLC_DOMAIN_PATH">
    <type>char</type>
    <default_value>$DIN_LOC_ROOT/share/domains</default_value>
    <group>run_domain</group>
    <file>env_run.xml</file>
    <desc>path of glc domain file</desc>
  </entry>

  <!--- map files -->
  <!--- comment out map type for now, tcraig 3/25/13 -->

  <entry id="ATM2OCN_FMAPNAME">
    <type>char</type>
    <default_value>idmap</default_value>
    <group>run_domain</group>
    <file>env_run.xml</file>
    <desc>atm2ocn flux mapping file</desc>
  </entry>

  <entry id="ATM2OCN_FMAPTYPE">
    <type>char</type>
    <valid_values>X,Y</valid_values>
    <default_value>X</default_value>
    <group>run_domain</group>
    <file>env_run.xml</file>
    <desc>atm2ocn flux mapping file decomp type</desc>
  </entry>

  <entry id="ATM2OCN_SMAPNAME">
    <type>char</type>
    <default_value>idmap</default_value>
    <group>run_domain</group>
    <file>env_run.xml</file>
    <desc>atm2ocn state mapping file</desc>
  </entry>

  <entry id="ATM2OCN_SMAPTYPE">
    <type>char</type>
    <valid_values>X,Y</valid_values>
    <default_value>X</default_value>
    <group>run_domain</group>
    <file>env_run.xml</file>
    <desc>atm2ocn state mapping file decomp type</desc>
  </entry>

  <entry id="ATM2OCN_VMAPNAME">
    <type>char</type>
    <default_value>idmap</default_value>
    <group>run_domain</group>
    <file>env_run.xml</file>
    <desc>atm2ocn vector mapping file</desc>
  </entry>

  <entry id="ATM2OCN_VMAPTYPE">
    <type>char</type>
    <valid_values>X,Y</valid_values>
    <default_value>X</default_value>
    <group>run_domain</group>
    <file>env_run.xml</file>
    <desc>atm2ocn vector mapping file decomp type</desc>
  </entry>

  <entry id="ATM2LND_FMAPNAME">
    <type>char</type>
    <default_value>idmap</default_value>
    <group>run_domain</group>
    <file>env_run.xml</file>
    <desc>atm2lnd flux mapping file</desc>
  </entry>

  <entry id="ATM2LND_FMAPTYPE">
    <type>char</type>
    <valid_values>X,Y</valid_values>
    <default_value>X</default_value>
    <group>run_domain</group>
    <file>env_run.xml</file>
    <desc>atm2lnd flux mapping file decomp type</desc>
  </entry>

  <entry id="ATM2LND_SMAPNAME">
    <type>char</type>
    <default_value>idmap</default_value>
    <group>run_domain</group>
    <file>env_run.xml</file>
    <desc>atm2lnd state mapping file</desc>
  </entry>

  <entry id="ATM2LND_SMAPTYPE">
    <type>char</type>
    <valid_values>X,Y</valid_values>
    <default_value>X</default_value>
    <group>run_domain</group>
    <file>env_run.xml</file>
    <desc>atm2lnd state mapping file decomp type</desc>
  </entry>

  <entry id="ATM2WAV_SMAPNAME">
    <type>char</type>
    <default_value>idmap</default_value>
    <group>run_domain</group>
    <file>env_run.xml</file>
    <desc>atm2wav state mapping file</desc>
  </entry>

  <entry id="ATM2WAV_SMAPTYPE">
    <type>char</type>
    <valid_values>X,Y</valid_values>
    <default_value>Y</default_value>
    <group>run_domain</group>
    <file>env_run.xml</file>
    <desc>atm2wav state mapping file decomp type</desc>
  </entry>

  <entry id="OCN2ATM_FMAPNAME">
    <type>char</type>
    <default_value>idmap</default_value>
    <group>run_domain</group>
    <file>env_run.xml</file>
    <desc>ocn2atm flux mapping file</desc>
  </entry>

  <entry id="OCN2ATM_FMAPTYPE">
    <type>char</type>
    <valid_values>X,Y</valid_values>
    <default_value>Y</default_value>
    <group>run_domain</group>
    <file>env_run.xml</file>
    <desc>ocn2atm flux mapping file decomp type</desc>
  </entry>

  <entry id="OCN2ATM_SMAPNAME">
    <type>char</type>
    <default_value>idmap</default_value>
    <group>run_domain</group>
    <file>env_run.xml</file>
    <desc>ocn2atm state mapping file</desc>
  </entry>

  <entry id="OCN2ATM_SMAPTYPE">
    <type>char</type>
    <valid_values>X,Y</valid_values>
    <default_value>Y</default_value>
    <group>run_domain</group>
    <file>env_run.xml</file>
    <desc>ocn2atm state mapping file decomp type</desc>
  </entry>

  <entry id="LND2ATM_FMAPNAME">
    <type>char</type>
    <default_value>idmap</default_value>
    <group>run_domain</group>
    <file>env_run.xml</file>
    <desc>lnd2atm flux mapping file</desc>
  </entry>

  <entry id="LND2ATM_FMAPTYPE">
    <type>char</type>
    <valid_values>X,Y</valid_values>
    <default_value>Y</default_value>
    <group>run_domain</group>
    <file>env_run.xml</file>
    <desc>lnd2atm flux mapping file decomp type</desc>
  </entry>

  <entry id="LND2ATM_SMAPNAME">
    <type>char</type>
    <default_value>idmap</default_value>
    <group>run_domain</group>
    <file>env_run.xml</file>
    <desc>lnd2atm state mapping file</desc>
  </entry>

  <entry id="LND2ATM_SMAPTYPE">
    <type>char</type>
    <valid_values>X,Y</valid_values>
    <default_value>Y</default_value>
    <group>run_domain</group>
    <file>env_run.xml</file>
    <desc>lnd2atm state mapping file decomp type</desc>
  </entry>

  <entry id="LND2GLC_FMAPNAME">
    <type>char</type>
    <default_value>idmap</default_value>
    <group>run_domain</group>
    <file>env_run.xml</file>
    <desc>lnd2glc flux mapping file</desc>
  </entry>

  <entry id="LND2GLC_FMAPTYPE">
    <type>char</type>
    <valid_values>X,Y</valid_values>
    <default_value>X</default_value>
    <group>run_domain</group>
    <file>env_run.xml</file>
    <desc>lnd2glc flux mapping file decomp type</desc>
  </entry>

  <entry id="LND2GLC_SMAPNAME">
    <type>char</type>
    <default_value>idmap</default_value>
    <group>run_domain</group>
    <file>env_run.xml</file>
    <desc>lnd2glc state mapping file</desc>
  </entry>

  <entry id="LND2GLC_SMAPTYPE">
    <type>char</type>
    <valid_values>X,Y</valid_values>
    <default_value>X</default_value>
    <group>run_domain</group>
    <file>env_run.xml</file>
    <desc>lnd2glc state mapping file decomp type</desc>
  </entry>

  <entry id="LND2ROF_FMAPNAME">
    <type>char</type>
    <default_value>idmap</default_value>
    <group>run_domain</group>
    <file>env_run.xml</file>
    <desc>lnd2rof flux mapping file</desc>
  </entry>

  <entry id="LND2ROF_FMAPTYPE">
    <type>char</type>
    <valid_values>X,Y</valid_values>
    <default_value>X</default_value>
    <group>run_domain</group>
    <file>env_run.xml</file>
    <desc>lnd2rof flux mapping file decomp type</desc>
  </entry>

  <entry id="ROF2LND_FMAPNAME">
    <type>char</type>
    <default_value>idmap</default_value>
    <group>run_domain</group>
    <file>env_run.xml</file>
    <desc>rof2lnd flux mapping file</desc>
  </entry>

  <entry id="ROF2LND_FMAPTYPE">
    <type>char</type>
    <valid_values>X,Y</valid_values>
    <default_value>Y</default_value>
    <group>run_domain</group>
    <file>env_run.xml</file>
    <desc>rof2lnd flux mapping file decomp type</desc>
  </entry>

  <entry id="ROF2OCN_FMAPNAME">
    <type>char</type>
    <default_value>idmap</default_value>
    <group>run_domain</group>
    <file>env_run.xml</file>
    <desc>rof2ocn flux mapping file</desc>
  </entry>

  <entry id="ROF2OCN_FMAPTYPE">
    <type>char</type>
    <valid_values>X,Y</valid_values>
    <default_value>Y</default_value>
    <group>run_domain</group>
    <file>env_run.xml</file>
    <desc>rof2ocn flux mapping file decomp type</desc>
  </entry>

  <entry id="ROF2OCN_LIQ_RMAPNAME">
    <type>char</type>
    <default_value>idmap</default_value>
    <group>run_domain</group>
    <file>env_run.xml</file>
    <desc>rof2ocn runoff mapping file</desc>
  </entry>

  <entry id="ROF2OCN_LIQ_RMAPTYPE">
    <type>char</type>
    <valid_values>X,Y</valid_values>
    <default_value>Y</default_value>
    <group>run_domain</group>
    <file>env_run.xml</file>
    <desc>rof2ocn runoff mapping file decomp type</desc>
  </entry>

  <entry id="ROF2OCN_ICE_RMAPNAME">
    <type>char</type>
    <default_value>idmap</default_value>
    <group>run_domain</group>
    <file>env_run.xml</file>
    <desc>rof2ocn runoff mapping file</desc>
  </entry>

  <entry id="ROF2OCN_ICE_RMAPTYPE">
    <type>char</type>
    <valid_values>X,Y</valid_values>
    <default_value>Y</default_value>
    <group>run_domain</group>
    <file>env_run.xml</file>
    <desc>rof2ocn runoff mapping file decomp type</desc>
  </entry>

  <entry id="GLC2LND_FMAPNAME">
    <type>char</type>
    <default_value>idmap</default_value>
    <group>run_domain</group>
    <file>env_run.xml</file>
    <desc>glc2lnd flux mapping file</desc>
  </entry>

  <entry id="GLC2LND_FMAPTYPE">
    <type>char</type>
    <valid_values>X,Y</valid_values>
    <default_value>Y</default_value>
    <group>run_domain</group>
    <file>env_run.xml</file>
    <desc>glc2lnd flux mapping file decomp type</desc>
  </entry>

  <entry id="GLC2LND_SMAPNAME">
    <type>char</type>
    <default_value>idmap</default_value>
    <group>run_domain</group>
    <file>env_run.xml</file>
    <desc>glc2lnd state mapping file</desc>
  </entry>

  <entry id="GLC2LND_SMAPTYPE">
    <type>char</type>
    <valid_values>X,Y</valid_values>
    <default_value>Y</default_value>
    <group>run_domain</group>
    <file>env_run.xml</file>
    <desc>glc2lnd state mapping file decomp type</desc>
  </entry>

  <entry id="GLC2ICE_RMAPNAME">
    <type>char</type>
    <default_value>idmap</default_value>
    <group>run_domain</group>
    <file>env_run.xml</file>
    <desc>glc2ice runoff mapping file</desc>
  </entry>

  <entry id="GLC2ICE_RMAPTYPE">
    <type>char</type>
    <valid_values>X,Y</valid_values>
    <default_value>Y</default_value>
    <group>run_domain</group>
    <file>env_run.xml</file>
    <desc>glc2ice runoff mapping file decomp type</desc>
  </entry>

  <entry id="GLC2OCN_RMAPNAME">
    <type>char</type>
    <default_value>idmap</default_value>
    <group>run_domain</group>
    <file>env_run.xml</file>
    <desc>glc2ocn runoff mapping file</desc>
  </entry>

  <entry id="GLC2OCN_RMAPTYPE">
    <type>char</type>
    <valid_values>X,Y</valid_values>
    <default_value>Y</default_value>
    <group>run_domain</group>
    <file>env_run.xml</file>
    <desc>glc2ocn runoff mapping file decomp type</desc>
  </entry>

  <entry id="OCN2WAV_SMAPNAME">
    <type>char</type>
    <default_value>idmap</default_value>
    <group>run_domain</group>
    <file>env_run.xml</file>
    <desc>ocn2wav state mapping file</desc>
  </entry>

  <entry id="OCN2WAV_SMAPTYPE">
    <type>char</type>
    <valid_values>X,Y</valid_values>
    <default_value>Y</default_value>
    <group>run_domain</group>
    <file>env_run.xml</file>
    <desc>ocn2wav state mapping file decomp type</desc>
  </entry>

  <entry id="ICE2WAV_SMAPNAME">
    <type>char</type>
    <default_value>idmap</default_value>
    <group>run_domain</group>
    <file>env_run.xml</file>
    <desc>ice2wav state mapping file</desc>
  </entry>

  <entry id="ICE2WAV_SMAPTYPE">
    <type>char</type>
    <valid_values>X,Y</valid_values>
    <default_value>Y</default_value>
    <group>run_domain</group>
    <file>env_run.xml</file>
    <desc>ice2wav state mapping file decomp type</desc>
  </entry>

  <entry id="WAV2OCN_SMAPNAME">
    <type>char</type>
    <default_value>idmap</default_value>
    <group>run_domain</group>
    <file>env_run.xml</file>
    <desc>wav2ocn state mapping file</desc>
  </entry>

  <entry id="WAV2OCN_SMAPTYPE">
    <type>char</type>
    <valid_values>X,Y</valid_values>
    <default_value>X</default_value>
    <group>run_domain</group>
    <file>env_run.xml</file>
    <desc>wav2ocn state mapping file decomp type</desc>
  </entry>

  <entry id="VECT_MAP">
    <type>char</type>
    <valid_values>none,npfix,cart3d,cart3d_diag,cart3d_uvw,cart3d_uvw_diag</valid_values>
    <default_value>cart3d</default_value>
    <group>run_domain</group>
    <file>env_run.xml</file>
    <desc>vector mapping option</desc>
  </entry>

  <entry id="EPS_FRAC">
    <type>char</type>
    <default_value>1.0e-02</default_value>
    <group>run_domain</group>
    <file>env_run.xml</file>
    <desc>Error tolerance for differences in fractions in domain checking</desc>
  </entry>

  <entry id="EPS_AAREA">
    <type>real</type>
    <default_value>9.0e-07</default_value>
    <group>run_domain</group>
    <file>env_run.xml</file>
    <desc>Error tolerance for differences in atm/land areas in domain checking</desc>
  </entry>

  <entry id="EPS_AMASK">
    <type>real</type>
    <default_value>1.0e-13</default_value>
    <group>run_domain</group>
    <file>env_run.xml</file>
    <desc>Error tolerance for differences in atm/land masks in domain checking</desc>
  </entry>

  <entry id="EPS_AGRID">
    <type>real</type>
    <default_value>1.0e-12</default_value>
    <group>run_domain</group>
    <file>env_run.xml</file>
    <desc>Error tolerance for differences in atm/land lat/lon in domain checking</desc>
  </entry>

  <entry id="EPS_OAREA">
    <type>real</type>
    <default_value>1.0e-01</default_value>
    <group>run_domain</group>
    <file>env_run.xml</file>
    <desc>Error tolerance for differences in ocean/ice lon/lat in domain checking</desc>
  </entry>

  <entry id="EPS_OMASK">
    <type>real</type>
    <default_value>1.0e-06</default_value>
    <group>run_domain</group>
    <file>env_run.xml</file>
    <desc>Error tolerance for differences in ocean/ice lon/lat in domain checking</desc>
  </entry>

  <entry id="EPS_OGRID">
    <type>real</type>
    <default_value>1.0e-02</default_value>
    <group>run_domain</group>
    <file>env_run.xml</file>
    <desc>Error tolerance for differences in ocean/ice lon/lat in domain checking</desc>
  </entry>

  <!-- ===================================================================== -->
  <!-- definitions machine -->
  <!-- ===================================================================== -->

  <entry id="MACH">
    <type>char</type>
    <default_value>UNSET</default_value>
    <group>case_def</group>
    <file>env_case.xml</file>
    <desc>Machine name</desc>
  </entry>

  <entry id="MACHDIR">
    <type>char</type>
    <default_value></default_value>
    <group>case_def</group>
    <file>env_case.xml</file>
    <desc>Machines directory location</desc>
  </entry>

  <entry id="RUNDIR">
    <type>char</type>
    <default_value>$CIME_OUTPUT_ROOT/$CASE/run</default_value>
    <group>run_desc</group>
    <file>env_run.xml</file>
    <desc>
      The directory where the executable will be run.
      By default this is set to EXEROOT/../run.
      RUNDIR allows you to keep the run directory separate from the build directory
    </desc>
  </entry>

  <entry id="NODENAME_REGEX">
    <type>char</type>
    <default_value>UNSET</default_value>
    <group>run_din</group>
    <file>env_run.xml</file>
    <desc>
      A regular expression to match machine node names to ACME machine.
    </desc>
  </entry>

  <entry id="NODE_FAIL_REGEX">
    <type>char</type>
    <group>run_din</group>
    <file>env_run.xml</file>
    <desc>
      A regular expression to search for an indication that a run failure was caused by a node failure
      and should therefore be re-attempted.
    </desc>
  </entry>

  <entry id="PROXY">
    <type>char</type>
    <default_value>UNSET</default_value>
    <group>run_din</group>
    <file>env_run.xml</file>
    <desc>
      Proxy (if any) setting for http_proxy to allow web access on this machine.
    </desc>
  </entry>

  <entry id="TEST">
    <type>logical</type>
    <default_value>FALSE</default_value>
    <group>run_din</group>
    <file>env_run.xml</file>
    <desc>
      Indicates to case.submit that this is a test case.
    </desc>
  </entry>

  <entry id="DIN_LOC_ROOT">
    <type>char</type>
    <default_value>UNSET</default_value>
    <group>run_din</group>
    <file>env_run.xml</file>
    <desc>
      The root directory of all CIME and component input data for the selected machine.
      This is usually a shared disk area.
      Default values for the target machine are in the
      $CIMEROOT/machines/config_machines.xml
    </desc>
  </entry>

  <entry id="DIN_LOC_ROOT_CLMFORC">
    <type>char</type>
    <default_value>UNSET</default_value>
    <group>run_din</group>
    <file>env_run.xml</file>
    <desc>CLM-specific root directory for CLM type input forcing data
    This directory will only be used for I (CLM/DATM) compsets and only
    for datm forcing data that is NOT checked into the svn repository
    (datasets other than the Qian or single-point forcing).
    This is usually a shared disk area.
    Default values for the target machine are in the
    $CIMEROOT/machines/config_machines.xml</desc>
  </entry>

  <entry id="DOUT_S_ROOT">
    <type>char</type>
    <default_value>UNSET</default_value>
    <group>run_dout</group>
    <file>env_run.xml</file>
    <desc>Root directory for short term archiving. This directory must be visible to compute nodes.</desc>
  </entry>

  <entry id="DOUT_L_MSROOT">
    <type>char</type>
    <default_value>UNSET</default_value>
    <group>run_dout</group>
    <file>env_run.xml</file>
    <desc>Root directory on long term archiving store system for long-term data archives.</desc>
  </entry>

  <entry id="MPI_RUN_COMMAND">
    <type>char</type>
    <default_value>UNSET</default_value>
    <group>run_mpi</group>
    <file>env_run.xml</file>
    <desc>mpi run command</desc>
  </entry>

  <!-- ===================================================================== -->
  <!-- definitions pelayout -->
  <!-- ===================================================================== -->

  <entry id="PCT_SPARE_NODES">
    <type>integer</type>
    <default_value>0</default_value>
    <group>mach_pes</group>
    <file>env_mach_pes.xml</file>
    <desc>Percent of extra spare nodes to allocate</desc>
  </entry>

  <entry id="NTASKS">
    <type>integer</type>
    <values>
      <value component="ATM"> 0</value>
      <value component="CPL"> 0</value>
      <value component="OCN"> 0</value>
      <value component="WAV"> 0</value>
      <value component="GLC"> 0</value>
      <value component="ICE"> 0</value>
      <value component="ROF"> 0</value>
      <value component="LND"> 0</value>
      <value component="ESP"> 0</value>
    </values>
    <group>mach_pes</group>
    <file>env_mach_pes.xml</file>
    <desc>number of tasks for each component</desc>
  </entry>

  <entry id="NTHRDS">
    <type>integer</type>
    <values>
      <value component="ATM">1</value>
      <value component="CPL">1</value>
      <value component="OCN">1</value>
      <value component="WAV">1</value>
      <value component="GLC">1</value>
      <value component="ICE">1</value>
      <value component="ROF">1</value>
      <value component="LND">1</value>
      <value component="ESP">1</value>
    </values>
    <group>mach_pes</group>
    <file>env_mach_pes.xml</file>
    <desc>number of threads for each task in each component</desc>
  </entry>

  <entry id="ROOTPE">
    <type>integer</type>
    <values>
      <value component="ATM">0</value>
      <value component="CPL">0</value>
      <value component="OCN">0</value>
      <value component="WAV">0</value>
      <value component="GLC">0</value>
      <value component="ICE">0</value>
      <value component="ROF">0</value>
      <value component="LND">0</value>
      <value component="ESP">0</value>
    </values>
    <group>mach_pes</group>
    <file>env_mach_pes.xml</file>
    <desc>ROOTPE (mpi task in MPI_COMM_WORLD) for each component</desc>
  </entry>

  <entry id="NINST">
    <type>integer</type>
    <values>
      <value component="ATM">1</value>
      <value component="OCN">1</value>
      <value component="WAV">1</value>
      <value component="GLC">1</value>
      <value component="ICE">1</value>
      <value component="ROF">1</value>
      <value component="LND">1</value>
      <value component="ESP">1</value>
    </values>
    <group>mach_pes</group>
    <file>env_mach_pes.xml</file>
    <desc>Number of instances for each component</desc>
  </entry>

  <entry id="NINST_LAYOUT">
    <type>char</type>
    <valid_values>sequential,concurrent</valid_values>
    <values>
      <value component="ATM">concurrent</value>
      <value component="OCN">concurrent</value>
      <value component="WAV">concurrent</value>
      <value component="GLC">concurrent</value>
      <value component="ICE">concurrent</value>
      <value component="ROF">concurrent</value>
      <value component="LND">concurrent</value>
      <value component="ESP">concurrent</value>
    </values>
    <group>mach_pes</group>
    <file>env_mach_pes.xml</file>
    <desc>Layout of component instances for each component</desc>
  </entry>

  <entry id="PSTRID">
    <type>integer</type>
    <values>
      <value component="ATM">1</value>
      <value component="CPL">1</value>
      <value component="OCN">1</value>
      <value component="WAV">1</value>
      <value component="GLC">1</value>
      <value component="ICE">1</value>
      <value component="ROF">1</value>
      <value component="LND">1</value>
      <value component="ESP">1</value>
    </values>
    <group>mach_pes</group>
    <file>env_mach_pes.xml</file>
    <desc>Number of instances for each component</desc>
  </entry>


  <entry id="TOTALPES">
    <type>integer</type>
    <default_value>0</default_value>
    <group>mach_pes_last</group>
    <file>env_mach_pes.xml</file>
    <desc>total number of tasks and threads (setup automatically - DO NOT EDIT)</desc>
  </entry>

  <entry id="TOTAL_CORES">
    <type>integer</type>
    <default_value>1</default_value>
    <group>mach_pes_last</group>
    <file>env_mach_pes.xml</file>
    <desc>total number of cores used (setup automatically - DO NOT EDIT)</desc>
  </entry>

  <entry id="MAX_TASKS_PER_NODE">
    <type>integer</type>
    <default_value>0</default_value>
    <group>mach_pes_last</group>
    <file>env_mach_pes.xml</file>
    <desc>maximum number of tasks/ threads allowed per node </desc>
  </entry>

  <entry id="PES_PER_NODE">
    <type>integer</type>
    <default_value>0</default_value>
    <group>mach_pes_last</group>
    <file>env_mach_pes.xml</file>
    <desc>pes or cores per node for accounting purposes </desc>
  </entry>

  <!-- ===================================================================== -->
  <!-- definitions pio -->
  <!-- ===================================================================== -->

  <entry id="PIO_VERSION">
    <type>integer</type>
    <default_value>1</default_value>
    <valid_values>1,2</valid_values>
    <group>build_macros</group>
    <file>env_build.xml</file>
    <desc>PIO library version</desc>
  </entry>

  <entry id="PIO_CONFIG_OPTS">
    <type>char</type>
    <default_value></default_value>
    <group>build_macros</group>
    <file>env_build.xml</file>
    <desc>PIO configure options, see PIO configure utility for details</desc>
  </entry>

  <entry id="PIO_ASYNC_INTERFACE">
    <type>logical</type>
    <valid_values>TRUE,FALSE</valid_values>
    <default_value>FALSE</default_value>
    <group>run_pio</group>
    <file>env_run.xml</file>
    <desc>TRUE implies perform asynchronous i/o</desc>
  </entry>

  <entry id="PIO_REARR_COMM_TYPE">
    <type>char</type>
    <valid_values>p2p,coll,default</valid_values>
    <default_value>p2p</default_value>
    <group>run_pio</group>
    <file>env_run.xml</file>
    <desc>pio rearranger communication type</desc>
  </entry>

  <entry id="PIO_REARR_COMM_FCD">
    <type>char</type>
    <valid_values>2denable,io2comp,comp2io,disable,default</valid_values>
    <default_value>2denable</default_value>
    <group>run_pio</group>
    <file>env_run.xml</file>
    <desc>pio rearranger communication flow control direction</desc>
  </entry>

  <entry id="PIO_REARR_COMM_MAX_PEND_REQ_COMP2IO">
    <type>integer</type>
    <valid_values></valid_values>
    <default_value>0</default_value>
    <group>run_pio</group>
    <file>env_run.xml</file>
    <desc>pio rearranger communication max pending requests (comp2io) : 0 implies that CIME internally calculates the value ( = max(64, 2 * PIO_NUMTASKS) ), -1 implies no bound on max pending requests </desc>
  </entry>

  <entry id="PIO_REARR_COMM_ENABLE_HS_COMP2IO">
    <type>logical</type>
    <valid_values>TRUE,FALSE</valid_values>
    <default_value>TRUE</default_value>
    <group>run_pio</group>
    <file>env_run.xml</file>
    <desc>pio rearranger communiation options (comp2io) : TRUE implies enable handshake </desc>
  </entry>

  <entry id="PIO_REARR_COMM_ENABLE_ISEND_COMP2IO">
    <type>logical</type>
    <valid_values>TRUE,FALSE</valid_values>
    <default_value>FALSE</default_value>
    <group>run_pio</group>
    <file>env_run.xml</file>
    <desc>pio rearranger communiation options (comp2io) : TRUE implies enable isend</desc>
  </entry>

  <entry id="PIO_REARR_COMM_MAX_PEND_REQ_IO2COMP">
    <type>integer</type>
    <valid_values></valid_values>
    <default_value>64</default_value>
    <group>run_pio</group>
    <file>env_run.xml</file>
    <desc>pio rearranger communication max pending requests (io2comp) : -1 implies no bound on max pending requests </desc>
  </entry>

  <!-- Handshaking is a very bad idea for large process counts and for -->
  <!-- io2comp (but important for comp2io -->
  <entry id="PIO_REARR_COMM_ENABLE_HS_IO2COMP">
    <type>logical</type>
    <valid_values>TRUE,FALSE</valid_values>
    <default_value>FALSE</default_value>
    <group>run_pio</group>
    <file>env_run.xml</file>
    <desc>pio rearranger communiation options (io2comp) : TRUE implies enable handshake</desc>
  </entry>

  <entry id="PIO_REARR_COMM_ENABLE_ISEND_IO2COMP">
    <type>logical</type>
    <valid_values>TRUE,FALSE</valid_values>
    <default_value>TRUE</default_value>
    <group>run_pio</group>
    <file>env_run.xml</file>
    <desc>pio rearranger communiation options (io2comp) : TRUE implies enable isend</desc>
  </entry>


  <entry id="PIO_DEBUG_LEVEL">
    <type>integer</type>
    <default_value>0</default_value>
    <group>run_pio</group>
    <file>env_run.xml</file>
    <desc>pio debug level</desc>
  </entry>

  <entry id="PIO_BLOCKSIZE">
    <type>integer</type>
    <default_value>-1</default_value>
    <group>run_pio</group>
    <file>env_run.xml</file>
    <desc>pio blocksize for box decompositions</desc>
  </entry>

  <entry id="PIO_BUFFER_SIZE_LIMIT">
    <type>integer</type>
    <default_value>-1</default_value>
    <group>run_pio</group>
    <file>env_run.xml</file>
    <desc>pio buffer size limit for pnetcdf output</desc>
  </entry>

  <entry id="PIO_TYPENAME">
    <type>char</type>
    <valid_values>netcdf,pnetcdf,netcdf4p,netcdf4c,default</valid_values>
    <group>run_pio</group>
    <file>env_run.xml</file>
    <desc>pio io type</desc>
    <values>
      <value component="ATM">default</value>
      <value component="CPL">default</value>
      <value component="OCN">default</value>
      <value component="WAV">default</value>
      <value component="GLC">default</value>
      <value component="ICE">default</value>
      <value component="ROF">default</value>
      <value component="LND">default</value>
      <value component="ESP">default</value>
    </values>
  </entry>

  <entry id="PIO_STRIDE">
    <type>integer</type>
    <group>run_pio</group>
    <file>env_run.xml</file>
    <desc>
     stride in compute comm of io tasks for each component, if this value is -99 it will
     be computed based on PIO_NUMTASKS and number of compute tasks
    </desc>
    <values>
      <value component="ATM"></value>
      <value component="CPL"></value>
      <value component="OCN"></value>
      <value component="WAV"></value>
      <value component="GLC"></value>
      <value component="ICE"></value>
      <value component="ROF"></value>
      <value component="LND"></value>
      <value component="ESP"></value>
    </values>
  </entry>

  <entry id="PIO_REARRANGER">
    <type>integer</type>
    <valid_values>1,2</valid_values>
    <group>run_pio</group>
    <file>env_run.xml</file>
    <desc>pio rearranger choice box=1, subset=2 </desc>
    <values>
      <value>$PIO_VERSION</value>
      <value component="ATM"></value>
      <value component="CPL"></value>
      <value component="OCN"></value>
      <value component="WAV"></value>
      <value component="GLC"></value>
      <value component="ICE"></value>
      <value component="ROF"></value>
      <value component="LND"></value>
      <value component="ESP"></value>
    </values>
  </entry>

  <entry id="PIO_ROOT">
    <type>integer</type>
    <group>run_pio</group>
    <file>env_run.xml</file>
    <desc>pio root processor relative to component root</desc>
    <values>
      <value component="ATM">1</value>
      <value component="CPL">1</value>
      <value component="OCN">1</value>
      <value component="WAV">1</value>
      <value component="GLC">1</value>
      <value component="ICE">1</value>
      <value component="ROF">1</value>
      <value component="LND">1</value>
      <value component="ESP">1</value>
    </values>
  </entry>

  <entry id="PIO_NUMTASKS">
    <type>integer</type>
    <group>run_pio</group>
    <file>env_run.xml</file>
    <desc>
      pio number of io tasks, if this value is -99 it will be computed based on PIO_STRIDE and
      number of tasks
    </desc>
    <values>
      <value component="ATM">-99</value>
      <value component="CPL">-99</value>
      <value component="OCN">-99</value>
      <value component="WAV">-99</value>
      <value component="GLC">-99</value>
      <value component="ICE">-99</value>
      <value component="ROF">-99</value>
      <value component="LND">-99</value>
      <value component="ESP">-99</value>
    </values>
  </entry>

  <!-- ===================================================================== -->
  <!-- definitions testing -->
  <!-- ===================================================================== -->

  <entry id="NAME">
    <type>char</type>
    <default_value>UNSET</default_value>
    <group>test</group>
    <file>env_test.xml</file>
    <desc>Test type name</desc>
  </entry>

  <entry id="DESC">
    <type>char</type>
    <default_value>UNSET</default_value>
    <group>test</group>
    <file>env_test.xml</file>
    <desc>Test type descriptor</desc>
  </entry>

  <entry id="TESTCASE">
    <type>char</type>
    <default_value>UNSET</default_value>
    <group>test</group>
    <file>env_test.xml</file>
    <desc>Testcase short name</desc>
  </entry>

  <entry id="CASEBASEID">
    <type>char</type>
    <default_value>UNSET</default_value>
    <group>test</group>
    <file>env_test.xml</file>
    <desc>Case base ID</desc>
  </entry>

  <entry id="IS_FIRST_RUN">
    <type>logical</type>
    <valid_values>TRUE,FALSE</valid_values>
    <default_value>TRUE</default_value>
    <group>test</group>
    <file>env_test.xml</file>
    <desc>Is first run of test</desc>
  </entry>

  <entry id="TEST_ARGV">
    <type>char</type>
    <default_value>UNSET</default_value>
    <group>test</group>
    <file>env_test.xml</file>
    <desc>Arguments supplied to create_test</desc>
  </entry>

  <entry id="TEST_TESTID">
    <type>char</type>
    <default_value>UNSET</default_value>
    <group>test</group>
    <file>env_test.xml</file>
    <desc>supplied or computed test id</desc>
  </entry>

  <entry id="TEST_MEMLEAK_TOLERANCE">
    <type>real</type>
    <default_value>0.10</default_value>
    <group>test</group>
    <file>env_test.xml</file>
    <desc>Expected relative memory usage growth for test</desc>
  </entry>

  <entry id="GENERATE_BASELINE">
    <type>logical</type>
    <valid_values>TRUE,FALSE</valid_values>
    <default_value>FALSE</default_value>
    <group>test</group>
    <file>env_test.xml</file>
    <desc>Whether to generate a baseline</desc>
  </entry>

  <entry id="COMPARE_BASELINE">
    <type>logical</type>
    <valid_values>TRUE,FALSE</valid_values>
    <default_value>FALSE</default_value>
    <group>test</group>
    <file>env_test.xml</file>
    <desc>Whether to compare the baseline</desc>
  </entry>

  <entry id="BASEGEN_CASE">
    <type>char</type>
    <default_value>UNSET</default_value>
    <group>test</group>
    <file>env_test.xml</file>
    <desc>The tagname we are comparing baselines against</desc>
  </entry>

  <entry id="BASECMP_CASE">
    <type>char</type>
    <default_value>UNSET</default_value>
    <group>test</group>
    <file>env_test.xml</file>
    <desc>The tagname we are comparing baselines against</desc>
  </entry>

  <entry id="BASELINE_ROOT">
    <type>char</type>
    <default_value>/UNSET</default_value>
    <group>test</group>
    <file>env_test.xml</file>
    <desc>The directory where baselines are stored</desc>
  </entry>

  <entry id="BASELINE_NAME_GEN">
    <type>char</type>
    <default_value>UNSET</default_value>
    <group>test</group>
    <file>env_test.xml</file>
    <desc>The tagname we are generating baselines for</desc>
  </entry>

  <entry id="BASELINE_NAME_CMP">
    <type>char</type>
    <default_value>UNSET</default_value>
    <group>test</group>
    <file>env_test.xml</file>
    <desc>The tagname we are comparing baselines against</desc>
  </entry>

  <entry id="CLEANUP">
    <type>logical</type>
    <valid_values>TRUE,FALSE</valid_values>
    <default_value>FALSE</default_value>
    <group>test</group>
    <file>env_test.xml</file>
    <desc>Whether to clean the test after it is built/run</desc>
  </entry>

  <entry id="CCSM_CPRNC">
    <type>char</type>
    <default_value>UNSET</default_value>
    <group>test</group>
    <file>env_test.xml</file>
    <desc>standard full pathname of the cprnc executable</desc>
  </entry>

  <entry id="USER_MODS_FULLPATH">
    <type>char</type>
    <default_value>UNSET</default_value>
    <group>user_mods</group>
    <file>env_case.xml</file>
    <desc>path to user mods under TESTS_MODS_DIR or USER_MODS_DIR</desc>
  </entry>

  <!-- ===================================================================== -->
  <!-- component coupling options and frequencies -->
  <!-- ===================================================================== -->

  <entry id="CPL_I2O_PER_CAT">
    <type>logical</type>
    <valid_values>TRUE,FALSE</valid_values>
    <default_value>FALSE</default_value>
    <group>run_coupling</group>
    <file>env_run.xml</file>
    <desc>determine if per ice thickness category fields are passed from ice to ocean - DO NOT EDIT (set by POP build-namelist)</desc>
  </entry>

  <!-- ===================================================================== -->
  <!-- history frequencies -->
  <!-- ===================================================================== -->

  <entry id="HIST_OPTION">
    <type>char</type>
    <valid_values></valid_values>
    <default_value>never</default_value>
    <group>run_drv_history</group>
    <file>env_run.xml</file>
    <desc>Sets driver snapshot history file frequency (like REST_OPTION)</desc>
  </entry>

  <entry id="HIST_N">
    <type>integer</type>
    <valid_values></valid_values>
    <default_value>-999</default_value>
    <group>run_drv_history</group>
    <file>env_run.xml</file>
    <desc>Sets driver snapshot history file frequency (like REST_N)
    </desc>
  </entry>

  <entry id="HIST_DATE">
    <type>integer</type>
    <valid_values></valid_values>
    <default_value>-999</default_value>
    <group>run_drv_history</group>
    <file>env_run.xml</file>
    <desc>yyyymmdd format, sets coupler snapshot history date (like REST_DATE)</desc>
  </entry>

  <entry id="CPL_DECOMP">
    <type>integer</type>
    <valid_values>0,1,2,3,4,5,6</valid_values>
    <default_value>0</default_value>
    <group>run_flags</group>
    <file>env_run.xml</file>
    <desc>Coupler decomposition option.</desc>
  </entry>

  <entry id="INFO_DBUG">
    <type>integer</type>
    <valid_values>0,1,2,3</valid_values>
    <default_value>1</default_value>
    <group>run_flags</group>
    <file>env_run.xml</file>
    <desc>level of debug output, 0=minimum, 1=normal, 2=more, 3=too much</desc>
  </entry>

  <entry id="CLM_USE_PETSC">
    <type>logical</type>
    <valid_values>TRUE,FALSE</valid_values>
    <default_value>FALSE</default_value>
    <group>build_component_clm</group>
    <file>env_build.xml</file>
    <desc>TRUE implies CLM is built with support for the PETSc
      library. The Variably Saturated Flow Model (VSFM) solver in CLM
      uses the PETSc library. In order to use the VSFM solver, CLM
      must be built with PETSc support and linking to PETSc must occur
      when building the ACME executable. This occurs if this variable
      is set to TRUE. Note that is only available on a limited set of
      machines/compilers.</desc>
  </entry>

<<<<<<< HEAD
=======
  <entry id="MPASLI_CONFIG_OPTS">
    <type>char</type>
    <valid_values></valid_values>
    <default_value></default_value>
    <group>build_component_mpasli</group>
    <file>env_build.xml</file>
    <desc>MPASLI configure options. Currently not used</desc>
  </entry>

  <entry id="MPASLI_USE_ALBANY">
    <type>logical</type>
    <valid_values>TRUE,FALSE</valid_values>
    <default_value>FALSE</default_value>
    <group>build_component_mpasli</group>
    <file>env_build.xml</file>
    <desc>TRUE implies MPASLI is built with support for the Albany
      library The first-order velocity solver in MPASLI uses the
      Albany library.  In order to use that velocity solver, MPASLI
      must be built with Albany support and linking to Albany must
      occur when building the ACME executable.  This occurs if this
      variable is set to TRUE.  Note that is only available on a
      limited set of machines/compilers.  This must remain FALSE to
      run MPASLI on a machine that does not have Albany, or for which
      the CIME scripts are not aware of the existence of
      Albany.</desc>
  </entry>

  <!-- Prerun/postrun custom script options -->

  <entry id="PRERUN_SCRIPT">
    <type>char</type>
    <default_value></default_value>
    <group>external_tools</group>
    <file>env_run.xml</file>
    <desc>External script to be run before model completion</desc>
  </entry>
  <entry id="POSTRUN_SCRIPT">
    <type>char</type>
    <default_value></default_value>
    <group>external_tools</group>
    <file>env_run.xml</file>
    <desc>External script to be run after model completion</desc>
  </entry>

>>>>>>> 712b6144
  <!-- Data Assimilation type stuff -->

  <entry id="DATA_ASSIMILATION">
    <type>logical</type>
    <valid_values>TRUE,FALSE</valid_values>
    <default_value>FALSE</default_value>
    <group>external_tools</group>
    <file>env_run.xml</file>
    <desc> Run the external tool pointed to by DATA_ASSIMILATION_SCRIPT after the model run completes </desc>
  </entry>
  <entry id="DATA_ASSIMILATION_CYCLES">
    <type>integer</type>
    <valid_values></valid_values>
    <default_value>1</default_value>
    <group>external_tools</group>
    <file>env_run.xml</file>
    <desc> Number of model run - data assimilation steps to complete </desc>
  </entry>
  <entry id="DATA_ASSIMILATION_SCRIPT">
    <type>char</type>
    <valid_values></valid_values>
    <default_value></default_value>
    <group>external_tools</group>
    <file>env_run.xml</file>
    <desc>External script to be run after model completion</desc>
  </entry>

 <!-- Job Submission stuff -->
 <entry id="JOB_QUEUE">
   <type>char</type>
   <valid_values></valid_values>
   <default_value></default_value>
   <group>job_submission</group>
   <file>env_batch.xml</file>
   <desc>The machine queue in which to submit the job.  Default determined in config_machines.xml can be overwritten by testing</desc>
 </entry>

 <entry id="JOB_WALLCLOCK_TIME">
   <type>char</type>
   <valid_values></valid_values>
   <default_value></default_value>
   <group>job_submission</group>
   <file>env_batch.xml</file>
   <desc>The machine wallclock setting.  Default determined in config_machines.xml can be overwritten by testing</desc>
 </entry>

 <entry id="PROJECT">
   <type>char</type>
   <default_value></default_value>
   <group>job_submission</group>
   <file>env_batch.xml</file>
   <desc>project for project-sensitive build and run paths, and job scripts</desc>
 </entry>

 <entry id="MODEL_VERSION">
   <type>char</type>
   <default_value>unknown</default_value>
   <group>case_der</group>
   <file>env_case.xml</file>
   <desc>Apparent version of the model used for this case</desc>
 </entry>


 <entry id="PROJECT_REQUIRED">
   <type>logical</type>
   <valid_values>TRUE,FALSE</valid_values>
   <default_value>FALSE</default_value>
   <group>job_submission</group>
   <file>env_batch.xml</file>
   <desc>whether the PROJECT value is required on this machine</desc>
 </entry>

  <help>
    =========================================
    Notes:
    (1) Time period is first four characters of
    compset name
    =========================================
  </help>

</entry_id><|MERGE_RESOLUTION|>--- conflicted
+++ resolved
@@ -2512,8 +2512,6 @@
       machines/compilers.</desc>
   </entry>
 
-<<<<<<< HEAD
-=======
   <entry id="MPASLI_CONFIG_OPTS">
     <type>char</type>
     <valid_values></valid_values>
@@ -2558,7 +2556,6 @@
     <desc>External script to be run after model completion</desc>
   </entry>
 
->>>>>>> 712b6144
   <!-- Data Assimilation type stuff -->
 
   <entry id="DATA_ASSIMILATION">
