--- conflicted
+++ resolved
@@ -29,7 +29,6 @@
 from CIME.XML.env_run               import EnvRun
 from CIME.XML.env_archive           import EnvArchive
 from CIME.XML.env_batch             import EnvBatch
-from CIME.task_maker                import TaskMaker
 from CIME.user_mod_support          import apply_user_mods
 from CIME.case_setup import case_setup
 
@@ -92,6 +91,7 @@
         self._gridfile = None
         self._components = []
         self._component_classes = []
+        self._is_env_loaded = False
         
         self.thread_count = None
         self.tasks_per_node = None
@@ -108,17 +108,20 @@
         These are derived variables which can be used in the config_* files 
         for variable substitution using the {{ var }} syntax
         """
-        task_maker = TaskMaker(self)
-        self.thread_count = task_maker.thread_count
-        self.tasks_per_node = task_maker.tasks_per_node
-        self.num_nodes = task_maker.num_nodes
-        self.tasks_per_numa = task_maker.tasks_per_numa
+        env_mach_pes = self.get_env("mach_pes")
+        comp_classes = self.get_values("COMP_CLASSES")
+        total_tasks = self.get_value("TOTALPES")
+        self.thread_count = env_mach_pes.get_max_thread_count(comp_classes)
+        self.tasks_per_node = env_mach_pes.get_tasks_per_node(total_tasks, self.thread_count)
+        
+        self.num_nodes = env_mach_pes.get_total_nodes(total_tasks, self.thread_count)
+        self.tasks_per_numa = int(math.ceil(self.tasks_per_node / 2.0))
         smt_factor = self.get_value("MAX_TASKS_PER_NODE")/self.get_value("PES_PER_NODE")
         
         self.cores_per_task = ((self.get_value("MAX_TASKS_PER_NODE")/smt_factor) \
                                / self.tasks_per_node) * 2
 
-        self._is_env_loaded = False
+
 
     # Define __enter__ and __exit__ so that we can use this as a context manager
     # and force a flush on exit.
@@ -736,13 +739,11 @@
         self.set_model_version(model)
         if model == "cesm" and not test:
             self.set_value("DOUT_S",True)
-<<<<<<< HEAD
+            self.set_value("TIMER_LEVEL", 4)
         if test:
             self.set_value("TEST",True)
-=======
-
         self.initialize_derived_attributes()
->>>>>>> 8e075c93
+
 
     def get_compset_var_settings(self):
         compset_obj = Compsets(infile=self.get_value("COMPSETS_SPEC_FILE"))
