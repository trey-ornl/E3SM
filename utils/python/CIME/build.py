"""
functions for building CIME models
"""
from CIME.XML.standard_module_setup  import *
from CIME.utils                 import get_model, append_status
from CIME.preview_namelists     import preview_namelists
from CIME.check_input_data      import check_input_data
import glob, shutil, time, threading, gzip

logger = logging.getLogger(__name__)

def stringify_bool(val):
    expect(type(val) is bool, "Wrong type")
    return "TRUE" if val else "FALSE"

###############################################################################
def build_model(build_threaded, exeroot, clm_config_opts, incroot, complist,
                lid, caseroot, cimeroot):
###############################################################################

    logs = []
    overall_smp = os.environ["SMP"]

    thread_bad_results = []
    for model, comp, nthrds, _, config_dir in complist:

        # aquap has a dependency on atm so we will build it after the threaded loop
        if comp == "aquap":
            logger.debug("Skip aquap ocn build here")
            continue

        # coupler handled seperately
        if model == "cpl":
            continue

        # special case for clm
        # clm 4_0 is not a shared library and must be built here
        # clm 4_5 and newer is a shared library and should be built in build_libraries
        if comp == "clm":
            if "clm4_0" in clm_config_opts:
                logger.info("         - Building clm4_0 Library ")
            else:
                continue

        os.environ["MODEL"] = model
        os.environ["SMP"] = stringify_bool(nthrds > 1 or build_threaded)

        bldroot = os.path.join(exeroot, model, "obj")
        libroot = os.path.join(exeroot, "lib")
        file_build = os.path.join(exeroot, "%s.bldlog.%s" % (model, lid))
        logger.debug("bldroot is %s" % bldroot)
        logger.debug("libroot is %s" % libroot)

        # make sure bldroot and libroot exist
        for build_dir in [bldroot, libroot]:
            if not os.path.exists(build_dir):
                os.makedirs(build_dir)

        # build the component library
        t = threading.Thread(target=_build_model_thread,
            args=(config_dir, model, caseroot, bldroot, libroot, incroot, file_build,
                  thread_bad_results))
        t.start()

        for mod_file in glob.glob(os.path.join(bldroot, "*_[Cc][Oo][Mm][Pp]_*.mod")):
            shutil.copy(mod_file, incroot)

        logs.append(file_build)

    # Wait for threads to finish
    while(threading.active_count() > 1):
        time.sleep(1)

    # aquap has a dependancy on atm so we build it after the threaded loop

    for model, comp, nthrds, _, config_dir in complist:
        if comp == "aquap":
            logger.debug("Now build aquap ocn component")
            _build_model_thread(config_dir, comp, caseroot, bldroot, libroot, incroot, file_build,
                                thread_bad_results)

    expect(not thread_bad_results, "\n".join(thread_bad_results))

    #
    # Now build the executable
    #

    os.environ["SMP"] = overall_smp

    cime_model = get_model()
    file_build = os.path.join(exeroot, "%s.bldlog.%s" % (cime_model, lid))

    config_dir = os.path.join(cimeroot, "driver_cpl", "cime_config")
<<<<<<< HEAD
    stat = run_cmd("%s/buildexe %s %s %s >> %s 2>&1" %
                   (config_dir, caseroot, bldroot, libroot, file_build),
                   from_dir=bldroot, verbose=True)[0]

=======
    f = open(file_build, "w")
    stat = run_cmd("%s/buildexe %s %s %s" %
                   (config_dir, caseroot, bldroot, libroot),
                   from_dir=bldroot, ok_to_fail=True, verbose=True, arg_stdout=f)[0]
    f.close()
>>>>>>> 84ebf2d7
    expect(stat == 0, "ERROR: buildexe failed, cat %s" % file_build)

    # Copy the just-built ${MODEL}.exe to ${MODEL}.exe.$LID
    shutil.copy("%s/%s.exe" % (exeroot, cime_model), "%s/%s.exe.%s" % (exeroot, cime_model, lid))

    logs.append(file_build)

    return logs

###############################################################################
def post_build(case, logs):
###############################################################################

    logdir = case.get_value("LOGDIR")

    #zip build logs to CASEROOT/logs
    if logdir:
        bldlogdir = os.path.join(logdir, "bld")
        if not os.path.exists(bldlogdir):
            os.makedirs(bldlogdir)

    for log in logs:
        logger.debug("Copying build log %s to %s"%(log,bldlogdir))
        with open(log, 'rb') as f_in:
            with gzip.open("%s.gz"%log, 'wb') as f_out:
                shutil.copyfileobj(f_in, f_out)
        if "sharedlibroot" not in log:
            shutil.copy("%s.gz"%log,os.path.join(bldlogdir,"%s.gz"%os.path.basename(log)))

    # Set XML to indicate build complete
    case.set_value("BUILD_COMPLETE", True)
    case.set_value("BUILD_STATUS", 0)
    case.set_value("SMP_BUILD", os.environ["SMP_VALUE"])
    case.flush()

    if os.path.exists("LockedFiles/env_build.xml"):
        os.remove("LockedFiles/env_build.xml")

    shutil.copy("env_build.xml", "LockedFiles")

###############################################################################
def case_build(caseroot, case, sharedlib_only=False, model_only=False):
###############################################################################

    t1 = time.time()

    expect(not (sharedlib_only and model_only),
           "Contradiction: both sharedlib_only and model_only")

    logger.info("sharedlib_only is %s" % sharedlib_only)
    logger.info("model_only is %s" % model_only)

    expect(os.path.isdir(caseroot), "'%s' is not a valid directory" % caseroot)
    os.chdir(caseroot)

    expect(os.path.exists("case.run"),
           "ERROR: must invoke case.setup script before calling build script ")

    cimeroot = case.get_value("CIMEROOT")

    comp_classes = case.get_value("COMP_CLASSES").split(',')

    if not sharedlib_only:
        check_all_input_data(case)

    run_cmd_no_fail("./Tools/check_lockedfiles --caseroot %s" % caseroot)

    # Retrieve relevant case data
    # This environment variable gets set for cesm Make and
    # needs to be unset before building again.
    if "MODEL" in os.environ.keys():
        del os.environ["MODEL"]
    build_threaded      = case.get_value("BUILD_THREADED")
    casetools           = case.get_value("CASETOOLS")
    exeroot             = case.get_value("EXEROOT")
    incroot             = case.get_value("INCROOT")
    libroot             = case.get_value("LIBROOT")
    sharedlibroot       = case.get_value("SHAREDLIBROOT")

    complist = []
    for comp_class in comp_classes:
        if comp_class == "DRV":
            comp_class = "CPL"
            ninst = 1
            config_dir = None
        else:
            ninst = case.get_value("NINST_%s"%comp_class)
            config_dir = os.path.dirname(case.get_value("CONFIG_%s_FILE"%comp_class))

        comp = case.get_value("COMP_%s"%comp_class)
        thrds =  case.get_value("NTHRDS_%s"%comp_class)
        complist.append((comp_class.lower(), comp, thrds, ninst, config_dir ))
        os.environ["COMP_%s"%comp_class] = comp
    machines_file       = case.get_value("MACHINES_SPEC_FILE")
    ocn_submodel        = case.get_value("OCN_SUBMODEL")
    profile_papi_enable = case.get_value("PROFILE_PAPI_ENABLE")
    compiler            = case.get_value("COMPILER")
    comp_interface      = case.get_value("COMP_INTERFACE")
    mpilib              = case.get_value("MPILIB")
    use_esmf_lib        = case.get_value("USE_ESMF_LIB")
    debug               = case.get_value("DEBUG")
    ninst_build         = case.get_value("NINST_BUILD")
    smp_value           = case.get_value("SMP_VALUE")
    clm_use_petsc       = case.get_value("CLM_USE_PETSC")
    cism_use_trilinos   = case.get_value("CISM_USE_TRILINOS")
    mpasli_use_albany   = case.get_value("MPASLI_USE_ALBANY")
    clm_config_opts     = case.get_value("CLM_CONFIG_OPTS")
    cam_config_opts     = case.get_value("CAM_CONFIG_OPTS")
    pio_config_opts     = case.get_value("PIO_CONFIG_OPTS")
    ninst_value         = case.get_value("NINST_VALUE")
    mach                = case.get_value("MACH")
    os_                 = case.get_value("OS")
    # Load some params into env
    os.environ["CIMEROOT"]             = cimeroot
    os.environ["CASETOOLS"]            = casetools
    os.environ["EXEROOT"]              = exeroot
    os.environ["INCROOT"]              = incroot
    os.environ["LIBROOT"]              = libroot
    os.environ["SHAREDLIBROOT"]        = sharedlibroot
    os.environ["CASEROOT"]             = caseroot
    os.environ["COMPILER"]             = compiler
    os.environ["COMP_INTERFACE"]       = comp_interface
    os.environ["NINST_VALUE"]          = str(ninst_value)
    os.environ["BUILD_THREADED"]       = stringify_bool(build_threaded)
    os.environ["MACH"]                 = mach
    os.environ["USE_ESMF_LIB"]         = stringify_bool(use_esmf_lib)
    os.environ["MPILIB"]               = mpilib
    os.environ["DEBUG"]                = stringify_bool(debug)
    os.environ["OS"]                   = os_
    os.environ["CLM_CONFIG_OPTS"]      = clm_config_opts     if clm_config_opts     is not None else ""
    os.environ["CAM_CONFIG_OPTS"]      = cam_config_opts     if cam_config_opts     is not None else ""
    os.environ["PIO_CONFIG_OPTS"]      = pio_config_opts     if pio_config_opts     is not None else ""
    os.environ["OCN_SUBMODEL"]         = ocn_submodel        if ocn_submodel        is not None else ""
    os.environ["PROFILE_PAPI_ENABLE"]  = stringify_bool(profile_papi_enable) if profile_papi_enable is not None else ""
    os.environ["CLM_USE_PETSC"]        = stringify_bool(clm_use_petsc)       if clm_use_petsc       is not None else ""
    os.environ["CISM_USE_TRILINOS"]    = stringify_bool(cism_use_trilinos)   if cism_use_trilinos   is not None else ""
    os.environ["MPASLI_USE_ALBANY"]    = stringify_bool(mpasli_use_albany)   if mpasli_use_albany   is not None else ""

    # This is a timestamp for the build , not the same as the testid,
    # and this case may not be a test anyway. For a production
    # experiment there may be many builds of the same case.
    lid               = run_cmd_no_fail("date +%y%m%d-%H%M%S")
    os.environ["LID"] = lid

    # Set the overall USE_PETSC variable to TRUE if any of the
    # *_USE_PETSC variables are TRUE.
    # For now, there is just the one CLM_USE_PETSC variable, but in
    # the future there may be others -- so USE_PETSC will be true if
    # ANY of those are true.

    use_petsc = clm_use_petsc
    case.set_value("USE_PETSC", use_petsc)
    os.environ["USE_PETSC"] = stringify_bool(use_petsc)

    # Set the overall USE_TRILINOS variable to TRUE if any of the
    # *_USE_TRILINOS variables are TRUE.
    # For now, there is just the one CISM_USE_TRILINOS variable, but in
    # the future there may be others -- so USE_TRILINOS will be true if
    # ANY of those are true.

    use_trilinos = False if cism_use_trilinos is None else cism_use_trilinos
    case.set_value("USE_TRILINOS", use_trilinos)
    os.environ["USE_TRILINOS"] = stringify_bool(use_trilinos)

    # Set the overall USE_ALBANY variable to TRUE if any of the
    # *_USE_ALBANY variables are TRUE.
    # For now, there is just the one MPASLI_USE_ALBANY variable, but in
    # the future there may be others -- so USE_ALBANY will be true if
    # ANY of those are true.

    use_albany = mpasli_use_albany
    case.set_value("USE_ALBANY", use_albany)
    os.environ["USE_ALBANY"] = stringify_bool(use_albany)

    # Load modules
    env_module = case.get_env("mach_specific")
    env_module.load_env_for_case(compiler=case.get_value("COMPILER"),
                                 debug=case.get_value("DEBUG"),
                                 mpilib=case.get_value("MPILIB"))


    # Need to flush case xml to disk before calling preview_namelists
    case.flush()

    if not sharedlib_only:
        preview_namelists(case)

    build_checks(case, build_threaded, comp_interface, use_esmf_lib, debug, compiler, mpilib,
                 sharedlibroot, complist, ninst_build, smp_value)

    t2 = time.time()
    logs = []

    if not model_only:
        logs = build_libraries(case, exeroot, caseroot, cimeroot, libroot, mpilib, lid,
                               machines_file)

    if not sharedlib_only:
        logs.extend(build_model(build_threaded, exeroot, clm_config_opts, incroot, complist,
                                lid, caseroot, cimeroot))

    if not sharedlib_only:
        post_build(case, logs)

    t3 = time.time()

    logger.info("Time spent not building: %f sec" % (t2 - t1))
    logger.info("Time spent building: %f sec" % (t3 - t2))

###############################################################################
def check_all_input_data(case):
###############################################################################

    success = check_input_data(case=case, download=True)
    expect(success, "Failed to download input data")

    get_refcase  = case.get_value("GET_REFCASE")
    run_type     = case.get_value("RUN_TYPE")
    continue_run = case.get_value("CONTINUE_RUN")

    # We do not fully populate the inputdata directory on every
    # machine and do not expect every user to download the 3TB+ of
    # data in our inputdata repository. This code checks for the
    # existence of inputdata in the local inputdata directory and
    # attempts to download data from the server if it's needed and
    # missing.
    if get_refcase and run_type != "startup" and not continue_run:
        din_loc_root = case.get_value("DIN_LOC_ROOT")
        run_refdate  = case.get_value("RUN_REFDATE")
        run_refcase  = case.get_value("RUN_REFCASE")
        run_refdir   = case.get_value("RUN_REFDIR")
        rundir       = case.get_value("RUNDIR")

        refdir = os.path.join(din_loc_root, run_refdir, run_refcase, run_refdate)
        expect(os.path.isdir(refdir),
"""
*****************************************************************
prestage ERROR: $refdir is not on local disk
obtain this data from the svn input data repository
> mkdir -p %s
> cd %s
> cd ..
> svn export --force https://svn-ccsm-inputdata.cgd.ucar.edu/trunk/inputdata/%s
or set GET_REFCASE to FALSE in env_run.xml
and prestage the restart data to $RUNDIR manually
*****************************************************************""" % (refdir, refdir, refdir))

        logger.info(" - Prestaging REFCASE (%s) to %s" % (refdir, rundir))

        # prestage the reference case's files.

        if (not os.path.exists(rundir)):
            logger.debug("Creating run directory: %s"%rundir)
            os.makedirs(rundir)

        for rcfile in glob.iglob(os.path.join(refdir,"*%s*"%run_refcase)):
            logger.debug("Staging file %s"%rcfile)
            rcbaseline = os.path.basename(rcfile)
            if not os.path.exists("%s/%s" % (rundir, rcbaseline)):
                os.symlink(rcfile, "%s/%s" % ((rundir, rcbaseline)))

        # copy the refcases' rpointer files to the run directory
        for rpointerfile in  glob.iglob(os.path.join("%s","*rpointer*") % (refdir)):
            logger.debug("Copy rpointer %s"%rpointerfile)
            shutil.copy(rpointerfile, rundir)


        for cam2file in  glob.iglob(os.path.join("%s","*.cam2.*") % rundir):
            camfile = cam2file.replace("cam2", "cam")
            os.symlink(cam2file, camfile)


###############################################################################
def build_checks(case, build_threaded, comp_interface, use_esmf_lib, debug, compiler, mpilib,
                 sharedlibroot, complist, ninst_build, smp_value):
###############################################################################

    ninst_value  = case.get_value("NINST_VALUE")
    smp_build    = case.get_value("SMP_BUILD")
    build_status = case.get_value("BUILD_STATUS")

    smpstr = ""
    inststr = ""
    for model, _, nthrds, ninst, _ in complist:
        if nthrds > 1:
            build_threaded = True
        if build_threaded:
            smpstr += "%s1"%model[0]
        else:
            smpstr += "%s0"%model[0]
        inststr += "%s%d"%(model[0],ninst)

    if build_threaded:
        os.environ["SMP"] = "TRUE"
    else:
        os.environ["SMP"] = "FALSE"
    case.set_value("SMP_VALUE", smpstr)
    os.environ["SMP_VALUE"] = smpstr
    case.set_value("NINST_VALUE", inststr)
    os.environ["NINST_VALUE"] = inststr


    debugdir = "debug" if debug else "nodebug"
    threaddir = "threads" if (os.environ["SMP"] == "TRUE" or build_threaded) else "nothreads"
    sharedpath = os.path.join(sharedlibroot, compiler, mpilib, debugdir, threaddir)
    logger.debug("compiler=%s mpilib=%s debugdir=%s threaddir=%s"%
                 (compiler,mpilib,debugdir,threaddir))
    os.environ["SHAREDPATH"] = sharedpath

    expect( ninst_build == ninst_value or ninst_build == "0",
            """
ERROR, NINST VALUES HAVE CHANGED
  NINST_BUILD = %s
  NINST_VALUE = %s
  A manual clean of your obj directories is strongly recommended
  You should execute the following:
    ./case.build --clean
  Then rerun the build script interactively
  ---- OR ----
  You can override this error message at your own risk by executing:
    ./xmlchange -file env_build.xml -id NINST_BUILD -val 0
  Then rerun the build script interactively
""" % (ninst_build, ninst_value))

    expect( smp_build == smpstr or smp_build == "0",
            """
ERROR, SMP VALUES HAVE CHANGED
  SMP_BUILD = %s
  SMP_VALUE = %s
  smpstr = %s
  A manual clean of your obj directories is strongly recommended
  You should execute the following:
    ./case.build --clean
  Then rerun the build script interactively
  ---- OR ----
  You can override this error message at your own risk by executing:
    ./xmlchange -file env_build.xml -id SMP_BUILD -val 0
  Then rerun the build script interactively
""" % (smp_build, smp_value, smpstr))

    expect(build_status == 0,
           """
ERROR env_build HAS CHANGED
  A manual clean of your obj directories is required
  You should execute the following:
    ./case.build --clean-all
""")

    expect(comp_interface != "ESMF" or use_esmf_lib,
           """
ERROR COMP_INTERFACE IS ESMF BUT USE_ESMF_LIB IS NOT TRUE
  SET USE_ESMF_LIB to TRUE with:
    ./xmlchange -file env_build.xml -id USE_ESMF_LIB -value TRUE
""")

    expect(mpilib != "mpi-serial" or not use_esmf_lib,
           """
ERROR MPILIB is mpi-serial and USE_ESMF_LIB IS TRUE
  MPILIB can only be used with an ESMF library built with mpiuni on
  Set USE_ESMF_LIB to FALSE with
    ./xmlchange -file env_build.xml -id USE_ESMF_LIB -val FALSE
  ---- OR ----
  Make sure the ESMF_LIBDIR used was built with mipuni (or change it to one that was)
  And comment out this if block in Tools/models_buildexe
""")

    case.set_value("BUILD_COMPLETE", False)

    case.flush()

###############################################################################
def build_libraries(case, exeroot, caseroot, cimeroot, libroot, mpilib, lid, machines_file):
###############################################################################

    if (mpilib == "mpi-serial"):
        for header_to_copy in glob.glob(os.path.join(cimeroot, "externals/mct/mpi-serial/*.h")):
            shutil.copy(header_to_copy, os.path.join(libroot, "include"))

    sharedpath = os.environ["SHAREDPATH"]
    shared_lib = os.path.join(sharedpath, "lib")
    shared_inc = os.path.join(sharedpath, "include")
    for shared_item in [shared_lib, shared_inc]:
        if (not os.path.exists(shared_item)):
            os.makedirs(shared_item)

    libs = ["mct", "gptl", "pio", "csm_share"]
    logs = []

    for lib in libs:
        full_lib_path = os.path.join(sharedpath, lib)
        if (not os.path.exists(full_lib_path)):
            os.makedirs(full_lib_path)

        file_build = os.path.join(sharedpath, "%s.bldlog.%s" % (lib, lid))
        my_file = os.path.join(os.path.dirname(machines_file), "buildlib.%s" % lib)
        with open(file_build, "w") as fd:
            fd.write("Current env:\n%s" % "\n".join(["  %s = %s" % (env, os.environ[env]) for env in sorted(os.environ)]))
            stat = run_cmd("%s %s %s" %
                       (my_file, sharedpath, caseroot),
                       from_dir=exeroot,
<<<<<<< HEAD
                       verbose=True)[0]
=======
                       ok_to_fail=True, verbose=True, arg_stdout=fd)[0]
>>>>>>> 84ebf2d7
        expect(stat == 0, "ERROR: buildlib.%s failed, cat %s" % (lib, file_build))
        logs.append(file_build)

    comp_lnd = case.get_value("COMP_LND")
    clm_config_opts = case.get_value("CLM_CONFIG_OPTS")
    if comp_lnd == "clm" and not "clm4_0" in clm_config_opts:
        logging.info("         - Building clm4_5/clm5_0 Library ")
        esmfdir = "esmf" if case.get_value("USE_ESMF_LIB") else "noesmf"
        sharedpath = os.environ["SHAREDPATH"]
        bldroot = os.path.join(sharedpath, case.get_value("COMP_INTERFACE"), esmfdir, "clm","obj" )
        libroot = os.path.join(sharedpath, case.get_value("COMP_INTERFACE"), esmfdir, "lib")
        incroot = os.path.join(sharedpath,"include")
        file_build = os.path.join(exeroot, "lnd.bldlog.%s" %  lid)
        config_lnd_dir = os.path.dirname(case.get_value("CONFIG_LND_FILE"))

        for ndir in [bldroot, libroot]:
            if (not os.path.isdir(ndir)):
                os.makedirs(ndir)

        _build_model_thread(config_lnd_dir, "lnd", caseroot, bldroot, libroot, incroot, file_build, logs)

    return logs

###############################################################################
def _build_model_thread(config_dir, compclass, caseroot, bldroot, libroot, incroot, file_build,
                        thread_bad_results):
###############################################################################
    with open(file_build, "w") as fd:
        stat = run_cmd("%s/buildlib %s %s %s " %
                       (config_dir, caseroot, bldroot, libroot),
                       from_dir=bldroot, ok_to_fail=True,verbose=True, arg_stdout=fd)[0]

<<<<<<< HEAD
    stat = run_cmd("%s/buildlib %s %s %s >> %s 2>&1" %
                   (config_dir, caseroot, bldroot, libroot, file_build),
                   from_dir=bldroot, verbose=True)[0]
=======
>>>>>>> 84ebf2d7
    if (stat != 0):
        thread_bad_results.append("ERROR: %s.buildlib failed, see %s" % (compclass, file_build))

    for mod_file in glob.glob(os.path.join(bldroot, "*_[Cc][Oo][Mm][Pp]_*.mod")):
        shutil.copy(mod_file, incroot)

###############################################################################
def clean(case, cleanlist=None):
###############################################################################

    clm_config_opts = case.get_value("CLM_CONFIG_OPTS")
    comp_lnd = case.get_value("COMP_LND")
    if cleanlist is None:
        cleanlist = case.get_value("COMP_CLASSES").split(',')
        cleanlist = [x.lower().replace('drv','cpl') for x in cleanlist]
        testcase        = case.get_value("TESTCASE")
        # we only want to clean clm here if it is clm4_0 otherwise remove
        # it from the cleanlist
        if testcase is not None and comp_lnd == "clm" and \
                clm_config_opts is not None and "lnd" in cleanlist and \
                "clm4_0" not in clm_config_opts:
            cleanlist.remove('lnd')


    debug           = case.get_value("DEBUG")
    use_esmf_lib    = case.get_value("USE_ESMF_LIB")
    build_threaded  = case.get_value("BUILD_THREADED")
    gmake           = case.get_value("GMAKE")
    caseroot        = case.get_value("CASEROOT")
    casetools       = case.get_value("CASETOOLS")

    os.environ["DEBUG"]           = stringify_bool(debug)
    os.environ["USE_ESMF_LIB"]    = stringify_bool(use_esmf_lib)
    os.environ["BUILD_THREADED"]  = stringify_bool(build_threaded)
    os.environ["CASEROOT"]        = case.get_value("CASEROOT")
    os.environ["COMP_INTERFACE"]  = case.get_value("COMP_INTERFACE")
    os.environ["PIO_VERSION"]     = str(case.get_value("PIO_VERSION"))
    os.environ["CLM_CONFIG_OPTS"] = clm_config_opts  if clm_config_opts is not None else ""

    cmd = gmake + " -f " + casetools + "/Makefile"
    for item in cleanlist:
        cmd = cmd + " clean" + item
    logger.info("calling %s "%(cmd))
    run_cmd_no_fail(cmd)

    # unlink Locked files directory
    locked_env_build = os.path.join(caseroot,"LockedFiles/env_build.xml")
    if os.path.isfile(locked_env_build):
        os.unlink(locked_env_build)

    # reset following values in xml files
    case.set_value("SMP_BUILD",str(0))
    case.set_value("NINST_BUILD",str(0))
    case.set_value("BUILD_STATUS",str(0))
    case.set_value("BUILD_COMPLETE","FALSE")
    case.flush()

    # append call of to CaseStatus
    msg = "cleanbuild %s "%" ".join(cleanlist)
    append_status(msg, caseroot=caseroot, sfile="CaseStatus")

###############################################################################<|MERGE_RESOLUTION|>--- conflicted
+++ resolved
@@ -5,7 +5,7 @@
 from CIME.utils                 import get_model, append_status
 from CIME.preview_namelists     import preview_namelists
 from CIME.check_input_data      import check_input_data
-import glob, shutil, time, threading, gzip
+import glob, shutil, time, threading, gzip, subprocess
 
 logger = logging.getLogger(__name__)
 
@@ -91,18 +91,13 @@
     file_build = os.path.join(exeroot, "%s.bldlog.%s" % (cime_model, lid))
 
     config_dir = os.path.join(cimeroot, "driver_cpl", "cime_config")
-<<<<<<< HEAD
-    stat = run_cmd("%s/buildexe %s %s %s >> %s 2>&1" %
-                   (config_dir, caseroot, bldroot, libroot, file_build),
-                   from_dir=bldroot, verbose=True)[0]
-
-=======
     f = open(file_build, "w")
     stat = run_cmd("%s/buildexe %s %s %s" %
                    (config_dir, caseroot, bldroot, libroot),
-                   from_dir=bldroot, ok_to_fail=True, verbose=True, arg_stdout=f)[0]
+                   from_dir=bldroot, verbose=True, arg_stdout=f,
+                   arg_stderr=subprocess.STDOUT)[0]
     f.close()
->>>>>>> 84ebf2d7
+
     expect(stat == 0, "ERROR: buildexe failed, cat %s" % file_build)
 
     # Copy the just-built ${MODEL}.exe to ${MODEL}.exe.$LID
@@ -501,13 +496,10 @@
         with open(file_build, "w") as fd:
             fd.write("Current env:\n%s" % "\n".join(["  %s = %s" % (env, os.environ[env]) for env in sorted(os.environ)]))
             stat = run_cmd("%s %s %s" %
-                       (my_file, sharedpath, caseroot),
-                       from_dir=exeroot,
-<<<<<<< HEAD
-                       verbose=True)[0]
-=======
-                       ok_to_fail=True, verbose=True, arg_stdout=fd)[0]
->>>>>>> 84ebf2d7
+                           (my_file, sharedpath, caseroot),
+                           from_dir=exeroot,
+                           verbose=True, arg_stdout=fd,
+                           arg_stderr=subprocess.STDOUT)[0]
         expect(stat == 0, "ERROR: buildlib.%s failed, cat %s" % (lib, file_build))
         logs.append(file_build)
 
@@ -538,14 +530,8 @@
     with open(file_build, "w") as fd:
         stat = run_cmd("%s/buildlib %s %s %s " %
                        (config_dir, caseroot, bldroot, libroot),
-                       from_dir=bldroot, ok_to_fail=True,verbose=True, arg_stdout=fd)[0]
-
-<<<<<<< HEAD
-    stat = run_cmd("%s/buildlib %s %s %s >> %s 2>&1" %
-                   (config_dir, caseroot, bldroot, libroot, file_build),
-                   from_dir=bldroot, verbose=True)[0]
-=======
->>>>>>> 84ebf2d7
+                       from_dir=bldroot, verbose=True, arg_stdout=fd,
+                       arg_stderr=subprocess.STDOUT)[0]
     if (stat != 0):
         thread_bad_results.append("ERROR: %s.buildlib failed, see %s" % (compclass, file_build))
 
