"""
Implementation of create_test functionality from CIME
"""
import shutil, traceback, stat, glob, threading, time, thread
from XML.standard_module_setup import *
import compare_namelists
import CIME.utils
from CIME.utils import expect, run_cmd
import wait_for_tests, update_acme_tests
from wait_for_tests import TEST_PASS_STATUS, TEST_FAIL_STATUS, TEST_PENDING_STATUS, TEST_STATUS_FILENAME, NAMELIST_FAIL_STATUS, RUN_PHASE, NAMELIST_PHASE
from CIME.XML.machines import Machines
from CIME.XML.env_test import EnvTest
from CIME.XML.files import Files
from CIME.XML.component import Component
from CIME.XML.testlist import Testlist
<<<<<<< HEAD
from CIME.XML.testspec import TestSpec
import test_utils
=======
import CIME.test_utils
>>>>>>> bbe11687

INITIAL_PHASE = "INIT"
CREATE_NEWCASE_PHASE = "CREATE_NEWCASE"
XML_PHASE   = "XML"
SETUP_PHASE = "SETUP"
BUILD_PHASE = "BUILD"
TEST_STATUS_PHASE = "TEST_STATUS"
PHASES = [INITIAL_PHASE, CREATE_NEWCASE_PHASE, XML_PHASE, SETUP_PHASE, NAMELIST_PHASE, BUILD_PHASE, RUN_PHASE] # Order matters
CONTINUE = [TEST_PASS_STATUS, NAMELIST_FAIL_STATUS]

###############################################################################
class CreateTest(object):
###############################################################################

    ###########################################################################
    def __init__(self, test_names,
                 no_run=False, no_build=False, no_batch=None,
                 test_root=None, test_id=None,
                 machine_name=None,compiler=None,
                 baseline_root=None, baseline_name=None,
                 clean=False,compare=False, generate=False, namelists_only=False,
                 project=None, parallel_jobs=None,
                 xml_machine=None, xml_compiler=None, xml_category=None,xml_testlist=None):
    ###########################################################################
        self._cime_root = CIME.utils.get_cime_root()
        self._cime_model = CIME.utils.get_model()
        # needed for perl interface
        os.environ["CIMEROOT"] = self._cime_root
        self._machobj   = Machines(machine=machine_name)
        machine_name    = self._machobj.get_machine_name()

        self._no_build = no_build      if not namelists_only else True
        self._no_run   = no_run        if not self._no_build else True

        # Figure out what project to use
        if (project is None):
            self._project = CIME.utils.get_project()
            if (self._project is None):
                self._project = self._machobj.get_value("PROJECT")
        else:
            self._project = project

        # We will not use batch system if user asked for no_batch or if current
        # machine is not a batch machine
        self._no_batch = no_batch or not self._machobj.has_batch_system()

        self._test_root = test_root if test_root is not None else self._machobj.get_value("CESMSCRATCHROOT")
        if (self._project is not None):
            self._test_root = self._test_root.replace("$PROJECT", self._project)
        self._test_root = os.path.abspath(self._test_root)

        self._test_id = test_id if test_id is not None else CIME.utils.get_utc_timestamp()

        self._compiler = compiler if compiler is not None else self._machobj.get_default_compiler()
        expect(self._machobj.is_valid_compiler(self._compiler),
               "Compiler %s not valid for machine %s" % (self._compiler,machine_name))

        self._clean          = clean
        self._compare        = compare
        self._generate       = generate
        self._namelists_only = namelists_only

        # Extra data associated with tests, do not modify after construction
        # test_name -> test_data
        #   test_data: name -> value
        self._test_data      = {}

        # If xml options are provided get tests from xml file, otherwise use acme dictionary
        if(not test_names and (xml_machine is not None or xml_category is not None or xml_compiler is not None or xml_testlist is not None)):
            test_data = CIME.test_utils.get_tests_from_xml(xml_machine, xml_category, xml_compiler, xml_testlist, machine_name, compiler)
            test_names = [item["name"] for item in test_data]
            for test_datum in test_data:
                self._test_data[test_datum["name"]] = test_datum
        else:
            expect(len(test_names) > 0, "No tests to run")
            test_names = update_acme_tests.get_full_test_names(test_names, machine_name, self._compiler)

        if (parallel_jobs is None):
            self._parallel_jobs  = min(len(test_names), int(self._machobj.get_value("MAX_TASKS_PER_NODE")))
        else:
            self._parallel_jobs = parallel_jobs

        if (self._compare or self._generate):
            logging.warn("compare is %s generate is %s"%(self._compare,self._generate))
            # Figure out what baseline name to use
            if (baseline_name is None):
                if(self._compare is not None and self._compare == str(self._compare)):
                    self._baseline_cmp_name = self._compare
                if(self._generate is not None and self._generate == str(self._generate)):
                    self._baseline_gen_name = self._generate

                branch_name = CIME.utils.get_current_branch(repo=self._cime_root)
                expect(branch_name is not None, "Could not determine baseline name from branch, please use -b option")
                if(self._compare and self._baseline_cmp_name is None):
                    self._baseline_cmp_name = os.path.join(self._compiler, branch_name)
                if(self._generate and self._baseline_gen_name is None):
                    self._baseline_gen_name = os.path.join(self._compiler, branch_name)
            else:
                if(self._compare):
                    self._baseline_cmp_name  = baseline_name
                    if (not self._baseline_cmp_name.startswith("%s/" % self._compiler)):
                        self._baseline_cmp_name = os.path.join(self._compiler, self._baseline_cmp_name)
                if(self._generate):
                    self._baseline_gen_name  = baseline_name
                    if (not self._baseline_gen_name.startswith("%s/" % self._compiler)):
                        self._baseline_gen_name = os.path.join(self._compiler, self._baseline_gen_name)




            # Compute baseline_root
            self._baseline_root = baseline_root if baseline_root is not None else self._machobj.get_value("CCSM_BASELINE")
            if (self._project is not None):
                self._baseline_root = self._baseline_root.replace("$PROJECT", self._project)
            self._baseline_root = os.path.abspath(self._baseline_root)

            if (self._compare):
                full_baseline_dir = os.path.join(self._baseline_root, self._baseline_cmp_name)
                expect(os.path.isdir(full_baseline_dir),
                       "Missing baseline comparison directory %s" % full_baseline_dir)
        else:
            self._baseline_root = None
        # This is the only data that multiple threads will simultaneously access
        # Each test has it's own value and setting/retrieving items from a dict
        # is atomic, so this should be fine to use without mutex.
        # Since the name-list phase can fail without aborting later phases, we
        # need some extra state to remember tests that had namelist problems.
        # name -> (phase, status, has_namelist_problem)
        self._tests = {}
        for test_name in test_names:
            self._tests[test_name] = (INITIAL_PHASE, TEST_PASS_STATUS, False)

        # Oversubscribe by 1/4
        pes = int(self._machobj.get_value("PES_PER_NODE"))
        self._proc_pool = int(pes * 1.25)

        # Setup phases
        self._phases = list(PHASES)
        if (no_build):
            self._phases.remove(BUILD_PHASE)
        if (no_run):
            self._phases.remove(RUN_PHASE)
        if (not self._compare and not self._generate):
            self._phases.remove(NAMELIST_PHASE)

        # None of the test directories should already exist.
        for test in self._tests:
<<<<<<< HEAD
            expect(not os.path.exists(self._get_test_dir(test["name"])),
                   "Cannot create new case in directory '%s', it already exists. Pick a different test-id" % self._get_test_dir(test["name"]))
        if(self._cime_model == "cesm"):
            self._testspec = TestSpec(os.path.join(self._test_root,"testspec_%s.xml" % self._test_id))
            self._testspec.set_header(self._test_root, machine_name,self._test_id,baselineroot=self._baseline_root)

=======
            expect(not os.path.exists(self._get_test_dir(test)),
                   "Cannot create new case in directory '%s', it already exists. Pick a different test-id" % self._get_test_dir(test))
>>>>>>> bbe11687

        # By the end of this constructor, this program should never hard abort,
        # instead, errors will be placed in the TestStatus files for the various
        # tests cases

    ###########################################################################
    def _log_output(self, test, output):
    ###########################################################################
        test_dir = self._get_test_dir(test)
        if (not os.path.isdir(test_dir)):
            # Note: making this directory could cause create_newcase to fail
            # if this is run before.
            os.makedirs(test_dir)

        with open(os.path.join(test_dir, "TestStatus.log"), "a") as fd:
            fd.write(output)

    ###########################################################################
    def _get_case_id(self, test):
    ###########################################################################
        baseline_action_code = ".C" if self._compare else (".G" if self._generate else "")
        return "%s%s.%s" % (test, baseline_action_code, self._test_id)

    ###########################################################################
    def _get_test_dir(self, test):
    ###########################################################################
        return os.path.join(self._test_root, self._get_case_id(test))

    ###########################################################################
    def _get_test_data(self, test):
    ###########################################################################
        # Must be atomic
        return self._tests[test]

    ###########################################################################
    def _is_broken(self, test):
    ###########################################################################
        status = self._get_test_status(test)
        return status not in CONTINUE and status != TEST_PENDING_STATUS

    ###########################################################################
    def _work_remains(self, test):
    ###########################################################################
        test_phase, test_status, _ = self._get_test_data(test)
        return (test_status in CONTINUE or test_status == TEST_PENDING_STATUS) and test_phase != self._phases[-1]

    ###########################################################################
    def _get_test_status(self, test, phase=None):
    ###########################################################################
        curr_phase, curr_status, nl_fail = self._get_test_data(test)
        if (phase == NAMELIST_PHASE and nl_fail):
            return NAMELIST_FAIL_STATUS
        elif (phase is None or phase == curr_phase):
            return curr_status
        else:
            expect(phase is None or self._phases.index(phase) < self._phases.index(curr_phase),
                   "Tried to see the future")
            # Assume all older phases PASSed
            return TEST_PASS_STATUS

    ###########################################################################
    def _get_test_phase(self, test):
    ###########################################################################
        return self._get_test_data(test)[0]

    ###########################################################################
    def _update_test_status(self, test, phase, status):
    ###########################################################################
        phase_idx = self._phases.index(phase)
        old_phase, old_status, old_nl_fail = self._get_test_data(test)

        if (old_phase == phase):
            expect(old_status == TEST_PENDING_STATUS,
                   "Only valid to transition from PENDING to something else, found '%s'" % old_status)
            expect(status != TEST_PENDING_STATUS,
                   "Cannot transition from PEND -> PEND")
        else:
            expect(old_status in CONTINUE,
                   "Why did we move on to next phase when prior phase did not pass?")
            expect(status == TEST_PENDING_STATUS,
                   "New phase should be set to pending status")
            expect(self._phases.index(old_phase) == phase_idx - 1,
                   "Skipped phase?")
<<<<<<< HEAD
        self._test_states[test["state_idx"]] = (phase, status)
        if(self._cime_model == "cesm"):
            self._testspec.update_test_status(test["name"],phase,status)
=======
>>>>>>> bbe11687

        # Must be atomic
        self._tests[test] = (phase, status, old_nl_fail)

    ###########################################################################
    def _test_has_nl_problem(self, test):
    ###########################################################################
        curr_phase, curr_status, _ = self._get_test_data(test)
        expect(curr_phase == NAMELIST_PHASE, "Setting namelist status outside of namelist phase?")
        # Must be atomic
        self._tests[test] = (curr_phase, curr_status, True)

    ###########################################################################
    def _shell_cmd_for_phase(self, test, cmd, phase, from_dir=None):
    ###########################################################################
        while (True):
            rc, output, errput = run_cmd(cmd, ok_to_fail=True, from_dir=from_dir)
            if (rc != 0):
                self._log_output(test,
                                 "%s FAILED for test '%s'.\nCommand: %s\nOutput: %s\n\nErrput: %s" %
                                 (phase, test, cmd, output, errput))
                # Temporary hack to get around odd file descriptor use by
                # buildnml scripts.
                if ("bad interpreter" in errput):
                    time.sleep(1)
                    continue
                else:
                    break
            else:
                self._log_output(test,
                                 "%s PASSED for test '%s'.\nCommand: %s\nOutput: %s\n\nErrput: %s" %
                                 (phase, test, cmd, output, errput))
                break

        return rc == 0

    ###########################################################################
    def _create_newcase_phase(self, test):
    ###########################################################################
        test_dir = self._get_test_dir(test)

        test_case, case_opts, grid, compset, machine, compiler, test_mods = CIME.utils.parse_test_name(test)
        if (compiler != self._compiler):
            raise StandardError("Test '%s' has compiler that does not match instance compliler '%s'" % (test, self._compiler))
        if (self._parallel_jobs == 1):
            scratch_dir = self._machobj.get_value("CESMSCRATCHROOT")
            if (self._project is not None):
                scratch_dir = scratch_dir.replace("$PROJECT", self._project)
            sharedlibroot = os.path.join(scratch_dir, "sharedlibroot.%s" % self._test_id)
        else:
            # Parallelizing builds introduces potential sync problems with sharedlibroot
            # Just let every case build it's own
            sharedlibroot = os.path.join(test_dir, "sharedlibroot.%s" % self._test_id)
        create_newcase_cmd = "%s -model %s -case %s -res %s -mach %s -compiler %s -compset %s -testname %s -project %s -nosavetiming -sharedlibroot %s" % \
                              (os.path.join(self._cime_root,"scripts", "create_newcase"),
                               self._cime_model,test_dir, grid, machine, compiler, compset, test_case, self._project,
                               sharedlibroot)
        if (case_opts is not None):
            create_newcase_cmd += " -confopts _%s" % ("_".join(case_opts))
        if (test_mods is not None):
            test_mod_file = os.path.join(self._cime_root, "scripts", "Testing", "Testlistxml", "testmods_dirs", test_mods)
            if (not os.path.exists(test_mod_file)):
                self._log_output(test, "Missing testmod file '%s'" % test_mod_file)
                return False
            create_newcase_cmd += " -user_mods_dir %s" % test_mod_file
        logging.info("Calling create_newcase: "+create_newcase_cmd)
        return self._shell_cmd_for_phase(test, create_newcase_cmd, CREATE_NEWCASE_PHASE)

    ###########################################################################
    def _xml_phase(self, test):
    ###########################################################################
        test_case = CIME.utils.parse_test_name(test)[0]
        xml_file = os.path.join(self._get_test_dir(test), "env_test.xml")
        envtest = EnvTest()

        files = Files()
        drv_config_file = files.get_value("CONFIG_DRV_FILE")
        logging.info("Found drv_config_file %s" % drv_config_file)

        drv_comp = Component(drv_config_file)
        envtest.add_elements_by_group(drv_comp, {}, "env_test.xml")
        envtest.set_value("TESTCASE", test_case)
        envtest.set_value("TEST_TESTID", self._test_id)
        envtest.set_value("CASEBASEID", test)

        test_argv = "-testname %s -testroot %s" % (test, self._test_root)
        if (self._generate):
<<<<<<< HEAD
            test_argv += " -generate %s" % self._baseline_gen_name
            envtest.set_value("BASELINE_NAME_GEN",self._baseline_gen_name)
            envtest.set_value("BASEGEN_CASE",os.path.join(self._baseline_gen_name,test_name))
        if (self._compare):
            test_argv += " -compare %s" % self._baseline_cmp_name
            envtest.set_value("BASELINE_NAME_CMP",self._baseline_cmp_name)
            envtest.set_value("BASECMP_CASE",os.path.join(self._baseline_cmp_name,test_name))
=======
            test_argv += " -generate %s" % self._baseline_name
            envtest.set_value("BASELINE_NAME_GEN", self._baseline_name)
            envtest.set_value("BASEGEN_CASE", os.path.join(self._baseline_name, test))
        if (self._compare):
            test_argv += " -compare %s" % self._baseline_name
            envtest.set_value("BASELINE_NAME_CMP", self._baseline_name)
            envtest.set_value("BASECMP_CASE", os.path.join(self._baseline_name, test))
>>>>>>> bbe11687

        envtest.set_value("TEST_ARGV",test_argv)
        envtest.set_value("CLEANUP", ("TRUE" if self._clean else "FALSE"))

        if (self._generate or self._compare):
            envtest.set_value("BASELINE_ROOT", self._baseline_root)

        envtest.set_value("GENERATE_BASELINE", "TRUE" if self._generate else "FALSE")
        envtest.set_value("COMPARE_BASELINE", "TRUE" if self._compare else "FALSE")
        envtest.set_value("CCSM_CPRNC", self._machobj.get_value("CCSM_CPRNC", resolved=False))
        envtest.write(xml_file)
        return True

    ###########################################################################
    def _setup_phase(self, test):
    ###########################################################################
        test_case = CIME.utils.parse_test_name(test)[0]
        test_dir  = self._get_test_dir(test)
        test_case_definition_dir = os.path.join(self._cime_root, "scripts", "Testing", "Testcases")
        test_build = os.path.join(test_dir, "case.test_build" )

        if (os.path.exists(os.path.join(test_case_definition_dir, "%s_build.csh" % test_case))):
            shutil.copy(os.path.join(test_case_definition_dir, "%s_build.csh" % test_case), test_build)
        else:
            shutil.copy(os.path.join(test_case_definition_dir, "tests_build.csh"), test_build)

        return self._shell_cmd_for_phase(test, "./case.setup", SETUP_PHASE, from_dir=test_dir)

    ###########################################################################
    def _nlcomp_phase(self, test):
    ###########################################################################
        test_dir          = self._get_test_dir(test)
        casedoc_dir       = os.path.join(test_dir, "CaseDocs")
<<<<<<< HEAD
        baseline_dir      = os.path.join(self._baseline_root, self._baseline_cmp_name, test_name)
=======
        baseline_dir      = os.path.join(self._baseline_root, self._baseline_name, test)
>>>>>>> bbe11687
        baseline_casedocs = os.path.join(baseline_dir, "CaseDocs")
        compare_nl        = os.path.join(CIME.utils.get_acme_scripts_root(), "compare_namelists")
        simple_compare    = os.path.join(CIME.utils.get_acme_scripts_root(), "simple_compare")

        if (self._compare):
            has_fails = False

            # Start off by comparing everything in CaseDocs except a few arbitrary files (ugh!)
            # TODO: Namelist files should have consistent suffix
            all_items_to_compare = \
                [ item for item in glob.glob("%s/*" % casedoc_dir) if "README" not in os.path.basename(item) and not item.endswith("doc") and not item.endswith("prescribed") and not os.path.basename(item).startswith(".")] + \
                glob.glob("%s/*user_nl*" % test_dir)
            for item in all_items_to_compare:
                baseline_counterpart = os.path.join(baseline_casedocs if os.path.dirname(item).endswith("CaseDocs") else baseline_dir,
                                                    os.path.basename(item))
                if (not os.path.exists(baseline_counterpart)):
                    self._log_output(test, "Missing baseline namelist '%s'" % baseline_counterpart)
                    has_fails = True
                else:
                    if (compare_namelists.is_namelist_file(item)):
                        rc, output, _  = run_cmd("%s %s %s -c %s 2>&1" % (compare_nl, baseline_counterpart, item, test), ok_to_fail=True)
                    else:
                        rc, output, _  = run_cmd("%s %s %s -c %s 2>&1" % (simple_compare, baseline_counterpart, item, test), ok_to_fail=True)

                    if (rc != 0):
                        has_fails = True
                        self._log_output(test, output)

            if (has_fails):
                self._test_has_nl_problem(test)

        elif (self._generate):
            if (not os.path.isdir(baseline_dir)):
                os.makedirs(baseline_dir, stat.S_IRWXU | stat.S_IRWXG | stat.S_IXOTH | stat.S_IROTH)

            if (os.path.isdir(baseline_casedocs)):
                shutil.rmtree(baseline_casedocs)
            shutil.copytree(casedoc_dir, baseline_casedocs)
            for item in glob.glob(os.path.join(test_dir, "user_nl*")):
                shutil.copy2(item, baseline_dir)

        # Always mark as passed unless we hit exception
        return True

    ###########################################################################
    def _build_phase(self, test):
    ###########################################################################
        test_dir = self._get_test_dir(test)
        return self._shell_cmd_for_phase(test, "./case.test_build", BUILD_PHASE, from_dir=test_dir)

    ###########################################################################
    def _run_phase(self, test):
    ###########################################################################
        test_dir = self._get_test_dir(test)
        # wallclock is an optional field in the version 2.0 testlist.xml file
        # setting wallclock time close to the expected test time will help queue throughput
        if (test in self._test_data and "wallclock" in self._test_data[test]):
            run_cmd("./xmlchange JOB_WALLCLOCK_TIME=%s" % self._test_data[test]["wallclock"], from_dir=test_dir)

        return self._shell_cmd_for_phase(test, "./case.submit", RUN_PHASE, from_dir=test_dir)

    ###########################################################################
    def _update_test_status_file(self, test):
    ###########################################################################
        # TODO: The run scripts heavily use the TestStatus file. So we write out
        # the phases we have taken care of and then let the run scrips go from there
        # Eventually, it would be nice to have TestStatus management encapsulated
        # into a single place.
        str_to_write = ""
        made_it_to_phase = self._get_test_phase(test)
        made_it_to_phase_idx = self._phases.index(made_it_to_phase)
        for phase in self._phases[0:made_it_to_phase_idx+1]:
            str_to_write += "%s %s %s\n" % (self._get_test_status(test, phase), test, phase)

        if (not self._no_run and not self._is_broken(test) and made_it_to_phase == BUILD_PHASE):
            # Ensure PEND state always gets added to TestStatus file if we are
            # about to run test
            str_to_write += "%s %s %s\n" % (TEST_PENDING_STATUS, test, RUN_PHASE)

        test_status_file = os.path.join(self._get_test_dir(test), TEST_STATUS_FILENAME)
        with open(test_status_file, "w") as fd:
            fd.write(str_to_write)

    ###########################################################################
    def _run_catch_exceptions(self, test, phase, run):
    ###########################################################################
        try:
            return run(test)
        except Exception as e:
            exc_tb = sys.exc_info()[2]
            errput = "Test '%s' failed in phase '%s' with exception '%s'" % (test, phase, str(e))
            self._log_output(test, errput)
            logging.warning("Caught exception: %s" % str(e))
            traceback.print_tb(exc_tb)
            return False

    ###########################################################################
    def _get_procs_needed(self, test, phase):
    ###########################################################################
        if (phase == RUN_PHASE and self._no_batch):
            test_dir = self._get_test_dir(test)
            out = run_cmd("./xmlquery TOTALPES -value", from_dir=test_dir)
            return int(out)
        else:
            return 1

    ###########################################################################
    def _handle_test_status_file(self, test, test_phase, success):
    ###########################################################################
        #
        # This complexity is due to sharing of TestStatus responsibilities
        #
        try:
            if (test_phase != RUN_PHASE and
                (not success or test_phase == BUILD_PHASE or test_phase == self._phases[-1])):
                self._update_test_status_file(test)

            # If we failed VERY early on in the run phase, it's possible that
            # the CIME scripts never got a chance to set the state.
            elif (test_phase == RUN_PHASE and not success):
                test_status_file = os.path.join(self._get_test_dir(test), TEST_STATUS_FILENAME)
                statuses = wait_for_tests.parse_test_status_file(test_status_file)[0]
                if ( RUN_PHASE not in statuses or
                     statuses[RUN_PHASE] in [TEST_PASS_STATUS, TEST_PENDING_STATUS] ):
                    self._update_test_status_file(test)

        except Exception as e:
            # TODO: What to do here? This failure is very severe because the
            # only way for test results to be communicated is by the TestStatus
            # file.
            logging.critical("VERY BAD! Could not handle TestStatus file '%s': '%s'" %
                    (os.path.join(self._get_test_dir(test), TEST_STATUS_FILENAME), str(e)))
            thread.interrupt_main()

    ###########################################################################
    def _wait_for_something_to_finish(self, threads_in_flight):
    ###########################################################################
        expect(len(threads_in_flight) <= self._parallel_jobs, "Oversubscribed?")
        finished_tests = []
        while (not finished_tests):
            for test, thread_info in threads_in_flight.iteritems():
                if (not thread_info[0].is_alive()):
                    finished_tests.append( (test, thread_info[1]) )

            if (not finished_tests):
                time.sleep(0.2)

        for finished_test, procs_needed in finished_tests:
            self._proc_pool += procs_needed
            del threads_in_flight[finished_test]

    ###########################################################################
    def _consumer(self, test, test_phase, phase_method):
    ###########################################################################
        before_time = time.time()
        success = self._run_catch_exceptions(test, test_phase, phase_method)
        elapsed_time = time.time() - before_time
        status  = (TEST_PENDING_STATUS if test_phase == RUN_PHASE and not self._no_batch else TEST_PASS_STATUS) if success else TEST_FAIL_STATUS

        if (status != TEST_PENDING_STATUS):
            self._update_test_status(test, test_phase, status)
        self._handle_test_status_file(test, test_phase, success)

        status_str = "Finished %s for test %s in %f seconds (%s)\n" % (test_phase, test, elapsed_time, status)
        if (not success):
            status_str += "    Case dir: %s\n" % self._get_test_dir(test)
        sys.stdout.write(status_str)

    ###########################################################################
    def _producer(self):
    ###########################################################################
        threads_in_flight = {} # test-name -> (thread, procs)
        while (True):
            work_to_do = False
            num_threads_launched_this_iteration = 0
            for test in self._tests:
                logging.info("test_name: " + test)
                # If we have no workers available, immediately wait
                if (len(threads_in_flight) == self._parallel_jobs):
                    self._wait_for_something_to_finish(threads_in_flight)

                if (self._work_remains(test)):
                    work_to_do = True
                    if (test not in threads_in_flight):
                        test_phase, test_status, _ = self._get_test_data(test)
                        expect(test_status != TEST_PENDING_STATUS, test)
                        next_phase = self._phases[self._phases.index(test_phase) + 1]
                        procs_needed = self._get_procs_needed(test, next_phase)

                        if (procs_needed <= self._proc_pool):
                            self._proc_pool -= procs_needed

                            # Necessary to print this way when multiple threads printing
                            sys.stdout.write("Starting %s for test %s with %d procs\n" % (next_phase, test, procs_needed))

                            self._update_test_status(test, next_phase, TEST_PENDING_STATUS)
                            t = threading.Thread(target=self._consumer,
                                                 args=(test, next_phase, getattr(self, "_%s_phase" % next_phase.lower()) ))
                            threads_in_flight[test] = (t, procs_needed)
                            t.start()
                            num_threads_launched_this_iteration += 1

            if (not work_to_do):
                break

            if (num_threads_launched_this_iteration == 0):
                # No free resources, wait for something in flight to finish
                self._wait_for_something_to_finish(threads_in_flight)

        for thread_info in threads_in_flight.values():
            thread_info[0].join()

    ###########################################################################
    def _setup_cs_files(self):
    ###########################################################################
        try:
            python_libs_root = CIME.utils.get_python_libs_root()
            acme_scripts_root = CIME.utils.get_acme_scripts_root()
            template_file = os.path.join(python_libs_root, "cs.status.template")
            template = open(template_file, "r").read()
            template = template.replace("<PATH>", acme_scripts_root).replace("<TESTID>", self._test_id)

            cs_status_file = os.path.join(self._test_root, "cs.status.%s" % self._test_id)
            with open(cs_status_file, "w") as fd:
                fd.write(template)
            os.chmod(cs_status_file, os.stat(cs_status_file).st_mode | stat.S_IXUSR | stat.S_IXGRP)

            template_file = os.path.join(python_libs_root, "cs.submit.template")
            template = open(template_file, "r").read()
            build_cmd = "./*.test_build" if self._no_build else ":"
            run_cmd = "./*.test" if self._no_batch else "./*.submit"
            template = template.replace("<BUILD_CMD>", build_cmd).replace("<RUN_CMD>", run_cmd).replace("<TESTID>", self._test_id)

            if (self._no_build or self._no_run):
                cs_submit_file = os.path.join(self._test_root, "cs.submit.%s" % self._test_id)
                with open(cs_submit_file, "w") as fd:
                    fd.write(template)
                os.chmod(cs_submit_file, os.stat(cs_submit_file).st_mode | stat.S_IXUSR | stat.S_IXGRP)

        except Exception as e:
            logging.warning("FAILED to set up cs files: %s" % str(e))

    ###########################################################################
    def create_test(self):
    ###########################################################################
        """
        Main API for this class.

        Return True if all tests passed.
        """
        start_time = time.time()

        # Tell user what will be run
        print "RUNNING TESTS:"
        for test in self._tests:
<<<<<<< HEAD
            if(self._cime_model == "cesm"):
                self._testspec.add_test(self._compiler, 'trythis', test["name"])
            print " ", test["name"]

=======
            print " ", test
>>>>>>> bbe11687
        # TODO - documentation

        self._producer()

        expect(threading.active_count() == 1, "Leftover threads?")

        # Setup cs files
        self._setup_cs_files()

        # Return True if all tests passed
        print "At create_test close, state is:"
        rv = True
        for test in self._tests:
            phase, status, nl_fail = self._get_test_data(test)
            logging.debug("phase %s status %s" % (phase, status))
            if (status == TEST_PASS_STATUS and phase == RUN_PHASE):
                # Be cautious about telling the user that the test passed. This
                # status should match what they would see on the dashboard. Our
                # self._test_states does not include comparison fail information,
                # so we need to parse test status.
                test_status_file = os.path.join(self._get_test_dir(test), TEST_STATUS_FILENAME)
                status = wait_for_tests.interpret_status_file(test_status_file)[1]

            if (status not in [TEST_PASS_STATUS, TEST_PENDING_STATUS]):
                print "%s %s (phase %s)" % (status, test, phase)
                rv = False

            elif (nl_fail):
                print "%s %s (but otherwise OK)" % (NAMELIST_FAIL_STATUS, test)
                rv = False

            else:
                print status, test, phase

            print "    Case dir: %s" % self._get_test_dir(test)

        print "create_test took", time.time() - start_time, "seconds"

<<<<<<< HEAD
        if(self._cime_model == "cesm"):
            self._testspec.write()

        return rv
=======
        return rv
>>>>>>> bbe11687
<|MERGE_RESOLUTION|>--- conflicted
+++ resolved
@@ -13,12 +13,9 @@
 from CIME.XML.files import Files
 from CIME.XML.component import Component
 from CIME.XML.testlist import Testlist
-<<<<<<< HEAD
 from CIME.XML.testspec import TestSpec
-import test_utils
-=======
 import CIME.test_utils
->>>>>>> bbe11687
+
 
 INITIAL_PHASE = "INIT"
 CREATE_NEWCASE_PHASE = "CREATE_NEWCASE"
@@ -166,17 +163,11 @@
 
         # None of the test directories should already exist.
         for test in self._tests:
-<<<<<<< HEAD
-            expect(not os.path.exists(self._get_test_dir(test["name"])),
-                   "Cannot create new case in directory '%s', it already exists. Pick a different test-id" % self._get_test_dir(test["name"]))
+            expect(not os.path.exists(self._get_test_dir(test)),
+                   "Cannot create new case in directory '%s', it already exists. Pick a different test-id" % self._get_test_dir(test))
         if(self._cime_model == "cesm"):
             self._testspec = TestSpec(os.path.join(self._test_root,"testspec_%s.xml" % self._test_id))
             self._testspec.set_header(self._test_root, machine_name,self._test_id,baselineroot=self._baseline_root)
-
-=======
-            expect(not os.path.exists(self._get_test_dir(test)),
-                   "Cannot create new case in directory '%s', it already exists. Pick a different test-id" % self._get_test_dir(test))
->>>>>>> bbe11687
 
         # By the end of this constructor, this program should never hard abort,
         # instead, errors will be placed in the TestStatus files for the various
@@ -260,15 +251,11 @@
                    "New phase should be set to pending status")
             expect(self._phases.index(old_phase) == phase_idx - 1,
                    "Skipped phase?")
-<<<<<<< HEAD
-        self._test_states[test["state_idx"]] = (phase, status)
         if(self._cime_model == "cesm"):
-            self._testspec.update_test_status(test["name"],phase,status)
-=======
->>>>>>> bbe11687
-
+            self._testspec.update_test_status(test,phase,status)
         # Must be atomic
         self._tests[test] = (phase, status, old_nl_fail)
+
 
     ###########################################################################
     def _test_has_nl_problem(self, test):
@@ -353,23 +340,13 @@
 
         test_argv = "-testname %s -testroot %s" % (test, self._test_root)
         if (self._generate):
-<<<<<<< HEAD
             test_argv += " -generate %s" % self._baseline_gen_name
             envtest.set_value("BASELINE_NAME_GEN",self._baseline_gen_name)
-            envtest.set_value("BASEGEN_CASE",os.path.join(self._baseline_gen_name,test_name))
+            envtest.set_value("BASEGEN_CASE",os.path.join(self._baseline_gen_name,test))
         if (self._compare):
             test_argv += " -compare %s" % self._baseline_cmp_name
             envtest.set_value("BASELINE_NAME_CMP",self._baseline_cmp_name)
-            envtest.set_value("BASECMP_CASE",os.path.join(self._baseline_cmp_name,test_name))
-=======
-            test_argv += " -generate %s" % self._baseline_name
-            envtest.set_value("BASELINE_NAME_GEN", self._baseline_name)
-            envtest.set_value("BASEGEN_CASE", os.path.join(self._baseline_name, test))
-        if (self._compare):
-            test_argv += " -compare %s" % self._baseline_name
-            envtest.set_value("BASELINE_NAME_CMP", self._baseline_name)
-            envtest.set_value("BASECMP_CASE", os.path.join(self._baseline_name, test))
->>>>>>> bbe11687
+            envtest.set_value("BASECMP_CASE",os.path.join(self._baseline_cmp_name,test))
 
         envtest.set_value("TEST_ARGV",test_argv)
         envtest.set_value("CLEANUP", ("TRUE" if self._clean else "FALSE"))
@@ -403,11 +380,7 @@
     ###########################################################################
         test_dir          = self._get_test_dir(test)
         casedoc_dir       = os.path.join(test_dir, "CaseDocs")
-<<<<<<< HEAD
-        baseline_dir      = os.path.join(self._baseline_root, self._baseline_cmp_name, test_name)
-=======
-        baseline_dir      = os.path.join(self._baseline_root, self._baseline_name, test)
->>>>>>> bbe11687
+        baseline_dir      = os.path.join(self._baseline_root, self._baseline_cmp_name, test)
         baseline_casedocs = os.path.join(baseline_dir, "CaseDocs")
         compare_nl        = os.path.join(CIME.utils.get_acme_scripts_root(), "compare_namelists")
         simple_compare    = os.path.join(CIME.utils.get_acme_scripts_root(), "simple_compare")
@@ -663,14 +636,10 @@
         # Tell user what will be run
         print "RUNNING TESTS:"
         for test in self._tests:
-<<<<<<< HEAD
             if(self._cime_model == "cesm"):
-                self._testspec.add_test(self._compiler, 'trythis', test["name"])
-            print " ", test["name"]
-
-=======
+                self._testspec.add_test(self._compiler, 'trythis', test)
             print " ", test
->>>>>>> bbe11687
+
         # TODO - documentation
 
         self._producer()
@@ -709,11 +678,7 @@
 
         print "create_test took", time.time() - start_time, "seconds"
 
-<<<<<<< HEAD
         if(self._cime_model == "cesm"):
             self._testspec.write()
 
-        return rv
-=======
-        return rv
->>>>>>> bbe11687
+        return rv