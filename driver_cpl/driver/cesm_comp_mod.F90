module cesm_comp_mod

!-------------------------------------------------------------------------------
!
! Purpose: Main program for NCAR CESM4/cpl7. Can have different
!          land, sea-ice, and ocean models plugged in at compile-time.
!          These models can be either: stub, dead, data, or active
!          components or some combination of the above.
!
!               stub -------- Do nothing.
!               dead -------- Send analytic data back.
!               data -------- Send data back interpolated from input files.
!               prognostic -- Prognostically simulate the given component.
!
! Method: Call appropriate initialization, run (time-stepping), and 
!         finalization routines.
! 
!-------------------------------------------------------------------------------

   !----------------------------------------------------------------------------
   ! share code & libs
   !----------------------------------------------------------------------------
   use shr_kind_mod,      only: r8 => SHR_KIND_R8 
   use shr_kind_mod,      only: cs => SHR_KIND_CS
   use shr_kind_mod,      only: cl => SHR_KIND_CL
   use shr_kind_mod,      only: shr_kind_i8
   use shr_sys_mod,       only: shr_sys_abort, shr_sys_flush
   use shr_const_mod,     only: shr_const_cday
   use shr_file_mod,      only: shr_file_setLogLevel, shr_file_setLogUnit
   use shr_file_mod,      only: shr_file_setIO, shr_file_getUnit
   use shr_scam_mod,      only: shr_scam_checkSurface
   use shr_map_mod,       only: shr_map_setDopole
   use shr_mpi_mod,       only: shr_mpi_min, shr_mpi_max
   use shr_mem_mod,       only: shr_mem_init, shr_mem_getusage
   use shr_cal_mod,       only: shr_cal_date2ymd, shr_cal_ymd2date, shr_cal_advdateInt
   use shr_orb_mod,       only: shr_orb_params
   use shr_reprosum_mod,  only: shr_reprosum_setopts
   use mct_mod            ! mct_ wrappers for mct lib
   use perf_mod
   use ESMF

   !----------------------------------------------------------------------------
   ! component model interfaces (init, run, final methods)
   !----------------------------------------------------------------------------

#ifdef ESMF_INTERFACE
   use atm_comp_esmf , only: atm_register_esmf
   use lnd_comp_esmf , only: lnd_register_esmf
   use ocn_comp_esmf , only: ocn_register_esmf
   use ice_comp_esmf , only: ice_register_esmf
   use glc_comp_esmf , only: glc_register_esmf
   use wav_comp_esmf , only: wav_register_esmf
   use rof_comp_esmf , only: rof_register_esmf
#else
   use atm_comp_mct  , only: atm_init=>atm_init_mct, atm_run=>atm_run_mct, atm_final=>atm_final_mct
   use lnd_comp_mct  , only: lnd_init=>lnd_init_mct, lnd_run=>lnd_run_mct, lnd_final=>lnd_final_mct
   use ocn_comp_mct  , only: ocn_init=>ocn_init_mct, ocn_run=>ocn_run_mct, ocn_final=>ocn_final_mct
   use ice_comp_mct  , only: ice_init=>ice_init_mct, ice_run=>ice_run_mct, ice_final=>ice_final_mct
   use glc_comp_mct  , only: glc_init=>glc_init_mct, glc_run=>glc_run_mct, glc_final=>glc_final_mct
   use wav_comp_mct  , only: wav_init=>wav_init_mct, wav_run=>wav_run_mct, wav_final=>wav_final_mct
   use rof_comp_mct  , only: rof_init=>rof_init_mct, rof_run=>rof_run_mct, rof_final=>rof_final_mct
#endif

   !----------------------------------------------------------------------------
   ! cpl7 modules
   !----------------------------------------------------------------------------

   ! mpi comm data & routines, plus logunit and loglevel
    use seq_comm_mct, only: CPLID, GLOID, logunit, loglevel
    use seq_comm_mct, only: ATMID, LNDID, OCNID, ICEID, GLCID, ROFID,WAVID
    use seq_comm_mct, only: ALLATMID,ALLLNDID,ALLOCNID,ALLICEID,ALLGLCID,ALLROFID,ALLWAVID
    use seq_comm_mct, only: CPLALLATMID,CPLALLLNDID,CPLALLOCNID,CPLALLICEID
    use seq_comm_mct, only: CPLALLGLCID,CPLALLROFID,CPLALLWAVID
    use seq_comm_mct, only: CPLATMID,CPLLNDID,CPLOCNID,CPLICEID,CPLGLCID,CPLROFID,CPLWAVID
    use seq_comm_mct, only: num_inst_atm, num_inst_lnd, num_inst_rof
    use seq_comm_mct, only: num_inst_ocn, num_inst_ice, num_inst_glc
    use seq_comm_mct, only: num_inst_wav, num_inst_xao, num_inst_frc, num_inst_phys
    use seq_comm_mct, only: num_inst_total, num_inst_max
    use seq_comm_mct, only: seq_comm_iamin, seq_comm_name, seq_comm_namelen
    use seq_comm_mct, only: seq_comm_init, seq_comm_setnthreads, seq_comm_getnthreads
    use seq_comm_mct, only: seq_comm_getinfo => seq_comm_setptrs 
    use seq_comm_mct, only: seq_comm_petlist 
#ifdef USE_ESMF_LIB
    use seq_comm_mct, only: seq_comm_getcompstates, seq_comm_setcompstates
#endif

   ! clock & alarm routines 
   use seq_timemgr_mod

   ! "infodata" gathers various control flags into one datatype   
   use seq_infodata_mod, only: seq_infodata_putData, seq_infodata_GetData
   use seq_infodata_mod, only: seq_infodata_init, seq_infodata_exchange
   use seq_infodata_mod, only: seq_infodata_type, seq_infodata_orb_variable_year
   use seq_infodata_mod, only: seq_infodata_print
        
   ! domain related routines   
   use seq_domain_mct, only : seq_domain_check

   ! history file routines
   use seq_hist_mod, only : seq_hist_write, seq_hist_writeavg, seq_hist_writeaux

   ! restart file routines
   use seq_rest_mod, only : seq_rest_read, seq_rest_write

   ! flux calc routines
   use seq_flux_mct, only: seq_flux_init_mct, seq_flux_initexch_mct, seq_flux_ocnalb_mct
   use seq_flux_mct, only: seq_flux_atmocn_mct, seq_flux_atmocnexch_mct

   ! domain fraction routines
   use seq_frac_mct, only : seq_frac_init, seq_frac_set

   ! i/o subroutines
   use seq_io_mod, only : seq_io_cpl_init

   ! rearrange type routines
   use cplcomp_exchange_mod, only: seq_mctext_decomp

   ! diagnostic routines
   use seq_diag_mct, only : seq_diag_zero_mct , seq_diag_avect_mct, seq_diag_lnd_mct
   use seq_diag_mct, only : seq_diag_rof_mct  , seq_diag_ocn_mct  , seq_diag_atm_mct
   use seq_diag_mct, only : seq_diag_ice_mct  , seq_diag_accum_mct, seq_diag_print_mct

   ! list of fields transferred between components
   use seq_flds_mod, only : seq_flds_a2x_fluxes, seq_flds_x2a_fluxes
   use seq_flds_mod, only : seq_flds_i2x_fluxes, seq_flds_x2i_fluxes
   use seq_flds_mod, only : seq_flds_l2x_fluxes, seq_flds_x2l_fluxes
   use seq_flds_mod, only : seq_flds_o2x_fluxes, seq_flds_x2o_fluxes
   use seq_flds_mod, only : seq_flds_g2x_fluxes, seq_flds_x2g_fluxes
   use seq_flds_mod, only : seq_flds_w2x_fluxes, seq_flds_x2w_fluxes
   use seq_flds_mod, only : seq_flds_r2x_fluxes, seq_flds_x2r_fluxes
   use seq_flds_mod, only : seq_flds_set

   ! component type and accessor functions
   use component_type_mod , only: component_get_iamin_compid, component_get_suffix
   use component_type_mod , only: component_get_name, component_get_c2x_cx
   use component_type_mod , only: atm, lnd, ice, ocn, rof, glc, wav 
   use component_mod      , only: component_init_pre 
   use component_mod      , only: component_init_cc, component_init_cx, component_run, component_final
   use component_mod      , only: component_init_areacor, component_init_aream
   use component_mod      , only: component_exch, component_diag
#ifdef ESMF_INTERFACE
   use component_mod      , only: component_init_update_petlist
   use cpl_comp_esmf
#endif

   ! prep routines (includes mapping routines between components and merging routines) 
   use prep_lnd_mod
   use prep_ice_mod
   use prep_wav_mod
   use prep_rof_mod
   use prep_glc_mod
   use prep_ocn_mod
   use prep_atm_mod
   use prep_aoflux_mod

   !--- mapping routines ---
   use seq_map_type_mod
   use seq_map_mod      ! generic mapping

   ! --- timing routines --- 
   use t_drv_timers_mod

   implicit none

   private

   public cesm_pre_init1, cesm_pre_init2, cesm_init, cesm_run, cesm_final
#ifdef USE_ESMF_LIB
   public cesm_comp_register
#endif
   public timing_dir, mpicom_GLOID

#include <mpif.h>

#ifdef ESMF_INTERFACE
   type(ESMF_GridComp)   :: cplgc
   type(ESMF_State)      :: c2x_cx_state, x2c_cx_state
#endif

   !----------------------------------------------------------------------------
   ! temporary variables
   !----------------------------------------------------------------------------

   !- from prep routines (arrays of instances)
   type(mct_aVect) , pointer :: a2x_ox(:) => null()
   type(mct_aVect) , pointer :: o2x_ax(:) => null()
   type(mct_aVect) , pointer :: xao_ox(:) => null()
   type(mct_aVect) , pointer :: xao_ax(:) => null()

   !- from component type (single instance inside array of components)
   type(mct_aVect) , pointer :: o2x_ox => null()
   type(mct_aVect) , pointer :: a2x_ax => null()

   character(len=CL) :: suffix
   logical           :: iamin_id 
   logical           :: iamroot_id 
   integer           :: mpicom
   character(len=seq_comm_namelen) :: compname 

   !----------------------------------------------------------------------------
   ! domains & related
   !----------------------------------------------------------------------------

   !--- domain fractions (only defined on cpl pes) ---
   type(mct_aVect) , pointer :: fractions_ax(:)   ! Fractions on atm grid, cpl processes
   type(mct_aVect) , pointer :: fractions_lx(:)   ! Fractions on lnd grid, cpl processes
   type(mct_aVect) , pointer :: fractions_ix(:)   ! Fractions on ice grid, cpl processes
   type(mct_aVect) , pointer :: fractions_ox(:)   ! Fractions on ocn grid, cpl processes
   type(mct_aVect) , pointer :: fractions_gx(:)   ! Fractions on glc grid, cpl processes
   type(mct_aVect) , pointer :: fractions_rx(:)   ! Fractions on rof grid, cpl processes
   type(mct_aVect) , pointer :: fractions_wx(:)   ! Fractions on wav grid, cpl processes

   !--- domain equivalent 2d grid size ---
   integer  :: atm_nx, atm_ny  ! nx, ny of 2d grid, if known
   integer  :: lnd_nx, lnd_ny
   integer  :: ice_nx, ice_ny
   integer  :: ocn_nx, ocn_ny
   integer  :: rof_nx, rof_ny
   integer  :: glc_nx, glc_ny
   integer  :: wav_nx, wav_ny

   !----------------------------------------------------------------------------
   ! Infodata: inter-model control flags, domain info
   !----------------------------------------------------------------------------

   type (seq_infodata_type), target :: infodata ! single instance for cpl and all comps

   !----------------------------------------------------------------------------
   ! time management
   !----------------------------------------------------------------------------

   type (seq_timemgr_type), SAVE :: seq_SyncClock ! array of all clocks & alarm
   type (ESMF_Clock), target :: EClock_d      ! driver clock
   type (ESMF_Clock), target :: EClock_a
   type (ESMF_Clock), target :: EClock_l
   type (ESMF_Clock), target :: EClock_o
   type (ESMF_Clock), target :: EClock_i
   type (ESMF_Clock), target :: EClock_g
   type (ESMF_Clock), target :: EClock_r
   type (ESMF_Clock), target :: EClock_w

   logical  :: restart_alarm          ! restart alarm
   logical  :: history_alarm          ! history alarm
   logical  :: histavg_alarm          ! history alarm
   logical  :: stop_alarm             ! stop alarm
   logical  :: atmrun_alarm           ! atm run alarm
   logical  :: lndrun_alarm           ! lnd run alarm
   logical  :: icerun_alarm           ! ice run alarm
   logical  :: ocnrun_alarm           ! ocn run alarm
   logical  :: ocnnext_alarm          ! ocn run alarm on next timestep
   logical  :: glcrun_alarm           ! glc run alarm
   logical  :: rofrun_alarm           ! rof run alarm
   logical  :: wavrun_alarm           ! wav run alarm
   logical  :: tprof_alarm            ! timing profile alarm
   logical  :: t1hr_alarm             ! alarm every hour
   logical  :: t2hr_alarm             ! alarm every two hours 
   logical  :: t3hr_alarm             ! alarm every three hours 
   logical  :: t6hr_alarm             ! alarm every six hours 
   logical  :: t12hr_alarm            ! alarm every twelve hours 
   logical  :: t24hr_alarm            ! alarm every twentyfour hours 
   logical  :: t1yr_alarm             ! alarm every year, at start of year

   real(r8) :: days_per_year = 365.0  ! days per year

   integer  :: dtime                  ! dt of one coupling interval
   integer  :: ncpl                   ! number of coupling intervals per day
   integer  :: ymd                    ! Current date (YYYYMMDD)
   integer  :: year                   ! Current date (YYYY)
   integer  :: month                  ! Current date (MM)
   integer  :: day                    ! Current date (DD)
   integer  :: tod                    ! Current time of day (seconds)
   integer  :: ymdtmp                 ! temporary date (YYYYMMDD)
   integer  :: todtmp                 ! temporary time of day (seconds)
   character(CL) :: orb_mode          ! orbital mode
   integer  :: orb_iyear              ! orbital year
   integer  :: orb_iyear_align        ! associated with model year
   integer  :: orb_cyear              ! orbital year for current orbital computation
   integer  :: orb_nyear              ! orbital year associated with currrent model year
   real(r8) :: orb_eccen              ! orbital eccentricity
   real(r8) :: orb_obliq              ! obliquity in degrees
   real(r8) :: orb_mvelp              ! moving vernal equinox long
   real(r8) :: orb_obliqr             ! Earths obliquity in rad
   real(r8) :: orb_lambm0             ! Mean long of perihelion at vernal equinox (radians)
   real(r8) :: orb_mvelpp             ! moving vernal equinox long
   real(r8) :: wall_time_limit        ! wall time limit in hours
   real(r8) :: wall_time              ! current wall time used
   character(CS) :: force_stop_at     ! force stop at next (month, day, etc)
   logical  :: force_stop             ! force the model to stop
   integer  :: force_stop_ymd         ! force stop ymd
   integer  :: force_stop_tod         ! force stop tod

   !--- for documenting speed of the model ---
   character( 8) :: dstr              ! date string
   character(10) :: tstr              ! time string
   integer       :: begStep, endStep  ! Begining and ending step number
   character(CL) :: calendar          ! calendar name
   real(r8)      :: simDays           ! Number of simulated days
   real(r8)      :: SYPD              ! Simulated years per day
   real(r8)      :: Time_begin        ! Start time
   real(r8)      :: Time_end          ! Ending time
   real(r8)      :: Time_bstep        ! Start time
   real(r8)      :: Time_estep        ! Ending time
   real(r8)      :: time_brun         ! Start time
   real(r8)      :: time_erun         ! Ending time
   real(r8)      :: cktime            ! delta time
   real(r8)      :: cktime_acc(10)    ! cktime accumulator array 1 = all, 2 = atm, etc
   integer       :: cktime_cnt(10)    ! cktime counter array
   real(r8)      :: max_cplstep_time 
   character(CL) :: timing_file       ! Local path to tprof filename
   character(CL) :: timing_dir        ! timing directory
   character(CL) :: tchkpt_dir        ! timing checkpoint directory

   !----------------------------------------------------------------------------
   ! control flags
   !----------------------------------------------------------------------------

   logical  :: atm_present            ! .true.  => atm is present
   logical  :: lnd_present            ! .true.  => land is present
   logical  :: ice_present            ! .true.  => ice is present
   logical  :: ocn_present            ! .true.  => ocn is present
   logical  :: glc_present            ! .true.  => glc is present
   logical  :: glclnd_present         ! .true.  => glc is computing land coupling
   logical  :: glcocn_present         ! .true.  => glc is computing ocean runoff
   logical  :: glcice_present         ! .true.  => glc is computing icebergs
   logical  :: rofice_present         ! .true.  => rof is computing icebergs
   logical  :: rof_present            ! .true.  => rof is present
   logical  :: flood_present          ! .true.  => rof is computing flood
   logical  :: wav_present            ! .true.  => wav is present

   logical  :: atm_prognostic         ! .true.  => atm comp expects input
   logical  :: lnd_prognostic         ! .true.  => lnd comp expects input
   logical  :: ice_prognostic         ! .true.  => ice comp expects input
   logical  :: iceberg_prognostic     ! .true.  => ice comp can handle iceberg input
   logical  :: ocn_prognostic         ! .true.  => ocn comp expects input
   logical  :: ocnrof_prognostic      ! .true.  => ocn comp expects runoff input
   logical  :: glc_prognostic         ! .true.  => glc comp expects input
   logical  :: rof_prognostic         ! .true.  => rof comp expects input
   logical  :: wav_prognostic         ! .true.  => wav comp expects input

   logical  :: atm_c2_lnd             ! .true.  => atm to lnd coupling on
   logical  :: atm_c2_ocn             ! .true.  => atm to ocn coupling on
   logical  :: atm_c2_ice             ! .true.  => atm to ice coupling on
   logical  :: atm_c2_wav             ! .true.  => atm to wav coupling on
   logical  :: lnd_c2_atm             ! .true.  => lnd to atm coupling on
   logical  :: lnd_c2_rof             ! .true.  => lnd to rof coupling on
   logical  :: lnd_c2_glc             ! .true.  => lnd to glc coupling on
   logical  :: ocn_c2_atm             ! .true.  => ocn to atm coupling on
   logical  :: ocn_c2_ice             ! .true.  => ocn to ice coupling on
   logical  :: ocn_c2_wav             ! .true.  => ocn to wav coupling on
   logical  :: ice_c2_atm             ! .true.  => ice to atm coupling on
   logical  :: ice_c2_ocn             ! .true.  => ice to ocn coupling on
   logical  :: ice_c2_wav             ! .true.  => ice to wav coupling on
   logical  :: rof_c2_lnd             ! .true.  => rof to lnd coupling on
   logical  :: rof_c2_ocn             ! .true.  => rof to ocn coupling on
   logical  :: rof_c2_ice             ! .true.  => rof to ice coupling on
   logical  :: glc_c2_lnd             ! .true.  => glc to lnd coupling on
   logical  :: glc_c2_ocn             ! .true.  => glc to ocn coupling on
   logical  :: glc_c2_ice             ! .true.  => glc to ice coupling on
   logical  :: wav_c2_ocn             ! .true.  => wav to ocn coupling on

   logical  :: dead_comps             ! .true.  => dead components 
   logical  :: esmf_map_flag          ! .true.  => use esmf for mapping

   logical  :: areafact_samegrid      ! areafact samegrid flag
   logical  :: single_column          ! scm mode logical
   real(r8) :: scmlon                 ! single column lon
   real(r8) :: scmlat                 ! single column lat
   logical  :: aqua_planet            ! aqua planet mode
   real(r8) :: nextsw_cday            ! radiation control
   logical  :: atm_aero               ! atm provides aerosol data

   character(CL) :: cpl_seq_option    ! coupler sequencing option
   logical  :: skip_ocean_run         ! skip the ocean model first pass
   logical  :: cpl2ocn_first          ! use to call initial cpl2ocn timer
   logical  :: run_barriers           ! barrier the component run calls

   character(CS) :: aoflux_grid       ! grid for a/o flux calc: atm xor ocn 
   character(CS) :: vect_map          ! vector mapping type

   character(CL) :: atm_gnam          ! atm grid
   character(CL) :: lnd_gnam          ! lnd grid
   character(CL) :: ocn_gnam          ! ocn grid
   character(CL) :: ice_gnam          ! ice grid
   character(CL) :: rof_gnam          ! rof grid
   character(CL) :: glc_gnam          ! glc grid
   character(CL) :: wav_gnam          ! wav grid

   logical  :: samegrid_ao            ! samegrid atm and ocean
   logical  :: samegrid_al            ! samegrid atm and land
   logical  :: samegrid_lr            ! samegrid land and rof
   logical  :: samegrid_oi            ! samegrid ocean and ice
   logical  :: samegrid_ro            ! samegrid runoff and ocean
   logical  :: samegrid_aw            ! samegrid atm and wave
   logical  :: samegrid_ow            ! samegrid ocean and wave
   logical  :: samegrid_lg            ! samegrid glc and land
   logical  :: samegrid_og            ! samegrid glc and ocean
   logical  :: samegrid_ig            ! samegrid glc and ice
   logical  :: samegrid_alo           ! samegrid atm, lnd, ocean

   logical       :: read_restart      ! local read restart flag
   character(CL) :: rest_file         ! restart file path + filename

   logical  :: shr_map_dopole         ! logical for dopole in shr_map_mod
   logical  :: domain_check           ! .true.  => check consistency of domains
   logical  :: reprosum_use_ddpdd     ! setup reprosum, use ddpdd
   real(r8) :: reprosum_diffmax       ! setup reprosum, set rel_diff_max
   logical  :: reprosum_recompute     ! setup reprosum, recompute if tolerance exceeded

   !--- history & budgets ---
   logical :: do_budgets              ! heat/water budgets on
   logical :: do_histinit             ! initial hist file
   logical :: do_histavg              ! histavg on or off
   logical :: do_hist_r2x             ! create aux files: r2x
   logical :: do_hist_l2x             ! create aux files: l2x
   logical :: do_hist_a2x24hr         ! create aux files: a2x
   logical :: do_hist_l2x1yr          ! create aux files: l2x
   logical :: do_hist_a2x             ! create aux files: a2x
   logical :: do_hist_a2x3hrp         ! create aux files: a2x 3hr precip
   logical :: do_hist_a2x3hr          ! create aux files: a2x 3hr states
   integer :: budget_inst             ! instantaneous budget flag
   integer :: budget_daily            ! daily budget flag
   integer :: budget_month            ! monthly budget flag
   integer :: budget_ann              ! annual budget flag
   integer :: budget_ltann            ! long term budget flag for end of year writing
   integer :: budget_ltend            ! long term budget flag for end of run writing

!  character(CL) :: hist_r2x_flds     = 'all'
!  character(CL) :: hist_l2x_flds     = 'all'
   character(CL) :: hist_a2x_flds     = 'Faxa_swndr:Faxa_swvdr:Faxa_swndf:Faxa_swvdf'
!  character(CL) :: hist_a2x24hr_flds = 'all'
   character(CL) :: hist_a2x3hrp_flds = 'Faxa_rainc:Faxa_rainl:Faxa_snowc:Faxa_snowl'
   character(CL) :: hist_a2x3hr_flds  = 'Sa_z:Sa_u:Sa_v:Sa_tbot:Sa_ptem:Sa_shum:Sa_dens:Sa_pbot:Sa_pslv:Faxa_lwdn:&
        &Faxa_rainc:Faxa_rainl:Faxa_snowc:Faxa_snowl:&
        &Faxa_swndr:Faxa_swvdr:Faxa_swndf:Faxa_swvdf'

   ! --- other ---
   integer  :: ka,km,k1,k2,k3         ! aVect field indices
   integer  :: ocnrun_count           ! number of times ocn run alarm went on
   logical  :: exists                 ! true if file exists
   integer  :: ierr                   ! MPI error return
   integer  :: rc                     ! return code
   logical  :: cdf64                  ! true => use 64 bit addressing in netCDF files

   character(*), parameter :: NLFileName = "drv_in"  ! input namelist filename

   integer  :: info_debug = 0         ! local info_debug level

   !----------------------------------------------------------------------------
   ! memory monitoring
   !----------------------------------------------------------------------------
   real(r8) :: msize,msize0,msize1     ! memory size (high water)
   real(r8) :: mrss ,mrss0 ,mrss1      ! resident size (current memory use)

   !----------------------------------------------------------------------------
   ! threading control
   !----------------------------------------------------------------------------
   integer  :: nthreads_GLOID         ! OMP global number of threads
   integer  :: nthreads_CPLID         ! OMP cpl number of threads
   integer  :: nthreads_ATMID         ! OMP atm number of threads
   integer  :: nthreads_LNDID         ! OMP lnd number of threads
   integer  :: nthreads_ICEID         ! OMP ice number of threads
   integer  :: nthreads_OCNID         ! OMP ocn number of threads
   integer  :: nthreads_GLCID         ! OMP glc number of threads
   integer  :: nthreads_ROFID         ! OMP glc number of threads
   integer  :: nthreads_WAVID         ! OMP wav number of threads

   integer  :: pethreads_GLOID        ! OMP number of threads per task

   logical  :: drv_threading          ! driver threading control

   !----------------------------------------------------------------------------
   ! communicator groups and related
   !----------------------------------------------------------------------------
   integer  :: Global_Comm

   integer  :: mpicom_GLOID          ! MPI global communicator
   integer  :: mpicom_CPLID          ! MPI cpl communicator
   integer  :: mpicom_OCNID          ! MPI ocn communicator for ensemble member 1

   integer  :: mpicom_CPLALLATMID    ! MPI comm for CPLALLATMID
   integer  :: mpicom_CPLALLLNDID    ! MPI comm for CPLALLLNDID
   integer  :: mpicom_CPLALLICEID    ! MPI comm for CPLALLICEID
   integer  :: mpicom_CPLALLOCNID    ! MPI comm for CPLALLOCNID
   integer  :: mpicom_CPLALLGLCID    ! MPI comm for CPLALLGLCID
   integer  :: mpicom_CPLALLROFID    ! MPI comm for CPLALLROFID
   integer  :: mpicom_CPLALLWAVID    ! MPI comm for CPLALLWAVID

   integer  :: iam_GLOID             ! pe number in global id
   logical  :: iamin_CPLID           ! pe associated with CPLID
   logical  :: iamroot_GLOID         ! GLOID masterproc
   logical  :: iamroot_CPLID         ! CPLID masterproc

   logical  :: iamin_CPLALLATMID     ! pe associated with CPLALLATMID
   logical  :: iamin_CPLALLLNDID     ! pe associated with CPLALLLNDID
   logical  :: iamin_CPLALLICEID     ! pe associated with CPLALLICEID
   logical  :: iamin_CPLALLOCNID     ! pe associated with CPLALLOCNID
   logical  :: iamin_CPLALLGLCID     ! pe associated with CPLALLGLCID
   logical  :: iamin_CPLALLROFID     ! pe associated with CPLALLROFID
   logical  :: iamin_CPLALLWAVID     ! pe associated with CPLALLWAVID

   !----------------------------------------------------------------------------
   ! complist: list of comps on this pe
   !----------------------------------------------------------------------------

   ! allow enough room for names of all physical components + coupler, 
   ! where each string can be up to (max_inst_name_len+1) characters
   ! long (+1 allows for a space before each name)
   character(len=(seq_comm_namelen+1)*(num_inst_phys+1)) :: complist
   
   !----------------------------------------------------------------------------
   ! misc
   !----------------------------------------------------------------------------

   integer, parameter :: ens1=1         ! use first instance of ensemble only
   integer, parameter :: fix1=1         ! temporary hard-coding to first ensemble, needs to be fixed
   integer :: eai, eli, eoi, eii, egi, eri, ewi, exi, efi  ! component instance counters

   !----------------------------------------------------------------------------
   ! formats
   !----------------------------------------------------------------------------
   character(*), parameter :: subname = '(seq_mct_drv)'
   character(*), parameter :: F00 = "('"//subname//" : ', 4A )"
   character(*), parameter :: F0L = "('"//subname//" : ', A, L6 )"
   character(*), parameter :: F0I = "('"//subname//" : ', A, 2i8 )"
   character(*), parameter :: F01 = "('"//subname//" : ', A, 2i8, 3x, A )"
   character(*), parameter :: F0R = "('"//subname//" : ', A, 2g23.15 )"
   character(*), parameter :: FormatA = '(A,": =============== ", A41,          " ===============")'
   character(*), parameter :: FormatD = '(A,": =============== ", A20,2I8,5x,   " ===============")'
   character(*), parameter :: FormatR = '(A,": =============== ", A31,F9.3,1x,  " ===============")'
   character(*), parameter :: FormatQ = '(A,": =============== ", A20,2F10.2,1x," ===============")'
!===============================================================================
contains
!===============================================================================

!===============================================================================
!*******************************************************************************
!===============================================================================

subroutine cesm_pre_init1()
   use shr_pio_mod, only : shr_pio_init1, shr_pio_init2
   implicit none

   !----------------------------------------------------------
   !| Initialize MCT and MPI communicators and IO
   !----------------------------------------------------------

   integer, dimension(num_inst_total) :: comp_id, comp_comm, comp_comm_iam
   logical :: comp_iamin(num_inst_total)
   character(len=seq_comm_namelen) :: comp_name(num_inst_total)
   integer :: i, it

   call mpi_init(ierr)
   call shr_mpi_chkerr(ierr,subname//' mpi_init')

   Global_Comm=MPI_COMM_WORLD
   comp_comm = MPI_COMM_NULL
   time_brun = mpi_wtime()

   call shr_pio_init1(num_inst_total,NLFileName, Global_Comm)
   !
   ! If pio_async_interface is true Global_Comm is MPI_COMM_NULL on the servernodes
   ! and server nodes do not return from shr_pio_init2
   !
   !   if (Global_Comm /= MPI_COMM_NULL) then

   call seq_comm_init(Global_Comm, NLFileName)

   !--- set task based threading counts ---
   call seq_comm_getinfo(GLOID,pethreads=pethreads_GLOID,iam=iam_GLOID)
   call seq_comm_setnthreads(pethreads_GLOID)

   !--- get some general data ---
   it=1
   call seq_comm_getinfo(GLOID,mpicom=mpicom_GLOID,&
        iamroot=iamroot_GLOID,nthreads=nthreads_GLOID)
   call seq_comm_getinfo(CPLID,mpicom=mpicom_CPLID,&
        iamroot=iamroot_CPLID,nthreads=nthreads_CPLID,&
        iam=comp_comm_iam(it))

   if (iamin_CPLID) complist = trim(complist)//' cpl'

   comp_id(it)    = CPLID
   comp_comm(it)  = mpicom_CPLID
   iamin_CPLID    = seq_comm_iamin(CPLID)
   comp_iamin(it) = seq_comm_iamin(comp_id(it))
   comp_name(it)  = seq_comm_name(comp_id(it))

   do eai = 1,num_inst_atm
      it=it+1
      comp_id(it)    = ATMID(eai)
      comp_iamin(it) = seq_comm_iamin(comp_id(it))
      comp_name(it)  = seq_comm_name(comp_id(it))
      call seq_comm_getinfo(ATMID(eai), mpicom=comp_comm(it), & 
           nthreads=nthreads_ATMID, iam=comp_comm_iam(it))
      if (seq_comm_iamin(ATMID(eai))) then
         complist = trim(complist)//' '//trim(seq_comm_name(ATMID(eai)))
      endif
   enddo
   call seq_comm_getinfo(CPLALLATMID, mpicom=mpicom_CPLALLATMID)
   iamin_CPLALLATMID = seq_comm_iamin(CPLALLATMID)

   do eli = 1,num_inst_lnd
      it=it+1
      comp_id(it)    = LNDID(eli)
      comp_iamin(it) = seq_comm_iamin(comp_id(it))
      comp_name(it)  = seq_comm_name(comp_id(it))
      call seq_comm_getinfo(LNDID(eli), mpicom=comp_comm(it), &
           nthreads=nthreads_LNDID, iam=comp_comm_iam(it))
      if (seq_comm_iamin(LNDID(eli))) then
         complist = trim(complist)//' '//trim(seq_comm_name(LNDID(eli)))
      endif
   enddo
   call seq_comm_getinfo(CPLALLLNDID, mpicom=mpicom_CPLALLLNDID)
   iamin_CPLALLLNDID = seq_comm_iamin(CPLALLLNDID)

   do eoi = 1,num_inst_ocn
      it=it+1
      comp_id(it)    = OCNID(eoi)
      comp_iamin(it) = seq_comm_iamin(comp_id(it))
      comp_name(it)  = seq_comm_name(comp_id(it))
      call seq_comm_getinfo(OCNID(eoi), mpicom=comp_comm(it), &
           nthreads=nthreads_OCNID, iam=comp_comm_iam(it))
      if (seq_comm_iamin (OCNID(eoi))) then
         complist = trim(complist)//' '//trim(seq_comm_name(OCNID(eoi)))
      endif
   enddo
   call seq_comm_getinfo(CPLALLOCNID, mpicom=mpicom_CPLALLOCNID)
   iamin_CPLALLOCNID = seq_comm_iamin(CPLALLOCNID)

   do eii = 1,num_inst_ice
      it=it+1
      comp_id(it)    = ICEID(eii)
      comp_iamin(it) = seq_comm_iamin(comp_id(it))
      comp_name(it)  = seq_comm_name(comp_id(it))
      call seq_comm_getinfo(ICEID(eii), comp_comm(it), &
           nthreads=nthreads_ICEID, iam=comp_comm_iam(it))
      if (seq_comm_iamin (ICEID(eii))) then
         complist = trim(complist)//' '//trim(seq_comm_name(ICEID(eii)))
      endif
   enddo
   call seq_comm_getinfo(CPLALLICEID, mpicom=mpicom_CPLALLICEID)
   iamin_CPLALLICEID = seq_comm_iamin(CPLALLICEID)

   do egi = 1,num_inst_glc
      it=it+1
      comp_id(it)    = GLCID(egi)
      comp_iamin(it) = seq_comm_iamin(comp_id(it))
      comp_name(it)  = seq_comm_name(comp_id(it))
      call seq_comm_getinfo(GLCID(egi), mpicom=comp_comm(it), nthreads=nthreads_GLCID, iam=comp_comm_iam(it))
      if (seq_comm_iamin (GLCID(egi))) then
         complist = trim(complist)//' '//trim(seq_comm_name(GLCID(egi)))
      endif
   enddo
   call seq_comm_getinfo(CPLALLGLCID, mpicom=mpicom_CPLALLGLCID)
   iamin_CPLALLGLCID = seq_comm_iamin(CPLALLGLCID)

   do eri = 1,num_inst_rof
      it=it+1
      comp_id(it)    = ROFID(eri)
      comp_iamin(it) = seq_comm_iamin(comp_id(it))
      comp_name(it)  = seq_comm_name(comp_id(it))
      call seq_comm_getinfo(ROFID(eri), mpicom=comp_comm(it), &
           nthreads=nthreads_ROFID, iam=comp_comm_iam(it))
      if (seq_comm_iamin(ROFID(eri))) then
         complist = trim(complist)//' '//trim( seq_comm_name(ROFID(eri)))
      endif
   enddo
   call seq_comm_getinfo(CPLALLROFID, mpicom=mpicom_CPLALLROFID)
   iamin_CPLALLROFID = seq_comm_iamin(CPLALLROFID)

   do ewi = 1,num_inst_wav
      it=it+1
      comp_id(it)    = WAVID(ewi)
      comp_iamin(it) = seq_comm_iamin(comp_id(it))
      comp_name(it)  = seq_comm_name(comp_id(it))
      call seq_comm_getinfo(WAVID(ewi), mpicom=comp_comm(it), &
           nthreads=nthreads_WAVID, iam=comp_comm_iam(it))
      if (seq_comm_iamin(WAVID(ewi))) then
         complist = trim(complist)//' '//trim(seq_comm_name(WAVID(ewi)))
      endif
   enddo
   call seq_comm_getinfo(CPLALLWAVID, mpicom=mpicom_CPLALLWAVID)
   iamin_CPLALLWAVID = seq_comm_iamin(CPLALLWAVID)

   !----------------------------------------------------------
   !| Set logging parameters both for shr code and locally
   !----------------------------------------------------------

   if (iamroot_CPLID) then
      inquire(file='cpl_modelio.nml',exist=exists)      
      if (exists) then
         logunit = shr_file_getUnit()
         call shr_file_setIO('cpl_modelio.nml',logunit)
         call shr_file_setLogUnit(logunit)
         loglevel = 1
         call shr_file_setLogLevel(loglevel)
      endif
   else
      loglevel = 0
      call shr_file_setLogLevel(loglevel)
   endif

   !----------------------------------------------------------
   ! Log info about the environment settings
   !----------------------------------------------------------

   if (iamroot_CPLID) then
#ifdef USE_ESMF_LIB
      write(logunit,'(2A)') subname,' USE_ESMF_LIB is set'
#else
      write(logunit,'(2A)') subname,' USE_ESMF_LIB is NOT set, using esmf_wrf_timemgr'
#endif
#ifdef MCT_INTERFACE
      write(logunit,'(2A)') subname,' MCT_INTERFACE is set'
#endif
#ifdef ESMF_INTERFACE
      write(logunit,'(2A)') subname,' ESMF_INTERFACE is set'
#endif
   endif
   !
   !  When using io servers (pio_async_interface=.true.) the server tasks do not return from 
   !  shr_pio_init2 
   !
   call shr_pio_init2(comp_id,comp_name,comp_iamin,comp_comm,comp_comm_iam)

end subroutine cesm_pre_init1

!===============================================================================
!*******************************************************************************
!===============================================================================

subroutine cesm_pre_init2()
   use pio, only : file_desc_t, pio_closefile, pio_file_is_open
   use shr_const_mod, only: shr_const_tkfrz, shr_const_tktrip, &
        shr_const_mwwv, shr_const_mwdair
   use shr_wv_sat_mod, only: shr_wv_sat_set_default, shr_wv_sat_init, &
        ShrWVSatTableSpec, shr_wv_sat_make_tables
   implicit none
   type(file_desc_t) :: pioid
<<<<<<< HEAD
!   integer :: maxthreads
=======
   integer :: maxthreads

   character(CS) :: wv_sat_scheme
   real(r8) :: wv_sat_transition_start
   logical :: wv_sat_use_tables
   real(r8) :: wv_sat_table_spacing
   character(CL) :: errstring

   type(ShrWVSatTableSpec) :: liquid_spec, ice_spec, mixed_spec

   real(r8), parameter :: epsilo = shr_const_mwwv/shr_const_mwdair

>>>>>>> a787ca7b
   !----------------------------------------------------------
   ! Print Model heading and copyright message
   !----------------------------------------------------------

   if (iamroot_CPLID) call seq_cesm_printlogheader()

   !----------------------------------------------------------
   !| Timer initialization (has to be after mpi init)
   !----------------------------------------------------------
   ! ACME's version of perf_mod doesn't support this maxthreads construct. -JNJ
!   maxthreads = max(nthreads_GLOID,nthreads_CPLID,nthreads_ATMID, &
!        nthreads_LNDID,nthreads_ICEID,nthreads_OCNID,nthreads_GLCID, &
!        nthreads_ROFID, nthreads_WAVID, pethreads_GLOID )

!   call t_initf(NLFileName, LogPrint=.false., mpicom=mpicom_GLOID, &
!        MasterTask=iamroot_GLOID,MaxThreads=maxthreads)
   call t_initf(NLFileName, LogPrint=.false., mpicom=mpicom_GLOID, &
        MasterTask=iamroot_GLOID)

   if (iamin_CPLID) then
      call seq_io_cpl_init()
   endif

   call t_startf('CPL:INIT')

   !----------------------------------------------------------
   !| Memory test
   !----------------------------------------------------------

   call shr_mem_init(prt=.true.)

   !----------------------------------------------------------
   !| Initialize coupled fields
   !----------------------------------------------------------

   call seq_flds_set(nlfilename,GLOID)

   !----------------------------------------------------------
   !| Initialize infodata
   !----------------------------------------------------------

   call seq_infodata_init(infodata,nlfilename, GLOID, pioid)

   call seq_infodata_GetData(infodata, &
        info_debug=info_debug)

   if (info_debug > 1 .and. iamroot_CPLID) then
      write(logunit,*) ' '
      write(logunit,'(2A)') 'Status of infodata after seq_infodata_init'
      call seq_infodata_print( infodata )
      write(logunit,*) ' '
   endif

   call seq_infodata_GetData(infodata             , &
        read_restart=read_restart                 , &
        restart_file=rest_file                    , &
        timing_dir=timing_dir                     , &
        tchkpt_dir=tchkpt_dir                     , &
        info_debug=info_debug                     , &
        atm_present=atm_present                   , &
        lnd_present=lnd_present                   , &
        ice_present=ice_present                   , &
        ocn_present=ocn_present                   , &
        glc_present=glc_present                   , &
        rof_present=rof_present                   , &
        wav_present=wav_present                   , &
        single_column=single_column               , &
        aqua_planet=aqua_planet                   , &
        cpl_seq_option=cpl_seq_option             , &
        drv_threading=drv_threading               , &
        do_histinit=do_histinit                   , &
        do_budgets=do_budgets                     , &
        budget_inst=budget_inst                   , &
        budget_daily=budget_daily                 , &
        budget_month=budget_month                 , &
        budget_ann=budget_ann                     , &
        budget_ltann=budget_ltann                 , &
        budget_ltend=budget_ltend                 , &
        histaux_a2x=do_hist_a2x                   , &
        histaux_a2x3hr =do_hist_a2x3hr            , &
        histaux_a2x3hrp=do_hist_a2x3hrp           , &
        histaux_a2x24hr=do_hist_a2x24hr           , &
        histaux_l2x=do_hist_l2x                   , &
        histaux_l2x1yr=do_hist_l2x1yr             , &
        histaux_r2x=do_hist_r2x                   , &
        run_barriers=run_barriers                 , &
        mct_usealltoall=mct_usealltoall           , &
        mct_usevector=mct_usevector               , &
        aoflux_grid=aoflux_grid                   , &
        vect_map=vect_map                         , &
        atm_gnam=atm_gnam                         , &
        lnd_gnam=lnd_gnam                         , &
        ocn_gnam=ocn_gnam                         , &
        ice_gnam=ice_gnam                         , &
        rof_gnam=rof_gnam                         , &
        glc_gnam=glc_gnam                         , &
        wav_gnam=wav_gnam                         , &
        cpl_decomp=seq_mctext_decomp              , & 
        shr_map_dopole=shr_map_dopole             , &
        wall_time_limit=wall_time_limit           , &
        force_stop_at=force_stop_at               , &
        reprosum_use_ddpdd=reprosum_use_ddpdd     , &
        reprosum_diffmax=reprosum_diffmax         , &
        reprosum_recompute=reprosum_recompute, &
        max_cplstep_time=max_cplstep_time)

   ! above - cpl_decomp is set to pass the cpl_decomp value to seq_mctext_decomp 
   ! (via a use statement)

   call shr_map_setDopole(shr_map_dopole)

   call shr_reprosum_setopts(&
        repro_sum_use_ddpdd_in    = reprosum_use_ddpdd, &
        repro_sum_rel_diff_max_in = reprosum_diffmax, &
        repro_sum_recompute_in    = reprosum_recompute)

   ! Check cpl_seq_option

   if (trim(cpl_seq_option) /= 'CESM1_ORIG' .and. &
       trim(cpl_seq_option) /= 'CESM1_ORIG_TIGHT' .and. &
       trim(cpl_seq_option) /= 'CESM1_MOD' .and. &
       trim(cpl_seq_option) /= 'CESM1_MOD_TIGHT' .and. &
       trim(cpl_seq_option) /= 'RASM_OPTION1' .and. &
       trim(cpl_seq_option) /= 'RASM_OPTION2' ) then
      call shr_sys_abort(subname//' invalid cpl_seq_option = '//trim(cpl_seq_option))
   endif

   !----------------------------------------------------------
   !| Test Threading Setup in driver
   !  happens to be valid on all pes for all IDs
   !----------------------------------------------------------

   if (drv_threading) then
      if (iamroot_GLOID) write(logunit,*) ' '
      if (iamroot_GLOID) write(logunit,'(2A)    ') subname,' Test Threading in driver'
      call seq_comm_setnthreads(nthreads_GLOID)
      if (iamroot_GLOID) write(logunit,'(2A,2I4)') subname,'    nthreads_GLOID = ',&
           nthreads_GLOID,seq_comm_getnthreads()
      call seq_comm_setnthreads(nthreads_CPLID)
      if (iamroot_GLOID) write(logunit,'(2A,2I4)') subname,'    nthreads_CPLID = ',&
           nthreads_CPLID,seq_comm_getnthreads()
      call seq_comm_setnthreads(nthreads_ATMID)
      if (iamroot_GLOID) write(logunit,'(2A,2I4)') subname,'    nthreads_ATMID = ',&
           nthreads_ATMID,seq_comm_getnthreads()
      call seq_comm_setnthreads(nthreads_LNDID)
      if (iamroot_GLOID) write(logunit,'(2A,2I4)') subname,'    nthreads_LNDID = ',&
           nthreads_LNDID,seq_comm_getnthreads()
      call seq_comm_setnthreads(nthreads_OCNID)
      if (iamroot_GLOID) write(logunit,'(2A,2I4)') subname,'    nthreads_OCNID = ',&
           nthreads_OCNID,seq_comm_getnthreads()
      call seq_comm_setnthreads(nthreads_ICEID)
      if (iamroot_GLOID) write(logunit,'(2A,2I4)') subname,'    nthreads_ICEID = ',&
           nthreads_ICEID,seq_comm_getnthreads()
      call seq_comm_setnthreads(nthreads_GLCID)
      if (iamroot_GLOID) write(logunit,'(2A,2I4)') subname,'    nthreads_GLCID = ',&
           nthreads_GLCID,seq_comm_getnthreads()
      call seq_comm_setnthreads(nthreads_ROFID)
      if (iamroot_GLOID) write(logunit,'(2A,2I4)') subname,'    nthreads_ROFID = ',&
           nthreads_ROFID,seq_comm_getnthreads()
      call seq_comm_setnthreads(nthreads_WAVID)
      if (iamroot_GLOID) write(logunit,'(2A,2I4)') subname,'    nthreads_WAVID = ',&
           nthreads_WAVID,seq_comm_getnthreads()
      if (iamroot_GLOID) write(logunit,*) ' '

      call seq_comm_setnthreads(nthreads_GLOID)
   endif

   !----------------------------------------------------------
   !| Initialize time manager
   !----------------------------------------------------------

   call seq_timemgr_clockInit(seq_SyncClock, nlfilename, &
        read_restart, rest_file, pioid, mpicom_gloid,           &
        EClock_d, EClock_a, EClock_l, EClock_o,          &
        EClock_i, Eclock_g, Eclock_r, Eclock_w)

   if (iamroot_CPLID) then
      call seq_timemgr_clockPrint(seq_SyncClock)
   endif

   call seq_infodata_getData(infodata,   &
        orb_iyear=orb_iyear,             &
        orb_iyear_align=orb_iyear_align, &
        orb_mode=orb_mode)

   if (trim(orb_mode) == trim(seq_infodata_orb_variable_year)) then
      call seq_timemgr_EClockGetData( EClock_d, curr_ymd=ymd)

      call shr_cal_date2ymd(ymd,year,month,day)
      orb_cyear = orb_iyear + (year - orb_iyear_align)

      call shr_orb_params(orb_cyear, orb_eccen, orb_obliq, orb_mvelp, &
           orb_obliqr, orb_lambm0, orb_mvelpp, iamroot_CPLID)

      call seq_infodata_putData(infodata, &
           orb_eccen=orb_eccen,           &
           orb_obliqr=orb_obliqr,         &
           orb_lambm0=orb_lambm0,         &
           orb_mvelpp=orb_mvelpp)
   endif

   call seq_infodata_getData(infodata,                   &
        wv_sat_scheme=wv_sat_scheme,                     &
        wv_sat_transition_start=wv_sat_transition_start, &
        wv_sat_use_tables=wv_sat_use_tables,             &
        wv_sat_table_spacing=wv_sat_table_spacing)

   if (.not. shr_wv_sat_set_default(wv_sat_scheme)) then
      call shr_sys_abort('Invalid wv_sat_scheme.')
   end if

   call shr_wv_sat_init(shr_const_tkfrz, shr_const_tktrip, &
        wv_sat_transition_start, epsilo, errstring)

   if (errstring /= "") then
      call shr_sys_abort('shr_wv_sat_init: '//trim(errstring))
   end if

   ! The below produces internal lookup tables in the range 175-374K for
   ! liquid water, and 125-274K for ice, with a resolution set by the
   ! option wv_sat_table_spacing.
   ! In theory these ranges could be specified in the namelist, but in
   ! practice users will want to change them *very* rarely if ever, which
   ! is why only the spacing is in the namelist.
   if (wv_sat_use_tables) then
      liquid_spec = ShrWVSatTableSpec(ceiling(200._r8/wv_sat_table_spacing), &
           175._r8, wv_sat_table_spacing)
      ice_spec = ShrWVSatTableSpec(ceiling(150._r8/wv_sat_table_spacing), &
           125._r8, wv_sat_table_spacing)
      mixed_spec = ShrWVSatTableSpec(ceiling(250._r8/wv_sat_table_spacing), &
           125._r8, wv_sat_table_spacing)
      call shr_wv_sat_make_tables(liquid_spec, ice_spec, mixed_spec)
   end if

   call seq_infodata_putData(infodata, &
        atm_phase=1,                   &
        lnd_phase=1,                   &
        ocn_phase=1,                   &
        ice_phase=1,                   &
        glc_phase=1,                   &
        wav_phase=1)

   !----------------------------------------------------------
   !| Set aqua_planet and single_column flags
   !  If in single column mode, overwrite flags according to focndomain file
   !  in ocn_in namelist. SCAM can reset the "present" flags for lnd, 
   !  ocn, ice, rof, and flood.
   !----------------------------------------------------------

   if (.not.aqua_planet .and. single_column) then
      call seq_infodata_getData( infodata, &
           scmlon=scmlon, scmlat=scmlat)

      call seq_comm_getinfo(OCNID(ens1), mpicom=mpicom_OCNID)

      call shr_scam_checkSurface(scmlon, scmlat, &
           OCNID(ens1), mpicom_OCNID,            &
           lnd_present=lnd_present,              &
           ocn_present=ocn_present,              &
           ice_present=ice_present,              &
           rof_present=rof_present,              &
           flood_present=flood_present,          &
           rofice_present=rofice_present)

      call seq_infodata_putData(infodata,  &
           lnd_present=lnd_present,        &
           ocn_present=ocn_present,        &
           ice_present=ice_present,        &
           rof_present=rof_present,        &
           flood_present=flood_present,    &
           rofice_present=rofice_present)
   endif
   if(PIO_FILE_IS_OPEN(pioid)) then
      call pio_closefile(pioid)
   endif

end subroutine cesm_pre_init2

!===============================================================================
!*******************************************************************************
!===============================================================================

#ifdef USE_ESMF_LIB
subroutine cesm_init(drvcomp)
#else
subroutine cesm_init()
#endif

  implicit none
#ifdef USE_ESMF_LIB
  type(ESMF_CplComp) :: drvcomp
#endif

 101  format( A, 2i8, 12A, A, F8.2, A, F8.2 )
 102  format( A, 2i8, A, 8L3 )
 103  format( 5A )
 104  format( A, 2i8)
 105  format( A, 2i8, A, f10.2, A, f10.2, A, A, i5, A, A)
 106  format( A, f23.12)

   !-----------------------------------------------------------------------------
   !| Component Initialization
   !  Note that within each component initialization, the relevant x_present flag 
   !  part of CESMInit can be modified
   !  By default, all these flags are set to true
   !  The atm can reset the lnd_present, ice_present and ocn_present flags based
   !  on aqua_planet, ideal_phys and adiabatic modes
   !  The stub components will reset the present flags to false, all other
   !  components will set them to true for the purposes of symmetry
   !-----------------------------------------------------------------------------

   call t_startf('CPL:init_comps')
   if (iamroot_CPLID )then
      write(logunit,*) ' '
      write(logunit,F00) 'Initialize each component: atm, lnd, rof, ocn, ice, glc, wav'
      call shr_sys_flush(logunit)
   endif

   call t_adj_detailf(+2)

   call component_init_pre(atm, ATMID, CPLATMID, CPLALLATMID, infodata, ntype='atm')
   call component_init_pre(lnd, LNDID, CPLLNDID, CPLALLLNDID, infodata, ntype='lnd')
   call component_init_pre(rof, ROFID, CPLROFID, CPLALLROFID, infodata, ntype='rof')
   call component_init_pre(ocn, OCNID, CPLOCNID, CPLALLOCNID, infodata, ntype='ocn')
   call component_init_pre(ice, ICEID, CPLICEID, CPLALLICEID, infodata, ntype='ice')
   call component_init_pre(glc, GLCID, CPLGLCID, CPLALLGLCID, infodata, ntype='glc')
   call component_init_pre(wav, WAVID, CPLWAVID, CPLALLWAVID, infodata, ntype='wav')

#ifdef ESMF_INTERFACE
   call component_init_cc(Eclock_a, drvcomp, atm, atm_register_esmf, infodata, NLFilename)
   call component_init_cc(Eclock_l, drvcomp, lnd, lnd_register_esmf, infodata, NLFilename)
   call component_init_cc(Eclock_r, drvcomp, rof, rof_register_esmf, infodata, NLFilename)
   call component_init_cc(Eclock_o, drvcomp, ocn, ocn_register_esmf, infodata, NLFilename)
   call component_init_cc(Eclock_i, drvcomp, ice, ice_register_esmf, infodata, NLFilename)
   call component_init_cc(Eclock_g, drvcomp, glc, glc_register_esmf, infodata, NLFilename)
   call component_init_cc(Eclock_w, drvcomp, wav, wav_register_esmf, infodata, NLFilename)
#else
   call component_init_cc(Eclock_a, atm, atm_init, infodata, NLFilename)
   call component_init_cc(Eclock_l, lnd, lnd_init, infodata, NLFilename)
   call component_init_cc(Eclock_r, rof, rof_init, infodata, NLFilename)
   call component_init_cc(Eclock_o, ocn, ocn_init, infodata, NLFilename)
   call component_init_cc(Eclock_i, ice, ice_init, infodata, NLFilename)
   call component_init_cc(Eclock_g, glc, glc_init, infodata, NLFilename)
   call component_init_cc(Eclock_w, wav, wav_init, infodata, NLFilename)
#endif

   call component_init_cx(atm, infodata)
   call component_init_cx(lnd, infodata)
   call component_init_cx(rof, infodata)
   call component_init_cx(ocn, infodata)
   call component_init_cx(ice, infodata)
   call component_init_cx(glc, infodata)
   call component_init_cx(wav, infodata)

#ifdef ESMF_INTERFACE
   if (iamin_CPLID) then
      call ESMF_GridCompInitialize(cplgc, importState=c2x_cx_state, exportState=x2c_cx_state, &
           rc=rc)
      if (rc /= ESMF_SUCCESS) call ESMF_Finalize(rc=rc, endflag=ESMF_END_ABORT)
   endif
#endif

   ! Determine complist (list of comps for each id)

   complist = " "
   if (iamin_CPLID) complist = trim(complist)//' cpl'

   do eai = 1,num_inst_atm
      iamin_ID = component_get_iamin_compid(atm(eai))
      if (iamin_ID) then
         compname = component_get_name(atm(eai))
         complist = trim(complist)//' '//trim(compname)
      endif
   enddo
   do eli = 1,num_inst_lnd
      iamin_ID = component_get_iamin_compid(lnd(eli))
      if (iamin_ID) then
         compname = component_get_name(lnd(eli))
         complist = trim(complist)//' '//trim(compname)
      endif
   enddo
   do eii = 1,num_inst_ice
      iamin_ID = component_get_iamin_compid(ice(eii))
      if (iamin_ID) then
         compname = component_get_name(ice(eii))
         complist = trim(complist)//' '//trim(compname)
      endif
   enddo
   do eoi = 1,num_inst_ocn
      iamin_ID = component_get_iamin_compid(ocn(eoi))
      if (iamin_ID) then
         compname = component_get_name(ocn(eoi))
         complist = trim(complist)//' '//trim(compname)
      endif
   enddo
   do egi = 1,num_inst_glc
      iamin_ID = component_get_iamin_compid(glc(egi))
      if (iamin_ID) then
         compname = component_get_name(glc(egi))
         complist = trim(complist)//' '//trim(compname)
      endif
   enddo
   do ewi = 1,num_inst_wav
      iamin_ID = component_get_iamin_compid(wav(ewi))
      if (iamin_ID) then
         compname = component_get_name(wav(ewi))
         complist = trim(complist)//' '//trim(compname)
      endif
   enddo

   call t_adj_detailf(-2)

   call t_stopf('CPL:init_comps')

   !----------------------------------------------------------
   !| Determine coupling interactions based on present and prognostic flags
   !----------------------------------------------------------

   if (iamin_CPLALLATMID) call seq_infodata_exchange(infodata,CPLALLATMID,'cpl2atm_init')
   if (iamin_CPLALLLNDID) call seq_infodata_exchange(infodata,CPLALLLNDID,'cpl2lnd_init')
   if (iamin_CPLALLOCNID) call seq_infodata_exchange(infodata,CPLALLOCNID,'cpl2ocn_init')
   if (iamin_CPLALLICEID) call seq_infodata_exchange(infodata,CPLALLICEID,'cpl2ice_init')
   if (iamin_CPLALLGLCID) call seq_infodata_exchange(infodata,CPLALLGLCID,'cpl2glc_init')
   if (iamin_CPLALLROFID) call seq_infodata_exchange(infodata,CPLALLROFID,'cpl2rof_init')
   if (iamin_CPLALLWAVID) call seq_infodata_exchange(infodata,CPLALLWAVID,'cpl2wav_init')

   if (iamroot_CPLID) then
      write(logunit,F00) 'Determine final settings for presence of surface components'
      call shr_sys_flush(logunit)
   endif

   call seq_infodata_getData(infodata,         &
        atm_present=atm_present,               &
        lnd_present=lnd_present,               &
        ice_present=ice_present,               &
        ocn_present=ocn_present,               & 
        glc_present=glc_present,               & 
        glclnd_present=glclnd_present,         & 
        glcocn_present=glcocn_present,         & 
        glcice_present=glcice_present,         & 
        rof_present=rof_present,               &
        rofice_present=rofice_present,         &
        wav_present=wav_present,               & 
        flood_present=flood_present,           &
        atm_prognostic=atm_prognostic,         &
        lnd_prognostic=lnd_prognostic,         &
        ice_prognostic=ice_prognostic,         &
        iceberg_prognostic=iceberg_prognostic, &
        ocn_prognostic=ocn_prognostic,         &
        ocnrof_prognostic=ocnrof_prognostic,   &
        glc_prognostic=glc_prognostic,         &
        rof_prognostic=rof_prognostic,         &
        wav_prognostic=wav_prognostic,         &
        dead_comps=dead_comps,                 &
        esmf_map_flag=esmf_map_flag,           &
        atm_nx=atm_nx, atm_ny=atm_ny,          &
        lnd_nx=lnd_nx, lnd_ny=lnd_ny,          &
        rof_nx=rof_nx, rof_ny=rof_ny,          &
        ice_nx=ice_nx, ice_ny=ice_ny,          &
        glc_nx=glc_nx, glc_ny=glc_ny,          &
        ocn_nx=ocn_nx, ocn_ny=ocn_ny,          &
        wav_nx=wav_nx, wav_ny=wav_ny,          &
        cpl_cdf64=cdf64,                       &
        atm_aero=atm_aero )

   ! derive samegrid flags

   samegrid_ao  = .true.
   samegrid_al  = .true. 
   samegrid_lr  = .true. 
   samegrid_oi  = .true.
   samegrid_ro  = .true.
   samegrid_aw  = .true.
   samegrid_ow  = .true.
   samegrid_lg  = .true.
   samegrid_og  = .true.
   samegrid_ig  = .true.
   samegrid_alo = .true.

   ! set samegrid to true for single column
   if (.not. single_column) then
      if (trim(atm_gnam) /= trim(ocn_gnam)) samegrid_ao = .false.
      if (trim(atm_gnam) /= trim(lnd_gnam)) samegrid_al = .false.
      if (trim(lnd_gnam) /= trim(rof_gnam)) samegrid_lr = .false.
      if (trim(rof_gnam) /= trim(ocn_gnam)) samegrid_ro = .false.
      if (trim(ocn_gnam) /= trim(ice_gnam)) samegrid_oi = .false.
      if (trim(atm_gnam) /= trim(wav_gnam)) samegrid_aw = .false.
      if (trim(ocn_gnam) /= trim(wav_gnam)) samegrid_ow = .false.
      if (trim(lnd_gnam) /= trim(glc_gnam)) samegrid_lg = .false.
      if (trim(ocn_gnam) /= trim(glc_gnam)) samegrid_og = .false.
      if (trim(ice_gnam) /= trim(glc_gnam)) samegrid_ig = .false.
      samegrid_alo = (samegrid_al .and. samegrid_ao)
   endif

   ! derive coupling connection flags

   atm_c2_lnd = .false.
   atm_c2_ocn = .false.
   atm_c2_ice = .false.
   atm_c2_wav = .false.
   lnd_c2_atm = .false.
   lnd_c2_rof = .false.
   lnd_c2_glc = .false.
   ocn_c2_atm = .false.
   ocn_c2_ice = .false.
   ocn_c2_wav = .false.
   ice_c2_atm = .false.
   ice_c2_ocn = .false.
   ice_c2_wav = .false.
   rof_c2_lnd = .false.
   rof_c2_ocn = .false.
   rof_c2_ice = .false.
   glc_c2_lnd = .false.
   glc_c2_ocn = .false.
   glc_c2_ice = .false.
   wav_c2_ocn = .false.

   if (atm_present) then
      if (lnd_prognostic) atm_c2_lnd = .true.
      if (ocn_prognostic) atm_c2_ocn = .true.
      if (ocn_present   ) atm_c2_ocn = .true. ! needed for aoflux calc if aoflux=ocn
      if (ice_prognostic) atm_c2_ice = .true.
      if (wav_prognostic) atm_c2_wav = .true.
   endif
   if (lnd_present) then
      if (atm_prognostic) lnd_c2_atm = .true.
      if (rof_prognostic) lnd_c2_rof = .true.
      if (glc_prognostic) lnd_c2_glc = .true.
   endif
   if (ocn_present) then
      if (atm_prognostic) ocn_c2_atm = .true.
      if (atm_present   ) ocn_c2_atm = .true. ! needed for aoflux calc if aoflux=atm
      if (ice_prognostic) ocn_c2_ice = .true.
      if (wav_prognostic) ocn_c2_wav = .true.
   endif
   if (ice_present) then
      if (atm_prognostic) ice_c2_atm = .true.
      if (ocn_prognostic) ice_c2_ocn = .true.
      if (wav_prognostic) ice_c2_wav = .true.
   endif
   if (rof_present) then
      if (lnd_prognostic   ) rof_c2_lnd = .true.
      if (ocnrof_prognostic) rof_c2_ocn = .true.
      if (rofice_present .and. iceberg_prognostic) rof_c2_ice = .true.
   endif
   if (glc_present) then
      if (glclnd_present .and. lnd_prognostic) glc_c2_lnd = .true.
      if (glcocn_present .and. ocn_prognostic) glc_c2_ocn = .true.
      if (glcice_present .and. iceberg_prognostic) glc_c2_ice = .true.
   endif
   if (wav_present) then
      if (ocn_prognostic) wav_c2_ocn = .true.
   endif

   !----------------------------------------------------------
   ! Set domain check and other flag
   !----------------------------------------------------------

   domain_check = .true.
   if (single_column         ) domain_check = .false.
   if (dead_comps            ) domain_check = .false.

   ! set skip_ocean_run flag, used primarily for ocn run on first timestep
   ! use reading a restart as a surrogate from whether this is a startup run

   skip_ocean_run = .true.
   if ( read_restart) skip_ocean_run = .false.
   ocnrun_count = 0
   cpl2ocn_first = .true.

   do_histavg = .true.
   if (seq_timemgr_histavg_type == seq_timemgr_type_never) then
      do_histavg = .false.
   endif

   !----------------------------------------------------------
   !| Write component and coupler setup information
   !----------------------------------------------------------

   if (iamroot_CPLID) then
      write(logunit,*  )' '
      write(logunit,F00)'After component initialization:'
      write(logunit,F0L)'atm model present     = ',atm_present
      write(logunit,F0L)'lnd model present     = ',lnd_present
      write(logunit,F0L)'ocn model present     = ',ocn_present
      write(logunit,F0L)'ice model present     = ',ice_present
      write(logunit,F0L)'glc model present     = ',glc_present
      write(logunit,F0L)'glc/lnd   present     = ',glclnd_present
      write(logunit,F0L)'glc/ocn   present     = ',glcocn_present
      write(logunit,F0L)'glc/ice   present     = ',glcice_present
      write(logunit,F0L)'rof model present     = ',rof_present
      write(logunit,F0L)'rof/ice   present     = ',rofice_present
      write(logunit,F0L)'rof/flood present     = ',flood_present
      write(logunit,F0L)'wav model present     = ',wav_present

      write(logunit,F0L)'atm model prognostic  = ',atm_prognostic
      write(logunit,F0L)'lnd model prognostic  = ',lnd_prognostic
      write(logunit,F0L)'ocn model prognostic  = ',ocn_prognostic
      write(logunit,F0L)'ice model prognostic  = ',ice_prognostic
      write(logunit,F0L)'iceberg   prognostic  = ',iceberg_prognostic
      write(logunit,F0L)'glc model prognostic  = ',glc_prognostic
      write(logunit,F0L)'rof model prognostic  = ',rof_prognostic
      write(logunit,F0L)'ocn rof   prognostic  = ',ocnrof_prognostic
      write(logunit,F0L)'wav model prognostic  = ',wav_prognostic

      write(logunit,F0L)'atm_c2_lnd            = ',atm_c2_lnd
      write(logunit,F0L)'atm_c2_ocn            = ',atm_c2_ocn
      write(logunit,F0L)'atm_c2_ice            = ',atm_c2_ice
      write(logunit,F0L)'atm_c2_wav            = ',atm_c2_wav
      write(logunit,F0L)'lnd_c2_atm            = ',lnd_c2_atm
      write(logunit,F0L)'lnd_c2_rof            = ',lnd_c2_rof
      write(logunit,F0L)'lnd_c2_glc            = ',lnd_c2_glc
      write(logunit,F0L)'ocn_c2_atm            = ',ocn_c2_atm
      write(logunit,F0L)'ocn_c2_ice            = ',ocn_c2_ice
      write(logunit,F0L)'ocn_c2_wav            = ',ocn_c2_wav
      write(logunit,F0L)'ice_c2_atm            = ',ice_c2_atm
      write(logunit,F0L)'ice_c2_ocn            = ',ice_c2_ocn
      write(logunit,F0L)'ice_c2_wav            = ',ice_c2_wav
      write(logunit,F0L)'rof_c2_lnd            = ',rof_c2_lnd
      write(logunit,F0L)'rof_c2_ocn            = ',rof_c2_ocn
      write(logunit,F0L)'rof_c2_ice            = ',rof_c2_ice
      write(logunit,F0L)'glc_c2_lnd            = ',glc_c2_lnd
      write(logunit,F0L)'glc_c2_ocn            = ',glc_c2_ocn
      write(logunit,F0L)'glc_c2_ice            = ',glc_c2_ice
      write(logunit,F0L)'wav_c2_ocn            = ',wav_c2_ocn

      write(logunit,F0L)'dead components       = ',dead_comps
      write(logunit,F0L)'domain_check          = ',domain_check
      write(logunit,F01)'atm_nx,atm_ny         = ',atm_nx,atm_ny,trim(atm_gnam)
      write(logunit,F01)'lnd_nx,lnd_ny         = ',lnd_nx,lnd_ny,trim(lnd_gnam)
      write(logunit,F01)'rof_nx,rof_ny         = ',rof_nx,rof_ny,trim(rof_gnam)
      write(logunit,F01)'ice_nx,ice_ny         = ',ice_nx,ice_ny,trim(ice_gnam)
      write(logunit,F01)'ocn_nx,ocn_ny         = ',ocn_nx,ocn_ny,trim(ocn_gnam)
      write(logunit,F01)'glc_nx,glc_ny         = ',glc_nx,glc_ny,trim(glc_gnam)
      write(logunit,F01)'wav_nx,wav_ny         = ',wav_nx,wav_ny,trim(wav_gnam)
      write(logunit,F0L)'samegrid_ao           = ',samegrid_ao
      write(logunit,F0L)'samegrid_al           = ',samegrid_al
      write(logunit,F0L)'samegrid_ro           = ',samegrid_ro
      write(logunit,F0L)'samegrid_aw           = ',samegrid_aw
      write(logunit,F0L)'samegrid_ow           = ',samegrid_ow
      write(logunit,F0L)'skip init ocean run   = ',skip_ocean_run
      write(logunit,F00)'cpl sequence option   = ',trim(cpl_seq_option)
      write(logunit,F0L)'cpl_cdf64             = ',cdf64
      write(logunit,F0L)'do_histavg            = ',do_histavg
      write(logunit,F0L)'atm_aero              = ',atm_aero
      write(logunit,*  )' '
      call shr_sys_flush(logunit)
   endif

   !----------------------------------------------------------
   !| Present and prognostic consistency checks
   !----------------------------------------------------------

   if (atm_prognostic .and. .not.atm_present) then
      call shr_sys_abort(subname//' ERROR: if prognostic lnd must also have lnd present')
   endif
   if (ocn_prognostic .and. .not.ocn_present) then
      call shr_sys_abort(subname//' ERROR: if prognostic ocn must also have ocn present')
   endif
   if (lnd_prognostic .and. .not.lnd_present) then
      call shr_sys_abort(subname//' ERROR: if prognostic lnd must also have lnd present')
   endif
   if (ice_prognostic .and. .not.ice_present) then
      call shr_sys_abort(subname//' ERROR: if prognostic ice must also have ice present')
   endif
   if (iceberg_prognostic .and. .not.ice_prognostic) then
      call shr_sys_abort(subname//' ERROR: if prognostic iceberg must also have ice prognostic')
   endif
   if (glc_prognostic .and. .not.glc_present) then
      call shr_sys_abort(subname//' ERROR: if prognostic glc must also have glc present')
   endif
   if (rof_prognostic .and. .not.rof_present) then
      call shr_sys_abort(subname//' ERROR: if prognostic rof must also have rof present')
   endif
   if (wav_prognostic .and. .not.wav_present) then
      call shr_sys_abort(subname//' ERROR: if prognostic wav must also have wav present')
   endif
   if ((ice_prognostic .or. ocn_prognostic .or. lnd_prognostic) .and. .not. atm_present) then
      call shr_sys_abort(subname//' ERROR: if prognostic surface model must also have atm present')
   endif
   if (glc_prognostic .and. .not.lnd_present) then
      call shr_sys_abort(subname//' ERROR: if prognostic glc must also have lnd present')
   endif
   if ((glclnd_present .or. glcocn_present .or. glcice_present) .and. .not.glc_present) then
      call shr_sys_abort(subname//' ERROR: if glcxxx present must also have glc present')
   endif
   if (rofice_present .and. .not.rof_present) then
      call shr_sys_abort(subname//' ERROR: if rofice present must also have rof present')
   endif
   if (ocnrof_prognostic .and. .not.rof_present) then
      if (iamroot_CPLID) then
         write(logunit,F00) 'WARNING: ocnrof_prognostic is TRUE but rof_present is FALSE'
         call shr_sys_flush(logunit)
      endif
   endif

   !----------------------------------------------------------
   !| Samegrid checks
   !----------------------------------------------------------

   if (.not. samegrid_oi) then
      call shr_sys_abort(subname//' ERROR: samegrid_oi is false')
   endif

   if (.not. samegrid_lg) then
      call shr_sys_abort(subname//' ERROR: samegrid_lg is false')
   endif

   !----------------------------------------------------------
   !| Check instances of prognostic components
   !----------------------------------------------------------

   if (atm_prognostic .and. num_inst_atm /= num_inst_max) &
      call shr_sys_abort(subname//' ERROR: atm_prognostic but num_inst_atm not num_inst_max')
   if (lnd_prognostic .and. num_inst_lnd /= num_inst_max) &
      call shr_sys_abort(subname//' ERROR: lnd_prognostic but num_inst_lnd not num_inst_max')
   if (ocn_prognostic .and. (num_inst_ocn /= num_inst_max .and. num_inst_ocn /= 1)) &
      call shr_sys_abort(subname//' ERROR: ocn_prognostic but num_inst_ocn not 1 or num_inst_max')
   if (ice_prognostic .and. num_inst_ice /= num_inst_max) &
      call shr_sys_abort(subname//' ERROR: ice_prognostic but num_inst_ice not num_inst_max')
   if (glc_prognostic .and. num_inst_glc /= num_inst_max) &
      call shr_sys_abort(subname//' ERROR: glc_prognostic but num_inst_glc not num_inst_max')
   if (rof_prognostic .and. num_inst_rof /= num_inst_max) &
      call shr_sys_abort(subname//' ERROR: rof_prognostic but num_inst_rof not num_inst_max')
   if (wav_prognostic .and. num_inst_wav /= num_inst_max) &
      call shr_sys_abort(subname//' ERROR: wav_prognostic but num_inst_wav not num_inst_max')

   !----------------------------------------------------------
   !| Initialize attribute vectors for prep_c2C_init_avs routines and fractions
   !| Initialize mapping between components 
   !----------------------------------------------------------

   if (iamin_CPLID) then

      call t_startf('CPL:init_maps')
      if (drv_threading) call seq_comm_setnthreads(nthreads_CPLID)

      call prep_atm_init(infodata, ocn_c2_atm, ice_c2_atm, lnd_c2_atm)
      
      call prep_lnd_init(infodata, atm_c2_lnd, rof_c2_lnd, glc_c2_lnd)

      call prep_ocn_init(infodata, atm_c2_ocn, atm_c2_ice, ice_c2_ocn, rof_c2_ocn, wav_c2_ocn, glc_c2_ocn) 

      call prep_ice_init(infodata, ocn_c2_ice, glc_c2_ice, rof_c2_ice )

      call prep_rof_init(infodata, lnd_c2_rof)

      call prep_glc_init(infodata, lnd_c2_glc)

      call prep_wav_init(infodata, atm_c2_wav, ocn_c2_wav, ice_c2_wav)

      if (drv_threading) call seq_comm_setnthreads(nthreads_GLOID)
      call t_stopf('CPL:init_maps')

   endif

   !----------------------------------------------------------
   !| Update aream in domains where appropriate
   !----------------------------------------------------------

   if (iamin_CPLID) then
      if (drv_threading) call seq_comm_setnthreads(nthreads_CPLID)

      call component_init_aream(infodata, rof_c2_ocn, samegrid_ao, samegrid_al, samegrid_ro)

      if (drv_threading) call seq_comm_setnthreads(nthreads_GLOID)
   endif ! iamin_CPLID

   !----------------------------------------------------------
   !| Check domains
   !  This must be done after the mappers are initialized since
   !  checking is done on each processor and not with a global gather
   !----------------------------------------------------------

   if (iamin_CPLID) then
      if (drv_threading) call seq_comm_setnthreads(nthreads_CPLID)
      if (domain_check) then
         if (iamroot_CPLID) then
            write(logunit,*) ' '
            write(logunit,F00) 'Performing domain checking'
            call shr_sys_flush(logunit)
         endif

         call seq_domain_check( infodata,                                             &
              atm(ens1), ice(ens1), lnd(ens1), ocn(ens1), rof(ens1), glc(ens1),       &
              samegrid_al, samegrid_ao, samegrid_ro)

      endif
      if (drv_threading) call seq_comm_setnthreads(nthreads_GLOID)
   endif ! iamin_CPLID

   !----------------------------------------------------------
   !| Initialize area corrections based on aream (read in map_init) and area
   !| Area correct component initialization output fields
   !| Map initial component AVs from component to coupler pes
   !----------------------------------------------------------

   areafact_samegrid = .false.
#if (defined BFB_CAM_SCAM_IOP )
   if (.not.samegrid_alo) then 
      call shr_sys_abort(subname//' ERROR: samegrid_alo is false - Must run with same atm/ocn/lnd grids when configured for scam iop')
   else
      areafact_samegrid = .true.
   endif
#endif
   if (single_column) areafact_samegrid = .true.

   call mpi_barrier(mpicom_GLOID,ierr)
   if (atm_present) call component_init_areacor(atm, areafact_samegrid, seq_flds_a2x_fluxes)

   call mpi_barrier(mpicom_GLOID,ierr)
   if (lnd_present) call component_init_areacor(lnd, areafact_samegrid, seq_flds_l2x_fluxes)

   call mpi_barrier(mpicom_GLOID,ierr)
   if (rof_present) call component_init_areacor(rof, areafact_samegrid, seq_flds_r2x_fluxes)

   call mpi_barrier(mpicom_GLOID,ierr)
   if (ocn_present) call component_init_areacor(ocn, areafact_samegrid, seq_flds_o2x_fluxes)

   call mpi_barrier(mpicom_GLOID,ierr)
   if (ice_present) call component_init_areacor(ice, areafact_samegrid, seq_flds_i2x_fluxes)

   call mpi_barrier(mpicom_GLOID,ierr)
   if (glc_present) call component_init_areacor(glc, areafact_samegrid, seq_flds_g2x_fluxes)

   call mpi_barrier(mpicom_GLOID,ierr)
   if (wav_present) call component_init_areacor(wav, areafact_samegrid, seq_flds_w2x_fluxes)

   !----------------------------------------------------------
   !| global sum diagnostics for IC data
   !----------------------------------------------------------

   if (iamin_CPLID .and. info_debug > 1) then
      if (drv_threading) call seq_comm_setnthreads(nthreads_CPLID)
      if (atm_present) then
         call component_diag(infodata, atm, flow='c2x', comment='recv IC atm', &
              info_debug=info_debug)
      endif
      if (ice_present) then
         call component_diag(infodata, ice, flow='c2x', comment='recv IC ice', &
              info_debug=info_debug)
      endif
      if (lnd_present) then
         call component_diag(infodata, lnd, flow='c2x', comment='recv IC lnd', &
              info_debug=info_debug)
      endif
      if (rof_present) then
         call component_diag(infodata, rof, flow='c2x', comment='recv IC rof', &
              info_debug=info_debug)
      endif
      if (ocn_present) then
         call component_diag(infodata, ocn, flow='c2x', comment='recv IC ocn', &
              info_debug=info_debug)
      endif
      if (glc_present) then
         call component_diag(infodata, glc, flow='c2x', comment='recv IC glc', &
              info_debug=info_debug)
      endif
      if (wav_present) then
         call component_diag(infodata, wav, flow='c2x', comment='recv IC wav', &
              info_debug=info_debug)
      endif
      if (drv_threading) call seq_comm_setnthreads(nthreads_GLOID)
   endif

   !----------------------------------------------------------
   !| Initialize fractions
   !----------------------------------------------------------

   if (iamin_CPLID) then
      allocate(fractions_ax(num_inst_frc))
      allocate(fractions_lx(num_inst_frc))
      allocate(fractions_ox(num_inst_frc))
      allocate(fractions_ix(num_inst_frc))
      allocate(fractions_gx(num_inst_frc))
      allocate(fractions_rx(num_inst_frc))
      allocate(fractions_wx(num_inst_frc))

      if (drv_threading) call seq_comm_setnthreads(nthreads_CPLID)
      do efi = 1,num_inst_frc
         eii = mod((efi-1),num_inst_ice) + 1

         if (iamroot_CPLID) then
            write(logunit,*) ' '
            if (efi == 1) write(logunit,F00) 'Initializing fractions'
         endif

         call seq_frac_init(infodata,                                  &
              atm(ens1), ice(ens1), lnd(ens1),                         &
              ocn(ens1), glc(ens1), rof(ens1),                         &
              wav(ens1),                                               &
              fractions_ax(efi), fractions_ix(efi), fractions_lx(efi), &
              fractions_ox(efi), fractions_gx(efi), fractions_rx(efi), &
              fractions_wx(efi))
         
         if (iamroot_CPLID) then
            write(logunit,*) ' '
            if (efi == 1) write(logunit,F00) 'Setting fractions'
         endif

         call seq_frac_set(infodata, ice(eii), &
              fractions_ax(efi), fractions_ix(efi), fractions_ox(efi))

      enddo
      if (drv_threading) call seq_comm_setnthreads(nthreads_GLOID)
   endif

   !----------------------------------------------------------
   !| Initialize prep_aoflux_mod module variables
   !----------------------------------------------------------

   if (iamin_CPLID) then
      call prep_aoflux_init(infodata, fractions_ox, fractions_ax) 
   endif

   !----------------------------------------------------------
   !| Initialize atm/ocn flux component and compute ocean albedos
   !----------------------------------------------------------

   if (iamin_CPLID) then
      if (ocn_present) then
         if (drv_threading) call seq_comm_setnthreads(nthreads_CPLID)
         if (iamroot_CPLID) then
            write(logunit,*) ' '
            write(logunit,F00) 'Initializing atm/ocn flux component'
         endif

         if (trim(aoflux_grid) == 'ocn') then

            call seq_flux_init_mct(ocn(ens1), fractions_ox(ens1))

         elseif (trim(aoflux_grid) == 'atm') then

            call seq_flux_init_mct(atm(ens1), fractions_ax(ens1))

         elseif (trim(aoflux_grid) == 'exch') then

            call shr_sys_abort(subname//' aoflux_grid = exch not validated')
            call seq_flux_initexch_mct(atm(ens1), ocn(ens1), mpicom_cplid, cplid)

         else
            call shr_sys_abort(subname//' aoflux_grid = '//trim(aoflux_grid)//' not available')

         endif

         do exi = 1,num_inst_xao
            !tcx is this correct? relation between xao and frc for ifrad and ofrad
            efi = mod((exi-1),num_inst_frc) + 1

            xao_ox => prep_aoflux_get_xao_ox()        ! array over all instances
            call seq_flux_ocnalb_mct(infodata, ocn(1), fractions_ox(efi), xao_ox(exi))
         enddo

         if (drv_threading) call seq_comm_setnthreads(nthreads_GLOID)
      endif
   endif

   !----------------------------------------------------------
   !| ATM PREP for recalculation of initial solar 
   !  Note that ocean albedos are ALWAYS CALCULATED on the ocean grid
   !  If aoflux_grid = 'ocn' , xao_ox is input for atm/ocn fluxes and xao_ax is output
   !  If aoflux_grid = 'atm' , xao_ax is input for atm/ocn fluxes and xao_ox is not used 
   !  If aoflux_grid = 'exch', xao_ax is input for atm/ocn /fluxes and xao_ox is not used 
   !  Merge atmosphere input state and run atmospheric radiation
   !----------------------------------------------------------

   if (atm_prognostic) then
      if (iamin_CPLID) then

         if (lnd_present) then
            ! Get lnd output on atm grid
            call prep_atm_calc_l2x_ax(fractions_lx, timer='CPL:init_atminit')
         endif

         if (ice_present) then
            ! Get ice output on atm grid
            call prep_atm_calc_i2x_ax(fractions_ix, timer='CPL:init_atminit')
         endif

         if (ocn_present) then
            ! Get ocn output on atm grid
            call prep_atm_calc_o2x_ax(fractions_ox, timer='CPL:init_atminit')
         endif

         if (ocn_present) then
            ! Get albedos on atm grid
            call prep_aoflux_calc_xao_ax(fractions_ox, flds='albedos', timer='CPL:init_atminit')

            ! Get atm/ocn fluxes on atm grid
            if (trim(aoflux_grid) == 'ocn') then
               call prep_aoflux_calc_xao_ax(fractions_ox, flds='states_and_fluxes', &
                    timer='CPL:init_atminit') 
            endif
         endif

         if (lnd_present .or. ocn_present) then
            ! Merge input to atmosphere on coupler pes
            xao_ax => prep_aoflux_get_xao_ax()
            if (associated(xao_ax)) then  
               call  prep_atm_mrg(infodata, &
                    fractions_ax=fractions_ax, xao_ax=xao_ax, timer_mrg='CPL:init_atminit')
            endif
         endif

         call component_diag(infodata, atm, flow='x2c', comment='send atm', info_debug=info_debug)

      endif

   endif  ! atm_prognostic

   !----------------------------------------------------------
   !| Second phase of atmosphere component initialization
   !  Recalculate solar based on input albedo's from surface components. 
   !  Data or dead atmosphere may just return on this phase.
   !----------------------------------------------------------

   if (atm_present) then
      if (iamroot_CPLID) then
         write(logunit,F00) 'Calling atm_init_mct phase 2'
      endif

      ! Send atm input data from coupler pes to atm pes
      if (atm_prognostic) then
         call component_exch(atm, flow='x2c', infodata=infodata, &
              infodata_string='cpl2atm_init')
      endif

      ! Set atm init phase to 2 for all atm instances on component instance pes
      do eai = 1,num_inst_atm
         if (component_get_iamin_compid(atm(eai))) then
            call seq_infodata_putData(infodata, atm_phase=2)
         endif
      enddo

      ! Run atm_init_mct with init phase of 2
#ifdef ESMF_INTERFACE
      call component_init_cc(Eclock_a, drvcomp, atm, atm_register_esmf, &
#else
      call component_init_cc(Eclock_a, atm, atm_init,                   &
#endif
           infodata, NLFilename,                                        &
           seq_flds_x2c_fluxes=seq_flds_x2a_fluxes,                     &
           seq_flds_c2x_fluxes=seq_flds_a2x_fluxes)

      ! Map atm output data from atm pes to cpl pes
      call component_exch(atm, flow='c2x', infodata=infodata, &
           infodata_string='atm2cpl_init')

      if (iamin_CPLID) then
         if (drv_threading) call seq_comm_setnthreads(nthreads_CPLID)
         call component_diag(infodata, atm, flow='c2x', comment= 'recv IC2 atm', &
              info_debug=info_debug)
         if (drv_threading) call seq_comm_setnthreads(nthreads_GLOID)
      endif

   endif   ! atm present

   !----------------------------------------------------------
   !| Read driver restart file, overwrite anything previously sent or computed
   !----------------------------------------------------------

   call t_startf('CPL:init_readrestart')
   call seq_diag_zero_mct(mode='all')
   if (read_restart) then
      call seq_rest_read(rest_file, infodata, &
           atm, lnd, ice, ocn, rof, glc, wav, &
           fractions_ax, fractions_lx, fractions_ix, fractions_ox, &
           fractions_rx, fractions_gx, fractions_wx)
   endif
   call t_stopf  ('CPL:init_readrestart')

   !----------------------------------------------------------
   !| Map initial r2x_rx and g2x_gx to _ox, _ix and _lx
   !----------------------------------------------------------

   if (iamin_CPLID ) then
      if (rof_c2_ocn) then
         call prep_ocn_calc_r2x_ox(timer='CPL:init_rof2ocn')
      endif
      if (glc_c2_ocn) then
         call prep_ocn_calc_g2x_ox(timer='CPL:init_glc2ocn') 
      endif
      if (rof_c2_ice) then
         call prep_ice_calc_r2x_ix(timer='CPL:init_rof2ice') 
      endif
      if (glc_c2_ice) then
         call prep_ice_calc_g2x_ix(timer='CPL:init_glc2ice') 
      endif
      if (rof_c2_lnd) then
         call prep_lnd_calc_r2x_lx(timer='CPL:init_rof2lnd') 
      endif
      if (glc_c2_lnd) then
         call prep_lnd_calc_g2x_lx(timer='CPL:init_gllndnd')
      endif
   endif

   !----------------------------------------------------------
   !| Write histinit output file 
   !----------------------------------------------------------

   if (do_histinit) then
      if (iamin_CPLID) then
         if (drv_threading) call seq_comm_setnthreads(nthreads_CPLID)
         if (iamroot_CPLID) then
            call seq_timemgr_EClockGetData( EClock_d, curr_ymd=ymd, curr_tod=tod )
            write(logunit,104) ' Write history file at ',ymd,tod
            call shr_sys_flush(logunit)
         endif
         call seq_hist_write(infodata, EClock_d, &
              atm, lnd, ice, ocn, rof, glc, wav, &
              fractions_ax, fractions_lx, fractions_ix, fractions_ox, &
              fractions_rx, fractions_gx, fractions_wx)
         if (drv_threading) call seq_comm_setnthreads(nthreads_GLOID)
      endif
   endif

   if (iamroot_CPLID )then
      write(logunit,*) ' '
      write(logunit,F00) 'Model initialization complete '
      write(logunit,*) ' '
      call shr_sys_flush(logunit)
   endif

   call t_stopf  ('CPL:INIT')

end subroutine cesm_init

 !===============================================================================
 !*******************************************************************************
 !===============================================================================

 subroutine cesm_run()
   use seq_comm_mct, only : atm_layout, lnd_layout, ice_layout, glc_layout, rof_layout, &
         ocn_layout, wav_layout

   implicit none
   ! gptl timer lookup variables
   integer, parameter :: hashcnt=7
   integer(shr_kind_i8) :: hashint(hashcnt)

101 format( A, 2i8, 12A, A, F8.2, A, F8.2 )
102 format( A, 2i8, A, 8L3 )
103 format( 5A )
104 format( A, 2i8)
105 format( A, 2i8, A, f10.2, A, f10.2, A, A, i5, A, A)
106 format( A, f23.12)
107 format( A, 2i8, A, f12.4, A, f12.4 )
108 format( A, f10.2, A, i8.8)
109 format( A, 2f10.3)


   hashint = 0


   call seq_infodata_putData(infodata,atm_phase=1,lnd_phase=1,ocn_phase=1,ice_phase=1)
   call seq_timemgr_EClockGetData( EClock_d, stepno=begstep)
   call seq_timemgr_EClockGetData( EClock_d, dtime=dtime)
   call seq_timemgr_EClockGetData( EClock_d, calendar=calendar)
   ncpl = 86400/dtime
   cktime_acc = 0._r8
   cktime_cnt = 0
   stop_alarm = seq_timemgr_alarmIsOn(EClock_d,seq_timemgr_alarm_stop)
   if (seq_timemgr_alarmIsOn(EClock_d,seq_timemgr_alarm_datestop)) then
      if (iamroot_CPLID) then
         write(logunit,*) ' '
         write(logunit,103) subname,' NOTE: Stopping from alarm STOP DATE'
         write(logunit,*) ' '
      endif
      stop_alarm = .true.
   endif
   force_stop = .false.
   force_stop_ymd = -1
   force_stop_tod = -1

   !|----------------------------------------------------------
   !| Beginning of driver time step loop
   !|----------------------------------------------------------

   call t_startf ('CPL:RUN_LOOP_BSTART')
   call mpi_barrier(mpicom_GLOID,ierr)
   call t_stopf ('CPL:RUN_LOOP_BSTART')
   Time_begin = mpi_wtime()
   Time_bstep = mpi_wtime()
   do while ( .not. stop_alarm)

      call t_startf('CPL:RUN_LOOP', hashint(1))
      call t_drvstartf ('CPL:CLOCK_ADVANCE',cplrun=.true.,hashint=hashint(2))

      !----------------------------------------------------------
      !| Advance Clock
      !  (this is time that models should have before they return 
      !  to the driver).  Write timestamp and run alarm status
      !----------------------------------------------------------

      call seq_timemgr_clockAdvance( seq_SyncClock, force_stop, force_stop_ymd, force_stop_tod)
      call seq_timemgr_EClockGetData( EClock_d, curr_ymd=ymd, curr_tod=tod )
      call shr_cal_date2ymd(ymd,year,month,day)
      stop_alarm    = seq_timemgr_alarmIsOn(EClock_d,seq_timemgr_alarm_stop)
      atmrun_alarm  = seq_timemgr_alarmIsOn(EClock_d,seq_timemgr_alarm_atmrun)
      lndrun_alarm  = seq_timemgr_alarmIsOn(EClock_d,seq_timemgr_alarm_lndrun)
      rofrun_alarm  = seq_timemgr_alarmIsOn(EClock_d,seq_timemgr_alarm_rofrun)
      icerun_alarm  = seq_timemgr_alarmIsOn(EClock_d,seq_timemgr_alarm_icerun)
      glcrun_alarm  = seq_timemgr_alarmIsOn(EClock_d,seq_timemgr_alarm_glcrun)
      wavrun_alarm  = seq_timemgr_alarmIsOn(EClock_d,seq_timemgr_alarm_wavrun)
      ocnrun_alarm  = seq_timemgr_alarmIsOn(EClock_d,seq_timemgr_alarm_ocnrun)
      ocnnext_alarm = seq_timemgr_alarmIsOn(EClock_d,seq_timemgr_alarm_ocnnext)
      restart_alarm = seq_timemgr_alarmIsOn(EClock_d,seq_timemgr_alarm_restart)
      history_alarm = seq_timemgr_alarmIsOn(EClock_d,seq_timemgr_alarm_history)
      histavg_alarm = seq_timemgr_alarmIsOn(EClock_d,seq_timemgr_alarm_histavg)
      tprof_alarm   = seq_timemgr_alarmIsOn(EClock_d,seq_timemgr_alarm_tprof)

      ! this probably belongs in seq_timemgr somewhere using proper clocks
      t1hr_alarm = .false.
      t2hr_alarm = .false.
      t3hr_alarm = .false.
      t6hr_alarm = .false.
      t12hr_alarm = .false.
      t24hr_alarm = .false.
      t1yr_alarm = .false.
      if (mod(tod, 3600) == 0) t1hr_alarm = .true.
      if (mod(tod, 7200) == 0) t2hr_alarm = .true.
      if (mod(tod,10800) == 0) t3hr_alarm = .true.
      if (mod(tod,21600) == 0) t6hr_alarm = .true.
      if (mod(tod,43200) == 0) t12hr_alarm = .true.
      if (tod            == 0) t24hr_alarm = .true.
      if (month==1 .and. day==1 .and. tod==0) t1yr_alarm = .true.

      call seq_infodata_putData(infodata, glcrun_alarm=glcrun_alarm)

      if (seq_timemgr_alarmIsOn(EClock_d,seq_timemgr_alarm_datestop)) then
         if (iamroot_CPLID) then
            write(logunit,*) ' '
            write(logunit,103) subname,' NOTE: Stopping from alarm STOP DATE'
            write(logunit,*) ' '
         endif
         stop_alarm = .true.
      endif

      ! update the orbital data as needed
      if (trim(orb_mode) == trim(seq_infodata_orb_variable_year)) then
         orb_nyear =  orb_iyear + (year - orb_iyear_align)
         if (orb_nyear /= orb_cyear) then
            orb_cyear = orb_nyear
            call shr_orb_params(orb_cyear, orb_eccen, orb_obliq, orb_mvelp, &
                 orb_obliqr, orb_lambm0, orb_mvelpp, iamroot_CPLID)
            call seq_infodata_putData(infodata,orb_eccen=orb_eccen,orb_obliqr=orb_obliqr, &
                 orb_lambm0=orb_lambm0,orb_mvelpp=orb_mvelpp)
         endif
      endif

      ! override ocnrun_alarm and ocnnext_alarm for first ocn run
      ! skip_ocean_run is initialized above to true if it's a startup
      ! if it's not a startup, ignore all of this
      ! stop the overide on the second ocnrun_alarm

      if (ocnrun_alarm) ocnrun_count = ocnrun_count + 1
      if (ocnrun_count > 1) skip_ocean_run = .false.
      if (skip_ocean_run) then
         ocnrun_alarm = .false.
         ocnnext_alarm = .false.
      endif

      if (iamroot_CPLID) then
         if (loglevel > 1) then
            write(logunit,102) ' Alarm_state: model date = ',ymd,tod, &
                 ' aliogrw run alarms = ',  atmrun_alarm, lndrun_alarm, &
                 icerun_alarm, ocnrun_alarm, glcrun_alarm, &
                 rofrun_alarm, wavrun_alarm
            write(logunit,102) ' Alarm_state: model date = ',ymd,tod, &
                 ' 1.2.3.6.12.24 run alarms = ',  t1hr_alarm, t2hr_alarm, &
                 t3hr_alarm, t6hr_alarm, t12hr_alarm, t24hr_alarm
            call shr_sys_flush(logunit)
         endif
      endif

      call t_drvstopf  ('CPL:CLOCK_ADVANCE',cplrun=.true.,hashint=hashint(2))

      !----------------------------------------------------------
      !| MAP ATM to OCN
      !  Set a2x_ox as a module variable in prep_ocn_mod
      !  This will be used later in the ice prep and in the 
      !  atm/ocn flux calculation
      !----------------------------------------------------------

      if (iamin_CPLID .and. (atm_c2_ocn .or. atm_c2_ice)) then
         call cesm_comp_barriers(mpicom=mpicom_CPLID, timer='CPL:OCNPRE1_BARRIER')
         call t_drvstartf ('CPL:OCNPRE1',cplrun=.true.,barrier=mpicom_CPLID,hashint=hashint(3))
         if (drv_threading) call seq_comm_setnthreads(nthreads_CPLID)

         call prep_ocn_calc_a2x_ox(timer='CPL:ocnpre1_atm2ocn')

         if (drv_threading) call seq_comm_setnthreads(nthreads_GLOID)
         call t_drvstopf  ('CPL:OCNPRE1',cplrun=.true.,hashint=hashint(3))
      endif

      !----------------------------------------------------------
      !| ATM/OCN SETUP (rasm_option1)
      !----------------------------------------------------------

      if ((trim(cpl_seq_option) == 'RASM_OPTION1') .and. &
           iamin_CPLID .and. ocn_present) then

         call cesm_comp_barriers(mpicom=mpicom_CPLID, timer='CPL:ATMOCN1_BARRIER')
         call t_drvstartf ('CPL:ATMOCN1',cplrun=.true.,barrier=mpicom_CPLID,hashint=hashint(4))
         if (drv_threading) call seq_comm_setnthreads(nthreads_CPLID)

         if (ocn_prognostic) then
            ! Map ice to ocn
            if (ice_c2_ocn) call prep_ocn_calc_i2x_ox(timer='CPL:atmocnp_ice2ocn')

            ! Map wav to ocn
            if (wav_c2_ocn) call prep_ocn_calc_w2x_ox(timer='CPL:atmocnp_wav2ocn')
         endif

         !----------------------------------------------------------
         !| atm/ocn flux on atm grid (rasm_option1 and aoflux='atm')
         !----------------------------------------------------------

         if (trim(aoflux_grid) == 'atm') then
            ! compute o2x_ax for flux_atmocn, will be updated before atm merge
            ! do not use fractions because fractions here are NOT consistent with fractions in atm_mrg
            if (ocn_c2_atm) call prep_atm_calc_o2x_ax(timer='CPL:atmoca_ocn2atm')

            call t_drvstartf ('CPL:atmocna_fluxa',barrier=mpicom_CPLID)
            do exi = 1,num_inst_xao
               eai = mod((exi-1),num_inst_atm) + 1
               eoi = mod((exi-1),num_inst_ocn) + 1
               efi = mod((exi-1),num_inst_frc) + 1
               a2x_ax => component_get_c2x_cx(atm(eai))
               o2x_ax => prep_atm_get_o2x_ax()    ! array over all instances
               xao_ax => prep_aoflux_get_xao_ax() ! array over all instances
               call seq_flux_atmocn_mct(infodata, a2x_ax, o2x_ax(eoi), xao_ax(exi))
            enddo
            call t_drvstopf  ('CPL:atmocna_fluxa')

            if (atm_c2_ocn) call prep_aoflux_calc_xao_ox(timer='CPL:atmocna_atm2ocn')
         endif  ! aoflux_grid

         !----------------------------------------------------------
         !| atm/ocn flux on ocn grid (rasm_option1 and aoflux='ocn')
         !----------------------------------------------------------

         if (trim(aoflux_grid) == 'ocn') then
            call t_drvstartf ('CPL:atmocnp_fluxo',barrier=mpicom_CPLID,hashint=hashint(6))
            do exi = 1,num_inst_xao
               eai = mod((exi-1),num_inst_atm) + 1
               eoi = mod((exi-1),num_inst_ocn) + 1
               efi = mod((exi-1),num_inst_frc) + 1
               a2x_ox => prep_ocn_get_a2x_ox()
               o2x_ox => component_get_c2x_cx(ocn(eoi))
               xao_ox => prep_aoflux_get_xao_ox()
               call seq_flux_atmocn_mct(infodata, a2x_ox(eai), o2x_ox, xao_ox(exi))
            enddo
            call t_drvstopf  ('CPL:atmocnp_fluxo',hashint=hashint(6))
         endif

         !----------------------------------------------------------
         !| ocn prep-merge (rasm_option1)
         !----------------------------------------------------------

         xao_ox => prep_aoflux_get_xao_ox()
         call prep_ocn_mrg(infodata, fractions_ox, xao_ox=xao_ox, timer_mrg='CPL:atmocnp_mrgx2o')

         ! Accumulate ocn inputs - form partial sum of tavg ocn inputs (virtual "send" to ocn) 
         call prep_ocn_accum(timer='CPL:atmocnp_accum') 

         !----------------------------------------------------------
         !| ocn albedos (rasm_option1)
         !  (MUST BE AFTER prep_ocn_mrg for swnet to ocn to be computed properly
         !----------------------------------------------------------

         call t_drvstartf ('CPL:atmocnp_ocnalb', barrier=mpicom_CPLID,hashint=hashint(5))
         do exi = 1,num_inst_xao
            eoi = mod((exi-1),num_inst_ocn) + 1
            efi = mod((exi-1),num_inst_frc) + 1
            xao_ox => prep_aoflux_get_xao_ox()        ! array over all instances
            call seq_flux_ocnalb_mct(infodata, ocn(1), fractions_ox(efi), xao_ox(exi))
         enddo
         call t_drvstopf  ('CPL:atmocnp_ocnalb',hashint=hashint(5))

         if (drv_threading) call seq_comm_setnthreads(nthreads_GLOID)
         call t_drvstopf  ('CPL:ATMOCN1',cplrun=.true.,hashint=hashint(4))
      endif

      !----------------------------------------------------------
      !| ATM/OCN SETUP-SEND (cesm1_orig, cesm1_orig_tight, cesm1_mod, cesm1_mod_tight, or rasm_option1)
      !----------------------------------------------------------

      if ((trim(cpl_seq_option) == 'CESM1_ORIG' .or. &
           trim(cpl_seq_option) == 'CESM1_ORIG_TIGHT' .or. &
           trim(cpl_seq_option) == 'CESM1_MOD'  .or. &
           trim(cpl_seq_option) == 'CESM1_MOD_TIGHT'  .or. &
           trim(cpl_seq_option) == 'RASM_OPTION1'  ) .and. &
           ocn_present .and. ocnrun_alarm) then

         !----------------------------------------------------
         ! "startup" wait (cesm1_orig, cesm1_mod, or rasm_option1)
         !----------------------------------------------------

         if (iamin_CPLALLOCNID) then
            ! want to know the time the ocean pes waited for the cpl pes
            ! at the first ocnrun_alarm, min ocean wait is wait time
            ! do not use t_barrierf here since it can be "off", use mpi_barrier
            do eoi = 1,num_inst_ocn
               if (ocn(eoi)%iamin_compid) call t_drvstartf ('CPL:C2O_INITWAIT')
            enddo
            call mpi_barrier(mpicom_CPLALLOCNID,ierr)
            do eoi = 1,num_inst_ocn
               if (ocn(eoi)%iamin_compid) call t_drvstopf  ('CPL:C2O_INITWAIT')
            enddo
            cpl2ocn_first = .false.
         endif

         !----------------------------------------------------
         !| ocn average (cesm1_orig, cesm1_orig_tight, cesm1_mod, cesm1_mod_tight, or rasm_option1)
         !----------------------------------------------------

         if (iamin_CPLID .and. ocn_prognostic) then
            call cesm_comp_barriers(mpicom=mpicom_CPLID, timer='CPL:OCNPREP_BARRIER')
            call t_drvstartf ('CPL:OCNPREP',cplrun=.true.,barrier=mpicom_CPLID)
            if (drv_threading) call seq_comm_setnthreads(nthreads_CPLID)

            ! finish accumulating ocean inputs
            ! reset the value of x2o_ox with the value in x2oacc_ox 
            ! (module variable in prep_ocn_mod)
            call prep_ocn_accum_avg(timer_accum='CPL:ocnprep_avg')

            call component_diag(infodata, ocn, flow='x2c', comment= 'send ocn', &
                 info_debug=info_debug, timer_diag='CPL:ocnprep_diagav')

            if (drv_threading) call seq_comm_setnthreads(nthreads_GLOID)
            call t_drvstopf  ('CPL:OCNPREP',cplrun=.true.)
         endif

         !----------------------------------------------------
         !| cpl -> ocn (cesm1_orig, cesm1_orig_tight, cesm1_mod, cesm1_mod_tight, or rasm_option1)
         !----------------------------------------------------

         if (iamin_CPLALLOCNID .and. ocn_prognostic) then
            call component_exch(ocn, flow='x2c', &
                 infodata=infodata, infodata_string='cpl2ocn_run', &
                 mpicom_barrier=mpicom_CPLALLOCNID, run_barriers=run_barriers, &
                 timer_barrier='CPL:C2O_BARRIER', timer_comp_exch='CPL:C2O', &
                 timer_map_exch='CPL:c2o_ocnx2ocno', timer_infodata_exch='CPL:c2o_infoexch')
         endif

      endif ! end of OCN SETUP

      !----------------------------------------------------------
      !| LND SETUP-SEND
      !----------------------------------------------------------

      if (lnd_present .and. lndrun_alarm) then

         !----------------------------------------------------
         !| lnd prep-merge
         !----------------------------------------------------

         if (iamin_CPLID) then
            call cesm_comp_barriers(mpicom=mpicom_CPLID, timer='CPL:LNDPREP_BARRIER')
            call t_drvstartf ('CPL:LNDPREP',cplrun=.true.,barrier=mpicom_CPLID)
            if (drv_threading) call seq_comm_setnthreads(nthreads_CPLID)

            if (atm_c2_lnd) then
               call prep_lnd_calc_a2x_lx(timer='CPL:lndprep_atm2lnd')
            endif

            if (lnd_prognostic) then
               call prep_lnd_mrg(infodata, timer_mrg='CPL:lndprep_mrgx2l')

               call component_diag(infodata, lnd, flow='x2c', comment= 'send lnd', &
                    info_debug=info_debug, timer_diag='CPL:lndprep_diagav')
            endif

            if (drv_threading) call seq_comm_setnthreads(nthreads_GLOID)
            call t_drvstopf  ('CPL:LNDPREP',cplrun=.true.)
         endif

         !----------------------------------------------------
         !| cpl -> lnd
         !----------------------------------------------------

         if (iamin_CPLALLLNDID) then
            call component_exch(lnd, flow='x2c', &
                 infodata=infodata, infodata_string='cpl2lnd_run', &
                 mpicom_barrier=mpicom_CPLALLLNDID, run_barriers=run_barriers, &
                 timer_barrier='CPL:C2L_BARRIER', timer_comp_exch='CPL:C2L', &
                 timer_map_exch='CPL:c2l_lndx2lndl', timer_infodata_exch='CPL:c2l_infoexch')
         endif

      endif

      !----------------------------------------------------------
      !| ICE SETUP-SEND
      !  Note that for atm->ice mapping below will leverage the assumption that the
      !  ice and ocn are on the same grid and that mapping of atm to ocean is 
      !  done already for use by atmocn flux and ice model prep
      !----------------------------------------------------------

      if (ice_present .and. icerun_alarm) then

         !----------------------------------------------------
         !| ice prep-merge
         !----------------------------------------------------

         if (iamin_CPLID .and. ice_prognostic) then
            call cesm_comp_barriers(mpicom=mpicom_CPLID, timer='CPL:ICEPREP_BARRIER')

            call t_drvstartf ('CPL:ICEPREP',cplrun=.true.,barrier=mpicom_CPLID)
            if (drv_threading) call seq_comm_setnthreads(nthreads_CPLID)


            if (ocn_c2_ice) then
               call prep_ice_calc_o2x_ix(timer='CPL:iceprep_ocn2ice')
            endif

            if (atm_c2_ice) then
               ! This is special to avoid remapping atm to ocn
               ! Note it is constrained that different prep modules cannot
               ! use or call each other 
               a2x_ox => prep_ocn_get_a2x_ox() ! array
               call prep_ice_calc_a2x_ix(a2x_ox, timer='CPL:iceprep_atm2ice')  
            endif

            call prep_ice_mrg(infodata, timer_mrg='CPL:iceprep_mrgx2i')

            call component_diag(infodata, ice, flow='x2c', comment= 'send ice', &
                 info_debug=info_debug, timer_diag='CPL:iceprep_diagav')

            if (drv_threading) call seq_comm_setnthreads(nthreads_GLOID)
            call t_drvstopf  ('CPL:ICEPREP',cplrun=.true.)
         endif

         !----------------------------------------------------
         !| cpl -> ice
         !----------------------------------------------------

         if (iamin_CPLALLICEID .and. ice_prognostic) then
            call component_exch(ice, flow='x2c', &
                 infodata=infodata, infodata_string='cpl2ice_run', &
                 mpicom_barrier=mpicom_CPLALLICEID, run_barriers=run_barriers, &
                 timer_barrier='CPL:C2I_BARRIER', timer_comp_exch='CPL:C2I', &
                 timer_map_exch='CPL:c2i_icex2icei', timer_infodata_exch='CPL:ice_infoexch')
         endif

      endif

      !----------------------------------------------------------
      !| WAV SETUP-SEND
      !----------------------------------------------------------

      if (wav_present .and. wavrun_alarm) then

         !----------------------------------------------------------
         !| wav prep-merge
         !----------------------------------------------------------

         if (iamin_CPLID .and. wav_prognostic) then
            call cesm_comp_barriers(mpicom=mpicom_CPLID, timer='CPL:WAVPREP_BARRIER')

            call t_drvstartf ('CPL:WAVPREP',cplrun=.true.,barrier=mpicom_CPLID)
            if (drv_threading) call seq_comm_setnthreads(nthreads_CPLID)

            if (atm_c2_wav) then
               call prep_wav_calc_a2x_wx(timer='CPL:wavprep_atm2wav')
            endif

            if (ocn_c2_wav) then
               call prep_wav_calc_o2x_wx(timer='CPL:wavprep_ocn2wav')
            endif

            if (ice_c2_wav) then
               call prep_wav_calc_i2x_wx(timer='CPL:wavprep_ice2wav')
            endif

            call prep_wav_mrg(infodata, fractions_wx, timer_mrg='CPL:wavprep_mrgx2w')

            call component_diag(infodata, wav, flow='x2c', comment= 'send wav', &
                 info_debug=info_debug, timer_diag='CPL:wavprep_diagav')

            if (drv_threading) call seq_comm_setnthreads(nthreads_GLOID)
            call t_drvstopf  ('CPL:WAVPREP',cplrun=.true.)
         endif

         !----------------------------------------------------------
         !| cpl -> wav
         !----------------------------------------------------------

         if (iamin_CPLALLWAVID .and. wav_prognostic) then
            call component_exch(wav, flow='x2c', &
                 infodata=infodata, infodata_string='cpl2wav_run', &
                 mpicom_barrier=mpicom_CPLALLWAVID, run_barriers=run_barriers, &
                 timer_barrier='CPL:C2W_BARRIER', timer_comp_exch='CPL:C2W', &
                 timer_map_exch='CPL:c2w_wavx2wavw', timer_infodata_exch='CPL:c2w_infoexch')
         endif

      endif

      !----------------------------------------------------------
      !| ROF SETUP-SEND
      !----------------------------------------------------------

      if (rof_present .and. rofrun_alarm) then

         !----------------------------------------------------
         !| rof prep-merge
         !----------------------------------------------------

         if (iamin_CPLID .and. rof_prognostic) then
            call cesm_comp_barriers(mpicom=mpicom_CPLID, timer='CPL:ROFPREP_BARRIER')

            call t_drvstartf ('CPL:ROFPREP', cplrun=.true., barrier=mpicom_CPLID)
            if (drv_threading) call seq_comm_setnthreads(nthreads_CPLID)

            call prep_rof_accum_avg(timer='CPL:rofprep_l2xavg')

            if (lnd_c2_rof) then
               call prep_rof_calc_l2r_rx(fractions_lx, timer='CPL:rofprep_lnd2rof')
            endif

            call prep_rof_mrg(infodata, fractions_rx, timer_mrg='CPL:rofprep_mrgx2r')

            call component_diag(infodata, rof, flow='x2c', comment= 'send rof', &
                 info_debug=info_debug, timer_diag='CPL:rofprep_diagav')

            if (drv_threading) call seq_comm_setnthreads(nthreads_GLOID)
            call t_drvstopf  ('CPL:ROFPREP',cplrun=.true.)
         endif

         !----------------------------------------------------
         !| cpl -> rof
         !----------------------------------------------------

         if (iamin_CPLALLROFID .and. rof_prognostic) then
            call component_exch(rof, flow='x2c', &
                 infodata=infodata, infodata_string='cpl2rof_run', &
                 mpicom_barrier=mpicom_CPLALLLNDID, run_barriers=run_barriers, &
                 timer_barrier='CPL:C2R_BARRIER', timer_comp_exch='CPL:C2R', &
                 timer_map_exch='CPL:c2r_rofx2rofr', timer_infodata_exch='CPL:c2r_infoexch')
         endif

      endif

      !----------------------------------------------------------
      !| RUN ICE MODEL
      !----------------------------------------------------------

      if (ice_present .and. icerun_alarm) then
#ifdef ESMF_INTERFACE
         call component_run(Eclock_i, ice, infodata, &
#else
         call component_run(Eclock_i, ice, ice_run, infodata, &
#endif
              seq_flds_x2c_fluxes=seq_flds_x2i_fluxes, &
              seq_flds_c2x_fluxes=seq_flds_i2x_fluxes, &       
              comp_prognostic=ice_prognostic, comp_num=4, &
              timer_barrier= 'CPL:ICE_RUN_BARRIER', timer_comp_run='CPL:ICE_RUN', &
              run_barriers=run_barriers, ymd=ymd, tod=tod,comp_layout=ice_layout)
      endif

      !----------------------------------------------------------
      !| RUN LND MODEL
      !----------------------------------------------------------

      if (lnd_present .and. lndrun_alarm) then
#ifdef ESMF_INTERFACE
         call component_run(Eclock_l, lnd, infodata, &
#else
         call component_run(Eclock_l, lnd, lnd_run, infodata, &
#endif
              seq_flds_x2c_fluxes=seq_flds_x2l_fluxes, &
              seq_flds_c2x_fluxes=seq_flds_l2x_fluxes, &       
              comp_prognostic=lnd_prognostic, comp_num=3, &
              timer_barrier= 'CPL:LND_RUN_BARRIER', timer_comp_run='CPL:LND_RUN', &
              run_barriers=run_barriers, ymd=ymd, tod=tod,comp_layout=lnd_layout)
      endif

      !----------------------------------------------------------
      !| RUN ROF MODEL
      !----------------------------------------------------------

      if (rof_present .and. rofrun_alarm) then
#ifdef ESMF_INTERFACE
         call component_run(Eclock_r, rof, infodata, &
#else
         call component_run(Eclock_r, rof, rof_run, infodata, &
#endif
              seq_flds_x2c_fluxes=seq_flds_x2r_fluxes, &
              seq_flds_c2x_fluxes=seq_flds_r2x_fluxes, &       
              comp_prognostic=rof_prognostic, comp_num=8, &
              timer_barrier= 'CPL:ROF_RUN_BARRIER', timer_comp_run='CPL:ROF_RUN', &
              run_barriers=run_barriers, ymd=ymd, tod=tod,comp_layout=rof_layout)
      endif

      !----------------------------------------------------------
      !| RUN WAV MODEL
      !----------------------------------------------------------

      if (wav_present .and. wavrun_alarm) then
#ifdef ESMF_INTERFACE
         call component_run(Eclock_w, wav, infodata, &
#else
         call component_run(Eclock_w, wav, wav_run, infodata, &
#endif
              seq_flds_x2c_fluxes=seq_flds_x2w_fluxes, &
              seq_flds_c2x_fluxes=seq_flds_w2x_fluxes, &       
              comp_prognostic=wav_prognostic, comp_num=8, &
              timer_barrier= 'CPL:WAV_RUN_BARRIER', timer_comp_run='CPL:WAV_RUN', &
              run_barriers=run_barriers, ymd=ymd, tod=tod,comp_layout=wav_layout)
      endif

      !----------------------------------------------------------
      !| RUN OCN MODEL (cesm1_orig_tight or cesm1_mod_tight)
      !----------------------------------------------------------

      if ((trim(cpl_seq_option) == 'CESM1_ORIG_TIGHT' .or. &
           trim(cpl_seq_option) == 'CESM1_MOD_TIGHT'   ) .and. &
          ocn_present .and. ocnrun_alarm) then
#ifdef ESMF_INTERFACE
         call component_run(Eclock_o, ocn, infodata, &
#else
         call component_run(Eclock_o, ocn, ocn_run, infodata, &
#endif
              seq_flds_x2c_fluxes=seq_flds_x2o_fluxes, &
              seq_flds_c2x_fluxes=seq_flds_o2x_fluxes, &       
              comp_prognostic=ocn_prognostic, comp_num=5, &
              timer_barrier= 'CPL:OCNT_RUN_BARRIER', timer_comp_run='CPL:OCNT_RUN', &
              run_barriers=run_barriers, ymd=ymd, tod=tod,comp_layout=ocn_layout)
      endif

      !----------------------------------------------------------
      !| OCN RECV-POST (cesm1_orig_tight or cesm1_mod_tight)
      !----------------------------------------------------------

      if ((trim(cpl_seq_option) == 'CESM1_ORIG_TIGHT' .or. &
           trim(cpl_seq_option) == 'CESM1_MOD_TIGHT'   ) .and. &
          ocn_present .and. ocnnext_alarm) then

         !----------------------------------------------------------
         !| ocn -> cpl (cesm1_orig_tight or cesm1_mod_tight)
         !----------------------------------------------------------

         if (iamin_CPLALLOCNID) then
            call component_exch(ocn, flow='c2x', &
                 infodata=infodata, infodata_string='ocn2cpl_run', &
                 mpicom_barrier=mpicom_CPLALLOCNID, run_barriers=run_barriers, &
                 timer_barrier='CPL:O2CT_BARRIER', timer_comp_exch='CPL:O2CT', &
                 timer_map_exch='CPL:o2c_ocno2ocnx', timer_infodata_exch='CPL:o2c_infoexch')
         endif

         !----------------------------------------------------------
         !| ocn post (cesm1_orig_tight or cesm1_mod_tight)
         !----------------------------------------------------------

         if (iamin_CPLID) then
            call cesm_comp_barriers(mpicom=mpicom_CPLID, timer='CPL:OCNPOSTT_BARRIER')
            call t_drvstartf  ('CPL:OCNPOSTT',cplrun=.true.,barrier=mpicom_CPLID)
            if (drv_threading) call seq_comm_setnthreads(nthreads_CPLID)

            call component_diag(infodata, ocn, flow='c2x', comment= 'recv ocn', &
                 info_debug=info_debug, timer_diag='CPL:ocnpost_diagav')

            if (drv_threading) call seq_comm_setnthreads(nthreads_GLOID)
            call t_drvstopf  ('CPL:OCNPOSTT',cplrun=.true.)
        endif

      endif

      !----------------------------------------------------------
      !| ATM/OCN SETUP (cesm1_orig, cesm1_orig_tight, cesm1_mod or cesm1_mod_tight)
      !----------------------------------------------------------

      if ((trim(cpl_seq_option) == 'CESM1_ORIG'       .or. &
           trim(cpl_seq_option) == 'CESM1_ORIG_TIGHT' .or. &
           trim(cpl_seq_option) == 'CESM1_MOD'        .or. &
           trim(cpl_seq_option) == 'CESM1_MOD_TIGHT' ) .and. &
           iamin_CPLID .and. ocn_present) then

         call cesm_comp_barriers(mpicom=mpicom_CPLID, timer='CPL:ATMOCNP_BARRIER')
         call t_drvstartf ('CPL:ATMOCNP',cplrun=.true.,barrier=mpicom_CPLID,hashint=hashint(7))
         if (drv_threading) call seq_comm_setnthreads(nthreads_CPLID)

         !----------------------------------------------------------
         !| ocn prep-merge (cesm1_orig or cesm1_orig_tight)
         !----------------------------------------------------------

         if (ocn_prognostic) then
            ! Map ice to ocn
            if (ice_c2_ocn) call prep_ocn_calc_i2x_ox(timer='CPL:atmocnp_ice2ocn')

            ! Map wav to ocn
            if (wav_c2_ocn) call prep_ocn_calc_w2x_ox(timer='CPL:atmocnp_wav2ocn')

            if (cpl_seq_option == 'CESM1_ORIG' .or. &
                cpl_seq_option == 'CESM1_ORIG_TIGHT') then
               xao_ox => prep_aoflux_get_xao_ox()
               call prep_ocn_mrg(infodata, fractions_ox, xao_ox=xao_ox, timer_mrg='CPL:atmocnp_mrgx2o')

               ! Accumulate ocn inputs - form partial sum of tavg ocn inputs (virtual "send" to ocn) 
               call prep_ocn_accum(timer='CPL:atmocnp_accum') 
            endif
         endif

         !----------------------------------------------------------
         !| atm/ocn flux on atm grid ((cesm1_orig, cesm1_orig_tight, cesm1_mod or cesm1_mod_tight) and aoflux='atm')
         !----------------------------------------------------------

         if (trim(aoflux_grid) == 'atm') then
            ! compute o2x_ax for flux_atmocn, will be updated before atm merge
            ! do not use fractions because fractions here are NOT consistent with fractions in atm_mrg
            if (ocn_c2_atm) call prep_atm_calc_o2x_ax(timer='CPL:atmoca_ocn2atm')

            call t_drvstartf ('CPL:atmocna_fluxa',barrier=mpicom_CPLID)
            do exi = 1,num_inst_xao
               eai = mod((exi-1),num_inst_atm) + 1
               eoi = mod((exi-1),num_inst_ocn) + 1
               efi = mod((exi-1),num_inst_frc) + 1
               a2x_ax => component_get_c2x_cx(atm(eai))
               o2x_ax => prep_atm_get_o2x_ax()    ! array over all instances
               xao_ax => prep_aoflux_get_xao_ax() ! array over all instances
               call seq_flux_atmocn_mct(infodata, a2x_ax, o2x_ax(eoi), xao_ax(exi))
            enddo
            call t_drvstopf  ('CPL:atmocna_fluxa')

            if (atm_c2_ocn) call prep_aoflux_calc_xao_ox(timer='CPL:atmocna_atm2ocn')
         endif  ! aoflux_grid

         !----------------------------------------------------------
         !| atm/ocn flux on ocn grid ((cesm1_orig, cesm1_orig_tight, cesm1_mod or cesm1_mod_tight) and aoflux='ocn')
         !----------------------------------------------------------

         if (trim(aoflux_grid) == 'ocn') then
            call t_drvstartf ('CPL:atmocnp_fluxo',barrier=mpicom_CPLID)
            do exi = 1,num_inst_xao
               eai = mod((exi-1),num_inst_atm) + 1
               eoi = mod((exi-1),num_inst_ocn) + 1
               efi = mod((exi-1),num_inst_frc) + 1
               a2x_ox => prep_ocn_get_a2x_ox()
               o2x_ox => component_get_c2x_cx(ocn(eoi))
               xao_ox => prep_aoflux_get_xao_ox()
               call seq_flux_atmocn_mct(infodata, a2x_ox(eai), o2x_ox, xao_ox(exi))
            enddo
            call t_drvstopf  ('CPL:atmocnp_fluxo')
!         else if (trim(aoflux_grid) == 'atm') then
!            !--- compute later ---
!
!         else if (trim(aoflux_grid) == 'exch') then
!            xao_ax   => prep_aoflux_get_xao_ax()
!            xao_ox   => prep_aoflux_get_xao_ox()
!
!            call t_drvstartf ('CPL:atmocnp_fluxe',barrier=mpicom_CPLID)
!            call seq_flux_atmocnexch_mct( infodata, atm(eai), ocn(eoi), &
!                 fractions_ax(efi), fractions_ox(efi), xao_ax(exi), xao_ox(exi) )
!            call t_drvstopf  ('CPL:atmocnp_fluxe')
         endif  ! aoflux_grid

         !----------------------------------------------------------
         !| ocn prep-merge (cesm1_mod or cesm1_mod_tight)
         !----------------------------------------------------------

         if (ocn_prognostic) then
            if (cpl_seq_option == 'CESM1_MOD' .or. &
                cpl_seq_option == 'CESM1_MOD_TIGHT') then

               xao_ox => prep_aoflux_get_xao_ox()
               call prep_ocn_mrg(infodata, fractions_ox, xao_ox=xao_ox, timer_mrg='CPL:atmocnp_mrgx2o')

               ! Accumulate ocn inputs - form partial sum of tavg ocn inputs (virtual "send" to ocn) 
               call prep_ocn_accum(timer='CPL:atmocnp_accum') 
            endif
         endif

         !----------------------------------------------------------
         !| ocn albedos (cesm1_orig, cesm1_orig_tight, cesm1_mod or cesm1_mod_tight)
         !  (MUST BE AFTER prep_ocn_mrg for swnet to ocn to be computed properly
         !----------------------------------------------------------

         call t_drvstartf ('CPL:atmocnp_ocnalb', barrier=mpicom_CPLID)
         do exi = 1,num_inst_xao
            eoi = mod((exi-1),num_inst_ocn) + 1
            efi = mod((exi-1),num_inst_frc) + 1
            xao_ox => prep_aoflux_get_xao_ox()        ! array over all instances
            call seq_flux_ocnalb_mct(infodata, ocn(1), fractions_ox(efi), xao_ox(exi))
         enddo
         call t_drvstopf  ('CPL:atmocnp_ocnalb')

         if (drv_threading) call seq_comm_setnthreads(nthreads_GLOID)
         call t_drvstopf  ('CPL:ATMOCNP',cplrun=.true.,hashint=hashint(7))
      endif

      !----------------------------------------------------------
      !| LND RECV-POST
      !----------------------------------------------------------

      if (lnd_present .and. lndrun_alarm) then

         !----------------------------------------------------------
         !| lnd -> cpl
         !----------------------------------------------------------

         if (iamin_CPLALLLNDID) then
            call component_exch(lnd, flow='c2x', infodata=infodata, infodata_string='lnd2cpl_run', &
                 mpicom_barrier=mpicom_CPLALLLNDID, run_barriers=run_barriers, &
                 timer_barrier='CPL:L2C_BARRIER', timer_comp_exch='CPL:L2C', &
                 timer_map_exch='CPL:l2c_lndl2lndx', timer_infodata_exch='lnd2cpl_run')
         endif

         !----------------------------------------------------------
         !| lnd post
         !----------------------------------------------------------

         if (iamin_CPLID) then
            call cesm_comp_barriers(mpicom=mpicom_CPLID, timer='CPL:LNDPOST_BARRIER')
            call t_drvstartf  ('CPL:LNDPOST',cplrun=.true.,barrier=mpicom_CPLID)
            if (drv_threading) call seq_comm_setnthreads(nthreads_CPLID)

            call component_diag(infodata, lnd, flow='c2x', comment='recv lnd', &
                 info_debug=info_debug, timer_diag='CPL:lndpost_diagav')

            ! Accumulate rof and glc inputs (module variables in prep_rof_mod and prep_glc_mod)
            if (lnd_c2_rof) then
               call prep_rof_accum(timer='CPL:lndpost_accl2r')
            endif
            if (lnd_c2_glc) then
               call prep_glc_accum(timer='CPL:lndpost_accl2g' )
            endif

            if (drv_threading) call seq_comm_setnthreads(nthreads_GLOID)
            call t_drvstopf  ('CPL:LNDPOST',cplrun=.true.)
         endif
      endif

      !----------------------------------------------------------
      !| GLC SETUP-SEND
      !----------------------------------------------------------

      if (glc_present .and. glcrun_alarm) then

         !----------------------------------------------------
         !| glc prep-merge
         !----------------------------------------------------

         if (iamin_CPLID .and. glc_prognostic) then
            call cesm_comp_barriers(mpicom=mpicom_CPLID, timer='CPL:GLCPREP_BARRIER')
            call t_drvstartf ('CPL:GLCPREP',cplrun=.true.,barrier=mpicom_CPLID)
            if (drv_threading) call seq_comm_setnthreads(nthreads_CPLID)

            if (lnd_c2_glc) then
               call prep_glc_accum_avg(timer='CPL:glcprep_avg')

               ! Note that l2x_gx is obtained from mapping the module variable l2gacc_lx
               call prep_glc_calc_l2x_gx(timer='CPL:glcprep_lnd2glc')

               call prep_glc_mrg(infodata, timer_mrg='CPL:glcprep_mrgx2g')

               call component_diag(infodata, glc, flow='x2c', comment='send glc', &
                    info_debug=info_debug, timer_diag='CPL:glcprep_diagav')
            endif

            if (drv_threading) call seq_comm_setnthreads(nthreads_GLOID)
            call t_drvstopf  ('CPL:GLCPREP',cplrun=.true.)
         endif

         !----------------------------------------------------
         !| cpl -> glc
         !----------------------------------------------------

         if (iamin_CPLALLGLCID .and. glc_prognostic) then
            call component_exch(glc, flow='x2c', &
                 infodata=infodata, infodata_string='cpl2glc_run', &
                 mpicom_barrier=mpicom_CPLALLGLCID, run_barriers=run_barriers, &
                 timer_barrier='CPL:C2G_BARRIER', timer_comp_exch='CPL:C2G', &
                 timer_map_exch='CPL:c2g_glcx2glcg', timer_infodata_exch='CPL:c2g_infoexch')
         endif

      endif

      !----------------------------------------------------------
      !| ROF RECV-POST
      !----------------------------------------------------------

      if (rof_present .and. rofrun_alarm) then

         !----------------------------------------------------------
         !| rof -> cpl
         !----------------------------------------------------------

         if (iamin_CPLALLROFID) then
            call component_exch(rof, flow='c2x', &
                 infodata=infodata, infodata_string='rof2cpl_run', &
                 mpicom_barrier=mpicom_CPLALLROFID, run_barriers=run_barriers, &
                 timer_barrier='CPL:R2C_BARRIER', timer_comp_exch='CPL:R2C', &
                 timer_map_exch='CPL:r2c_rofr2rofx', timer_infodata_exch='CPL:r2c_infoexch')
         endif

         !----------------------------------------------------------
         !| rof post
         !----------------------------------------------------------

         if (iamin_CPLID) then
            call cesm_comp_barriers(mpicom=mpicom_CPLID, timer='CPL:ROFPOST_BARRIER')
            call t_drvstartf  ('CPL:ROFPOST',cplrun=.true.,barrier=mpicom_CPLID)
            if (drv_threading) call seq_comm_setnthreads(nthreads_CPLID)

            call component_diag(infodata, rof, flow='c2x', comment= 'recv rof', &
                 info_debug=info_debug, timer_diag='CPL:rofpost_diagav')

            if (do_hist_r2x) then
               call t_drvstartf ('CPL:rofpost_histaux', barrier=mpicom_CPLID)
               do eri = 1,num_inst_rof
                  suffix =  component_get_suffix(rof(eri)) 
                  call seq_hist_writeaux(infodata, EClock_d, rof(eri), flow='c2x', &
                       aname='r2x'//trim(suffix), dname='domrb', &
                       nx=rof_nx, ny=rof_ny, nt=1)
               enddo
               call t_drvstopf ('CPL:rofpost_histaux')
            endif

            if (rof_c2_lnd) then
               call prep_lnd_calc_r2x_lx(timer='CPL:rofpost_rof2lnd') 
            endif

            if (rof_c2_ice) then
               call prep_ice_calc_r2x_ix(timer='CPL:rofpost_rof2ice') 
            endif

            if (rof_c2_ocn) then
               call prep_ocn_calc_r2x_ox(timer='CPL:rofpost_rof2ocn') 
            endif

            call t_drvstopf  ('CPL:ROFPOST', cplrun=.true.)
         endif
      endif

      !----------------------------------------------------------
      !| Budget with old fractions
      !----------------------------------------------------------

      ! WJS (2-17-11): I am just using the first instance for the budgets because we
      ! don't expect budgets to be conserved for our case (I case). Also note that we
      ! don't expect budgets to be conserved for the interactive ensemble use case either.
      ! tcraig (aug 2012): put this after rof->cpl so the budget sees the new r2x_rx.
      ! it will also use the current r2x_ox here which is the value from the last timestep
      ! consistent with the ocean coupling

      if (iamin_CPLID .and. do_budgets) then
         call cesm_comp_barriers(mpicom=mpicom_CPLID, timer='CPL:BUDGET1_BARRIER')
         call t_drvstartf ('CPL:BUDGET1',cplrun=.true.,budget=.true.,barrier=mpicom_CPLID)
         if (lnd_present) then
            call seq_diag_lnd_mct(lnd(ens1), fractions_lx(ens1), &
                 do_l2x=.true., do_x2l=.true.)
         endif
         if (rof_present) then
            call seq_diag_rof_mct(rof(ens1), fractions_rx(ens1))
         endif
         if (ocn_present .and. &
            (trim(cpl_seq_option) == 'CESM1_ORIG'       .or. &
             trim(cpl_seq_option) == 'CESM1_ORIG_TIGHT' .or. &
             trim(cpl_seq_option) == 'CESM1_MOD'        .or. &
             trim(cpl_seq_option) == 'CESM1_MOD_TIGHT'  .or. &
             trim(cpl_seq_option) == 'RASM_OPTION1' )) then
            xao_ox => prep_aoflux_get_xao_ox() ! array over all instances
            call seq_diag_ocn_mct(ocn(ens1), xao_ox(1), fractions_ox(ens1), &
                 do_o2x=.true., do_x2o=.true., do_xao=.true.)
         endif
         if (ice_present) then
            call seq_diag_ice_mct(ice(ens1), fractions_ix(ens1), &
                 do_x2i=.true.)
         endif
         call t_drvstopf  ('CPL:BUDGET1',cplrun=.true.,budget=.true.)
      endif


      !----------------------------------------------------------
      !| ICE RECV-POST
      !----------------------------------------------------------

      if (ice_present .and. icerun_alarm) then

         !----------------------------------------------------------
         !| ice -> cpl
         !----------------------------------------------------------

         if (iamin_CPLALLICEID) then
            call component_exch(ice, flow='c2x', &
                 infodata=infodata, infodata_string='ice2cpl_run', &
                 mpicom_barrier=mpicom_CPLALLICEID, run_barriers=run_barriers, &
                 timer_barrier='CPL:I2C_BARRIER', timer_comp_exch='CPL:I2C', &
                 timer_map_exch='CPL:i2c_icei2icex', timer_infodata_exch='CPL:r2c_infoexch')
         endif

         !----------------------------------------------------------
         !| ice post
         !----------------------------------------------------------

         if (iamin_CPLID) then
            call cesm_comp_barriers(mpicom=mpicom_CPLID, timer='CPL:ICEPOST_BARRIER')
            call t_drvstartf  ('CPL:ICEPOST',cplrun=.true.,barrier=mpicom_CPLID)
            if (drv_threading) call seq_comm_setnthreads(nthreads_CPLID)

            call component_diag(infodata, ice, flow='c2x', comment= 'recv ice', &
                 info_debug=info_debug, timer_diag='CPL:icepost_diagav')

            if (drv_threading) call seq_comm_setnthreads(nthreads_GLOID)
            call t_drvstopf  ('CPL:ICEPOST',cplrun=.true.)
         endif
      endif

      !----------------------------------------------------------
      !| Update fractions based on new ice fractions
      !----------------------------------------------------------

      if (iamin_CPLID) then
         call cesm_comp_barriers(mpicom=mpicom_CPLID, timer='CPL:FRACSET_BARRIER')
         call t_drvstartf ('CPL:FRACSET',cplrun=.true.,barrier=mpicom_CPLID)
         if (drv_threading) call seq_comm_setnthreads(nthreads_CPLID)
         call t_drvstartf ('CPL:fracset_fracset',barrier=mpicom_CPLID)

         do efi = 1,num_inst_frc
            eii = mod((efi-1),num_inst_ice) + 1

            call seq_frac_set(infodata, ice(eii), &
                 fractions_ax(efi), fractions_ix(efi), fractions_ox(efi))
         enddo
         call t_drvstopf  ('CPL:fracset_fracset')

         if (drv_threading) call seq_comm_setnthreads(nthreads_GLOID)
         call t_drvstopf  ('CPL:FRACSET',cplrun=.true.)
      endif

      !----------------------------------------------------------
      !| ATM/OCN SETUP (rasm_option2)
      !----------------------------------------------------------

      if ((trim(cpl_seq_option) == 'RASM_OPTION2') .and. &
           iamin_CPLID .and. ocn_present) then

         call cesm_comp_barriers(mpicom=mpicom_CPLID, timer='CPL:ATMOCN2_BARRIER')
         call t_drvstartf ('CPL:ATMOCN2',cplrun=.true.,barrier=mpicom_CPLID)
         if (drv_threading) call seq_comm_setnthreads(nthreads_CPLID)

         if (ocn_prognostic) then
            ! Map ice to ocn
            if (ice_c2_ocn) call prep_ocn_calc_i2x_ox(timer='CPL:atmocnp_ice2ocn')

            ! Map wav to ocn
            if (wav_c2_ocn) call prep_ocn_calc_w2x_ox(timer='CPL:atmocnp_wav2ocn')
         endif

         !----------------------------------------------------------
         !| atm/ocn flux on atm grid (rasm_option2 and aoflux_grid='atm')
         !----------------------------------------------------------

         if (trim(aoflux_grid) == 'atm') then
            ! compute o2x_ax for flux_atmocn, will be updated before atm merge
            ! can use fractions because fractions here are consistent with fractions in atm_mrg
            if (ocn_c2_atm) call prep_atm_calc_o2x_ax(fractions_ox,timer='CPL:atmoca_ocn2atm')

            call t_drvstartf ('CPL:atmocna_fluxa',barrier=mpicom_CPLID)
            do exi = 1,num_inst_xao
               eai = mod((exi-1),num_inst_atm) + 1
               eoi = mod((exi-1),num_inst_ocn) + 1
               efi = mod((exi-1),num_inst_frc) + 1
               a2x_ax => component_get_c2x_cx(atm(eai))
               o2x_ax => prep_atm_get_o2x_ax()    ! array over all instances
               xao_ax => prep_aoflux_get_xao_ax() ! array over all instances
               call seq_flux_atmocn_mct(infodata, a2x_ax, o2x_ax(eoi), xao_ax(exi))
            enddo
            call t_drvstopf  ('CPL:atmocna_fluxa')

            if (atm_c2_ocn) call prep_aoflux_calc_xao_ox(timer='CPL:atmocna_atm2ocn')
         endif  ! aoflux_grid

         !----------------------------------------------------------
         !| atm/ocn flux on ocn grid (rasm_option2 and aoflux_grid='ocn')
         !----------------------------------------------------------

         if (trim(aoflux_grid) == 'ocn') then
            call t_drvstartf ('CPL:atmocnp_fluxo',barrier=mpicom_CPLID)
            do exi = 1,num_inst_xao
               eai = mod((exi-1),num_inst_atm) + 1
               eoi = mod((exi-1),num_inst_ocn) + 1
               efi = mod((exi-1),num_inst_frc) + 1
               a2x_ox => prep_ocn_get_a2x_ox()
               o2x_ox => component_get_c2x_cx(ocn(eoi))
               xao_ox => prep_aoflux_get_xao_ox()
               call seq_flux_atmocn_mct(infodata, a2x_ox(eai), o2x_ox, xao_ox(exi))
            enddo
            call t_drvstopf  ('CPL:atmocnp_fluxo')
         endif  ! aoflux_grid

         !----------------------------------------------------------
         !| ocn prep-merge (rasm_option2)
         !----------------------------------------------------------

         xao_ox => prep_aoflux_get_xao_ox()
         call prep_ocn_mrg(infodata, fractions_ox, xao_ox=xao_ox, timer_mrg='CPL:atmocnp_mrgx2o')

         ! Accumulate ocn inputs - form partial sum of tavg ocn inputs (virtual "send" to ocn) 
         call prep_ocn_accum(timer='CPL:atmocnp_accum') 

         !----------------------------------------------------------
         !| ocn albedos (rasm_option2)
         !  (MUST BE AFTER prep_ocn_mrg for swnet to ocn to be computed properly
         !----------------------------------------------------------

         call t_drvstartf ('CPL:atmocnp_ocnalb', barrier=mpicom_CPLID)
         do exi = 1,num_inst_xao
            eoi = mod((exi-1),num_inst_ocn) + 1
            efi = mod((exi-1),num_inst_frc) + 1
            xao_ox => prep_aoflux_get_xao_ox()        ! array over all instances
            call seq_flux_ocnalb_mct(infodata, ocn(1), fractions_ox(efi), xao_ox(exi))
         enddo
         call t_drvstopf  ('CPL:atmocnp_ocnalb')

         if (drv_threading) call seq_comm_setnthreads(nthreads_GLOID)
         call t_drvstopf  ('CPL:ATMOCN2',cplrun=.true.)
      endif

      !----------------------------------------------------------
      !| OCN SETUP-SEND (rasm_option2)
      !----------------------------------------------------------

      if ((trim(cpl_seq_option) == 'RASM_OPTION2'  ) .and. &
           ocn_present .and. ocnrun_alarm) then

         !----------------------------------------------------
         ! "startup" wait (rasm_option2)
         !----------------------------------------------------

         if (iamin_CPLALLOCNID) then
            ! want to know the time the ocean pes waited for the cpl pes
            ! at the first ocnrun_alarm, min ocean wait is wait time
            ! do not use t_barrierf here since it can be "off", use mpi_barrier
            do eoi = 1,num_inst_ocn
               if (ocn(eoi)%iamin_compid) call t_drvstartf ('CPL:C2O_INITWAIT')
            enddo
            call mpi_barrier(mpicom_CPLALLOCNID,ierr)
            do eoi = 1,num_inst_ocn
               if (ocn(eoi)%iamin_compid) call t_drvstopf  ('CPL:C2O_INITWAIT')
            enddo
            cpl2ocn_first = .false.
         endif

         !----------------------------------------------------
         !| ocn average (rasm_option2)
         !----------------------------------------------------

         if (iamin_CPLID .and. ocn_prognostic) then
            call cesm_comp_barriers(mpicom=mpicom_CPLID, timer='CPL:OCNPRE2_BARRIER')
            call t_drvstartf ('CPL:OCNPRE2',cplrun=.true.,barrier=mpicom_CPLID)
            if (drv_threading) call seq_comm_setnthreads(nthreads_CPLID)

            ! finish accumulating ocean inputs
            ! reset the value of x2o_ox with the value in x2oacc_ox 
            ! (module variable in prep_ocn_mod)
            call prep_ocn_accum_avg(timer_accum='CPL:ocnprep_avg')

            call component_diag(infodata, ocn, flow='x2c', comment= 'send ocn', &
                 info_debug=info_debug, timer_diag='CPL:ocnprep_diagav')

            if (drv_threading) call seq_comm_setnthreads(nthreads_GLOID)
            call t_drvstopf  ('CPL:OCNPRE2',cplrun=.true.)
         endif

         !----------------------------------------------------
         !| cpl -> ocn (rasm_option2)
         !----------------------------------------------------

         if (iamin_CPLALLOCNID .and. ocn_prognostic) then
            call component_exch(ocn, flow='x2c', &
                 infodata=infodata, infodata_string='cpl2ocn_run', &
                 mpicom_barrier=mpicom_CPLALLOCNID, run_barriers=run_barriers, &
                 timer_barrier='CPL:C2O2_BARRIER', timer_comp_exch='CPL:C2O2', &
                 timer_map_exch='CPL:c2o2_ocnx2ocno', timer_infodata_exch='CPL:c2o2_infoexch')
         endif

      endif

      !----------------------------------------------------------
      !| ATM SETUP-SEND
      !----------------------------------------------------------

      if (atm_present .and. atmrun_alarm) then

         !----------------------------------------------------------
         !| atm prep-merge
         !----------------------------------------------------------

         if (iamin_CPLID .and. atm_prognostic) then
            call cesm_comp_barriers(mpicom=mpicom_CPLID, timer='CPL:ATMPREP_BARRIER')
            call t_drvstartf ('CPL:ATMPREP',cplrun=.true.,barrier=mpicom_CPLID)
            if (drv_threading) call seq_comm_setnthreads(nthreads_CPLID)

            if (ocn_c2_atm) then
               if (trim(aoflux_grid) == 'ocn') then
                  ! map xao_ox states and fluxes to xao_ax if fluxes were computed on ocn grid
                  call prep_aoflux_calc_xao_ax(fractions_ox, flds='states_and_fluxes', &
                       timer='CPL:atmprep_xao2atm') 
               endif

               ! recompute o2x_ax now for the merge with fractions associated with merge
               call prep_atm_calc_o2x_ax(fractions_ox, timer='CPL:atmprep_ocn2atm')

               ! map xao_ox albedos to the atm grid, these are always computed on the ocean grid
               call prep_aoflux_calc_xao_ax(fractions_ox, flds='albedos', timer='CPL:atmprep_alb2atm')
            endif

            if (ice_c2_atm) then
               call prep_atm_calc_i2x_ax(fractions_ix, timer='CPL:atmprep_ice2atm')
            endif

            if (lnd_c2_atm) then
               call prep_atm_calc_l2x_ax(fractions_lx, timer='CPL:atmprep_lnd2atm')
            endif

            if (associated(xao_ax)) then  
               call prep_atm_mrg(infodata, fractions_ax, xao_ax=xao_ax, timer_mrg='CPL:atmprep_mrgx2a') 
            endif

            call component_diag(infodata, atm, flow='x2c', comment= 'send atm', info_debug=info_debug, &
                 timer_diag='CPL:atmprep_diagav')

            call t_drvstopf  ('CPL:ATMPREP',cplrun=.true.)
            if (drv_threading) call seq_comm_setnthreads(nthreads_GLOID)
         endif

         !----------------------------------------------------------
         !| cpl -> atm
         !----------------------------------------------------------

         if (iamin_CPLALLATMID .and. atm_prognostic) then
            call component_exch(atm, flow='x2c', infodata=infodata, infodata_string='cpl2atm_run', &
                 mpicom_barrier=mpicom_CPLALLATMID, run_barriers=run_barriers, &
                 timer_barrier='CPL:C2A_BARRIER', timer_comp_exch='CPL:C2A', &
                 timer_map_exch='CPL:c2a_atmx2atmg', timer_infodata_exch='CPL:c2a_infoexch') 
         endif

      endif

      !----------------------------------------------------------
      !| RUN OCN MODEL (NOT cesm1_orig_tight or cesm1_mod_tight)
      !----------------------------------------------------------

      if ((trim(cpl_seq_option) /= 'CESM1_ORIG_TIGHT' .and. &
           trim(cpl_seq_option) /= 'CESM1_MOD_TIGHT'   ) .and. &
          ocn_present .and. ocnrun_alarm) then
#ifdef ESMF_INTERFACE
         call component_run(Eclock_o, ocn, infodata, &
#else
         call component_run(Eclock_o, ocn, ocn_run, infodata, &
#endif
              seq_flds_x2c_fluxes=seq_flds_x2o_fluxes, &
              seq_flds_c2x_fluxes=seq_flds_o2x_fluxes, &       
              comp_prognostic=ocn_prognostic, comp_num=5, &
              timer_barrier= 'CPL:OCN_RUN_BARRIER', timer_comp_run='CPL:OCN_RUN', &
              run_barriers=run_barriers, ymd=ymd, tod=tod,comp_layout=ocn_layout)
      endif

      !----------------------------------------------------------
      !| RUN ATM MODEL
      !----------------------------------------------------------

      if (atm_present .and. atmrun_alarm) then
#ifdef ESMF_INTERFACE
         call component_run(Eclock_a, atm, infodata, &
#else
         call component_run(Eclock_a, atm, atm_run, infodata, &
#endif
              seq_flds_x2c_fluxes=seq_flds_x2a_fluxes, &
              seq_flds_c2x_fluxes=seq_flds_a2x_fluxes, &       
              comp_prognostic=atm_prognostic, comp_num=2, &
              timer_barrier= 'CPL:ATM_RUN_BARRIER', timer_comp_run='CPL:ATM_RUN', &
              run_barriers=run_barriers, ymd=ymd, tod=tod, comp_layout=atm_layout)
      endif

      !----------------------------------------------------------
      !| RUN GLC MODEL
      !----------------------------------------------------------

      if (glc_present .and. glcrun_alarm) then
#ifdef ESMF_INTERFACE
         call component_run(Eclock_g, glc, infodata, &
#else
         call component_run(Eclock_g, glc, glc_run, infodata, &
#endif
              seq_flds_x2c_fluxes=seq_flds_x2g_fluxes, &
              seq_flds_c2x_fluxes=seq_flds_g2x_fluxes, &       
              comp_prognostic=glc_prognostic, comp_num=6, &
              timer_barrier= 'CPL:GLC_RUN_BARRIER', timer_comp_run='CPL:GLC_RUN', &
              run_barriers=run_barriers, ymd=ymd, tod=tod,comp_layout=glc_layout)
      endif

      !----------------------------------------------------------
      !| WAV RECV-POST
      !----------------------------------------------------------

      if (wav_present .and. wavrun_alarm) then

         !----------------------------------------------------------
         !| wav -> cpl
         !----------------------------------------------------------

         if (iamin_CPLALLWAVID) then
            call component_exch(wav, flow='c2x', infodata=infodata, infodata_string='wav2cpl_run', &
                 mpicom_barrier=mpicom_CPLALLWAVID, run_barriers=run_barriers, &
                 timer_barrier='CPL:W2C_BARRIER', timer_comp_exch='CPL:W2C', &
                 timer_map_exch='CPL:w2c_wavw2wavx', timer_infodata_exch='CPL:w2c_infoexch')
         endif

         !----------------------------------------------------------
         !| wav post
         !----------------------------------------------------------

         if (iamin_CPLID) then
            call cesm_comp_barriers(mpicom=mpicom_CPLID, timer='CPL:WAVPOST_BARRIER')
            call t_drvstartf  ('CPL:WAVPOST',cplrun=.true.,barrier=mpicom_CPLID)
            if (drv_threading) call seq_comm_setnthreads(nthreads_CPLID)

            call component_diag(infodata, wav, flow='c2x', comment= 'recv wav', &
                 info_debug=info_debug, timer_diag='CPL:wavpost_diagav')

            if (drv_threading) call seq_comm_setnthreads(nthreads_GLOID)
            call t_drvstopf  ('CPL:WAVPOST',cplrun=.true.)
         endif
      endif

      !----------------------------------------------------------
      !| GLC RECV-POST
      !----------------------------------------------------------

      if (glc_present .and. glcrun_alarm) then

         !----------------------------------------------------------
         !| glc -> cpl
         !----------------------------------------------------------

         if (iamin_CPLALLGLCID) then
            call component_exch(glc, flow='c2x', infodata=infodata, infodata_string='glc2cpl_run', &
                 mpicom_barrier=mpicom_CPLALLGLCID, run_barriers=run_barriers, &
                 timer_barrier='CPL:G2C_BARRIER', timer_comp_exch='CPL:G2C', &
                 timer_map_exch='CPL:g2c_glcg2glcx', timer_infodata_exch='CPL:g2c_infoexch')
         endif

         !----------------------------------------------------------
         !| glc post
         !----------------------------------------------------------

         if (iamin_CPLID) then
            call cesm_comp_barriers(mpicom=mpicom_CPLID, timer='CPL:GLCPOST_BARRIER')
            call t_drvstartf  ('CPL:GLCPOST',cplrun=.true.,barrier=mpicom_CPLID)
            if (drv_threading) call seq_comm_setnthreads(nthreads_CPLID)

            call component_diag(infodata, glc, flow='c2x', comment= 'recv glc', &
                 info_debug=info_debug, timer_diag='CPL:glcpost_diagav')

            if (glc_c2_lnd) then
               call prep_lnd_calc_g2x_lx(timer='CPL:glcpost_glc2lnd')
            endif

            if (glc_c2_ice) then
               call prep_ice_calc_g2x_ix(timer='CPL:glcpost_glc2ice')
            endif

            if (glc_c2_ocn) then
               call prep_ocn_calc_g2x_ox(timer='CPL:glcpost_glc2ocn')
            endif

            if (drv_threading) call seq_comm_setnthreads(nthreads_GLOID)
            call t_drvstopf  ('CPL:GLCPOST',cplrun=.true.)
         endif
      endif

      !----------------------------------------------------------
      !| ATM RECV-POST
      !----------------------------------------------------------

      if (atm_present .and. atmrun_alarm) then

         !----------------------------------------------------------
         !| atm -> cpl
         !----------------------------------------------------------

         if (iamin_CPLALLATMID) then
            call component_exch(atm, flow='c2x', infodata=infodata, infodata_string='atm2cpl_run', &
                 mpicom_barrier=mpicom_CPLALLATMID, run_barriers=run_barriers, &
                 timer_barrier='CPL:A2C_BARRIER', timer_comp_exch='CPL:A2C', &
                 timer_map_exch='CPL:a2c_atma2atmx', timer_infodata_exch='CPL:a2c_infoexch')
         endif

         !----------------------------------------------------------
         !| atm post
         !----------------------------------------------------------

         if (iamin_CPLID) then
            call cesm_comp_barriers(mpicom=mpicom_CPLID, timer='CPL:ATMPOST_BARRIER')
            call t_drvstartf ('CPL:ATMPOST',cplrun=.true.,barrier=mpicom_CPLID)
            if (drv_threading) call seq_comm_setnthreads(nthreads_CPLID)

            call component_diag(infodata, atm, flow='c2x', comment= 'recv atm', &
                 info_debug=info_debug, timer_diag='CPL:atmpost_diagav')

            if (drv_threading) call seq_comm_setnthreads(nthreads_GLOID)
            call t_drvstopf  ('CPL:ATMPOST',cplrun=.true.)
         endif
      endif

      !----------------------------------------------------------
      !| Budget with new fractions
      !----------------------------------------------------------

      if (iamin_CPLID .and. do_budgets) then
         call cesm_comp_barriers(mpicom=mpicom_CPLID, timer='CPL:BUDGET2_BARRIER')

         call t_drvstartf ('CPL:BUDGET2',cplrun=.true.,budget=.true.,barrier=mpicom_CPLID)
         if (ocn_present .and. &
            (trim(cpl_seq_option) == 'RASM_OPTION2' )) then
            xao_ox => prep_aoflux_get_xao_ox() ! array over all instances
            call seq_diag_ocn_mct(ocn(ens1), xao_ox(1), fractions_ox(ens1), &
                 do_o2x=.true., do_x2o=.true., do_xao=.true.)
         endif
         if (atm_present) then
            call seq_diag_atm_mct(atm(ens1), fractions_ax(ens1), &
                 do_a2x=.true., do_x2a=.true.)
         endif
         if (ice_present) then
            call seq_diag_ice_mct(ice(ens1), fractions_ix(ens1), &
                 do_i2x=.true.)
         endif
         call t_drvstopf  ('CPL:BUDGET2',cplrun=.true.,budget=.true.)

         call t_drvstartf ('CPL:BUDGET3',cplrun=.true.,budget=.true.,barrier=mpicom_CPLID)
         call seq_diag_accum_mct()
         call t_drvstopf  ('CPL:BUDGET3',cplrun=.true.,budget=.true.)

         call t_drvstartf ('CPL:BUDGETF',cplrun=.true.,budget=.true.,barrier=mpicom_CPLID)
         if (.not. dead_comps) then
            call seq_diag_print_mct(EClock_d,stop_alarm,budget_inst, &
                 budget_daily, budget_month, budget_ann, budget_ltann, budget_ltend)
         endif
         call seq_diag_zero_mct(EClock=EClock_d)

         call t_drvstopf  ('CPL:BUDGETF',cplrun=.true.,budget=.true.)
      endif

      !----------------------------------------------------------
      !| OCN RECV-POST (NOT cesm1_orig_tight and cesm1_mod_tight)
      !----------------------------------------------------------

      if ((trim(cpl_seq_option) /= 'CESM1_ORIG_TIGHT' .and. &
           trim(cpl_seq_option) /= 'CESM1_MOD_TIGHT'   ) .and. &
          ocn_present .and. ocnnext_alarm) then

         !----------------------------------------------------------
         !| ocn -> cpl (NOT cesm1_orig_tight and cesm1_mod_tight)
         !----------------------------------------------------------

         if (iamin_CPLALLOCNID) then
            call component_exch(ocn, flow='c2x', &
                 infodata=infodata, infodata_string='ocn2cpl_run', &
                 mpicom_barrier=mpicom_CPLALLOCNID, run_barriers=run_barriers, &
                 timer_barrier='CPL:O2C_BARRIER', timer_comp_exch='CPL:O2C', &
                 timer_map_exch='CPL:o2c_ocno2ocnx', timer_infodata_exch='CPL:o2c_infoexch')
         endif

         !----------------------------------------------------------
         !| ocn post (NOT cesm1_orig_tight and cesm1_mod_tight)
         !----------------------------------------------------------

         if (iamin_CPLID) then
            call cesm_comp_barriers(mpicom=mpicom_CPLID, timer='CPL:OCNPOST_BARRIER')
            call t_drvstartf  ('CPL:OCNPOST',cplrun=.true.,barrier=mpicom_CPLID)
            if (drv_threading) call seq_comm_setnthreads(nthreads_CPLID)

            call component_diag(infodata, ocn, flow='c2x', comment= 'recv ocn', &
               info_debug=info_debug, timer_diag='CPL:ocnpost_diagav')

            if (drv_threading) call seq_comm_setnthreads(nthreads_GLOID)
            call t_drvstopf  ('CPL:OCNPOST',cplrun=.true.)
         endif
      endif

      !----------------------------------------------------------
      !| Write driver restart file
      !----------------------------------------------------------

      if ( restart_alarm .and. iamin_CPLID) then
         call cesm_comp_barriers(mpicom=mpicom_CPLID, timer='CPL:RESTART_BARRIER')
         call t_drvstartf ('CPL:RESTART',cplrun=.true.,barrier=mpicom_CPLID)
         if (drv_threading) call seq_comm_setnthreads(nthreads_CPLID)
         if (iamroot_CPLID) then
            write(logunit,104) ' Write restart file at ',ymd,tod
            call shr_sys_flush(logunit)
         endif

         call seq_rest_write(EClock_d, seq_SyncClock, infodata,       &
              atm, lnd, ice, ocn, rof, glc, wav,                      &
              fractions_ax, fractions_lx, fractions_ix, fractions_ox, &
              fractions_rx, fractions_gx, fractions_wx)

         if (drv_threading) call seq_comm_setnthreads(nthreads_GLOID)
         call t_drvstopf  ('CPL:RESTART',cplrun=.true.)
      endif

      !----------------------------------------------------------
      !| Write history file, only AVs on CPLID
      !----------------------------------------------------------

      if (iamin_CPLID) then

         call cesm_comp_barriers(mpicom=mpicom_CPLID, timer='CPL:HISTORY_BARRIER')
         call t_drvstartf ('CPL:HISTORY',cplrun=.true.,barrier=mpicom_CPLID)
         if ( history_alarm) then
            if (drv_threading) call seq_comm_setnthreads(nthreads_CPLID)
            if (iamroot_CPLID) then
               write(logunit,104) ' Write history file at ',ymd,tod
               call shr_sys_flush(logunit)
            endif

            call seq_hist_write(infodata, EClock_d, &
                 atm, lnd, ice, ocn, rof, glc, wav, &
                 fractions_ax, fractions_lx, fractions_ix, fractions_ox,     &
                 fractions_rx, fractions_gx, fractions_wx)

            if (drv_threading) call seq_comm_setnthreads(nthreads_GLOID)
         endif

         if (do_histavg) then
            call seq_hist_writeavg(infodata, EClock_d, &
                 atm, lnd, ice, ocn, rof, glc, wav, histavg_alarm)
         endif

         if (do_hist_a2x) then
            do eai = 1,num_inst_atm
               suffix =  component_get_suffix(atm(eai))
               if (trim(hist_a2x_flds) == 'all') then
                  call seq_hist_writeaux(infodata, EClock_d, atm(eai), flow='c2x', &
                       aname='a2x'//trim(suffix), dname='doma', &
                       nx=atm_nx, ny=atm_ny, nt=ncpl)
               else
                  call seq_hist_writeaux(infodata, EClock_d, atm(eai), flow='c2x', &
                       aname='a2x'//trim(suffix), dname='doma', &
                       nx=atm_nx, ny=atm_ny, nt=ncpl, flds=hist_a2x_flds)
               endif
            enddo
         endif

         if (do_hist_a2x3hr) then
            do eai = 1,num_inst_atm
               suffix =  component_get_suffix(atm(eai))
               if (trim(hist_a2x3hr_flds) == 'all') then
                  call seq_hist_writeaux(infodata, EClock_d, atm(eai), flow='c2x', &
                       aname='a2x3h'//trim(suffix), dname='doma', &
                       nx=atm_nx, ny=atm_ny, nt=8, write_now=t3hr_alarm)
               else
                  call seq_hist_writeaux(infodata, EClock_d, atm(eai), flow='c2x', &
                       aname='a2x3h'//trim(suffix), dname='doma', &
                       nx=atm_nx, ny=atm_ny, nt=8, write_now=t3hr_alarm, flds=hist_a2x3hr_flds)
               endif
            enddo
         endif

         if (do_hist_a2x3hrp) then
            do eai = 1,num_inst_atm
               suffix = component_get_suffix(atm(eai))
               if (trim(hist_a2x3hrp_flds) == 'all') then
                  call seq_hist_writeaux(infodata, EClock_d, atm(eai), flow='c2x', &
                       aname='a2x3h_prec'//trim(suffix), dname='doma', &
                       nx=atm_nx, ny=atm_ny, nt=8, write_now=t3hr_alarm)
               else
                  call seq_hist_writeaux(infodata, EClock_d, atm(eai), flow='c2x', &
                       aname='a2x3h_prec'//trim(suffix), dname='doma', &
                       nx=atm_nx, ny=atm_ny, nt=8, write_now=t3hr_alarm, flds=hist_a2x3hrp_flds)
               endif
            enddo
         endif

         if (do_hist_a2x24hr) then
            do eai = 1,num_inst_atm
               suffix = component_get_suffix(atm(eai))
               call seq_hist_writeaux(infodata, EClock_d, atm(eai), flow='c2x', &
                    aname='a2x1d'//trim(suffix), dname='doma', &
                    nx=atm_nx, ny=atm_ny, nt=1, write_now=t24hr_alarm)
            enddo
         endif

         if (do_hist_l2x1yr .and. glcrun_alarm) then
            ! Use yr_offset=-1 so the file with fields from year 1 has time stamp 
            ! 0001-01-01 rather than 0002-01-01, etc.
            do eli = 1,num_inst_lnd
               suffix = component_get_suffix(lnd(eli))
               call seq_hist_writeaux(infodata, EClock_d, lnd(eli), flow='c2x', &
                    aname='l2x'//trim(suffix), dname='doml', &
                    nx=lnd_nx, ny=lnd_ny, nt=1, write_now=t1yr_alarm, yr_offset=-1)
            enddo
         endif

         if (do_hist_l2x) then
            do eli = 1,num_inst_lnd
               suffix =  component_get_suffix(lnd(eli))
               call seq_hist_writeaux(infodata, EClock_d, lnd(eli), flow='c2x', &
                    aname='l2x'//trim(suffix), dname='doml', &
                    nx=lnd_nx, ny=lnd_ny, nt=ncpl)
            enddo
         endif
         call t_drvstopf  ('CPL:HISTORY',cplrun=.true.)

      endif

      !----------------------------------------------------------
      !| Timing and memory diagnostics
      !----------------------------------------------------------

      call t_drvstartf ('CPL:TSTAMP_WRITE',cplrun=.true.)
      if (tod == 0 .or. info_debug > 1) then
         if (iamroot_CPLID) then
            call date_and_time(dstr,tstr)
            Time_estep = mpi_wtime()
            cktime = time_estep-time_bstep
            cktime_acc(1) = cktime_acc(1) + cktime
            cktime_cnt(1) = cktime_cnt(1) + 1
            write(logunit,101) ' tStamp_write: model date = ',ymd,tod, &
                 ' wall clock = ',dstr(1:4),'-',dstr(5:6),'-',dstr(7:8),' ',&
                 tstr(1:2),':',tstr(3:4),':',tstr(5:6), &
                 ' avg dt = ',cktime_acc(1)/cktime_cnt(1),' dt = ',cktime 
            Time_bstep = mpi_wtime()
            call shr_sys_flush(logunit)
            if(cktime > max_cplstep_time .and. max_cplstep_time > 0.0) then
               call shr_sys_abort(subname//'Wall clock time exceeds max_cplstep_time')
            else if(max_cplstep_time < -0.05) then
               ! if max_cplstep_time is < 0 we use abs(max_cplstep_time) 
               ! times the initial cktime value as a threshhold
               max_cplstep_time = -(max_cplstep_time)*cktime
            endif
         endif
      end if
      if (tod == 0 .and. wall_time_limit > 0.0_r8 .and. .not. force_stop) then
         time_erun = mpi_wtime()
         ! time_*run is seconds, wall_time_limit is hours
         wall_time = (time_erun - time_brun) / 3600._r8   ! convert secs to hrs
         write(logunit,109) subname//' check wall_time_limit: ',wall_time, wall_time_limit
         if (wall_time > wall_time_limit) then
            force_stop = .true.
            force_stop_tod = 0
            if (trim(force_stop_at) == 'month') then
               call shr_cal_date2ymd(ymd,year,month,day)
               month = month + 1
               do while (month > 12)
                  month = month - 12
                  year = year + 1
               enddo
               call shr_cal_ymd2date(year,month,1,force_stop_ymd)
            elseif (trim(force_stop_at) == 'year') then  ! next year
               call shr_cal_date2ymd(ymd,year,month,day)
               call shr_cal_ymd2date(year+1,1,1,force_stop_ymd)
            elseif (trim(force_stop_at) == 'day') then   ! next day
               ymdtmp = ymd
               call shr_cal_advDateInt(1,'days'  ,ymdtmp,0,force_stop_ymd,todtmp,calendar)
            else    ! day is default
               ymdtmp = ymd
               call shr_cal_advDateInt(1,'days'  ,ymdtmp,0,force_stop_ymd,todtmp,calendar)
            endif
            write(logunit,108) subname//' reached wall_time_limit (hours) =',wall_time_limit, &
                               ' :stop at ',force_stop_ymd
         endif
      endif
      if (tod == 0 .or. info_debug > 1) then
         !! Report on memory usage
         !! For now, just look at the first instance of each component
         if ( iamroot_CPLID .or. &
              ocn(ens1)%iamroot_compid .or. &
              atm(ens1)%iamroot_compid .or. &
              lnd(ens1)%iamroot_compid .or. &
              ice(ens1)%iamroot_compid .or. &
              glc(ens1)%iamroot_compid .or. &
              wav(ens1)%iamroot_compid) then
            call shr_mem_getusage(msize,mrss)
            write(logunit,105) ' memory_write: model date = ',ymd,tod, &
                 ' memory = ',mrss,' MB (highwater)    ',msize,' MB (usage)', &
                 '  (pe=',iam_GLOID,' comps=',trim(complist)//')'
         endif
      endif
      if (info_debug > 1) then
         if (iamroot_CPLID) then
            call seq_infodata_GetData(infodata,nextsw_cday=nextsw_cday)
            !            write(logunit,106) ' nextsw_cday = ',nextsw_cday
            write(logunit,*) '  nextsw_cday = ',nextsw_cday
         endif
      endif
      call t_drvstopf  ('CPL:TSTAMP_WRITE',cplrun=.true.)

      call t_stopf  ('CPL:RUN_LOOP', hashint(1))
      ! --- Write out performance data 
      call t_drvstartf  ('CPL:TPROF_WRITE',cplrun=.true.)
      if (tprof_alarm) then
         call t_startf("sync1_tprof")
         call mpi_barrier(mpicom_GLOID,ierr)
         call t_stopf("sync1_tprof")

         write(timing_file,'(a,i8.8,a1,i5.5)') trim(tchkpt_dir)//"/cesm_timing_",ymd,"_",tod
         call t_prf(filename=trim(timing_file), mpicom=mpicom_GLOID, &
              num_outpe=1)

         call t_startf("sync2_tprof")
         call mpi_barrier(mpicom_GLOID,ierr)
         call t_stopf("sync2_tprof")
      endif
      call t_drvstopf  ('CPL:TPROF_WRITE',cplrun=.true.)

   enddo   ! driver run loop

   !|----------------------------------------------------------
   !| End of driver time step loop
   !|---------------------------------------------------------

   call t_startf ('CPL:RUN_LOOP_BSTOP')
   call mpi_barrier(mpicom_GLOID,ierr)
   call t_stopf ('CPL:RUN_LOOP_BSTOP')

   Time_end = mpi_wtime()

 end subroutine cesm_run

!===============================================================================
!*******************************************************************************
!===============================================================================

 subroutine cesm_final()

   use shr_pio_mod, only : shr_pio_finalize
   use shr_wv_sat_mod, only: shr_wv_sat_final
   implicit none

   !------------------------------------------------------------------------
   ! Finalization of all models
   !------------------------------------------------------------------------

   call t_barrierf ('CPL:FINAL_BARRIER', mpicom_GLOID)
   call t_startf ('CPL:FINAL')

   call seq_timemgr_EClockGetData( EClock_d, stepno=endstep)
   call shr_mem_getusage(msize,mrss)

#ifdef ESMF_INTERFACE
   call component_final(EClock_a, atm)
   call component_final(EClock_l, lnd)
   call component_final(EClock_r, rof)
   call component_final(EClock_i, ice)
   call component_final(EClock_o, ocn)
   call component_final(EClock_g, glc)
   call component_final(EClock_w, wav)
#else
   call component_final(EClock_a, atm, atm_final)
   call component_final(EClock_l, lnd, lnd_final)
   call component_final(EClock_r, rof, rof_final)
   call component_final(EClock_i, ice, ice_final)
   call component_final(EClock_o, ocn, ocn_final)
   call component_final(EClock_g, glc, glc_final)
   call component_final(EClock_w, wav, wav_final)
#endif

   !------------------------------------------------------------------------
   ! End the run cleanly
   !------------------------------------------------------------------------

   call shr_wv_sat_final()

   call shr_pio_finalize( )
   
   call shr_mpi_min(msize ,msize0,mpicom_GLOID,' driver msize0', all=.true.)
   call shr_mpi_max(msize ,msize1,mpicom_GLOID,' driver msize1', all=.true.)
   call shr_mpi_min(mrss  ,mrss0,mpicom_GLOID,'  driver mrss0',  all=.true.)
   call shr_mpi_max(mrss  ,mrss1,mpicom_GLOID,'  driver mrss1',  all=.true.)

   if (iamroot_CPLID )then
      call seq_timemgr_EClockGetData( EClock_d, curr_ymd=ymd, curr_tod=tod, dtime=dtime)
      simDays = (endStep-begStep)*dtime/(24._r8*3600._r8)
      write(logunit,'(//)')
      write(logunit,FormatA) subname, 'SUCCESSFUL TERMINATION OF CPL7-CESM'
      write(logunit,FormatD) subname, '  at YMD,TOD = ',ymd,tod
      write(logunit,FormatR) subname, '# simulated days (this run) = ', simDays
      write(logunit,FormatR) subname, 'compute time (hrs)          = ', (Time_end-Time_begin)/3600._r8
      if ( (Time_end /= Time_begin) .and. (simDays /= 0.0_r8) )then
         SYPD = shr_const_cday*simDays/(days_per_year*(Time_end-Time_begin))
         write(logunit,FormatR) subname, '# simulated years / cmp-day = ', SYPD
      endif
      write(logunit,FormatR) subname,' pes min memory highwater  (MB)  = ',mrss0
      write(logunit,FormatR) subname,' pes max memory highwater  (MB)  = ',mrss1
      write(logunit,FormatR) subname,' pes min memory last usage (MB)  = ',msize0
      write(logunit,FormatR) subname,' pes max memory last usage (MB)  = ',msize1
      write(logunit,'(//)')
      close(logunit)
   endif

   call t_stopf  ('CPL:FINAL')
   call t_prf(trim(timing_dir)//'/cesm_timing', mpicom_GLOID)
   call t_finalizef()

end subroutine cesm_final

!===============================================================================
!*******************************************************************************
!===============================================================================

subroutine seq_cesm_printlogheader()

  !-----------------------------------------------------------------------
  !
  ! Purpose: Print basic information on what this driver program is
  ! to the logfile.
  !
  !-----------------------------------------------------------------------
  !
  ! Local variables
  !
  implicit none

  character(len=8) :: cdate          ! System date
  character(len=8) :: ctime          ! System time
  integer          :: values(8)
  character        :: date*8, time*10, zone*5 

!-------------------------------------------------------------------------------
   
  call date_and_time (date, time, zone, values) 
  cdate(1:2) = date(5:6) 
  cdate(3:3) = '/' 
  cdate(4:5) = date(7:8) 
  cdate(6:6) = '/' 
  cdate(7:8) = date(3:4) 
  ctime(1:2) = time(1:2) 
  ctime(3:3) = ':' 
  ctime(4:5) = time(3:4) 
  ctime(6:6) = ':' 
  ctime(7:8) = time(5:6) 
  write(logunit,F00) '------------------------------------------------------------'
  write(logunit,F00) '        NCAR CPL7 Community Earth System Model (CESM)  '
  write(logunit,F00) '------------------------------------------------------------'
  write(logunit,F00) '     (Online documentation is available on the CESM         '
  write(logunit,F00) '      Models page: http://www.cesm.ucar.edu/models/         '
  write(logunit,F00) '      License information is available as a link from above '
  write(logunit,F00) '------------------------------------------------------------'
  write(logunit,F00) '                DATE ',cdate, ' TIME ', ctime
  write(logunit,F00) '------------------------------------------------------------'
  write(logunit,*)' '
  write(logunit,*)' '

end subroutine seq_cesm_printlogheader

!===============================================================================

#ifdef USE_ESMF_LIB

subroutine cesm_comp_init(drvcomp, importState, exportState, clock, rc)
   use esmfshr_attribute_mod
   implicit none

   !---------------------------------------------------------------
   !
   ! Arguments
   type(ESMF_CplComp)   :: drvcomp  !top level cap gridded component
   type(ESMF_State)     :: importState, exportState !not used 
   type(ESMF_Clock)     :: clock
   integer, intent(out) :: rc

   ! Local variables
   type(ESMF_State)      :: attState
   type(ESMF_GridComp)   :: mapComp
   type(ESMF_State)      :: map_imp_state, map_exp_state
   type(ESMF_GridComp)   :: atmComp, lndComp, iceComp, ocnComp 
   type(ESMF_GridComp)   :: rofComp, glcComp, wavComp
   type(ESMF_VM)         :: vm
   integer, pointer      :: cpl_petlist(:) 
   integer, pointer      :: petlist(:)
   integer               :: localrc
   !---------------------------------------------------------------

   rc = ESMF_SUCCESS

   !------
   ! Create a state object to which the field level attributes will be 
   ! attached, and link the state to the specified component
   !------
   attState = ESMF_StateCreate(name="cesm_atts", rc=localrc)
   if (localrc /= ESMF_SUCCESS) call shr_sys_abort(subname//' failed to create state for attributes')

   call ESMF_AttributeLink(drvcomp, attState, rc=localrc)
   if (localrc /= ESMF_SUCCESS) call shr_sys_abort(subname//' failed to link attributes')

   !------
   ! Create and setup cplgc and mapComp gridded components on the pl pes
   ! import and export states are inout variables to register subroutines and their
   ! values are changed in each iteration and saved in the seq_comm_type array.
   !------

   call seq_comm_petlist(CPLID, cpl_petlist)

   mapComp = ESMF_GridCompCreate(name="seq map comp", petList=cpl_petlist, rc=rc)
   if(rc /= ESMF_SUCCESS) call shr_sys_abort(subname//' failed to create seq map comp')
   call ESMF_GridCompSetServices(mapComp, seq_map_esmf_register, rc=rc)
   if(rc /= ESMF_SUCCESS) call shr_sys_abort(subname//' failed to register mapComp')
   map_imp_state = ESMF_StateCreate(name="seq map import", stateintent=ESMF_STATEINTENT_IMPORT, rc=rc)
   if(rc /= ESMF_SUCCESS) call shr_sys_abort(subname//' failed to create import seq map state')
   map_exp_state = ESMF_StateCreate(name="seq map export", stateintent=ESMF_STATEINTENT_EXPORT, rc=rc)
   if(rc /= ESMF_SUCCESS) call shr_sys_abort(subname//' failed to create export seq map state')

   call seq_comm_setcompstates(CPLID, mapComp, map_imp_state, map_exp_state)

#ifdef ESMF_INTERFACE
   cplgc = ESMF_GridCompCreate(name="seq cpl comp", petList=cpl_petlist, rc=rc)
   if(rc /= ESMF_SUCCESS) call shr_sys_abort(subname//' failed to create seq cpl comp')
   call ESMF_GridCompSetServices(cplgc, cpl_esmf_register, rc=rc)
   if(rc /= ESMF_SUCCESS) call shr_sys_abort(subname//' failed to register cplgc')
   c2x_cx_state = ESMF_StateCreate(name="seq cpl import", stateintent=ESMF_STATEINTENT_IMPORT, rc=rc)
   if(rc /= ESMF_SUCCESS) call shr_sys_abort(subname//' failed to create import seq cpl state')
   x2c_cx_state = ESMF_StateCreate(name="seq cpl export", stateintent=ESMF_STATEINTENT_EXPORT, rc=rc)
   if(rc /= ESMF_SUCCESS) call shr_sys_abort(subname//' failed to create export seq cpl state')

   call seq_comm_setcompstates(CPLID, cplgc, c2x_cx_state, x2c_cx_state)
#endif

   !------
   ! Process the CESM initialization
   !------
   call cesm_init(drvcomp)

#ifdef USE_ESMF_METADATA
   !------
   ! Set the application and field level attributes
   !------
   call esmfshr_attribute_appl_init(drvcomp, rc=localrc)
   !call esmfshr_attribute_fields_init(attState, rc=localrc)
#endif

   !------
   ! Get the VM and root pet list to be used for the AttributeUpdate call
   !------
   call ESMF_VMGetCurrent(vm, rc=localrc)
   if (localrc /= 0) call shr_sys_abort(subname//' failed to get VM')

#ifdef ESMF_INTERFACE
   !-------------------------------------------------------------------------
   ! The attribute handling part of the code is updated to loop
   ! through ensemble instances.
   !-------------------------------------------------------------------------
   call component_init_update_petlist(atm, vm)
   call component_init_update_petlist(lnd, vm)
   call component_init_update_petlist(ice, vm)
   call component_init_update_petlist(ocn, vm)
   call component_init_update_petlist(glc, vm)
   call component_init_update_petlist(rof, vm)
   call component_init_update_petlist(wav, vm)

#ifdef USE_ESMF_METADATA
   !------
   ! Write out all of the attributes to the CIM compliant XML file
   !------
   if (iamroot_GLOID) then
      call ESMF_AttributeWrite( &
              comp, &
              convention='CIM', &
              purpose='Model Component Simulation Description', &
              attwriteflag=ESMF_ATTWRITE_XML, rc=localrc)
   endif
#endif

#endif

   rc = localrc

end subroutine cesm_comp_init

!===============================================================================

subroutine cesm_comp_run(drvcomp, importState, exportState, clock, rc)
   implicit none
   type(ESMF_CplComp)   :: drvcomp
   type(ESMF_State)     :: importState, exportState
   type(ESMF_Clock)     :: clock
   integer, intent(out) :: rc

   rc = ESMF_SUCCESS

   call cesm_run()

end subroutine cesm_comp_run

!===============================================================================

subroutine cesm_comp_final(drvcomp, importState, exportState, clock, rc)
   implicit none
   type(ESMF_CplComp)   :: drvcomp
   type(ESMF_State)     :: importState, exportState
   type(ESMF_Clock)     :: clock
   integer, intent(out) :: rc

   rc = ESMF_SUCCESS

   call cesm_final()

end subroutine cesm_comp_final


!===============================================================================
!
! This subroutine registers the initialization, run and finalization routines
! for the specified driver/coupler component.  
!
subroutine cesm_comp_register(drvcomp, rc)
   implicit none
   type(ESMF_CplComp)   :: drvcomp
   integer, intent(out) :: rc

   rc = ESMF_SUCCESS

   call ESMF_CplCompSetEntryPoint(drvcomp, ESMF_METHOD_INITIALIZE, &
                                  userRoutine=cesm_comp_init, rc=rc)

   call ESMF_CplCompSetEntryPoint(drvcomp, ESMF_METHOD_RUN, &
                                  userRoutine=cesm_comp_run, rc=rc)

   call ESMF_CplCompSetEntryPoint(drvcomp, ESMF_METHOD_FINALIZE, &
                                  userRoutine=cesm_comp_final, rc=rc)

end subroutine cesm_comp_register

!===============================================================================

#endif

!===============================================================================

subroutine cesm_comp_barriers(mpicom, timer)
  implicit none
  integer         , intent(in) :: mpicom
  character(len=*), intent(in) :: timer
  integer :: ierr

  if (run_barriers) then
     call t_drvstartf (trim(timer))
     call mpi_barrier(mpicom,ierr)
     call t_drvstopf (trim(timer))
  endif
end subroutine cesm_comp_barriers

end module cesm_comp_mod
<|MERGE_RESOLUTION|>--- conflicted
+++ resolved
@@ -737,9 +737,6 @@
         ShrWVSatTableSpec, shr_wv_sat_make_tables
    implicit none
    type(file_desc_t) :: pioid
-<<<<<<< HEAD
-!   integer :: maxthreads
-=======
    integer :: maxthreads
 
    character(CS) :: wv_sat_scheme
@@ -752,7 +749,6 @@
 
    real(r8), parameter :: epsilo = shr_const_mwwv/shr_const_mwdair
 
->>>>>>> a787ca7b
    !----------------------------------------------------------
    ! Print Model heading and copyright message
    !----------------------------------------------------------
