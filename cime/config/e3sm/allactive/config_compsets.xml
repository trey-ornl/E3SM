--- conflicted
+++ resolved
@@ -18,15 +18,9 @@
     LND  = [CLM40, CLM45, CLM50, SLND]
     ICE  = [MPASSI, CICE, DICE, SICE]
     OCN  = [MPASO, DOCN, ,AQUAP, SOCN]
-<<<<<<< HEAD
     ROF  = [MOSART, SROF]
-    GLC  = [MPASLISIA, MPASLIALB, SGLC]
+    GLC  = [MALI, MALISIA, SGLC]
     WAV  = [DWAV, XWAV, SWAV]
-=======
-    ROF  = [RTM, MOSART, SROF]
-    GLC  = [MALI, MALISIA, CISM1, CISM2, SGLC]
-    WAV  = [WW3, DWAV, XWAV, SWAV]
->>>>>>> 988cf6dd
     ESP  = [SESP]
     BGC  = optional BGC scenario
 
@@ -104,11 +98,7 @@
 
 <compset>
   <alias>A_CRYO</alias>
-<<<<<<< HEAD
-  <lname>2000_CAM5%AV1C-L_CLM45%SPBC_MPASCICE_MPASO_MOSART_MPASLIALB_SWAV</lname>
-=======
-  <lname>2000_CAM5%AV1C-L_CLM45%SPBC_MPASSI_MPASO_RTM_MALI_SWAV</lname>
->>>>>>> 988cf6dd
+  <lname>2000_CAM5%AV1C-L_CLM45%SPBC_MPASSI_MPASO_MOSART_MALI_SWAV</lname>
 </compset>
 
 <!-- ACME v1 science compsets (hires) -->
@@ -223,11 +213,7 @@
 
 <compset>
   <alias>A_BG1850CN</alias>
-<<<<<<< HEAD
-  <lname>1850_CAM5_CLM45%CN_MPASCICE_MPASO_MOSART_MPASLI_SWAV</lname>
-=======
-  <lname>1850_CAM5_CLM45%CN_MPASSI_MPASO_RTM_MALISIA_SWAV</lname>
->>>>>>> 988cf6dd
+  <lname>1850_CAM5_CLM45%CN_MPASSI_MPASO_MOSART_MALISIA_SWAV</lname>
 </compset>
 
 <!-- OCN + CICE + GLC Only Compsets -->
