<?xml version="1.0"?>

<grid_data version="2.0">

  <help>
    =========================================
    GRID naming convention
    =========================================
    The notation for the grid longname is
    a%name_l%name_oi%name_r%name_m%mask_g%name_w%name
    where
    a% => atm, l% => lnd, oi% => ocn/ice, r% => river, m% => mask, g% => glc, w% => wav

    Supported out of the box grid configurations are given via alias specification in
    the file "config_grids.xml". Each grid alias can also be associated  with the
    following optional attributes

    compset       (Regular expression for compset matches that are required for this grid)
    not_compset   (Regular expression for compset matches that are not permitted this grid)

    Using the alias and the optional "compset" and "not_compset" attributes a grid longname is created
    Note that the mask is for information only - and is not an attribute of the grid
    By default, if the mask is not specified below, it will be set to the ocnice grid
    And if there is no ocnice grid (such as for single column, the mask is null since it does not mean anything)
  </help>

  <grids>

    <model_grid_defaults>
      <grid name="atm"    compset="SATM">null</grid>
      <grid name="lnd"    compset="SLND">null</grid>
      <grid name="ocnice" compset="SOCN">null</grid>
      <grid name="rof"    compset="SROF">null</grid>
      <grid name="rof"    compset="DWAV">rx1</grid>
      <grid name="rof"    compset="RTM">r05</grid>
      <grid name="rof"    compset="MOSART">r05</grid>
      <grid name="rof"    compset="DROF">rx1</grid>
      <grid name="rof"    compset="DROF%CPLHIST">r05</grid>
      <grid name="rof"    compset="XROF">r05</grid>
      <grid name="glc"    compset="SGLC">null</grid>
      <grid name="glc"    compset="CISM1">gland5UM</grid>
      <grid name="glc"    compset="CISM2">gland4</grid>
      <grid name="glc"    compset="XGLC">gland4</grid>
      <grid name="wav"    compset="SWAV">null</grid>
      <grid name="wav"    compset="DWAV">ww3a</grid>
      <grid name="wav"    compset="WW3">ww3a</grid>
      <grid name="wav"    compset="XWAV">ww3a</grid>
      <grid name="iac"    compset="SIAC">null</grid>
    </model_grid_defaults>

    <model_grid alias="g16_g16" compset="DATM.+DROF">
      <grid name="atm">gx1v6</grid>
      <grid name="lnd">gx1v6</grid>
      <grid name="ocnice">gx1v6</grid>
      <grid name="rof">rx1</grid>
      <grid name="glc">null</grid>
      <grid name="wav">null</grid>
      <mask>gx1v6</mask>
    </model_grid>

    <model_grid alias="CLM_USRDAT" compset="(DATM|SATM).+CLM">
      <grid name="atm">CLM_USRDAT</grid>
      <grid name="lnd">CLM_USRDAT</grid>
      <grid name="ocnice">CLM_USRDAT</grid>
      <grid name="rof">null</grid>
      <grid name="glc">null</grid>
      <grid name="wav">null</grid>
      <mask>reg</mask>
    </model_grid>

    <model_grid alias="1x1_numaIA" compset="DATM.+CLM">
      <grid name="atm">1x1_numaIA</grid>
      <grid name="lnd">1x1_numaIA</grid>
      <grid name="ocnice">1x1_numaIA</grid>
      <grid name="rof">null</grid>
      <grid name="glc">null</grid>
      <grid name="wav">null</grid>
      <mask>reg</mask>
    </model_grid>

    <model_grid alias="1x1_brazil" compset="DATM.+CLM">
      <grid name="atm">1x1_brazil</grid>
      <grid name="lnd">1x1_brazil</grid>
      <grid name="ocnice">1x1_brazil</grid>
      <grid name="rof">null</grid>
      <grid name="glc">null</grid>
      <grid name="wav">null</grid>
      <mask>reg</mask>
    </model_grid>

    <model_grid alias="1x1_smallvilleIA" compset="(DATM|SATM).+CLM">
      <grid name="atm">1x1_smallvilleIA</grid>
      <grid name="lnd">1x1_smallvilleIA</grid>
      <grid name="ocnice">1x1_smallvilleIA</grid>
      <grid name="rof">null</grid>
      <grid name="glc">null</grid>
      <grid name="wav">null</grid>
      <mask>reg</mask>
    </model_grid>

    <model_grid alias="1x1_camdenNJ" compset="DATM.+CLM">
      <grid name="atm">1x1_camdenNJ</grid>
      <grid name="lnd">1x1_camdenNJ</grid>
      <grid name="ocnice">1x1_camdenNJ</grid>
      <grid name="rof">null</grid>
      <grid name="glc">null</grid>
      <grid name="wav">null</grid>
      <mask>reg</mask>
    </model_grid>

    <model_grid alias="1x1_mexicocityMEX" compset="DATM.+CLM">
      <grid name="atm">1x1_mexicocityMEX</grid>
      <grid name="lnd">1x1_mexicocityMEX</grid>
      <grid name="ocnice">1x1_mexicocityMEX</grid>
      <grid name="rof">null</grid>
      <grid name="glc">null</grid>
      <grid name="wav">null</grid>
      <mask>reg</mask>
    </model_grid>

    <model_grid alias="1x1_vancouverCAN" compset="DATM.+CLM">
      <grid name="atm">1x1_vancouverCAN</grid>
      <grid name="lnd">1x1_vancouverCAN</grid>
      <grid name="ocnice">1x1_vancouverCAN</grid>
      <grid name="rof">null</grid>
      <grid name="glc">null</grid>
      <grid name="wav">null</grid>
      <mask>reg</mask>
    </model_grid>

    <model_grid alias="1x1_tropicAtl" compset="DATM.+CLM">
      <grid name="atm">1x1_tropicAtl</grid>
      <grid name="lnd">1x1_tropicAtl</grid>
      <grid name="ocnice">1x1_tropicAtl</grid>
      <grid name="rof">null</grid>
      <grid name="glc">null</grid>
      <grid name="wav">null</grid>
      <mask>reg</mask>
    </model_grid>

    <model_grid alias="1x1_urbanc_alpha" compset="DATM.+CLM">
      <grid name="atm">1x1_urbanc_alpha</grid>
      <grid name="lnd">1x1_urbanc_alpha</grid>
      <grid name="ocnice">1x1_urbanc_alpha</grid>
      <grid name="rof">null</grid>
      <grid name="glc">null</grid>
      <grid name="wav">null</grid>
      <mask>reg</mask>
    </model_grid>

    <model_grid alias="5amazon" compset="DATM.+CLM">
      <grid name="atm">5x5_amazon</grid>
      <grid name="lnd">5x5_amazon</grid>
      <grid name="ocnice">5x5_amazon</grid>
      <grid name="rof">null</grid>
      <grid name="glc">null</grid>
      <grid name="wav">null</grid>
      <mask>reg</mask>
    </model_grid>

    <model_grid alias="hcru_hcru" compset="(DATM|SATM).+CLM">
      <grid name="atm">360x720cru</grid>
      <grid name="lnd">360x720cru</grid>
      <grid name="ocnice">360x720cru</grid>
      <grid name="rof">r05</grid>
      <grid name="glc">null</grid>
      <grid name="wav">null</grid>
      <mask>360x720cru</mask>
    </model_grid>

    <model_grid alias="NLDAS_NLDAS" compset="(DATM_SATM).+CLM">
      <grid name="atm">NLDAS</grid>
      <grid name="lnd">NLDAS</grid>
      <grid name="ocnice">NLDAS</grid>
      <grid name="rof">NLDAS</grid>
      <grid name="glc">null</grid>
      <grid name="wav">null</grid>
      <mask>NLDAS</mask>
    </model_grid>

    <!-- eulerian grids -->

    <model_grid alias="T31_g37">
      <grid name="atm">T31</grid>
      <grid name="lnd">T31</grid>
      <grid name="ocnice">gx3v7</grid>
      <grid name="rof">r05</grid>
      <grid name="glc">null</grid>
      <grid name="wav">null</grid>
      <mask>gx3v7</mask>
    </model_grid>

    <model_grid alias="T31_T31" compset="(DOCN|XOCN|SOCN)">
      <grid name="atm">T31</grid>
      <grid name="lnd">T31</grid>
      <grid name="ocnice">T31</grid>
      <grid name="rof">r05</grid>
      <grid name="glc">null</grid>
      <grid name="wav">null</grid>
      <mask>gx3v7</mask>
    </model_grid>

    <model_grid alias="T42_T42" compset="(DOCN|XOCN|SOCN)">
      <grid name="atm">T42</grid>
      <grid name="lnd">T42</grid>
      <grid name="ocnice">T42</grid>
      <grid name="rof">r05</grid>
      <grid name="glc">null</grid>
      <grid name="wav">null</grid>
      <mask>usgs</mask>
    </model_grid>

    <model_grid alias="T62_g37" compset="(DATM|XATM|SATM)">
      <grid name="atm">T62</grid>
      <grid name="lnd">T62</grid>
      <grid name="ocnice">gx3v7</grid>
      <grid name="rof">rx1</grid>
      <grid name="glc">null</grid>
      <grid name="wav">null</grid>
      <mask>gx3v7</mask>
    </model_grid>

    <model_grid alias="T62_g16" compset="(DATM|XATM|SATM)">
      <grid name="atm">T62</grid>
      <grid name="lnd">T62</grid>
      <grid name="ocnice">gx1v6</grid>
      <grid name="rof">rx1</grid>
      <grid name="glc">null</grid>
      <grid name="wav">null</grid>
      <mask>gx1v6</mask>
    </model_grid>

    <model_grid alias="T62_m120" compset="(DATM|XATM|SATM)">
      <grid name="atm">T62</grid>
      <grid name="lnd">T62</grid>
      <grid name="ocnice">mpas120</grid>
      <grid name="rof">rx1</grid>
      <grid name="glc">null</grid>
      <grid name="wav">null</grid>
      <mask>mpas120</mask>
    </model_grid>

    <model_grid alias="T62_mgx1" compset="(DATM|XATM|SATM)">
      <grid name="atm">T62</grid>
      <grid name="lnd">T62</grid>
      <grid name="ocnice">mpasgx1</grid>
      <grid name="rof">rx1</grid>
      <grid name="glc">null</grid>
      <grid name="wav">null</grid>
      <mask>mpasgx1</mask>
    </model_grid>

    <model_grid alias="T62_oEC60to30" compset="(DATM|XATM|SATM)">
      <grid name="atm">T62</grid>
      <grid name="lnd">T62</grid>
      <grid name="ocnice">oEC60to30</grid>
      <grid name="rof">rx1</grid>
      <grid name="glc">null</grid>
      <grid name="wav">null</grid>
      <mask>oEC60to30</mask>
    </model_grid>

    <model_grid alias="T62_oEC60to30v3" compset="(DATM|XATM|SATM)">
      <grid name="atm">T62</grid>
      <grid name="lnd">T62</grid>
      <grid name="ocnice">oEC60to30v3</grid>
      <grid name="rof">rx1</grid>
      <grid name="glc">null</grid>
      <grid name="wav">null</grid>
      <mask>oEC60to30v3</mask>
    </model_grid>

    <model_grid alias="T62_oEC60to30wLI" compset="(DATM|XATM|SATM)">
      <grid name="atm">T62</grid>
      <grid name="lnd">T62</grid>
      <grid name="ocnice">oEC60to30wLI</grid>
      <grid name="rof">rx1</grid>
      <grid name="glc">null</grid>
      <grid name="wav">null</grid>
      <mask>oEC60to30wLI</mask>
    </model_grid>

    <model_grid alias="T62_oEC60to30v3wLI" compset="(DATM|XATM|SATM)">
      <grid name="atm">T62</grid>
      <grid name="lnd">T62</grid>
      <grid name="ocnice">oEC60to30v3wLI</grid>
      <grid name="rof">rx1</grid>
      <grid name="glc">null</grid>
      <grid name="wav">null</grid>
      <mask>oEC60to30v3wLI</mask>
    </model_grid>

    <model_grid alias="T62_oRRS30to10" compset="(DATM|XATM|SATM)">
      <grid name="atm">T62</grid>
      <grid name="lnd">T62</grid>
      <grid name="ocnice">oRRS30to10</grid>
      <grid name="rof">rx1</grid>
      <grid name="glc">null</grid>
      <grid name="wav">null</grid>
      <mask>oRRS30to10</mask>
    </model_grid>

    <model_grid alias="T62_oRRS30to10wLI" compset="(DATM|XATM|SATM)">
      <grid name="atm">T62</grid>
      <grid name="lnd">T62</grid>
      <grid name="ocnice">oRRS30to10wLI</grid>
      <grid name="rof">rx1</grid>
      <grid name="glc">null</grid>
      <grid name="wav">null</grid>
      <mask>oRRS30to10wLI</mask>
    </model_grid>

    <model_grid alias="T62_oRRS30to10v3" compset="(DATM|XATM|SATM)">
      <grid name="atm">T62</grid>
      <grid name="lnd">T62</grid>
      <grid name="ocnice">oRRS30to10v3</grid>
      <grid name="rof">rx1</grid>
      <grid name="glc">null</grid>
      <grid name="wav">null</grid>
      <mask>oRRS30to10v3</mask>
    </model_grid>

    <model_grid alias="T62_oRRS30to10v3wLI" compset="(DATM|XATM|SATM)">
      <grid name="atm">T62</grid>
      <grid name="lnd">T62</grid>
      <grid name="ocnice">oRRS30to10v3wLI</grid>
      <grid name="rof">rx1</grid>
      <grid name="glc">null</grid>
      <grid name="wav">null</grid>
      <mask>oRRS30to10v3wLI</mask>
    </model_grid>

    <model_grid alias="T62_oRRS18to6" compset="(DATM|XATM|SATM)">
      <grid name="atm">T62</grid>
      <grid name="lnd">T62</grid>
      <grid name="ocnice">oRRS18to6</grid>
      <grid name="rof">rx1</grid>
      <grid name="glc">null</grid>
      <grid name="wav">null</grid>
      <mask>oRRS18to6</mask>
    </model_grid>

    <model_grid alias="T62_oRRS18to6v3" compset="(DATM|XATM|SATM)">
      <grid name="atm">T62</grid>
      <grid name="lnd">T62</grid>
      <grid name="ocnice">oRRS18to6v3</grid>
      <grid name="rof">rx1</grid>
      <grid name="glc">null</grid>
      <grid name="wav">null</grid>
      <mask>oRRS18to6v3</mask>
    </model_grid>

    <model_grid alias="T62_oRRS15to5" compset="(DATM|XATM|SATM)">
      <grid name="atm">T62</grid>
      <grid name="lnd">T62</grid>
      <grid name="ocnice">oRRS15to5</grid>
      <grid name="rof">rx1</grid>
      <grid name="glc">null</grid>
      <grid name="wav">null</grid>
      <mask>oRRS15to5</mask>
    </model_grid>

    <model_grid alias="T62_oARRM60to10" compset="(DATM|XATM|SATM)">
      <grid name="atm">T62</grid>
      <grid name="lnd">T62</grid>
      <grid name="ocnice">oARRM60to10</grid>
      <grid name="rof">rx1</grid>
      <grid name="glc">null</grid>
      <grid name="wav">null</grid>
      <mask>oARRM60to10</mask>
    </model_grid>

    <model_grid alias="T62_oARRM60to6" compset="(DATM|XATM|SATM)">
      <grid name="atm">T62</grid>
      <grid name="lnd">T62</grid>
      <grid name="ocnice">oARRM60to6</grid>
      <grid name="rof">rx1</grid>
      <grid name="glc">null</grid>
      <grid name="wav">null</grid>
      <mask>oARRM60to6</mask>
    </model_grid>

    <model_grid alias="TL319_oEC60to30v3" compset="(DATM|XATM|SATM)">
      <grid name="atm">TL319</grid>
      <grid name="lnd">TL319</grid>
      <grid name="ocnice">oEC60to30v3</grid>
      <grid name="rof">JRA025</grid>
      <grid name="glc">null</grid>
      <grid name="wav">null</grid>
      <mask>oEC60to30v3</mask>
    </model_grid>

    <model_grid alias="TL319_oARRM60to10" compset="(DATM|XATM|SATM)">
      <grid name="atm">TL319</grid>
      <grid name="lnd">TL319</grid>
      <grid name="ocnice">oARRM60to10</grid>
      <grid name="rof">JRA025</grid>
      <grid name="glc">null</grid>
      <grid name="wav">null</grid>
      <mask>oARRM60to10</mask>
    </model_grid>

    <model_grid alias="TL319_oARRM60to6" compset="(DATM|XATM|SATM)">
      <grid name="atm">TL319</grid>
      <grid name="lnd">TL319</grid>
      <grid name="ocnice">oARRM60to6</grid>
      <grid name="rof">JRA025</grid>
      <grid name="glc">null</grid>
      <grid name="wav">null</grid>
      <mask>oARRM60to6</mask>
    </model_grid>

    <!-- finite volume grids -->

    <model_grid alias="f02_g16">
      <grid name="atm">0.23x0.31</grid>
      <grid name="lnd">0.23x0.31</grid>
      <grid name="ocnice">gx1v6</grid>
      <grid name="rof">r05</grid>
      <grid name="glc">null</grid>
      <grid name="wav">null</grid>
      <mask>gx1v6</mask>
    </model_grid>

    <model_grid alias="f05_g16">
      <grid name="atm">0.47x0.63</grid>
      <grid name="lnd">0.47x0.63</grid>
      <grid name="ocnice">gx1v6</grid>
      <grid name="rof">r05</grid>
      <grid name="glc">null</grid>
      <grid name="wav">null</grid>
      <mask>gx1v6</mask>
    </model_grid>

    <model_grid alias="f09_g16">
      <grid name="atm">0.9x1.25</grid>
      <grid name="lnd">0.9x1.25</grid>
      <grid name="ocnice">gx1v6</grid>
      <grid name="rof">r05</grid>
      <grid name="glc">null</grid>
      <grid name="wav">null</grid>
      <mask>gx1v6</mask>
    </model_grid>

    <model_grid alias="f09_m120">
      <grid name="atm">0.9x1.25</grid>
      <grid name="lnd">0.9x1.25</grid>
      <grid name="ocnice">mpas120</grid>
      <grid name="rof">r05</grid>
      <grid name="glc">null</grid>
      <grid name="wav">null</grid>
      <mask>mpas120</mask>
    </model_grid>

    <model_grid alias="f09_g16" compset="SGLC.+DWAV">
      <grid name="atm">0.9x1.25</grid>
      <grid name="lnd">0.9x1.25</grid>
      <grid name="ocnice">gx1v6</grid>
      <grid name="rof">r05</grid>
      <grid name="glc">null</grid>
      <grid name="wav">ww3a</grid>
      <mask>gx1v6</mask>
    </model_grid>

    <model_grid alias="f19_g16">
      <grid name="atm">1.9x2.5</grid>
      <grid name="lnd">1.9x2.5</grid>
      <grid name="ocnice">gx1v6</grid>
      <grid name="rof">r05</grid>
      <grid name="glc">null</grid>
      <grid name="wav">null</grid>
      <mask>gx1v6</mask>
    </model_grid>

    <model_grid alias="f19_g16" compset="SGLC.+DWAV">
      <grid name="atm">1.9x2.5</grid>
      <grid name="lnd">1.9x2.5</grid>
      <grid name="ocnice">gx1v6</grid>
      <grid name="rof">r05</grid>
      <grid name="glc">null</grid>
      <grid name="wav">ww3a</grid>
      <mask>gx1v6</mask>
    </model_grid>

    <model_grid alias="f45_g37">
      <grid name="atm">4x5</grid>
      <grid name="lnd">4x5</grid>
      <grid name="ocnice">gx3v7</grid>
      <grid name="rof">r05</grid>
      <grid name="glc">null</grid>
      <grid name="wav">null</grid>
      <mask>gx3v7</mask>
    </model_grid>

    <model_grid alias="f19_g16_r01">
      <grid name="atm">1.9x2.5</grid>
      <grid name="lnd">1.9x2.5</grid>
      <grid name="ocnice">gx1v6</grid>
      <grid name="rof">r01</grid>
      <grid name="glc">null</grid>
      <grid name="wav">null</grid>
      <mask>gx1v6</mask>
    </model_grid>

    <model_grid alias="f02_f02" compset="(DOCN|XOCN|SOCN|AQP1)">
      <grid name="atm">0.23x0.31</grid>
      <grid name="lnd">0.23x0.31</grid>
      <grid name="ocnice">0.23x0.31</grid>
      <grid name="rof">r05</grid>
      <grid name="glc">null</grid>
      <grid name="wav">null</grid>
      <mask>gx1v6</mask>
    </model_grid>

    <model_grid alias="f09_f09" compset="(DOCN|XOCN|SOCN|AQP1)">
      <grid name="atm">0.9x1.25</grid>
      <grid name="lnd">0.9x1.25</grid>
      <grid name="ocnice">0.9x1.25</grid>
      <grid name="rof">r05</grid>
      <grid name="glc">null</grid>
      <grid name="wav">null</grid>
      <mask>gx1v6</mask>
    </model_grid>

    <model_grid alias="f19_f19" compset="(DOCN|XOCN|SOCN|AQP1)">
      <grid name="atm">1.9x2.5</grid>
      <grid name="lnd">1.9x2.5</grid>
      <grid name="ocnice">1.9x2.5</grid>
      <grid name="rof">r05</grid>
      <grid name="glc">null</grid>
      <grid name="wav">null</grid>
      <mask>gx1v6</mask>
    </model_grid>

    <model_grid alias="f25_f25" compset="(DOCN|XOCN|SOCN|AQP1)">
      <grid name="atm">2.5x3.33</grid>
      <grid name="lnd">2.5x3.33</grid>
      <grid name="ocnice">2.5x3.33</grid>
      <grid name="rof">r05</grid>
      <grid name="glc">null</grid>
      <grid name="wav">null</grid>
      <mask>gx1v6</mask>
    </model_grid>

    <model_grid alias="f45_f45" compset="(DOCN|XOCN|SOCN|AQP1)">
      <grid name="atm">4x5</grid>
      <grid name="lnd">4x5</grid>
      <grid name="ocnice">4x5</grid>
      <grid name="rof">r05</grid>
      <grid name="glc">null</grid>
      <grid name="wav">null</grid>
      <mask>gx3v7</mask>
    </model_grid>

    <model_grid alias="f10_f10" compset="(DOCN|XOCN|SOCN|AQP1)">
      <grid name="atm">10x15</grid>
      <grid name="lnd">10x15</grid>
      <grid name="ocnice">10x15</grid>
      <grid name="rof">r05</grid>
      <grid name="glc">null</grid>
      <grid name="wav">null</grid>
      <mask>usgs</mask>
    </model_grid>

    <!--  spectral element grids -->

    <model_grid alias="ne4_oQU480">
      <grid name="atm">ne4np4</grid>
      <grid name="lnd">ne4np4</grid>
      <grid name="ocnice">oQU480</grid>
      <grid name="rof">r05</grid>
      <grid name="glc">null</grid>
      <grid name="wav">null</grid>
      <mask>oQU480</mask>
    </model_grid>

    <model_grid alias="ne4_oQU240">
      <grid name="atm">ne4np4</grid>
      <grid name="lnd">ne4np4</grid>
      <grid name="ocnice">oQU240</grid>
      <grid name="rof">r05</grid>
      <grid name="glc">null</grid>
      <grid name="wav">null</grid>
      <mask>oQU240</mask>
    </model_grid>

    <model_grid alias="ne4_oQU240wLI">
      <grid name="atm">ne4np4</grid>
      <grid name="lnd">ne4np4</grid>
      <grid name="ocnice">oQU240wLI</grid>
      <grid name="rof">r05</grid>
      <grid name="glc">null</grid>
      <grid name="wav">null</grid>
      <mask>oQU240wLI</mask>
    </model_grid>

    <model_grid alias="ne11_oQU240">
      <grid name="atm">ne11np4</grid>
      <grid name="lnd">ne11np4</grid>
      <grid name="ocnice">oQU240</grid>
      <grid name="rof">r05</grid>
      <grid name="glc">null</grid>
      <grid name="wav">null</grid>
      <mask>oQU240</mask>
    </model_grid>

    <model_grid alias="ne16_g37">
      <grid name="atm">ne16np4</grid>
      <grid name="lnd">ne16np4</grid>
      <grid name="ocnice">gx3v7</grid>
      <grid name="rof">r05</grid>
      <grid name="glc">null</grid>
      <grid name="wav">null</grid>
      <mask>gx3v7</mask>
    </model_grid>

    <model_grid alias="ne30_g16">
      <grid name="atm">ne30np4</grid>
      <grid name="lnd">ne30np4</grid>
      <grid name="ocnice">gx1v6</grid>
      <grid name="rof">r05</grid>
      <grid name="glc">null</grid>
      <grid name="wav">null</grid>
      <mask>gx1v6</mask>
    </model_grid>

    <model_grid alias="ne30_m120">
      <grid name="atm">ne30np4</grid>
      <grid name="lnd">ne30np4</grid>
      <grid name="ocnice">mpas120</grid>
      <grid name="rof">r05</grid>
      <grid name="glc">null</grid>
      <grid name="wav">null</grid>
      <mask>mpas120</mask>
    </model_grid>

    <model_grid alias="ne30_m120_g">
      <grid name="atm">ne30np4</grid>
      <grid name="lnd">ne30np4</grid>
      <grid name="ocnice">mpas120</grid>
      <grid name="rof">r05</grid>
      <grid name="glc">mpas.gis20km</grid>
      <grid name="wav">null</grid>
      <mask>mpas120</mask>
    </model_grid>

    <model_grid alias="ne30_f19_g16">
      <grid name="atm">ne30np4</grid>
      <grid name="lnd">1.9x2.5</grid>
      <grid name="ocnice">gx1v6</grid>
      <grid name="rof">r05</grid>
      <grid name="glc">null</grid>
      <grid name="wav">null</grid>
      <mask>gx1v6</mask>
    </model_grid>

    <model_grid alias="ne30_f09_g16">
      <grid name="atm">ne30np4</grid>
      <grid name="lnd">0.9x1.25</grid>
      <grid name="ocnice">gx1v6</grid>
      <grid name="rof">r05</grid>
      <grid name="glc">null</grid>
      <grid name="wav">null</grid>
      <mask>gx1v6</mask>
    </model_grid>

    <model_grid alias="ne60_g16">
      <grid name="atm">ne60np4</grid>
      <grid name="lnd">ne60np4</grid>
      <grid name="ocnice">gx1v6</grid>
      <grid name="rof">r05</grid>
      <grid name="glc">null</grid>
      <grid name="wav">null</grid>
      <mask>gx1v6</mask>
    </model_grid>

    <model_grid alias="ne120_g16">
      <grid name="atm">ne120np4</grid>
      <grid name="lnd">ne120np4</grid>
      <grid name="ocnice">gx1v6</grid>
      <grid name="rof">r05</grid>
      <grid name="glc">null</grid>
      <grid name="wav">null</grid>
      <mask>gx1v6</mask>
    </model_grid>

    <model_grid alias="ne120_oRRS18">
      <grid name="atm">ne120np4</grid>
      <grid name="lnd">ne120np4</grid>
      <grid name="ocnice">oRRS18to6</grid>
      <grid name="rof">r0125</grid>
      <grid name="glc">null</grid>
      <grid name="wav">null</grid>
      <mask>oRRS18to6</mask>
    </model_grid>

    <model_grid alias="ne120_oRRS18v3">
      <grid name="atm">ne120np4</grid>
      <grid name="lnd">ne120np4</grid>
      <grid name="ocnice">oRRS18to6v3</grid>
      <grid name="rof">r0125</grid>
      <grid name="glc">null</grid>
      <grid name="wav">null</grid>
      <mask>oRRS18to6v3</mask>
    </model_grid>

    <model_grid alias="ne120_oRRS15">
      <grid name="atm">ne120np4</grid>
      <grid name="lnd">ne120np4</grid>
      <grid name="ocnice">oRRS15to5</grid>
      <grid name="rof">r0125</grid>
      <grid name="glc">null</grid>
      <grid name="wav">null</grid>
      <mask>oRRS15to5</mask>
    </model_grid>

    <model_grid alias="ne240_f02_g16">
      <grid name="atm">ne240np4</grid>
      <grid name="lnd">0.23x0.31</grid>
      <grid name="ocnice">gx1v6</grid>
      <grid name="rof">r05</grid>
      <grid name="glc">null</grid>
      <grid name="wav">null</grid>
      <mask>gx1v6</mask>
    </model_grid>

    <model_grid alias="ne4_ne4" compset="(DOCN|XOCN|SOCN|AQP1)">
      <grid name="atm">ne4np4</grid>
      <grid name="lnd">ne4np4</grid>
      <grid name="ocnice">ne4np4</grid>
      <grid name="rof">r05</grid>
      <grid name="glc">null</grid>
      <grid name="wav">null</grid>
      <mask>oQU240</mask>
    </model_grid>

    <model_grid alias="ne4pg1_ne4pg1" compset="(DOCN|XOCN|SOCN|AQP1)">
      <grid name="atm">ne4np4.pg1</grid>
      <grid name="lnd">ne4np4.pg1</grid>
      <grid name="ocnice">ne4np4.pg1</grid>
      <grid name="rof">r05</grid>
      <grid name="glc">null</grid>
      <grid name="wav">null</grid>
      <mask>oQU240</mask>
    </model_grid>

    <model_grid alias="ne4pg2_ne4pg2" compset="(DOCN|XOCN|SOCN|AQP1)">
      <grid name="atm">ne4np4.pg2</grid>
      <grid name="lnd">ne4np4.pg2</grid>
      <grid name="ocnice">ne4np4.pg2</grid>
      <grid name="rof">r05</grid>
      <grid name="glc">null</grid>
      <grid name="wav">null</grid>
      <mask>oQU240</mask>
    </model_grid>

    <model_grid alias="ne8_ne8" compset="(DOCN|XOCN|SOCN|AQP1)">
      <grid name="atm">ne8np4</grid>
      <grid name="lnd">ne8np4</grid>
      <grid name="ocnice">ne8np4</grid>
      <grid name="rof">r05</grid>
      <grid name="glc">null</grid>
      <grid name="wav">null</grid>
      <mask>oQU240</mask>
    </model_grid>

    <model_grid alias="ne8pg1_ne8pg1" compset="(DOCN|XOCN|SOCN|AQP1)">
      <grid name="atm">ne8np4.pg1</grid>
      <grid name="lnd">ne8np4.pg1</grid>
      <grid name="ocnice">ne8np4.pg1</grid>
      <grid name="rof">r05</grid>
      <grid name="glc">null</grid>
      <grid name="wav">null</grid>
      <mask>oQU240</mask>
    </model_grid>

    <model_grid alias="ne8pg2_ne8pg2" compset="(DOCN|XOCN|SOCN|AQP1)">
      <grid name="atm">ne8np4.pg2</grid>
      <grid name="lnd">ne8np4.pg2</grid>
      <grid name="ocnice">ne8np4.pg2</grid>
      <grid name="rof">r05</grid>
      <grid name="glc">null</grid>
      <grid name="wav">null</grid>
      <mask>oQU240</mask>
    </model_grid>

    <model_grid alias="ne11_ne11" compset="(DOCN|XOCN|SOCN|AQP1)">
      <grid name="atm">ne11np4</grid>
      <grid name="lnd">ne11np4</grid>
      <grid name="ocnice">ne11np4</grid>
      <grid name="rof">r05</grid>
      <grid name="glc">null</grid>
      <grid name="wav">null</grid>
      <mask>oQU240</mask>
    </model_grid>

    <model_grid alias="armx8v3_armx8v3" compset="(DOCN|XOCN|SOCN|AQP1)">
      <grid name="atm">ne0np4_arm_x8v3_lowcon</grid>
      <grid name="lnd">ne0np4_arm_x8v3_lowcon</grid>
      <grid name="ocnice">ne0np4_arm_x8v3_lowcon</grid>
      <grid name="rof">null</grid>
      <grid name="glc">null</grid>
      <grid name="wav">null</grid>
      <mask>gx1v6</mask>
    </model_grid>

    <model_grid alias="conusx4v1_conusx4v1" compset="(DOCN|XOCN|SOCN|AQP1)">
      <grid name="atm">ne0np4_conus_x4v1_lowcon</grid>
      <grid name="lnd">ne0np4_conus_x4v1_lowcon</grid>
      <grid name="ocnice">ne0np4_conus_x4v1_lowcon</grid>
      <grid name="rof">null</grid>
      <grid name="glc">null</grid>
      <grid name="wav">null</grid>
      <mask>tx0.1v2</mask>
    </model_grid>

    <model_grid alias="svalbardx8v1_svalbardx8v1" compset="(DOCN|XOCN|SOCN|AQP1)">
      <grid name="atm">ne0np4_svalbard_x8v1_lowcon</grid>
      <grid name="lnd">ne0np4_svalbard_x8v1_lowcon</grid>
      <grid name="ocnice">ne0np4_svalbard_x8v1_lowcon</grid>
      <grid name="rof">null</grid>
      <grid name="glc">null</grid>
      <grid name="wav">null</grid>
      <mask>tx0.1v2</mask>
    </model_grid>

    <model_grid alias="sooberingoax4x8v1_sooberingoax4x8v1" compset="(DOCN|XOCN|SOCN|AQP1)">
      <grid name="atm">ne0np4_sooberingoa_x4x8v1_lowcon</grid>
      <grid name="lnd">ne0np4_sooberingoa_x4x8v1_lowcon</grid>
      <grid name="ocnice">ne0np4_sooberingoa_x4x8v1_lowcon</grid>
      <grid name="rof">null</grid>
      <grid name="glc">null</grid>
      <grid name="wav">null</grid>
      <mask>tx0.1v2</mask>
    </model_grid>

    <model_grid alias="enax4v1_enax4v1" compset="(DOCN|XOCN|SOCN|AQP1)">
      <grid name="atm">ne0np4_enax4v1</grid>
      <grid name="lnd">ne0np4_enax4v1</grid>
      <grid name="ocnice">ne0np4_enax4v1</grid>
      <grid name="rof">null</grid>
      <grid name="glc">null</grid>
      <grid name="wav">null</grid>
      <mask>oRRS18to6</mask>
    </model_grid>

    <model_grid alias="enax4v1_ne30_enax4v1" compset="(DOCN|XOCN|SOCN|AQP1)">
      <grid name="atm">ne0np4_enax4v1</grid>
      <grid name="lnd">ne30np4</grid>
      <grid name="ocnice">ne0np4_enax4v1</grid>
      <grid name="rof">null</grid>
      <grid name="glc">null</grid>
      <grid name="wav">null</grid>
      <mask>oRRS18to6</mask>
    </model_grid>

    <model_grid alias="ne16_ne16" compset="(DOCN|XOCN|SOCN|AQP1)">
      <grid name="atm">ne16np4</grid>
      <grid name="lnd">ne16np4</grid>
      <grid name="ocnice">ne16np4</grid>
      <grid name="rof">r05</grid>
      <grid name="glc">null</grid>
      <grid name="wav">null</grid>
      <mask>gx3v7</mask>
    </model_grid>

    <model_grid alias="ne16pg1_ne16pg1" compset="(DOCN|XOCN|SOCN|AQP1)">
      <grid name="atm">ne16np4.pg1</grid>
      <grid name="lnd">ne16np4.pg1</grid>
      <grid name="ocnice">ne16np4.pg1</grid>
      <grid name="rof">r05</grid>
      <grid name="glc">null</grid>
      <grid name="wav">null</grid>
      <mask>gx3v7</mask>
    </model_grid>

    <model_grid alias="ne16pg2_ne16pg2" compset="(DOCN|XOCN|SOCN|AQP1)">
      <grid name="atm">ne16np4.pg2</grid>
      <grid name="lnd">ne16np4.pg2</grid>
      <grid name="ocnice">ne16np4.pg2</grid>
      <grid name="rof">r05</grid>
      <grid name="glc">null</grid>
      <grid name="wav">null</grid>
      <mask>gx3v7</mask>
    </model_grid>

    <model_grid alias="ne30_ne30" compset="(DOCN|XOCN|SOCN|AQP1)">
      <grid name="atm">ne30np4</grid>
      <grid name="lnd">ne30np4</grid>
      <grid name="ocnice">ne30np4</grid>
      <grid name="rof">r05</grid>
      <grid name="glc">null</grid>
      <grid name="wav">null</grid>
      <mask>gx1v6</mask>
    </model_grid>

    <model_grid alias="ne30pg1_ne30pg1" compset="(DOCN|XOCN|SOCN|AQP1)">
      <grid name="atm">ne30np4.pg1</grid>
      <grid name="lnd">ne30np4.pg1</grid>
      <grid name="ocnice">ne30np4.pg1</grid>
      <grid name="rof">r05</grid>
      <grid name="glc">null</grid>
      <grid name="wav">null</grid>
      <mask>gx1v6</mask>
    </model_grid>

    <model_grid alias="ne30pg2_ne30pg2" compset="(DOCN|XOCN|SOCN|AQP1)">
      <grid name="atm">ne30np4.pg2</grid>
      <grid name="lnd">ne30np4.pg2</grid>
      <grid name="ocnice">ne30np4.pg2</grid>
      <grid name="rof">r05</grid>
      <grid name="glc">null</grid>
      <grid name="wav">null</grid>
      <mask>gx1v6</mask>
    </model_grid>

    <model_grid alias="ne32_ne32" compset="(DOCN|XOCN|SOCN|AQP1)">
      <grid name="atm">ne32np4</grid>
      <grid name="lnd">ne32np4</grid>
      <grid name="ocnice">ne32np4</grid>
      <grid name="rof">r05</grid>
      <grid name="glc">null</grid>
      <grid name="wav">null</grid>
      <mask>gx1v6</mask>
    </model_grid>

    <model_grid alias="ne32pg2_ne32pg2" compset="(DOCN|XOCN|SOCN|AQP1)">
      <grid name="atm">ne32np4.pg2</grid>
      <grid name="lnd">ne32np4.pg2</grid>
      <grid name="ocnice">ne32np4.pg2</grid>
      <grid name="rof">r05</grid>
      <grid name="glc">null</grid>
      <grid name="wav">null</grid>
      <mask>gx1v6</mask>
    </model_grid>

    <model_grid alias="ne30_oEC_ICG" compset="(CAM5.+CLM.+MPASO%SPUNUP)">
      <grid name="atm">ne30np4</grid>
      <grid name="lnd">ne30np4</grid>
      <grid name="ocnice">oEC60to30_ICG</grid>
      <grid name="rof">r05</grid>
      <grid name="glc">null</grid>
      <grid name="wav">null</grid>
      <mask>oEC60to30</mask>
    </model_grid>

    <model_grid alias="ne30_oECv3_ICG" compset="(CAM5.+CLM.+MPASO%SPUNUP)">
      <grid name="atm">ne30np4</grid>
      <grid name="lnd">ne30np4</grid>
      <grid name="ocnice">oEC60to30v3_ICG</grid>
      <grid name="rof">r05</grid>
      <grid name="glc">null</grid>
      <grid name="wav">null</grid>
      <mask>oEC60to30v3</mask>
    </model_grid>

    <model_grid alias="ne30pg2_oECv3_ICG" compset="(CAM5.+CLM.+MPASO%SPUNUP)">
      <grid name="atm">ne30np4.pg2</grid>
      <grid name="lnd">ne30np4.pg2</grid>
      <grid name="ocnice">oEC60to30v3_ICG</grid>
      <grid name="rof">r05</grid>
      <grid name="glc">null</grid>
      <grid name="wav">null</grid>
      <mask>oEC60to30v3</mask>
    </model_grid>

    <model_grid alias="ne30_oECv3wLI_ICG" compset="(CAM5.+CLM.+MPASO%SPUNUP)">
      <grid name="atm">ne30np4</grid>
      <grid name="lnd">ne30np4</grid>
      <grid name="ocnice">oEC60to30v3wLI_ICG</grid>
      <grid name="rof">r05</grid>
      <grid name="glc">null</grid>
      <grid name="wav">null</grid>
      <mask>oEC60to30v3wLI</mask>
    </model_grid>

    <model_grid alias="ne25_ne25" compset="(DOCN|XOCN|SOCN|AQP1)">
      <grid name="atm">ne25np4</grid>
      <grid name="lnd">ne25np4</grid>
      <grid name="ocnice">ne25np4</grid>
      <grid name="rof">r05</grid>
      <grid name="glc">null</grid>
      <grid name="wav">null</grid>
      <mask>gx1v6</mask>
    </model_grid>
    <model_grid alias="ne25pg2_ne25pg2" compset="(DOCN|XOCN|SOCN|AQP1)">
      <grid name="atm">ne25np4.pg2</grid>
      <grid name="lnd">ne25np4.pg2</grid>
      <grid name="ocnice">ne25np4.pg2</grid>
      <grid name="rof">r05</grid>
      <grid name="glc">null</grid>
      <grid name="wav">null</grid>
      <mask>gx1v6</mask>
    </model_grid>
    <model_grid alias="ne35_ne35" compset="(DOCN|XOCN|SOCN|AQP1)">
      <grid name="atm">ne35np4</grid>
      <grid name="lnd">ne35np4</grid>
      <grid name="ocnice">ne35np4</grid>
      <grid name="rof">r05</grid>
      <grid name="glc">null</grid>
      <grid name="wav">null</grid>
      <mask>gx1v6</mask>
    </model_grid>
    <model_grid alias="ne35pg2_ne35pg2" compset="(DOCN|XOCN|SOCN|AQP1)">
      <grid name="atm">ne35np4.pg2</grid>
      <grid name="lnd">ne35np4.pg2</grid>
      <grid name="ocnice">ne35np4.pg2</grid>
      <grid name="rof">r05</grid>
      <grid name="glc">null</grid>
      <grid name="wav">null</grid>
      <mask>gx1v6</mask>
    </model_grid>
    <model_grid alias="ne40_ne40" compset="(DOCN|XOCN|SOCN|AQP1)">
      <grid name="atm">ne40np4</grid>
      <grid name="lnd">ne40np4</grid>
      <grid name="ocnice">ne40np4</grid>
      <grid name="rof">r05</grid>
      <grid name="glc">null</grid>
      <grid name="wav">null</grid>
      <mask>gx1v6</mask>
    </model_grid>
    <model_grid alias="ne40pg2_ne40pg2" compset="(DOCN|XOCN|SOCN|AQP1)">
      <grid name="atm">ne40np4.pg2</grid>
      <grid name="lnd">ne40np4.pg2</grid>
      <grid name="ocnice">ne40np4.pg2</grid>
      <grid name="rof">r05</grid>
      <grid name="glc">null</grid>
      <grid name="wav">null</grid>
      <mask>gx1v6</mask>
    </model_grid>
    <model_grid alias="ne45_ne45" compset="(DOCN|XOCN|SOCN|AQP1)">
      <grid name="atm">ne45np4</grid>
      <grid name="lnd">ne45np4</grid>
      <grid name="ocnice">ne45np4</grid>
      <grid name="rof">r05</grid>
      <grid name="glc">null</grid>
      <grid name="wav">null</grid>
      <mask>gx1v6</mask>
    </model_grid>
    <model_grid alias="ne45pg2_ne45pg2" compset="(DOCN|XOCN|SOCN|AQP1)">
      <grid name="atm">ne45np4.pg2</grid>
      <grid name="lnd">ne45np4.pg2</grid>
      <grid name="ocnice">ne45np4.pg2</grid>
      <grid name="rof">r05</grid>
      <grid name="glc">null</grid>
      <grid name="wav">null</grid>
      <mask>gx1v6</mask>
    </model_grid>

    <model_grid alias="ne120_oRRS18v3_ICG" compset="(CAM5.+CLM.+MPASO%SPUNUP)">
      <grid name="atm">ne120np4</grid>
      <grid name="lnd">ne120np4</grid>
      <grid name="ocnice">oRRS18to6v3_ICG</grid>
      <grid name="rof">r0125</grid>
      <grid name="glc">null</grid>
      <grid name="wav">null</grid>
      <mask>oRRS18to6v3</mask>
    </model_grid>

    <model_grid alias="ne60_ne60" compset="(DOCN|XOCN|SOCN|AQP1)">
      <grid name="atm">ne60np4</grid>
      <grid name="lnd">ne60np4</grid>
      <grid name="ocnice">ne60np4</grid>
      <grid name="rof">r05</grid>
      <grid name="glc">null</grid>
      <grid name="wav">null</grid>
      <mask>gx1v6</mask>
    </model_grid>

    <model_grid alias="ne60pg1_ne60pg1" compset="(DOCN|XOCN|SOCN|AQP1)">
      <grid name="atm">ne60np4.pg1</grid>
      <grid name="lnd">ne60np4.pg1</grid>
      <grid name="ocnice">ne60np4.pg1</grid>
      <grid name="rof">r05</grid>
      <grid name="glc">null</grid>
      <grid name="wav">null</grid>
      <mask>gx1v6</mask>
    </model_grid>

    <model_grid alias="ne60pg2_ne60pg2" compset="(DOCN|XOCN|SOCN|AQP1)">
      <grid name="atm">ne60np4.pg2</grid>
      <grid name="lnd">ne60np4.pg2</grid>
      <grid name="ocnice">ne60np4.pg2</grid>
      <grid name="rof">r05</grid>
      <grid name="glc">null</grid>
      <grid name="wav">null</grid>
      <mask>gx1v6</mask>
    </model_grid>

    <model_grid alias="ne64_ne64" compset="(DOCN|XOCN|SOCN|AQP1)">
      <grid name="atm">ne64np4</grid>
      <grid name="lnd">ne64np4</grid>
      <grid name="ocnice">ne64np4</grid>
      <grid name="rof">r05</grid>
      <grid name="glc">null</grid>
      <grid name="wav">null</grid>
      <mask>gx1v6</mask>
    </model_grid>

    <model_grid alias="ne64pg2_ne64pg2" compset="(DOCN|XOCN|SOCN|AQP1)">
      <grid name="atm">ne64np4.pg2</grid>
      <grid name="lnd">ne64np4.pg2</grid>
      <grid name="ocnice">ne64np4.pg2</grid>
      <grid name="rof">r05</grid>
      <grid name="glc">null</grid>
      <grid name="wav">null</grid>
      <mask>gx1v6</mask>
    </model_grid>

    <model_grid alias="ne120_ne120" compset="(DOCN|XOCN|SOCN|AQP1)">
      <grid name="atm">ne120np4</grid>
      <grid name="lnd">ne120np4</grid>
      <grid name="ocnice">ne120np4</grid>
      <grid name="rof">r05</grid>
      <grid name="glc">null</grid>
      <grid name="wav">null</grid>
      <mask>gx1v6</mask>
    </model_grid>

    <model_grid alias="ne120pg2_ne120pg2" compset="(DOCN|XOCN|SOCN|AQP1)">
      <grid name="atm">ne120np4.pg2</grid>
      <grid name="lnd">ne120np4.pg2</grid>
      <grid name="ocnice">ne120np4.pg2</grid>
      <grid name="rof">r05</grid>
      <grid name="glc">null</grid>
      <grid name="wav">null</grid>
      <mask>gx1v6</mask>
    </model_grid>

    <model_grid alias="ne240_ne240" compset="(DOCN|XOCN|SOCN|AQP1)">
      <grid name="atm">ne240np4</grid>
      <grid name="lnd">ne240np4</grid>
      <grid name="ocnice">ne240np4</grid>
      <grid name="rof">null</grid>
      <grid name="glc">null</grid>
      <grid name="wav">null</grid>
      <mask>tx0.1v2</mask>
    </model_grid>

    <!--- mali grids -->

    <model_grid alias="ne30_oECv3_aisgis" compset="_MALI">
      <grid name="atm">ne30np4</grid>
      <grid name="lnd">ne30np4</grid>
      <grid name="ocnice">oEC60to30v3</grid>
      <grid name="rof">r05</grid>
      <grid name="glc">mpas.aisgis20km</grid>
      <grid name="wav">null</grid>
      <mask>oEC60to30v3</mask>
    </model_grid>

    <model_grid alias="ne30_oECv3wLI_aisgis" compset="_MALI">
      <grid name="atm">ne30np4</grid>
      <grid name="lnd">ne30np4</grid>
      <grid name="ocnice">oEC60to30v3wLI</grid>
      <grid name="rof">r05</grid>
      <grid name="glc">mpas.aisgis20km</grid>
      <grid name="wav">null</grid>
      <mask>oEC60to30v3wLI</mask>
    </model_grid>

    <model_grid alias="ne30_oECv3_gis" compset="_MALI">
      <grid name="atm">ne30np4</grid>
      <grid name="lnd">ne30np4</grid>
      <grid name="ocnice">oEC60to30v3</grid>
      <grid name="rof">r05</grid>
      <grid name="glc">mpas.gis20km</grid>
      <grid name="wav">null</grid>
      <mask>oEC60to30v3</mask>
    </model_grid>

    <model_grid alias="f09_g16_g" compset="_MALI">
      <grid name="atm">0.9x1.25</grid>
      <grid name="lnd">0.9x1.25</grid>
      <grid name="ocnice">gx1v6</grid>
      <grid name="rof">r05</grid>
      <grid name="glc">mpas.gis20km</grid>
      <grid name="wav">null</grid>
      <mask>gx1v6</mask>
    </model_grid>

    <model_grid alias="f09_g16_a" compset="_MALI">
      <grid name="atm">0.9x1.25</grid>
      <grid name="lnd">0.9x1.25</grid>
      <grid name="ocnice">gx1v6</grid>
      <grid name="rof">r05</grid>
      <grid name="glc">mpas.ais20km</grid>
      <grid name="wav">null</grid>
      <mask>gx1v6</mask>
    </model_grid>

    <!-- mali + mpaso grids -->

    <model_grid alias="T62_m120_g" compset="MPASO.*_MALI">
      <grid name="atm">T62</grid>
      <grid name="lnd">T62</grid>
      <grid name="ocnice">mpas120</grid>
      <grid name="rof">rx1</grid>
      <grid name="glc">mpas.gis20km</grid>
      <grid name="wav">null</grid>
      <mask>mpas120</mask>
    </model_grid>

    <model_grid alias="f09_oEC_a" compset="MPASO.*_MALI">
      <grid name="atm">0.9x1.25</grid>
      <grid name="lnd">0.9x1.25</grid>
      <grid name="ocnice">oEC60to30</grid>
      <grid name="rof">r05</grid>
      <grid name="glc">mpas.ais20km</grid>
      <grid name="wav">null</grid>
      <mask>oEC60to30</mask>
    </model_grid>

    <!-- new runoff grids for data runoff model DROF -->

    <model_grid alias="T31_g37_rx1" compset="_DROF">
      <grid name="atm">T31</grid>
      <grid name="lnd">T31</grid>
      <grid name="ocnice">gx3v7</grid>
      <grid name="rof">rx1</grid>
      <grid name="glc">null</grid>
      <grid name="wav">null</grid>
      <mask>gx3v7</mask>
    </model_grid>

    <model_grid alias="f45_g37_rx1" compset="_DROF">
      <grid name="atm">4x5</grid>
      <grid name="lnd">4x5</grid>
      <grid name="ocnice">gx3v7</grid>
      <grid name="rof">rx1</grid>
      <grid name="glc">null</grid>
      <grid name="wav">null</grid>
      <mask>gx3v7</mask>
    </model_grid>

    <model_grid alias="f19_g16_rx1" compset="_DROF">
      <grid name="atm">1.9x2.5</grid>
      <grid name="lnd">1.9x2.5</grid>
      <grid name="ocnice">gx1v6</grid>
      <grid name="rof">rx1</grid>
      <grid name="glc">null</grid>
      <grid name="wav">null</grid>
      <mask>gx1v6</mask>
    </model_grid>

    <model_grid alias="ne30_g16_rx1" compset="_DROF">
      <grid name="atm">ne30np4</grid>
      <grid name="lnd">ne30np4</grid>
      <grid name="ocnice">gx1v6</grid>
      <grid name="rof">rx1</grid>
      <grid name="glc">null</grid>
      <grid name="wav">null</grid>
      <mask>gx1v6</mask>
    </model_grid>

    <model_grid alias="ne30_f19_g16_rx1" compset="_DROF">
      <grid name="atm">ne30np4</grid>
      <grid name="lnd">1.9x2.5</grid>
      <grid name="ocnice">gx1v6</grid>
      <grid name="rof">rx1</grid>
      <grid name="glc">null</grid>
      <grid name="wav">null</grid>
      <mask>gx1v6</mask>
    </model_grid>

    <!-- ww3 grids -->

    <model_grid alias="ww3a_ww3a" compset="_WW3">
      <grid name="atm">ww3a</grid>
      <grid name="lnd">ww3a</grid>
      <grid name="ocnice">ww3a</grid>
      <grid name="rof">null</grid>
      <grid name="glc">null</grid>
      <grid name="wav">ww3a</grid>
      <mask>ww3a</mask>
    </model_grid>

    <model_grid alias="f19_g16_r05_ww3" compset="(_DWAV|_XWAV|_WW3)">
      <grid name="atm">1.9x2.5</grid>
      <grid name="lnd">1.9x2.5</grid>
      <grid name="ocnice">gx1v6</grid>
      <grid name="rof">r05</grid>
      <grid name="glc">null</grid>
      <grid name="wav">ww3a</grid>
      <mask>gx1v6</mask>
    </model_grid>

    <model_grid alias="f09_g16_r05_ww3" compset="(_DWAV|_XWAV|_WW3)">
      <grid name="atm">0.9x1.25</grid>
      <grid name="lnd">1.9x2.5</grid>
      <grid name="ocnice">gx1v6</grid>
      <grid name="rof">r05</grid>
      <grid name="glc">null</grid>
      <grid name="wav">ww3a</grid>
      <mask>gx1v6</mask>
    </model_grid>

    <model_grid alias="T31_g37_r05_ww3" compset="(_DWAV|_XWAV|_WW3)">
      <grid name="atm">T31</grid>
      <grid name="lnd">T31</grid>
      <grid name="ocnice">gx3v7</grid>
      <grid name="rof">r05</grid>
      <grid name="glc">null</grid>
      <grid name="wav">ww3a</grid>
      <mask>gx3v7</mask>
    </model_grid>

    <model_grid alias="T31_g37_rx1_ww3&gt;" compset="(_DROF.*_DWAV|_DROF.*_WW3)">
      <grid name="atm">T31</grid>
      <grid name="lnd">T31</grid>
      <grid name="ocnice">gx3v7</grid>
      <grid name="rof">rx1</grid>
      <grid name="glc">null</grid>
      <grid name="wav">ww3a</grid>
      <mask>gx3v7</mask>
    </model_grid>

    <model_grid alias="T62_g16_rx1_ww3" compset="(DATM.+DWAV|XATM.+XWAV|SATM.+SWAV)">
      <grid name="atm">T62</grid>
      <grid name="lnd">T62</grid>
      <grid name="ocnice">gx1v6</grid>
      <grid name="rof">rx1</grid>
      <grid name="glc">null</grid>
      <grid name="wav">ww3a</grid>
      <mask>gx1v6</mask>
    </model_grid>

    <model_grid alias="T62_oQU480" compset="(DATM|XATM|SATM)">
      <grid name="atm">T62</grid>
      <grid name="lnd">T62</grid>
      <grid name="ocnice">oQU480</grid>
      <grid name="rof">rx1</grid>
      <grid name="glc">null</grid>
      <grid name="wav">null</grid>
      <mask>oQU480</mask>
    </model_grid>

    <model_grid alias="T62_oQU240" compset="(DATM|XATM|SATM)">
      <grid name="atm">T62</grid>
      <grid name="lnd">T62</grid>
      <grid name="ocnice">oQU240</grid>
      <grid name="rof">rx1</grid>
      <grid name="glc">null</grid>
      <grid name="wav">null</grid>
      <mask>oQU240</mask>
    </model_grid>

    <model_grid alias="T62_oQU240wLI" compset="(DATM|XATM|SATM)">
      <grid name="atm">T62</grid>
      <grid name="lnd">T62</grid>
      <grid name="ocnice">oQU240wLI</grid>
      <grid name="rof">rx1</grid>
      <grid name="glc">null</grid>
      <grid name="wav">null</grid>
      <mask>oQU240wLI</mask>
    </model_grid>

    <model_grid alias="T62_oQU120" compset="(DATM|XATM|SATM)">
      <grid name="atm">T62</grid>
      <grid name="lnd">T62</grid>
      <grid name="ocnice">oQU120</grid>
      <grid name="rof">rx1</grid>
      <grid name="glc">null</grid>
      <grid name="wav">null</grid>
      <mask>oQU120</mask>
    </model_grid>

    <model_grid alias="ne16_oQU240">
      <grid name="atm">ne16np4</grid>
      <grid name="lnd">ne16np4</grid>
      <grid name="ocnice">oQU240</grid>
      <grid name="rof">r05</grid>
      <grid name="glc">null</grid>
      <grid name="wav">null</grid>
      <mask>oQU240</mask>
    </model_grid>

    <model_grid alias="ne16_oQU240_a">
      <grid name="atm">ne16np4</grid>
      <grid name="lnd">ne16np4</grid>
      <grid name="ocnice">oQU240</grid>
      <grid name="rof">r05</grid>
      <grid name="glc">mpas.ais20km</grid>
      <grid name="wav">null</grid>
      <mask>oQU240</mask>
    </model_grid>

    <model_grid alias="ne30_oQU120">
      <grid name="atm">ne30np4</grid>
      <grid name="lnd">ne30np4</grid>
      <grid name="ocnice">oQU120</grid>
      <grid name="rof">r05</grid>
      <grid name="glc">null</grid>
      <grid name="wav">null</grid>
      <mask>oQU120</mask>
    </model_grid>

    <model_grid alias="ne30_oQU120_a">
      <grid name="atm">ne30np4</grid>
      <grid name="lnd">ne30np4</grid>
      <grid name="ocnice">oQU120</grid>
      <grid name="rof">r05</grid>
      <grid name="glc">mpas.ais20km</grid>
      <grid name="wav">null</grid>
      <mask>oQU120</mask>
    </model_grid>

    <model_grid alias="ne30_oEC">
      <grid name="atm">ne30np4</grid>
      <grid name="lnd">ne30np4</grid>
      <grid name="ocnice">oEC60to30</grid>
      <grid name="rof">r05</grid>
      <grid name="glc">null</grid>
      <grid name="wav">null</grid>
      <mask>oEC60to30</mask>
    </model_grid>

    <model_grid alias="ne30_oECv3">
      <grid name="atm">ne30np4</grid>
      <grid name="lnd">ne30np4</grid>
      <grid name="ocnice">oEC60to30v3</grid>
      <grid name="rof">r05</grid>
      <grid name="glc">null</grid>
      <grid name="wav">null</grid>
      <mask>oEC60to30v3</mask>
    </model_grid>

    <model_grid alias="ne30_oECwLI">
      <grid name="atm">ne30np4</grid>
      <grid name="lnd">ne30np4</grid>
      <grid name="ocnice">oEC60to30wLI</grid>
      <grid name="rof">r05</grid>
      <grid name="glc">null</grid>
      <grid name="wav">null</grid>
      <mask>oEC60to30wLI</mask>
    </model_grid>

    <model_grid alias="ne30_oECv3wLI">
      <grid name="atm">ne30np4</grid>
      <grid name="lnd">ne30np4</grid>
      <grid name="ocnice">oEC60to30v3wLI</grid>
      <grid name="rof">r05</grid>
      <grid name="glc">null</grid>
      <grid name="wav">null</grid>
      <mask>oEC60to30v3wLI</mask>
    </model_grid>

    <model_grid alias="ne30_oRRS30">
      <grid name="atm">ne30np4</grid>
      <grid name="lnd">ne30np4</grid>
      <grid name="ocnice">oRRS30to10</grid>
      <grid name="rof">r05</grid>
      <grid name="glc">null</grid>
      <grid name="wav">null</grid>
      <mask>oRRS30to10</mask>
    </model_grid>

    <model_grid alias="ne30_oRRS30wLI">
      <grid name="atm">ne30np4</grid>
      <grid name="lnd">ne30np4</grid>
      <grid name="ocnice">oRRS30to10wLI</grid>
      <grid name="rof">r05</grid>
      <grid name="glc">null</grid>
      <grid name="wav">null</grid>
      <mask>oRRS30to10wLI</mask>
    </model_grid>

    <model_grid alias="ne30_oRRS30v3">
      <grid name="atm">ne30np4</grid>
      <grid name="lnd">ne30np4</grid>
      <grid name="ocnice">oRRS30to10v3</grid>
      <grid name="rof">r05</grid>
      <grid name="glc">null</grid>
      <grid name="wav">null</grid>
      <mask>oRRS30to10v3</mask>
    </model_grid>

    <model_grid alias="ne30_oRRS30v3wLI">
      <grid name="atm">ne30np4</grid>
      <grid name="lnd">ne30np4</grid>
      <grid name="ocnice">oRRS30to10v3wLI</grid>
      <grid name="rof">r05</grid>
      <grid name="glc">null</grid>
      <grid name="wav">null</grid>
      <mask>oRRS30to10v3wLI</mask>
    </model_grid>

    <model_grid alias="twpx4v1_twpx4v1" compset="(DOCN|XOCN|SOCN|AQP1)">
      <grid name="atm">ne0np4_twpx4v1</grid>
      <grid name="lnd">ne0np4_twpx4v1</grid>
      <grid name="ocnice">ne0np4_twpx4v1</grid>
      <grid name="rof">null</grid>
      <grid name="glc">null</grid>
      <grid name="wav">null</grid>
      <mask>oRRS18to6v3</mask>
    </model_grid>

    <model_grid alias="T62_oQU120_ais20" compset="MPASO.*_MALI">
      <grid name="atm">T62</grid>
      <grid name="lnd">T62</grid>
      <grid name="ocnice">oQU120</grid>
      <grid name="rof">rx1</grid>
      <grid name="glc">mpas.ais20km</grid>
      <grid name="wav">null</grid>
      <mask>oQU120</mask>
    </model_grid>

<<<<<<< HEAD
    <model_grid alias="T62_oQU120_ais20" compset="MPASO.*_BISICLES">
      <grid name="atm">T62</grid>
      <grid name="lnd">T62</grid>
      <grid name="ocnice">oQU120</grid>
      <grid name="rof">rx1</grid>
      <grid name="glc">mpas.ais20km</grid>
      <grid name="wav">null</grid>
      <mask>oQU120</mask>
=======
    <model_grid alias="T62_oEC60to30v3wLI_ais20" compset="MPASO.*_MALI">
      <grid name="atm">T62</grid>
      <grid name="lnd">T62</grid>
      <grid name="ocnice">oEC60to30v3wLI</grid>
      <grid name="rof">rx1</grid>
      <grid name="glc">mpas.ais20km</grid>
      <grid name="wav">null</grid>
      <mask>oEC60to30v3wLI</mask>
>>>>>>> ea5e778e
    </model_grid>

    <!-- The following grid is only used for ADWAV testing -->
    <model_grid alias="ww3a" compset="_WW3|DWAV">
      <grid name="wav">ww3a</grid>
    </model_grid>

  </grids>

  <domains>

    <!-- ======================================================== -->
    <!-- Component grid domain specifications -->
    <!-- ======================================================== -->

    <domain name="reg">
      <nx/>
      <ny/>
      <desc>regional grid mask: </desc>
    </domain>

    <domain name="usgs">
      <nx/>
      <ny/>
      <desc>USGS mask</desc>
    </domain>

    <domain name="null">
      <nx>0</nx>
      <ny>0</ny>
      <desc>null is no grid: </desc>
    </domain>

    <domain name="CLM_USRDAT">
      <nx>1</nx>
      <ny>1</ny>
      <file grid="atm|lnd">$DIN_LOC_ROOT/share/domains/domain.clm/domain.lnd.${CLM_USRDAT_NAME}_navy.nc</file>
      <desc>user specified domain - only valid for DATM/CLM compset</desc>
    </domain>

    <domain name="1x1_numaIA">
      <nx>1</nx>
      <ny>1</ny>
      <file grid="atm|lnd">$DIN_LOC_ROOT/share/domains/domain.clm/domain.lnd.1x1pt-numaIA_navy.110106.nc</file>
      <desc>1x1 Numa Iowa -- only valid for DATM/CLM compset</desc>
    </domain>

    <domain name="1x1_brazil">
      <nx>1</nx>
      <ny>1</ny>
      <file grid="atm|lnd">$DIN_LOC_ROOT/share/domains/domain.clm/domain.lnd.1x1pt-brazil_navy.090715.nc</file>
      <desc>1x1 Brazil -- only valid for DATM/CLM compset</desc>
    </domain>

    <domain name="1x1_smallvilleIA">
      <nx>1</nx>
      <ny>1</ny>
      <file grid="atm|lnd">$DIN_LOC_ROOT/share/domains/domain.clm/domain.lnd.1x1pt-smallvilleIA_test.110106.nc</file>
      <desc>1x1 Smallville Iowa Crop Test Case -- only valid for DATM/CLM compset</desc>
    </domain>

    <domain name="1x1_camdenNJ">
      <nx>1</nx>
      <ny>1</ny>
      <file grid="atm|lnd">$DIN_LOC_ROOT/share/domains/domain.clm/domain.lnd.1x1pt-camdenNJ_navy.111004.nc</file>
      <desc>1x1 Camden New Jersey -- only valid for DATM/CLM compset</desc>
    </domain>

    <domain name="1x1_mexicocityMEX">
      <nx>1</nx>
      <ny>1</ny>
      <file grid="atm|lnd">$DIN_LOC_ROOT/share/domains/domain.clm/domain.lnd.1x1pt-mexicocityMEX_navy.090715.nc</file>
      <desc>1x1 Mexico City Mexico -- only valid for DATM/CLM compset</desc>
    </domain>

    <domain name="1x1_vancouverCAN">
      <nx>1</nx>
      <ny>1</ny>
      <file grid="atm|lnd">$DIN_LOC_ROOT/share/domains/domain.clm/domain.lnd.1x1pt-vancouverCAN_navy.090715.nc</file>
      <desc>1x1 Vancouver Canada -- only valid for DATM/CLM compset</desc>
    </domain>

    <domain name="1x1_tropicAtl">
      <nx>1</nx>
      <ny>1</ny>
      <file grid="atm|lnd">$DIN_LOC_ROOT/share/domains/domain.clm/domain.lnd.1x1pt-tropicAtl_test.111004.nc</file>
      <desc>1x1 Tropical Atlantic Test Case -- only valid for DATM/CLM compset</desc>
    </domain>

    <domain name="1x1_urbanc_alpha">
      <nx>1</nx>
      <ny>1</ny>
      <file grid="atm|lnd">$DIN_LOC_ROOT/share/domains/domain.clm/domain.lnd.1x1pt-urbanc_alpha_test.110201.nc</file>
      <desc>1x1 Urban C Alpha Test Case -- only valid for DATM/CLM compset</desc>
    </domain>

    <domain name="5x5_amazon">
      <nx>1</nx>
      <ny>1</ny>
      <file grid="atm|lnd">$DIN_LOC_ROOT/share/domains/domain.clm/domain.lnd.5x5pt-amazon_navy.090715.nc</file>
      <desc>5x5 Amazon regional case -- only valid for DATM/CLM compset</desc>
    </domain>

    <domain name="360x720cru">
      <nx>720</nx>
      <ny>360</ny>
      <file grid="atm|lnd">$DIN_LOC_ROOT/share/domains/domain.clm/domain.lnd.360x720_cruncep.100429.nc</file>
      <desc>Exact half-degree CRUNCEP datm forcing grid with CRUNCEP land-mask -- only valid for DATM/CLM compset</desc>
    </domain>

    <domain name="NLDAS">
      <nx>464</nx>
      <ny>224</ny>
      <file grid="atm|lnd">$DIN_LOC_ROOT/share/domains/domain.clm/domain.lnd.nldas2_0224x0464_c110415.nc</file>
      <desc>NLDAS US one eighth degree grid -- only valid for DATM/CLM compset</desc>
    </domain>

    <domain name="0.23x0.31">
      <nx>1152</nx>
      <ny>768</ny>
      <file grid="atm|lnd" mask="gx1v6">$DIN_LOC_ROOT/share/domains/domain.lnd.fv0.23x0.31_gx1v6.100517.nc</file>
      <file grid="ice|ocn" mask="gx1v6">$DIN_LOC_ROOT/share/domains/domain.ocn.0.23x0.31_gx1v6_101108.nc</file>
      <desc>0.23x0.31 is FV 1/4-deg grid:</desc>
    </domain>

    <domain name="0.47x0.63">
      <nx>576</nx>
      <ny>384</ny>
      <file grid="atm|lnd" mask="gx1v6">$DIN_LOC_ROOT/share/domains/domain.lnd.fv0.47x0.63_gx1v6.090407.nc</file>
      <file grid="ice|ocn" mask="gx1v6">$DIN_LOC_ROOT/share/domains/domain.ocn.0.47x0.63_gx1v6_090408.nc</file>
      <desc>0.47x0.63 is FV 1/2-deg grid:</desc>
    </domain>

    <domain name="0.9x1.25">
      <nx>288</nx>
      <ny>192</ny>
      <file grid="atm|lnd" mask="gx1v6">$DIN_LOC_ROOT/share/domains/domain.lnd.fv0.9x1.25_gx1v6.090309.nc</file>
      <file grid="atm|lnd" mask="mp120v1">$DIN_LOC_ROOT/share/domains/domain.lnd.fv0.9x1.25_mp120v1.111018.nc</file>
      <file grid="ice|ocn" mask="gx1v6">$DIN_LOC_ROOT/share/domains/domain.ocn.0.9x1.25_gx1v6_090403.nc</file>
      <desc>0.9x1.25 is FV 1-deg grid:</desc>
    </domain>

    <domain name="1.9x2.5">
      <nx>144</nx>
      <ny>96</ny>
      <file grid="atm|lnd" mask="gx1v6">$DIN_LOC_ROOT/share/domains/domain.lnd.fv1.9x2.5_gx1v6.090206.nc</file>
      <file grid="ice|ocn" mask="gx1v6">$DIN_LOC_ROOT/share/domains/domain.ocn.1.9x2.5_gx1v6_090403.nc</file>
      <desc>1.9x2.5 is FV 2-deg grid:</desc>
    </domain>

    <domain name="4x5">
      <nx>72</nx>
      <ny>46</ny>
      <file grid="atm|lnd" mask="gx3v7">$DIN_LOC_ROOT/share/domains/domain.lnd.fv4x5_gx3v7.091218.nc</file>
      <file grid="ice|ocn" mask="gx3v7">$DIN_LOC_ROOT/share/domains/domain.ocn.4x5_gx3v7_100120.nc</file>
      <desc>4x5 is FV 4-deg grid:</desc>
    </domain>

    <domain name="2.5x3.33">
      <nx>108</nx>
      <ny>72</ny>
      <file grid="atm|lnd" mask="gx3v7">$DIN_LOC_ROOT/share/domains/domain.lnd.fv2.5x3.33_gx3v7.110223.nc</file>
      <file grid="ice|ocn" mask="gx3v7">$DIN_LOC_ROOT/share/domains/domain.ocn.fv2.5x3.33_gx3v7_110223.nc</file>
      <desc>2.5x3.33 is FV 3-deg grid:</desc>
    </domain>

    <domain name="10x15">
      <nx>24</nx>
      <ny>19</ny>
      <file grid="atm|lnd" mask="usgs">$DIN_LOC_ROOT/share/domains/domain.clm/domain.lnd.fv10x15_USGS.110713.nc</file>
      <file grid="ice|ocn" mask="usgs">$DIN_LOC_ROOT/share/domains/domain.clm/domain.camocn.10x15_USGS_070807.nc</file>
      <desc>10x15 is FV 10-deg grid:</desc>
    </domain>

    <!--=====================================================================-->
    <!--=====================================================================-->
    <!-- Eulerian grid domains -->
    <!--=====================================================================-->
    <!--=====================================================================-->
    <domain name="T341">
      <nx>1024</nx>
      <ny>512</ny>
      <desc>T341 is Gaussian grid:</desc>
    </domain>

    <domain name="T85">
      <nx>256</nx>
      <ny>128</ny>
      <desc>T85 is Gaussian grid:</desc>
    </domain>

    <domain name="T62">
      <nx>192</nx>
      <ny>96</ny>
      <file grid="atm|lnd" mask="gx1v6">$DIN_LOC_ROOT/share/domains/domain.lnd.T62_gx1v6.090320.nc</file>
      <file grid="atm|lnd" mask="gx3v7">$DIN_LOC_ROOT/share/domains/domain.lnd.T62_gx3v7.090911.nc</file>
      <file grid="atm|lnd" mask="mpasgx1">$DIN_LOC_ROOT/share/domains/domain.lnd.T62_mpasgx1.150903.nc</file>
      <file grid="atm|lnd" mask="oQU480">$DIN_LOC_ROOT/share/domains/domain.lnd.T62_oQU480.151209.nc</file>
      <file grid="atm|lnd" mask="oQU240">$DIN_LOC_ROOT/share/domains/domain.lnd.T62_oQU240.151209.nc</file>
      <file grid="atm|lnd" mask="oQU240wLI">$DIN_LOC_ROOT/share/domains/domain.lnd.T62_oQU240wLI_mask.160929.nc</file>
      <file grid="atm|lnd" mask="oQU120">$DIN_LOC_ROOT/share/domains/domain.lnd.T62_oQU120.151209.nc</file>
      <file grid="atm|lnd" mask="oEC60to30">$DIN_LOC_ROOT/share/domains/domain.lnd.T62_oEC60to30.150616.nc</file>
      <file grid="atm|lnd" mask="oEC60to30v3">$DIN_LOC_ROOT/share/domains/domain.lnd.T62_oEC60to30v3.161222.nc</file>
      <file grid="atm|lnd" mask="oEC60to30wLI">$DIN_LOC_ROOT/share/domains/domain.lnd.T62_oEC60to30wLI_mask.160830.nc</file>
      <file grid="atm|lnd" mask="oEC60to30v3wLI">$DIN_LOC_ROOT/share/domains/domain.lnd.T62_oEC60to30v3wLI_mask.170328.nc</file>
      <file grid="atm|lnd" mask="oRRS30to10">$DIN_LOC_ROOT/share/domains/domain.lnd.T62_oRRS30to10.150722.nc</file>
      <file grid="atm|lnd" mask="oRRS30to10wLI">$DIN_LOC_ROOT/share/domains/domain.lnd.T62_oRRS30to10wLI_mask.171109.nc</file>
      <file grid="atm|lnd" mask="oRRS30to10v3">$DIN_LOC_ROOT/share/domains/domain.lnd.T62_oRRS30to10v3.171129.nc</file>
      <file grid="atm|lnd" mask="oRRS30to10v3wLI">$DIN_LOC_ROOT/share/domains/domain.lnd.T62_oRRS30to10v3wLI_mask.171109.nc</file>
      <file grid="atm|lnd" mask="oRRS18to6">$DIN_LOC_ROOT/share/domains/domain.lnd.T62_oRRS18to6.160831.nc</file>
      <file grid="atm|lnd" mask="oRRS18to6v3">$DIN_LOC_ROOT/share/domains/domain.lnd.T62_oRRS18to6v3.170111.nc</file>
      <file grid="atm|lnd" mask="oRRS15to5">$DIN_LOC_ROOT/share/domains/domain.lnd.T62_oRRS15to5.150722.nc</file>
      <file grid="atm|lnd" mask="oARRM60to10">$DIN_LOC_ROOT/share/domains/domain.lnd.T62_oARRM60to10.180716.nc</file>
      <file grid="atm|lnd" mask="oARRM60to6">$DIN_LOC_ROOT/share/domains/domain.lnd.T62_oARRM60to6.180803.nc</file>
      <desc>T62 is Gaussian grid:</desc>
    </domain>

    <domain name="T42">
      <nx>128</nx>
      <ny>64</ny>
      <file grid="atm|lnd" mask="usgs">$DIN_LOC_ROOT/share/domains/domain.clm/domain.lnd.T42_USGS.111004.nc</file>
      <file grid="ice|ocn" mask="usgs">$DIN_LOC_ROOT/atm/cam/ocnfrac/domain.camocn.64x128_USGS_070807.nc</file>
      <desc>T42 is Gaussian grid:</desc>
    </domain>

    <domain name="T31">
      <nx>96</nx>
      <ny>48</ny>
      <desc>T31 is Gaussian grid:</desc>
    </domain>

    <domain name="TL319">
      <nx>640</nx>
      <ny>320</ny>
      <file grid="atm|lnd" mask="oEC60to30v3">$DIN_LOC_ROOT/share/domains/domain.lnd.TL319_oEC60to30v3.181203.nc</file>
      <file grid="ice|ocn" mask="oEC60to30v3">$DIN_LOC_ROOT/share/domains/domain.ocn.TL319_oEC60to30v3.181203.nc</file>
      <file grid="atm|lnd" mask="oARRM60to10">$DIN_LOC_ROOT/share/domains/domain.lnd.TL319_oARRM60to10.180905.nc</file>
      <file grid="ice|ocn" mask="oARRM60to10">$DIN_LOC_ROOT/share/domains/domain.ocn.TL319_oARRM60to10.180905.nc</file>
      <file grid="atm|lnd" mask="oARRM60to6">$DIN_LOC_ROOT/share/domains/domain.lnd.TL319_oARRM60to6.180905.nc</file>
      <file grid="ice|ocn" mask="oARRM60to6">$DIN_LOC_ROOT/share/domains/domain.ocn.TL319_oARRM60to6.180905.nc</file>
      <desc>TL319 is JRA lat/lon grid:</desc>
    </domain>

    <!--=====================================================================-->
    <!--=====================================================================-->
    <!-- SE grid domains -->
    <!--=====================================================================-->
    <!--=====================================================================-->

    <!-- ne4  -->
    <domain name="ne4np4">
      <nx>866</nx>
      <ny>1</ny>
      <file grid="atm|lnd" mask="oQU480">$DIN_LOC_ROOT/share/domains/domain.lnd.ne4np4_oQU480.180702.nc</file>
      <file grid="atm|lnd" mask="oQU240">$DIN_LOC_ROOT/share/domains/domain.lnd.ne4np4_oQU240.160614.nc</file>
      <file grid="ice|ocn" mask="oQU480">$DIN_LOC_ROOT/share/domains/domain.ocn.ne4np4_oQU480.180702.nc</file>
      <file grid="ice|ocn" mask="oQU240">$DIN_LOC_ROOT/share/domains/domain.ocn.ne4np4_oQU240.160614.nc</file>
      <desc>ne4np4 is Spectral Elem  7.5-deg grid:</desc>
    </domain>
    <domain name="ne4np4.pg1">
      <nx>96</nx>
      <ny>1</ny>
      <file grid="atm|lnd" mask="oQU240">DUMMY</file>
      <file grid="ice|ocn" mask="oQU240">DUMMY</file>
      <desc>ne4np4.pg1 is Spectral Elem 7.5-deg grid w/ 1x1 FV physics grid per element:</desc>
    </domain>
    <domain name="ne4np4.pg2">
      <nx>384</nx>
      <ny>1</ny>
      <file grid="atm|lnd" mask="oQU240">domain.lnd.ne4pg2_oQU240.190321.nc</file>
      <file grid="ice|ocn" mask="oQU240">domain.ocn.ne4pg2_oQU240.190321.nc</file>
      <desc>ne4np4.pg2 is Spectral Elem 7.5-deg grid w/ 2x2 FV physics grid per element:</desc>
    </domain>

    <!--=====================================================================-->
    <!-- ne11 -->
    <domain name="ne11np4">
      <nx>6536</nx>
      <ny>1</ny>
      <file grid="atm|lnd" mask="oQU240">$DIN_LOC_ROOT/share/domains/domain.lnd.ne11np4_oQU240.160614.nc</file>
      <file grid="ice|ocn" mask="oQU240">$DIN_LOC_ROOT/share/domains/domain.ocn.ne11np4_oQU240.160614.nc</file>
      <desc>ne11np4 is Spectral Elem 2.7-deg grid:</desc>
    </domain>

    <!--=====================================================================-->
    <!-- ne16 -->
    <domain name="ne16np4">
      <nx>13826</nx>
      <ny>1</ny>
      <file grid="atm|lnd" mask="gx3v7">$DIN_LOC_ROOT/share/domains/domain.lnd.ne16np4_gx3v7.120406.nc</file>
      <file grid="atm|lnd" mask="oQU240">$DIN_LOC_ROOT/share/domains/domain.lnd.ne16np4_oQU240.151211.nc</file>
      <file grid="ice|ocn" mask="gx3v7">$DIN_LOC_ROOT/share/domains/domain.ocn.ne16np4_gx3v7.121113.nc</file>
      <file grid="ice|ocn" mask="oQU240">$DIN_LOC_ROOT/share/domains/domain.ocn.ne16np4_oQU240.151211.nc</file>
      <desc>ne16np4 is Spectral Elem 2-deg grid:</desc>
    </domain>
    <domain name="ne16np4.pg1">
      <nx>1536</nx>
      <ny>1</ny>
      <file grid="atm|lnd" mask="gx1v6">DUMMY</file>
      <file grid="ice|ocn" mask="gx1v6">DUMMY</file>
      <desc>ne16np4.pg1 is Spectral Elem 2-deg grid w/ 1x1 FV physics grid per element:</desc>
    </domain>
    <domain name="ne16np4.pg2">
      <nx>6144</nx>
      <ny>1</ny>
      <file grid="atm|lnd" mask="gx1v6">DUMMY</file>
      <file grid="ice|ocn" mask="gx1v6">DUMMY</file>
      <desc>ne16np4.pg2 is Spectral Elem 2-deg grid w/ 2x2 FV physics grid per element:</desc>
    </domain>

    <!--=====================================================================-->
    <!-- ne30 -->
    <domain name="ne30np4">
      <nx>48602</nx>
      <ny>1</ny>
      <file grid="atm|lnd" mask="gx1v6">$DIN_LOC_ROOT/share/domains/domain.lnd.ne30np4_gx1v6.110905.nc</file>
      <file grid="atm|lnd" mask="oQU120">$DIN_LOC_ROOT/share/domains/domain.lnd.ne30np4_oQU120.160401.nc</file>
      <file grid="atm|lnd" mask="oEC60to30">$DIN_LOC_ROOT/share/domains/domain.lnd.ne30np4_oEC60to30.20151214.nc</file>
      <file grid="atm|lnd" mask="oEC60to30v3">$DIN_LOC_ROOT/share/domains/domain.lnd.ne30np4_oEC60to30v3.161222.nc</file>
      <file grid="atm|lnd" mask="oEC60to30wLI">$DIN_LOC_ROOT/share/domains/domain.lnd.ne30np4_oEC60to30wLI_mask.160915.nc</file>
      <file grid="atm" mask="oEC60to30v3wLI">$DIN_LOC_ROOT/share/domains/domain.lnd.ne30np4_oEC60to30v3wLI_mask.170802.nc</file>
      <file grid="atm|lnd" mask="oRRS30to10">$DIN_LOC_ROOT/share/domains/domain.lnd.ne30np4_oRRS30to10.160419.nc</file>
      <file grid="atm|lnd" mask="oRRS30to10wLI">$DIN_LOC_ROOT/share/domains/domain.lnd.ne30np4_oRRS30to10wLI.160930.nc</file>
      <file grid="atm|lnd" mask="oRRS30to10v3">$DIN_LOC_ROOT/share/domains/domain.lnd.ne30np4_oRRS30to10v3.171101.nc</file>
      <file grid="atm|lnd" mask="oRRS30to10v3wLI">$DIN_LOC_ROOT/share/domains/domain.lnd.ne30np4_oRRS30to10v3wLI_mask.171109.nc</file>
      <file grid="ice|ocn" mask="gx1v6">$DIN_LOC_ROOT/share/domains/domain.ocn.ne30np4_gx1v6_110217.nc</file>
      <file grid="ice|ocn" mask="oQU120">$DIN_LOC_ROOT/share/domains/domain.ocn.ne30np4_oQU120.160401.nc</file>
      <file grid="ice|ocn" mask="oEC60to30">$DIN_LOC_ROOT/share/domains/domain.ocn.ne30np4_oEC60to30.20151214.nc</file>
      <file grid="ice|ocn" mask="oEC60to30v3">$DIN_LOC_ROOT/share/domains/domain.ocn.ne30np4_oEC60to30v3.161222.nc</file>
      <file grid="ice|ocn" mask="oEC60to30wLI">$DIN_LOC_ROOT/share/domains/domain.ocn.ne30np4_oEC60to30wLI_mask.160915.nc</file>
      <file grid="ice|ocn" mask="oEC60to30v3wLI">$DIN_LOC_ROOT/share/domains/domain.ocn.ne30np4_oEC60to30v3wLI_mask.160915.nc</file>
      <file grid="ice|ocn" mask="oRRS30to10">$DIN_LOC_ROOT/share/domains/domain.ocn.ne30np4_oRRS30to10.160419.nc</file>
      <file grid="ice|ocn" mask="oRRS30to10wLI">$DIN_LOC_ROOT/share/domains/domain.ocn.ne30np4_oRRS30to10wLI.160930.nc</file>
      <file grid="ice|ocn" mask="oRRS30to10v3">$DIN_LOC_ROOT/share/domains/domain.ocn.ne30np4_oRRS30to10v3.171101.nc</file>
      <file grid="ice|ocn" mask="oRRS30to10v3wLI">$DIN_LOC_ROOT/share/domains/domain.ocn.ne30np4_oRRS30to10v3wLI_mask.171109.nc</file>
      <file grid="lnd" mask="oEC60to30v3wLI">$DIN_LOC_ROOT/share/domains/domain.lnd.ne30np4_oEC60to30v3wLI_mask.170802.nc</file>
      <desc>ne30np4 is Spectral Elem 1-deg grid:</desc>
    </domain>
    <domain name="ne30np4.pg1">
      <nx>5400</nx>
      <ny>1</ny>
      <file grid="atm|lnd" mask="gx1v6">DUMMY</file>
      <file grid="ice|ocn" mask="gx1v6">DUMMY</file>
      <desc>ne30np4.pg1 is Spectral Elem 1-deg grid w/ 1x1 FV physics grid per element:</desc>
    </domain>
    <domain name="ne30np4.pg2">
      <nx>21600</nx>
      <ny>1</ny>
      <file grid="atm|lnd" mask="gx1v6">$DIN_LOC_ROOT/share/domains/domain.lnd.ne30pg2_oQU240.190321.nc</file>
      <file grid="ice|ocn" mask="gx1v6">$DIN_LOC_ROOT/share/domains/domain.ocn.ne30pg2_oQU240.190321.nc</file>
      <desc>ne30np4.pg2 is Spectral Elem 1-deg grid w/ 2x2 FV physics grid per element:</desc>
    </domain>

    <!--=====================================================================-->
    <!-- ne60 -->
    <domain name="ne60np4">
      <nx>194402</nx>
      <ny>1</ny>
      <file grid="atm|lnd" mask="gx1v6">$DIN_LOC_ROOT/share/domains/domain.lnd.ne60np4_gx1v6.120406.nc</file>
      <file grid="ice|ocn" mask="gx1v6">$DIN_LOC_ROOT/share/domains/domain.ocn.ne60np4_gx1v6.121113.nc</file>
      <desc>ne60np4 is Spectral Elem 1/2-deg grid:</desc>
    </domain>
    <domain name="ne60np4.pg1">
      <nx>21600</nx>
      <ny>1</ny>
      <file grid="atm|lnd" mask="gx1v6">DUMMY</file>
      <file grid="ice|ocn" mask="gx1v6">DUMMY</file>
      <desc>ne60np4.pg1 is Spectral Elem 1/2-deg grid w/ 1x1 FV physics grid per element:</desc>
    </domain>
    <domain name="ne60np4.pg2">
      <nx>86400</nx>
      <ny>1</ny>
      <file grid="atm|lnd" mask="gx1v6">DUMMY</file>
      <file grid="ice|ocn" mask="gx1v6">DUMMY</file>
      <desc>ne60np4.pg2 is Spectral Elem 1/2-deg grid w/ 2x2 FV physics grid per element:</desc>
    </domain>

    <!--=====================================================================-->
    <!-- ne120 -->
    <domain name="ne120np4">
      <nx>777602</nx>
      <ny>1</ny>
      <file grid="atm|lnd" mask="gx1v6">$DIN_LOC_ROOT/share/domains/domain.lnd.ne120np4_gx1v6.110502.nc</file>
      <file grid="atm|lnd" mask="oRRS18to6">$DIN_LOC_ROOT/share/domains/domain.lnd.ne120np4_oRRS18to6.160831.nc</file>
      <file grid="atm|lnd" mask="oRRS18to6v3">$DIN_LOC_ROOT/share/domains/domain.lnd.ne120np4_oRRS18to6v3.170111.nc</file>
      <file grid="atm|lnd" mask="oRRS15to5">$DIN_LOC_ROOT/share/domains/domain.lnd.ne120np4_oRRS15to5.160207.nc</file>
      <file grid="ice|ocn" mask="gx1v6">$DIN_LOC_ROOT/share/domains/domain.ocn.ne120np4_gx1v6.121113.nc</file>
      <file grid="ice|ocn" mask="oRRS18to6">$DIN_LOC_ROOT/share/domains/domain.ocn.ne120np4_oRRS18to6.160831.nc</file>
      <file grid="ice|ocn" mask="oRRS18to6v3">$DIN_LOC_ROOT/share/domains/domain.ocn.ne120np4_oRRS18to6v3.170111.nc</file>
      <file grid="ice|ocn" mask="oRRS15to5">$DIN_LOC_ROOT/share/domains/domain.ocn.ne120np4_oRRS15to5.160207.nc</file>
      <desc>ne120np4 is Spectral Elem 1/4-deg grid:</desc>
    </domain>

    <domain name="ne120np4.pg2">
      <nx>345600</nx>
      <ny>1</ny>
      <file grid="atm|lnd" mask="gx1v6">DUMMY</file>
      <file grid="ice|ocn" mask="gx1v6">DUMMY</file>
      <desc>ne120np4 is Spectral Elem 1/4-deg grid w/ 2x2 FV physics grid</desc>
    </domain>

    <!-- ne240 -->
    <domain name="ne240np4">
      <nx>3110402</nx>
      <ny>1</ny>
      <file grid="atm|lnd" mask="gx1v6">$DIN_LOC_ROOT/share/domains/domain.lnd.ne240np4_gx1v6.111226.nc</file>
      <file grid="ice|ocn" mask="gx1v6">$DIN_LOC_ROOT/share/domains/domain.ocn.ne240np4_gx1v6.111226.nc</file>
      <file grid="atm|lnd" mask="tx0.1v2">$DIN_LOC_ROOT/share/domains/domain.lnd.ne240np4_tx0.1v2.170822.nc</file>
      <file grid="ice|ocn" mask="tx0.1v2">$DIN_LOC_ROOT/share/domains/domain.ocn.ne240np4_tx0.1v2.170822.nc</file>
      <desc>ne240np4 is Spectral Elem 1/8-deg grid:</desc>
    </domain>

    <!--=====================================================================-->
    <!--=====================================================================-->

    <domain name="gx1v6">
      <nx>320</nx>
      <ny>384</ny>
      <file grid="atm|ice|lnd|ocn">$DIN_LOC_ROOT/share/domains/domain.ocn.gx1v6.090206.nc</file>
      <desc>gx1v6 is displaced Greenland pole v6 1-deg grid:</desc>
    </domain>

    <domain name="gx3v7">
      <nx>100</nx>
      <ny>116</ny>
      <file grid="ice|ocn">$DIN_LOC_ROOT/share/domains/domain.ocn.gx3v7.120323.nc</file>
      <desc>gx3v7 is displaced Greenland pole v7 3-deg grid:</desc>
    </domain>

    <!-- MPAS grids -->

    <domain name="mpasgx1">
      <nx>86354</nx>
      <ny>1</ny>
      <file grid="ice|ocn">$DIN_LOC_ROOT/share/domains/domain.ocn.mpasgx1.150903.nc</file>
      <desc>mpasgx1 is a MPAS seaice grid that is roughly 1 degree resolution:</desc>
    </domain>

    <domain name="mpas120">
      <nx>28574</nx>
      <ny>1</ny>
      <file grid="ocn">$DIN_LOC_ROOT/share/domains/domain.ocn.mpas120.121116.nc</file>
      <desc>mpas120 is a MPAS ocean grid that is roughly 1 degree resolution:</desc>
    </domain>

    <domain name="oEC60to30">
      <nx>234988</nx>
      <ny>1</ny>
      <file grid="ice|ocn">$DIN_LOC_ROOT/share/domains/domain.ocn.oEC60to30.150616.nc</file>
      <desc>oEC60to30 is a MPAS ocean grid generated with the eddy closure density function that is roughly comparable to the pop 1 degree resolution:</desc>
    </domain>

    <domain name="oEC60to30v3">
      <nx>235160</nx>
      <ny>1</ny>
      <file grid="ice|ocn">$DIN_LOC_ROOT/share/domains/domain.ocn.oEC60to30v3.161222.nc</file>
      <desc>oEC60to30v3 is a MPAS ocean grid generated with the eddy closure density function that is roughly comparable to the pop 1 degree resolution:</desc>
    </domain>

    <domain name="oEC60to30wLI">
      <nx>236689</nx>
      <ny>1</ny>
      <file grid="ice|ocn">$DIN_LOC_ROOT/share/domains/domain.ocn.oEC60to30wLI.160830.nc</file>
      <desc>oEC60to30wLI is a MPAS ocean grid generated with the eddy closure density function with 30 km gridcells at the equator, 60 km at mid-latitudes, and 35 km at high latitudes.  It is roughly comparable to the POP 1 degree resolution. Additionally, it has ocean under landice cavities:</desc>
    </domain>

    <domain name="oEC60to30v3wLI">
      <nx>236358</nx>
      <ny>1</ny>
      <file grid="ice|ocn">$DIN_LOC_ROOT/share/domains/domain.ocn.ne30np4_oEC60to30v3wLI-nomask.180906.nc</file>
      <desc>oEC60to30v3wLI is a MPAS ocean grid generated with the eddy closure density function with 30 km gridcells at the equator, 60 km at mid-latitudes, and 35 km at high latitudes.  It is roughly comparable to the POP 1 degree resolution. Additionally, it has ocean under landice cavities:</desc>
    </domain>

    <domain name="oRRS30to10">
      <nx>1444565</nx>
      <ny>1</ny>
      <file grid="ocn|ice">$DIN_LOC_ROOT/share/domains/domain.ocn.oRRS30to10.150722.nc</file>
      <desc>oRRS30to10 is an MPAS ocean grid with a mesh density function that is roughly proportional to the Rossby radius of deformation, with 30 km gridcells at low and 10 km gridcells at high latitudes:</desc>
    </domain>

    <domain name="oRRS30to10v3">
      <nx>1445361</nx>
      <ny>1</ny>
      <file grid="ocn|ice">$DIN_LOC_ROOT/share/domains/domain.ocn.oRRS30to10v3.171129.nc</file>
      <desc>oRRS30to10v3 is an MPAS ocean grid with a mesh density function that is roughly proportional to the Rossby radius of deformation, with 30 km gridcells at low and 10 km gridcells at high latitudes:</desc>
    </domain>

    <domain name="oRRS30to10wLI">
      <nx>1462411</nx>
      <ny>1</ny>
      <file grid="ocn|ice">$DIN_LOC_ROOT/share/domains/domain.ocn.oRRS30to10wLI.160930.nc</file>
      <desc>oRRS30to10wLI is an MPAS ocean grid with a mesh density function that is roughly proportional to the Rossby radius of deformation, with 30 km gridcells at low and 10 km gridcells at high latitudes: Additionally, it has ocean under landice cavities:</desc>
    </domain>

    <domain name="oRRS30to10v3wLI">
      <nx>1460217</nx>
      <ny>1</ny>
      <file grid="ocn|ice">$DIN_LOC_ROOT/share/domains/domain.ocn.oRRS30to10v3wLI.171109.nc</file>
      <desc>oRRS30to10v3wLI is an MPAS ocean grid with a mesh density function that is roughly proportional to the Rossby radius of deformation, with 30 km gridcells at low and 10 km gridcells at high latitudes: Additionally, it has ocean under landice cavities:</desc>
    </domain>

    <domain name="oEC60to30_ICG">
      <nx>234988</nx>
      <ny>1</ny>
      <file grid="ice|ocn" mask="oEC60to30">$DIN_LOC_ROOT/share/domains/domain.ocn.oEC60to30.150616.nc</file>
      <desc>oEC60to30_ICG is a MPAS ocean grid with initial conditions, generated with the eddy closure density function with 30 km gridcells at the equator, 60 km at mid-latitudes, and 35 km at high latitudes.  It is roughly comparable to the POP 1 degree resolution.  This version of initial conditions is spun-up from a G compset run:</desc>
    </domain>

    <domain name="oEC60to30v3_ICG">
      <nx>235160</nx>
      <ny>1</ny>
      <file grid="ice|ocn" mask="oEC60to30v3">$DIN_LOC_ROOT/share/domains/domain.ocn.oEC60to30v3.161222.nc</file>
      <desc>oEC60to30v3_ICG is a MPAS ocean grid with initial conditions, generated with the eddy closure density function with 30 km gridcells at the equator, 60 km at mid-latitudes, and 35 km at high latitudes.  It is roughly comparable to the POP 1 degree resolution.  This version of initial conditions is spun-up from a G compset run:</desc>
    </domain>

    <domain name="oEC60to30v3wLI_ICG">
      <nx>236358</nx>
      <ny>1</ny>
      <file grid="ice|ocn" mask="oEC60to30v3wLI">$DIN_LOC_ROOT/share/domains/domain.ocn.ne30np4_oEC60to30v3wLI-nomask.180906.nc</file>
      <desc>oEC60to30v3wLI is a MPAS ocean grid generated with the eddy closure density function with 30 km gridcells at the equator, 60 km at mid-latitudes, and 35 km at high latitudes.  It is roughly comparable to the POP 1 degree resolution. Additionally, it has ocean under landice cavities:</desc>
    </domain>

    <domain name="oRRS18to6">
      <nx>3697425</nx>
      <ny>1</ny>
      <file grid="ice|ocn">$DIN_LOC_ROOT/share/domains/domain.ocn.oRRS18to6.160831.nc</file>
      <desc>oRRS18to6 is an MPAS ocean grid with a mesh density function that is roughly proportional to the Rossby radius of deformation, with 18 km gridcells at low and 6 km gridcells at high latitudes:</desc>
    </domain>

    <domain name="oRRS18to6v3">
      <nx>3693225</nx>
      <ny>1</ny>
      <file grid="ice|ocn">$DIN_LOC_ROOT/share/domains/domain.ocn.oRRS18to6v3.170111.nc</file>
      <desc>oRRS18to6v3 is an MPAS ocean grid with a mesh density function that is roughly proportional to the Rossby radius of deformation, with 18 km gridcells at low and 6 km gridcells at high latitudes:</desc>
    </domain>

    <domain name="oRRS18to6v3_ICG">
      <nx>3693225</nx>
      <ny>1</ny>
      <file grid="ice|ocn" mask="oRRS18to6v3">$DIN_LOC_ROOT/share/domains/domain.ocn.oRRS18to6v3.170111.nc</file>
      <desc>oRRS18to6v3_ICG is an MPAS ocean grid with a mesh density function that is roughly proportional to the Rossby radius of deformation, with 18 km gridcells at low and 6 km gridcells at high latitudes.  This version of initial conditions is spun-up from a G compset run:</desc>
    </domain>

    <domain name="oARRM60to10">
      <nx>619264</nx>
      <ny>1</ny>
      <file grid="ice|ocn">$DIN_LOC_ROOT/share/domains/domain.ocn.oARRM60to10.180716.nc</file>
      <desc>oARRM60to10 is an Arctic-Region-Refined MPAS ocean grid with 30 km gridcells at -90 deg latitude, 60 km gridcells at -40 deg latitude, 30 km gridcells at the equator, and 10 km gridcells at 90 deg latitude; North Atlantic and North Pacific have different resolution between 0 and 60 deg latitudes:</desc>
    </domain>

    <domain name="oARRM60to6">
      <nx>1208625</nx>
      <ny>1</ny>
      <file grid="ice|ocn">$DIN_LOC_ROOT/share/domains/domain.ocn.oARRM60to6.180803.nc</file>
      <desc>oARRM60to6 is an Arctic-Region-Refined MPAS ocean grid with 30 km gridcells at -90 deg latitude, 60 km gridcells at -40 deg latitude, 30 km gridcells at the equator, and 6 km gridcells at 90 deg latitude; North Atlantic and North Pacific have different resolution between 0 and 60 deg latitudes:</desc>
    </domain>

    <!-- ROF (river) grids-->

    <domain name="rx1">
      <nx>360</nx>
      <ny>180</ny>
      <desc>rx1 is 1 degree river routing grid (only valid for DROF):</desc>
    </domain>

    <domain name="r05">
      <nx>720</nx>
      <ny>360</ny>
      <desc>r05 is 1/2 degree river routing grid:</desc>
    </domain>

    <domain name="r01">
      <nx>3600</nx>
      <ny>1800</ny>
      <desc>r01 is 1/10 degree river routing grid:</desc>
    </domain>

    <domain name="r0125">
      <nx>2880</nx>
      <ny>1440</ny>
      <desc>r0125 is 1/8 degree river routing grid:</desc>
    </domain>

    <domain name="mp120v1">
      <nx>28993</nx>
      <ny>1</ny>
      <file grid="ice|ocn">$DIN_LOC_ROOT/share/domains/domain.ocn.mp120v1.111018.nc</file>
      <desc>mp120v1 is a MPAS ocean grid that is roughly 1 degree resolution:</desc>
    </domain>

    <domain name="mp120r10v1">
      <nx>139734</nx>
      <ny>1</ny>
      <desc>mp120r10v1 is a MPAS grid:</desc>
    </domain>

    <!-- GLC:MALI domains -->

    <domain name="mpas.aisgis20km">
      <nx>53100</nx>
      <ny>1</ny>
      <desc>mpas.aisgis20km is a uniform-resolution 20km MALI grid of the Antarctic and Greenland Ice Sheets.  It is primarily intended for testing.</desc>
    </domain>

    <domain name="mpas.gis20km">
      <nx>7425</nx>
      <ny>1</ny>
      <desc>mpas.gis20km is a uniform-resolution 20km MALI grid of the Greenland Ice Sheet.  It is primarily intended for testing.</desc>
    </domain>

    <domain name="mpas.ais20km">
      <nx>45675</nx>
      <ny>1</ny>
      <desc>mpas.ais20km is a uniform-resolution 20km MALI grid of the Antarctic Ice Sheet.  It is primarily intended for testing.</desc>
    </domain>

    <!-- WW3 domains-->

    <domain name="ww3a">
      <nx>90</nx>
      <ny>50</ny>
      <file grid="atm|lnd">$DIN_LOC_ROOT/share/domains/domain.lnd.ww3a_ww3a.120222.nc</file>
      <file grid="ice|ocn">$DIN_LOC_ROOT/share/domains/domain.ocn.ww3a_ww3a.120222.nc</file>
      <desc>WW3 90 x 50 global grid</desc>
    </domain>

    <!-- RRM grids -->

    <domain name="ne0np4_arm_x8v3_lowcon">
      <nx>92558</nx>
      <ny>1</ny>
      <file grid="atm|lnd" mask="gx1v6">$DIN_LOC_ROOT/share/domains/domain.lnd.armx8v3_gx1v6.140517.nc</file>
      <file grid="ice|ocn" mask="gx1v6">$DIN_LOC_ROOT/share/domains/domain.ocn.armx8v3_gx1v6.140517.nc</file>
      <desc>1-deg with 1/8-deg over U.S. (version 3):</desc>
    </domain>

    <domain name="ne0np4_enax4v1">
      <nx>78788</nx>
      <ny>1</ny>
      <file grid="atm|lnd" mask="gx1v6">$DIN_LOC_ROOT/share/domains/domain.lnd.enax4v1_gx1v6.170523.nc</file>
      <file grid="atm|lnd" mask="oRRS18to6">$DIN_LOC_ROOT/share/domains/domain.lnd.enax4v1_oRRS18to6.170621.nc</file>
      <file grid="ice|ocn" mask="gx1v6">$DIN_LOC_ROOT/share/domains/domain.ocn.enax4v1_gx1v6.170523.nc</file>
      <file grid="ice|ocn" mask="oRRS18to6">$DIN_LOC_ROOT/share/domains/domain.ocn.enax4v1_oRRS18to6.170621.nc</file>
      <desc>1-deg with 1/4-deg over Eastern North Atlantic (version 1):</desc>
    </domain>

    <domain name="ne0np4_twpx4v1">
      <nx>81434</nx>
      <ny>1</ny>
      <file grid="atm|lnd" mask="oRRS18to6v3">$DIN_LOC_ROOT/share/domains/domain.lnd.twpx4v1_oRRS18to6v3.170629.nc</file>
      <file grid="ice|ocn" mask="oRRS18to6v3">$DIN_LOC_ROOT/share/domains/domain.ocn.twpx4v1_oRRS18to6v3.170629.nc</file>
      <desc>1-deg with 1/4-deg over Tropical West Pacific (version 1):</desc>
    </domain>

    <domain name="ne0np4_conus_x4v1_lowcon">
      <nx>89147</nx>
      <ny>1</ny>
      <file grid="atm|lnd" mask="tx0.1v2">$DIN_LOC_ROOT/share/domains/domain.lnd.conusx4v1_tx0.1v2.161129.nc</file>
      <file grid="ice|ocn" mask="tx0.1v2">$DIN_LOC_ROOT/share/domains/domain.ocn.conusx4v1_tx0.1v2.161129.nc</file>
      <desc>1-deg with 1/4-deg over CONUS (version 1):</desc>
    </domain>

    <domain name="tx0.1v2">
      <nx>3600</nx>
      <ny>2400</ny>
      <file grid="atm|ice|lnd|ocn">$DIN_LOC_ROOT/share/domains/domain.ocn.tx0.1v2.090218.nc</file>
      <desc>tx0.1v2 is an old mask used for CONUS:</desc>
    </domain>

    <domain name="oQU480">
      <nx>1791</nx>
      <ny>1</ny>
      <file grid="ice|ocn">$DIN_LOC_ROOT/share/domains/domain.ocn.oQU480.151209.nc</file>
      <desc>oQU480 is an MPAS ocean mesh with quasi-uniform 480 km grid cells, nominally 4 degree resolution:</desc>
    </domain>

    <domain name="oQU240">
      <nx>7153</nx>
      <ny>1</ny>
      <file grid="ice|ocn">$DIN_LOC_ROOT/share/domains/domain.ocn.oQU240.151209.nc</file>
      <desc>oQU240 is an MPAS ocean mesh with quasi-uniform 240 km grid cells, nominally 2 degree resolution:</desc>
    </domain>

    <domain name="oQU240wLI">
      <nx>7268</nx>
      <ny>1</ny>
      <file grid="ice|ocn">$DIN_LOC_ROOT/share/domains/domain.ocn.oQU240wLI.160929.nc</file>
      <desc>oQU240wLI is an MPAS ocean mesh with quasi-uniform 240 km grid cells, nominally 2 degree resolution. Additionally, it has ocean under landice cavities.:</desc>
    </domain>

    <domain name="oQU120">
      <nx>28571</nx>
      <ny>1</ny>
      <file grid="ice|ocn">$DIN_LOC_ROOT/share/domains/domain.ocn.oQU120.160401.nc</file>
      <desc>oQU120 is an MPAS ocean mesh with quasi-uniform 120 km grid cells, nominally 1 degree resolution:</desc>
    </domain>

    <domain name="oRRS15to5">
      <nx>5778136</nx>
      <ny>1</ny>
      <file grid="ice|ocn">$DIN_LOC_ROOT/share/domains/domain.ocn.oRRS15to5.160207.nc</file>
      <desc>oRRS15to5 is an MPAS ocean grid with a mesh density function that is roughly proportional to the Rossby radius of deformation, with 15 km gridcells at low and 5 km gridcells at high latitudes:</desc>
    </domain>

  </domains>

  <!-- The following are the required grid maps that must not be idmap if the   -->
  <!-- attributes grid1 and grid2 are not equal -->

  <required_gridmaps>
    <required_gridmap grid1="atm_grid" grid2="ocn_grid">ATM2OCN_FMAPNAME</required_gridmap>
    <required_gridmap grid1="atm_grid" grid2="ocn_grid">ATM2OCN_SMAPNAME</required_gridmap>
    <required_gridmap grid1="atm_grid" grid2="ocn_grid">ATM2OCN_VMAPNAME</required_gridmap>
    <required_gridmap grid1="atm_grid" grid2="ocn_grid">OCN2ATM_FMAPNAME</required_gridmap>
    <required_gridmap grid1="atm_grid" grid2="ocn_grid">OCN2ATM_SMAPNAME</required_gridmap>
    <required_gridmap grid1="atm_grid" grid2="lnd_grid">ATM2LND_FMAPNAME</required_gridmap>
    <required_gridmap grid1="atm_grid" grid2="lnd_grid">ATM2LND_SMAPNAME</required_gridmap>
    <required_gridmap grid1="atm_grid" grid2="lnd_grid">LND2ATM_FMAPNAME</required_gridmap>
    <required_gridmap grid1="atm_grid" grid2="lnd_grid">LND2ATM_SMAPNAME</required_gridmap>
    <required_gridmap grid1="atm_grid" grid2="wav_grid">ATM2WAV_SMAPNAME</required_gridmap>
    <required_gridmap grid1="ocn_grid" grid2="wav_grid">OCN2WAV_SMAPNAME</required_gridmap>
    <required_gridmap grid1="ocn_grid" grid2="wav_grid">ICE2WAV_SMAPNAME</required_gridmap> <!-- ??? -->
    <!-- <required_gridmap grid1="ocn_grid" grid2="rof_grid" not_compset="_POP">ROF2OCN_FMAPNAME</required_gridmap> ?? -->
    <required_gridmap grid1="ocn_grid" grid2="rof_grid" >ROF2OCN_LIQ_RMAPNAME</required_gridmap>
    <required_gridmap grid1="ocn_grid" grid2="rof_grid" >ROF2OCN_ICE_RMAPNAME</required_gridmap>
    <required_gridmap grid1="lnd_grid" grid2="rof_grid">LND2ROF_FMAPNAME</required_gridmap>
    <required_gridmap grid1="lnd_grid" grid2="rof_grid">ROF2LND_FMAPNAME</required_gridmap>
  </required_gridmaps>

  <gridmaps>

    <!-- ======================================================== -->
    <!-- Mapping -->
    <!-- ======================================================== -->

    <!--- atm to ocean and ocean to atm mapping files -->

    <gridmap atm_grid="0.23x0.31" ocn_grid="gx1v6">
      <map name="ATM2OCN_FMAPNAME">cpl/cpl6/map_fv0.23x0.31_to_gx1v6_aave_da_100423.nc</map>
      <map name="ATM2OCN_SMAPNAME">cpl/cpl6/map_fv0.23x0.31_to_gx1v6_bilin_da_100423.nc</map>
      <map name="ATM2OCN_VMAPNAME">cpl/cpl6/map_fv0.23x0.31_to_gx1v6_bilin_da_100423.nc</map>
      <map name="OCN2ATM_FMAPNAME">cpl/cpl6/map_gx1v6_to_fv0.23x0.31_aave_da_100423.nc</map>
      <map name="OCN2ATM_SMAPNAME">cpl/cpl6/map_gx1v6_to_fv0.23x0.31_aave_da_100423.nc</map>
    </gridmap>

    <gridmap atm_grid="0.47x0.63" ocn_grid="gx1v6">
      <map name="ATM2OCN_FMAPNAME">cpl/cpl6/map_fv0.47x0.63_to_gx1v6_aave_da_090407.nc</map>
      <map name="ATM2OCN_SMAPNAME">cpl/cpl6/map_fv0.47x0.63_to_gx1v6_patch_090401.nc</map>
      <map name="ATM2OCN_VMAPNAME">cpl/cpl6/map_fv0.47x0.63_to_gx1v6_patch_090401.nc</map>
      <map name="OCN2ATM_FMAPNAME">cpl/cpl6/map_gx1v6_to_fv0.47x0.63_aave_da_090407.nc</map>
      <map name="OCN2ATM_SMAPNAME">cpl/cpl6/map_gx1v6_to_fv0.47x0.63_aave_da_090407.nc</map>
    </gridmap>

    <gridmap atm_grid="0.9x1.25" ocn_grid="gx1v6">
      <map name="ATM2OCN_FMAPNAME">cpl/gridmaps/fv0.9x1.25/map_fv0.9x1.25_TO_gx1v6_aave.130322.nc</map>
      <map name="ATM2OCN_SMAPNAME">cpl/gridmaps/fv0.9x1.25/map_fv0.9x1.25_TO_gx1v6_blin.130322.nc</map>
      <map name="ATM2OCN_VMAPNAME">cpl/gridmaps/fv0.9x1.25/map_fv0.9x1.25_TO_gx1v6_patc.130322.nc</map>
      <map name="OCN2ATM_FMAPNAME">cpl/gridmaps/gx1v6/map_gx1v6_TO_fv0.9x1.25_aave.130322.nc</map>
      <map name="OCN2ATM_SMAPNAME">cpl/gridmaps/gx1v6/map_gx1v6_TO_fv0.9x1.25_aave.130322.nc</map>
    </gridmap>

    <gridmap atm_grid="0.9x1.25" ocn_grid="mpas120">
      <map name="ATM2OCN_FMAPNAME">cpl/gridmaps/fv0.9x1.25/map_0.9x1.25_TO_mpas120_aave.151109.nc</map>
      <map name="ATM2OCN_SMAPNAME">cpl/gridmaps/fv0.9x1.25/map_0.9x1.25_TO_mpas120_bilin.151109.nc</map>
      <map name="ATM2OCN_VMAPNAME">cpl/gridmaps/fv0.9x1.25/map_0.9x1.25_TO_mpas120_patc.151109.nc</map>
      <map name="OCN2ATM_FMAPNAME">cpl/gridmaps/mpas120/map_mpas120_TO_0.9x1.25_aave.151109.nc</map>
      <map name="OCN2ATM_SMAPNAME">cpl/gridmaps/mpas120/map_mpas120_TO_0.9x1.25_aave.151109.nc</map>
    </gridmap>

    <gridmap atm_grid="0.9x1.25" ocn_grid="mp120v1">
      <map name="ATM2OCN_FMAPNAME">cpl/cpl6/map_fv0.9x1.25_to_mp120v1_aave_da_111004.nc</map>
      <map name="ATM2OCN_SMAPNAME">cpl/cpl6/map_fv0.9x1.25_to_mp120v1_aave_da_111004.nc</map>
      <map name="ATM2OCN_VMAPNAME">cpl/cpl6/map_fv0.9x1.25_to_mp120v1_aave_da_111004.nc</map>
      <map name="OCN2ATM_FMAPNAME">cpl/cpl6/map_mp120v1_to_fv0.9x1.25_aave_da_111004.nc</map>
      <map name="OCN2ATM_SMAPNAME">cpl/cpl6/map_mp120v1_to_fv0.9x1.25_aave_da_111004.nc</map>
    </gridmap>

    <gridmap atm_grid="1.9x2.5" ocn_grid="gx1v6">
      <map name="ATM2OCN_FMAPNAME">cpl/gridmaps/fv1.9x2.5/map_fv1.9x2.5_TO_gx1v6_aave.130322.nc</map>
      <map name="ATM2OCN_SMAPNAME">cpl/gridmaps/fv1.9x2.5/map_fv1.9x2.5_TO_gx1v6_blin.130322.nc</map>
      <map name="ATM2OCN_VMAPNAME">cpl/gridmaps/fv1.9x2.5/map_fv1.9x2.5_TO_gx1v6_patc.130322.nc</map>
      <map name="OCN2ATM_FMAPNAME">cpl/gridmaps/gx1v6/map_gx1v6_TO_fv1.9x2.5_aave.130322.nc</map>
      <map name="OCN2ATM_SMAPNAME">cpl/gridmaps/gx1v6/map_gx1v6_TO_fv1.9x2.5_aave.130322.nc</map>
    </gridmap>

    <gridmap atm_grid="4x5" ocn_grid="gx3v7">
      <map name="ATM2OCN_FMAPNAME">cpl/cpl6/map_fv4x5_to_gx3v7_aave_da_091218.nc</map>
      <map name="ATM2OCN_SMAPNAME">cpl/cpl6/map_fv4x5_to_gx3v7_bilin_da_091218.nc</map>
      <map name="ATM2OCN_VMAPNAME">cpl/cpl6/map_fv4x5_to_gx3v7_bilin_da_091218.nc</map>
      <map name="OCN2ATM_FMAPNAME">cpl/cpl6/map_gx3v7_to_fv4x5_aave_da_091218.nc</map>
      <map name="OCN2ATM_SMAPNAME">cpl/cpl6/map_gx3v7_to_fv4x5_aave_da_091218.nc</map>
    </gridmap>

    <gridmap atm_grid="ne4np4" ocn_grid="gx3v7">
      <map name="ATM2OCN_FMAPNAME">cpl/gridmaps/ne4np4/</map>
      <map name="ATM2OCN_VMAPNAME">cpl/gridmaps/ne4np4/</map>
      <map name="ATM2OCN_SMAPNAME">cpl/gridmaps/ne4np4/</map>
      <map name="OCN2ATM_FMAPNAME">cpl/gridmaps/gx3v7/</map>
      <map name="OCN2ATM_SMAPNAME">cpl/gridmaps/gx3v7/</map>
    </gridmap>

    <gridmap atm_grid="ne4np4" ocn_grid="oQU480">
      <map name="ATM2OCN_FMAPNAME">cpl/gridmaps/ne4np4/map_ne4np4_to_oQU480_aave.180702.nc</map>
      <map name="ATM2OCN_VMAPNAME">cpl/gridmaps/ne4np4/map_ne4np4_to_oQU480_conserve.180702.nc</map>
      <map name="ATM2OCN_SMAPNAME">cpl/gridmaps/ne4np4/map_ne4np4_to_oQU480_conserve.180702.nc</map>
      <map name="OCN2ATM_FMAPNAME">cpl/gridmaps/oQU480/map_oQU480_to_ne4np4_aave.180702.nc</map>
      <map name="OCN2ATM_SMAPNAME">cpl/gridmaps/oQU480/map_oQU480_to_ne4np4_aave.180702.nc</map>
    </gridmap>

    <gridmap atm_grid="ne4np4" ocn_grid="oQU240">
      <map name="ATM2OCN_FMAPNAME">cpl/gridmaps/ne4np4/map_ne4np4_to_oQU240_aave.160614.nc</map>
      <map name="ATM2OCN_VMAPNAME">cpl/gridmaps/ne4np4/map_ne4np4_to_oQU240_aave.160614.nc</map>
      <map name="ATM2OCN_SMAPNAME">cpl/gridmaps/ne4np4/map_ne4np4_to_oQU240_aave.160614.nc</map>
      <map name="OCN2ATM_FMAPNAME">cpl/gridmaps/oQU240/map_oQU240_to_ne4np4_aave.160614.nc</map>
      <map name="OCN2ATM_SMAPNAME">cpl/gridmaps/oQU240/map_oQU240_to_ne4np4_aave.160614.nc</map>
    </gridmap>

    <gridmap atm_grid="ne11np4" ocn_grid="gx3v7">
      <map name="ATM2OCN_FMAPNAME">cpl/gridmaps/ne11np4/</map>
      <map name="ATM2OCN_VMAPNAME">cpl/gridmaps/ne11np4/</map>
      <map name="ATM2OCN_SMAPNAME">cpl/gridmaps/ne11np4/</map>
      <map name="OCN2ATM_FMAPNAME">cpl/gridmaps/gx3v7/</map>
      <map name="OCN2ATM_SMAPNAME">cpl/gridmaps/gx3v7/</map>
    </gridmap>

    <gridmap atm_grid="ne16np4" ocn_grid="gx3v7">
      <map name="ATM2OCN_FMAPNAME">cpl/gridmaps/ne16np4/map_ne16np4_TO_gx3v7_aave.120406.nc</map>
      <map name="ATM2OCN_SMAPNAME">cpl/gridmaps/ne16np4/map_ne16np4_TO_gx3v7_aave.120406.nc</map>
      <map name="ATM2OCN_VMAPNAME">cpl/gridmaps/ne16np4/map_ne16np4_TO_gx3v7_aave.120406.nc</map>
      <map name="OCN2ATM_FMAPNAME">cpl/gridmaps/gx3v7/map_gx3v7_TO_ne16np4_aave.120406.nc</map>
      <map name="OCN2ATM_SMAPNAME">cpl/gridmaps/gx3v7/map_gx3v7_TO_ne16np4_aave.120406.nc</map>
    </gridmap>

    <gridmap atm_grid="ne11np4" ocn_grid="oQU240">
      <map name="ATM2OCN_FMAPNAME">cpl/gridmaps/ne11np4/map_ne11np4_to_oQU240_aave.160614.nc</map>
      <map name="ATM2OCN_VMAPNAME">cpl/gridmaps/ne11np4/map_ne11np4_to_oQU240_aave.160614.nc</map>
      <map name="ATM2OCN_SMAPNAME">cpl/gridmaps/ne11np4/map_ne11np4_to_oQU240_aave.160614.nc</map>
      <map name="OCN2ATM_FMAPNAME">cpl/gridmaps/oQU240/map_oQU240_to_ne11np4_aave.160614.nc</map>
      <map name="OCN2ATM_SMAPNAME">cpl/gridmaps/oQU240/map_oQU240_to_ne11np4_aave.160614.nc</map>
    </gridmap>

    <gridmap atm_grid="ne30np4" ocn_grid="gx1v6">
      <map name="ATM2OCN_FMAPNAME">cpl/cpl6/map_ne30np4_to_gx1v6_aave_110121.nc</map>
      <map name="ATM2OCN_SMAPNAME">cpl/cpl6/map_ne30np4_to_gx1v6_native_110328.nc</map>
      <map name="ATM2OCN_VMAPNAME">cpl/cpl6/map_ne30np4_to_gx1v6_native_110328.nc</map>
      <map name="OCN2ATM_FMAPNAME">cpl/cpl6/map_gx1v6_to_ne30np4_aave_110121.nc</map>
      <map name="OCN2ATM_SMAPNAME">cpl/cpl6/map_gx1v6_to_ne30np4_aave_110121.nc</map>
    </gridmap>

    <gridmap atm_grid="ne30np4" ocn_grid="oEC60to30_ICG">
      <map name="ATM2OCN_FMAPNAME">cpl/gridmaps/ne30np4/map_ne30np4_TO_oEC60to30_aave.151207.nc</map>
      <map name="ATM2OCN_VMAPNAME">cpl/gridmaps/ne30np4/map_ne30np4_to_oEC60to30_conserve_151207.nc</map>
      <map name="ATM2OCN_SMAPNAME">cpl/gridmaps/ne30np4/map_ne30np4_to_oEC60to30_conserve_151207.nc</map>
      <map name="OCN2ATM_FMAPNAME">cpl/gridmaps/oEC60to30/map_oEC60to30_TO_ne30np4_aave.151207.nc</map>
      <map name="OCN2ATM_SMAPNAME">cpl/gridmaps/oEC60to30/map_oEC60to30_TO_ne30np4_aave.151207.nc</map>
    </gridmap>

    <gridmap atm_grid="ne30np4" ocn_grid="oEC60to30v3_ICG">
      <map name="ATM2OCN_FMAPNAME">cpl/gridmaps/ne30np4/map_ne30np4_to_oEC60to30v3_aave.161222.nc</map>
      <map name="ATM2OCN_VMAPNAME">cpl/gridmaps/ne30np4/map_ne30np4_to_oEC60to30v3_conserve.161222.nc</map>
      <map name="ATM2OCN_SMAPNAME">cpl/gridmaps/ne30np4/map_ne30np4_to_oEC60to30v3_conserve.161222.nc</map>
      <map name="OCN2ATM_FMAPNAME">cpl/gridmaps/oEC60to30v3/map_oEC60to30v3_to_ne30np4_aave.161222.nc</map>
      <map name="OCN2ATM_SMAPNAME">cpl/gridmaps/oEC60to30v3/map_oEC60to30v3_to_ne30np4_aave.161222.nc</map>
    </gridmap>

    <gridmap atm_grid="ne30np4.pg2" ocn_grid="oEC60to30v3_ICG">
      <map name="ATM2OCN_FMAPNAME">cpl/gridmaps/ne30np4/map_ne30np4_to_oEC60to30v3_aave.161222.nc</map>
      <map name="ATM2OCN_VMAPNAME">cpl/gridmaps/ne30np4/map_ne30np4_to_oEC60to30v3_conserve.161222.nc</map>
      <map name="ATM2OCN_SMAPNAME">cpl/gridmaps/ne30np4/map_ne30np4_to_oEC60to30v3_conserve.161222.nc</map>
      <map name="OCN2ATM_FMAPNAME">cpl/gridmaps/oEC60to30v3/map_oEC60to30v3_to_ne30np4_aave.161222.nc</map>
      <map name="OCN2ATM_SMAPNAME">cpl/gridmaps/oEC60to30v3/map_oEC60to30v3_to_ne30np4_aave.161222.nc</map>
    </gridmap>

    <gridmap atm_grid="ne30np4" ocn_grid="oEC60to30wLI">
      <map name="ATM2OCN_FMAPNAME">cpl/gridmaps/ne30np4/map_ne30np4_to_oEC60to30wLI_mask_aave.160915.nc</map>
      <map name="ATM2OCN_VMAPNAME">cpl/gridmaps/ne30np4/map_ne30np4_to_oEC60to30wLI_mask_aave.160915.nc</map>
      <map name="ATM2OCN_SMAPNAME">cpl/gridmaps/ne30np4/map_ne30np4_to_oEC60to30wLI_nomask_aave.160915.nc</map>
      <map name="OCN2ATM_FMAPNAME">cpl/gridmaps/oEC60to30wLI/map_oEC60to30wLI_mask_to_ne30np4_aave.160915.nc</map>
      <map name="OCN2ATM_SMAPNAME">cpl/gridmaps/oEC60to30wLI/map_oEC60to30wLI_mask_to_ne30np4_aave.160915.nc</map>
    </gridmap>

    <gridmap atm_grid="ne30np4" ocn_grid="oEC60to30v3wLI">
      <map name="ATM2OCN_FMAPNAME">cpl/gridmaps/ne30np4/map_ne30np4_to_oEC60to30v3wLI_mask_aave.170802.nc</map>
      <map name="ATM2OCN_VMAPNAME">cpl/gridmaps/ne30np4/map_ne30np4_to_oEC60to30v3wLI_mask_conserve.170802.nc</map>
      <map name="ATM2OCN_SMAPNAME">cpl/gridmaps/ne30np4/map_ne30np4_to_oEC60to30v3wLI_nomask_bilin.170802.nc</map>
      <map name="OCN2ATM_FMAPNAME">cpl/gridmaps/oEC60to30v3wLI/map_oEC60to30v3wLI_nomask_to_ne30np4_aave.180906.nc</map>
      <map name="OCN2ATM_SMAPNAME">cpl/gridmaps/oEC60to30v3wLI/map_oEC60to30v3wLI_nomask_to_ne30np4_aave.180906.nc</map>
    </gridmap>

    <gridmap atm_grid="ne30np4" ocn_grid="oEC60to30v3wLI_ICG">
      <map name="ATM2OCN_FMAPNAME">cpl/gridmaps/ne30np4/map_ne30np4_to_oEC60to30v3wLI_mask_aave.170802.nc</map>
      <map name="ATM2OCN_VMAPNAME">cpl/gridmaps/ne30np4/map_ne30np4_to_oEC60to30v3wLI_mask_conserve.170802.nc</map>
      <map name="ATM2OCN_SMAPNAME">cpl/gridmaps/ne30np4/map_ne30np4_to_oEC60to30v3wLI_nomask_bilin.170802.nc</map>
      <map name="OCN2ATM_FMAPNAME">cpl/gridmaps/oEC60to30v3wLI/map_oEC60to30v3wLI_nomask_to_ne30np4_aave.180906.nc</map>
      <map name="OCN2ATM_SMAPNAME">cpl/gridmaps/oEC60to30v3wLI/map_oEC60to30v3wLI_nomask_to_ne30np4_aave.180906.nc</map>
    </gridmap>

    <gridmap atm_grid="ne30np4" ocn_grid="oRRS30to10wLI">
      <map name="ATM2OCN_FMAPNAME">cpl/gridmaps/ne30np4/map_ne30np4_to_oRRS30to10wLI_mask_aave.160930.nc</map>
      <map name="ATM2OCN_VMAPNAME">cpl/gridmaps/ne30np4/map_ne30np4_to_oRRS30to10wLI_mask_aave.160930.nc</map>
      <map name="ATM2OCN_SMAPNAME">cpl/gridmaps/ne30np4/map_ne30np4_to_oRRS30to10wLI_nomask_aave.160930.nc</map>
      <map name="OCN2ATM_FMAPNAME">cpl/gridmaps/oRRS30to10wLI/map_oRRS30to10wLI_mask_to_ne30np4_aave.160930.nc</map>
      <map name="OCN2ATM_SMAPNAME">cpl/gridmaps/oRRS30to10wLI/map_oRRS30to10wLI_mask_to_ne30np4_aave.160930.nc</map>
    </gridmap>

    <gridmap atm_grid="ne30np4" ocn_grid="mpas120">
      <map name="ATM2OCN_FMAPNAME">cpl/cpl6/map_ne30np4_TO_MPASO_QU120km_aave.151110.nc</map>
      <map name="ATM2OCN_SMAPNAME">cpl/cpl6/map_ne30np4_TO_MPASO_QU120km_bilin.151110.nc</map>
      <map name="ATM2OCN_VMAPNAME">cpl/cpl6/map_ne30np4_TO_MPASO_QU120km_bilin.151110.nc</map>
      <map name="OCN2ATM_FMAPNAME">cpl/cpl6/map_MPASO_QU120km_TO_ne30np4_aave.151110.nc</map>
      <map name="OCN2ATM_SMAPNAME">cpl/cpl6/map_MPASO_QU120km_TO_ne30np4_aave.151110.nc</map>
    </gridmap>

    <gridmap atm_grid="ne30np4" lnd_grid="0.9x1.25">
      <map name="ATM2LND_FMAPNAME">cpl/gridmaps/ne30np4/map_ne30np4_TO_fv0.9x1.25_aave.120712.nc</map>
      <map name="ATM2LND_SMAPNAME">cpl/gridmaps/ne30np4/map_ne30np4_TO_fv0.9x1.25_aave.120712.nc</map>
      <map name="LND2ATM_FMAPNAME">cpl/gridmaps/fv0.9x1.25/map_fv0.9x1.25_TO_ne30np4_aave.120712.nc</map>
      <map name="LND2ATM_SMAPNAME">cpl/gridmaps/fv0.9x1.25/map_fv0.9x1.25_TO_ne30np4_aave.120712.nc</map>
    </gridmap>

    <gridmap atm_grid="ne30np4" lnd_grid="1.9x2.5">
      <map name="ATM2LND_FMAPNAME">cpl/cpl6/map_ne30np4_to_fv1.9x2.5_aave_da_091230.nc</map>
      <map name="ATM2LND_SMAPNAME">cpl/cpl6/map_ne30np4_to_fv1.9x2.5_aave_da_091230.nc</map>
      <map name="LND2ATM_FMAPNAME">cpl/cpl6/map_fv1.9x2.5_to_ne30np4_aave_da_091230.nc</map>
      <map name="LND2ATM_SMAPNAME">cpl/cpl6/map_fv1.9x2.5_to_ne30np4_aave_da_091230.nc</map>
    </gridmap>

    <gridmap atm_grid="ne60np4" ocn_grid="gx1v6">
      <map name="ATM2OCN_FMAPNAME">cpl/gridmaps/ne60np4/map_ne60np4_TO_gx1v6_aave.120406.nc</map>
      <map name="ATM2OCN_SMAPNAME">cpl/gridmaps/ne60np4/map_ne60np4_TO_gx1v6_blin.120406.nc</map>
      <map name="OCN2ATM_FMAPNAME">cpl/gridmaps/gx1v6/map_gx1v6_TO_ne60np4_aave.120406.nc</map>
      <map name="OCN2ATM_SMAPNAME">cpl/gridmaps/gx1v6/map_gx1v6_TO_ne60np4_aave.120406.nc</map>
    </gridmap>

    <gridmap atm_grid="ne120np4" ocn_grid="gx1v6">
      <map name="ATM2OCN_FMAPNAME">cpl/gridmaps/ne120np4/map_ne120np4_to_gx1v6_aave_110428.nc</map>
      <map name="ATM2OCN_SMAPNAME">cpl/gridmaps/ne120np4/map_ne120np4_to_gx1v6_bilin_110428.nc</map>
      <map name="ATM2OCN_VMAPNAME">cpl/gridmaps/ne120np4/map_ne120np4_to_gx1v6_bilin_110428.nc</map>
      <map name="OCN2ATM_FMAPNAME">cpl/gridmaps/gx1v6/map_gx1v6_to_ne120np4_aave_110428.nc</map>
      <map name="OCN2ATM_SMAPNAME">cpl/gridmaps/gx1v6/map_gx1v6_to_ne120np4_aave_110428.nc</map>
    </gridmap>

    <gridmap atm_grid="ne120np4" lnd_grid="0.9x1.25">
      <map name="ATM2LND_FMAPNAME">cpl/gridmaps/ne120np4/map_ne120np4_TO_fv0.9x1.25_aave.120712.nc</map>
      <map name="ATM2LND_SMAPNAME">cpl/gridmaps/ne120np4/map_ne120np4_TO_fv0.9x1.25_aave.120712.nc</map>
      <map name="LND2ATM_FMAPNAME">cpl/gridmaps/fv0.9x1.25/map_fv0.9x1.25_TO_ne120np4_aave.120712.nc</map>
      <map name="LND2ATM_SMAPNAME">cpl/gridmaps/fv0.9x1.25/map_fv0.9x1.25_TO_ne120np4_aave.120712.nc</map>
    </gridmap>

    <gridmap atm_grid="ne120np4" lnd_grid="0.23x0.31">
      <map name="ATM2LND_FMAPNAME">cpl/gridmaps/ne120np4/map_ne120np4_to_fv0.23x0.31_aave_110331.nc</map>
      <map name="ATM2LND_SMAPNAME">cpl/gridmaps/ne120np4/map_ne120np4_to_fv0.23x0.31_aave_110331.nc</map>
      <map name="LND2ATM_FMAPNAME">cpl/gridmaps/fv0.23x0.31/map_fv0.23x0.31_to_ne120np4_aave_110331.nc</map>
      <map name="LND2ATM_SMAPNAME">cpl/gridmaps/fv0.23x0.31/map_fv0.23x0.31_to_ne120np4_aave_110331.nc</map>
    </gridmap>

    <gridmap atm_grid="ne120np4" ocn_grid="oRRS18to6v3_ICG">
      <map name="ATM2OCN_FMAPNAME">cpl/gridmaps/ne120np4/map_ne120np4_to_oRRS18to6v3_aave.170111.nc</map>
      <map name="ATM2OCN_VMAPNAME">cpl/gridmaps/ne120np4/map_ne120np4_to_oRRS18to6v3_conserve.170111.nc</map>
      <map name="ATM2OCN_SMAPNAME">cpl/gridmaps/ne120np4/map_ne120np4_to_oRRS18to6v3_conserve.170111.nc</map>
      <map name="OCN2ATM_FMAPNAME">cpl/gridmaps/oRRS18to6v3/map_oRRS18to6v3_to_ne120np4_aave.170111.nc</map>
      <map name="OCN2ATM_SMAPNAME">cpl/gridmaps/oRRS18to6v3/map_oRRS18to6v3_to_ne120np4_aave.170111.nc</map>
    </gridmap>

    <gridmap atm_grid="ne240np4" ocn_grid="gx1v6">
      <map name="ATM2OCN_FMAPNAME">cpl/gridmaps/ne240np4/map_ne240np4_to_gx1v6_aave_110428.nc</map>
      <map name="ATM2OCN_SMAPNAME">cpl/gridmaps/ne240np4/map_ne240np4_to_gx1v6_aave_110428.nc</map>
      <map name="ATM2OCN_VMAPNAME">cpl/gridmaps/ne240np4/map_ne240np4_to_gx1v6_aave_110428.nc</map>
      <map name="OCN2ATM_FMAPNAME">cpl/gridmaps/gx1v6/map_gx1v6_to_ne240np4_aave_110428.nc</map>
      <map name="OCN2ATM_SMAPNAME">cpl/gridmaps/gx1v6/map_gx1v6_to_ne240np4_aave_110428.nc</map>
    </gridmap>
    <gridmap atm_grid="ne240np4" ocn_grid="tx0.1v2">
      <map name="ATM2OCN_FMAPNAME">cpl/gridmaps/ne240np4/map_ne240np4_to_tx0.1v2_aave_110419.nc</map>
      <map name="ATM2OCN_SMAPNAME">cpl/gridmaps/ne240np4/map_ne240np4_to_tx0.1v2_native_120327.nc</map>
      <map name="ATM2OCN_VMAPNAME">cpl/gridmaps/ne240np4/map_ne240np4_to_tx0.1v2_native_120327.nc</map>
      <map name="OCN2ATM_FMAPNAME">cpl/gridmaps/tx0.1v2/map_tx0.1v2_to_ne240np4_aave_110419.nc</map>
      <map name="OCN2ATM_SMAPNAME">cpl/gridmaps/tx0.1v2/map_tx0.1v2_to_ne240np4_aave_110419.nc</map>
    </gridmap>

    <gridmap atm_grid="ne240np4" lnd_grid="0.23x0.31">
      <map name="ATM2LND_FMAPNAME">cpl/gridmaps/ne240np4/map_ne240np4_to_fv0.23x0.31_aave_110428.nc</map>
      <map name="ATM2LND_SMAPNAME">cpl/gridmaps/ne240np4/map_ne240np4_to_fv0.23x0.31_aave_110428.nc</map>
      <map name="LND2ATM_FMAPNAME">cpl/gridmaps/fv0.23x0.31/map_fv0.23x0.31_to_ne240np4_aave_110428.nc</map>
      <map name="LND2ATM_SMAPNAME">cpl/gridmaps/fv0.23x0.31/map_fv0.23x0.31_to_ne240np4_aave_110428.nc</map>
    </gridmap>

    <gridmap atm_grid="ne0np4_enax4v1" lnd_grid="ne30np4">
      <map name="ATM2LND_FMAPNAME">cpl/cpl6/map_enax4v1_TO_ne30np4_aave.170517.nc</map>
      <map name="ATM2LND_SMAPNAME">cpl/cpl6/map_enax4v1_TO_ne30np4_aave.170517.nc</map>
      <map name="LND2ATM_FMAPNAME">cpl/cpl6/map_ne30np4_TO_enax4v1_aave.170517.nc</map>
      <map name="LND2ATM_SMAPNAME">cpl/cpl6/map_ne30np4_TO_enax4v1_aave.170517.nc</map>
    </gridmap>

    <gridmap atm_grid="ne0np4_enax4v1" ocn_grid="gx1v6">
      <map name="ATM2OCN_FMAPNAME">cpl/cpl6/map_enax4v1_TO_gx1v6_aave.170523.nc</map>
      <map name="ATM2OCN_SMAPNAME">cpl/cpl6/map_enax4v1_TO_gx1v6_blin.170523.nc</map>
      <map name="ATM2OCN_VMAPNAME">cpl/cpl6/map_enax4v1_TO_gx1v6_patc.170523.nc</map>
      <map name="OCN2ATM_FMAPNAME">cpl/cpl6/map_gx1v6_TO_enax4v1_aave.170523.nc</map>
      <map name="OCN2ATM_SMAPNAME">cpl/cpl6/map_gx1v6_TO_enax4v1_aave.170523.nc</map>
    </gridmap>

    <gridmap atm_grid="ne0np4_enax4v1" ocn_grid="oRRS18to6">
      <map name="ATM2OCN_FMAPNAME">cpl/cpl6/map_enax4v1_TO_oRRS18to6_aave.170620.nc</map>
      <map name="ATM2OCN_SMAPNAME">cpl/cpl6/map_enax4v1_TO_oRRS18to6_blin.170620.nc</map>
      <map name="ATM2OCN_VMAPNAME">cpl/cpl6/map_enax4v1_TO_oRRS18to6_patc.170620.nc</map>
      <map name="OCN2ATM_FMAPNAME">cpl/cpl6/map_oRRS18to6_TO_enax4v1_aave.170620.nc</map>
      <map name="OCN2ATM_SMAPNAME">cpl/cpl6/map_oRRS18to6_TO_enax4v1_aave.170620.nc</map>
    </gridmap>

    <gridmap atm_grid="T62" ocn_grid="gx3v7">
      <map name="ATM2OCN_FMAPNAME">cpl/gridmaps/T62/map_T62_TO_gx3v7_aave.130322.nc</map>
      <map name="ATM2OCN_SMAPNAME">cpl/gridmaps/T62/map_T62_TO_gx3v7_blin.130322.nc</map>
      <map name="ATM2OCN_VMAPNAME">cpl/gridmaps/T62/map_T62_TO_gx3v7_patc.130322.nc</map>
      <map name="OCN2ATM_FMAPNAME">cpl/gridmaps/gx3v7/map_gx3v7_TO_T62_aave.130322.nc</map>
      <map name="OCN2ATM_SMAPNAME">cpl/gridmaps/gx3v7/map_gx3v7_TO_T62_aave.130322.nc</map>
    </gridmap>

    <gridmap atm_grid="T62" ocn_grid="gx1v6">
      <map name="ATM2OCN_FMAPNAME">cpl/gridmaps/T62/map_T62_TO_gx1v6_aave.130322.nc</map>
      <map name="ATM2OCN_SMAPNAME">cpl/gridmaps/T62/map_T62_TO_gx1v6_blin.130322.nc</map>
      <map name="ATM2OCN_VMAPNAME">cpl/gridmaps/T62/map_T62_TO_gx1v6_patc.130322.nc</map>
      <map name="OCN2ATM_FMAPNAME">cpl/gridmaps/gx1v6/map_gx1v6_TO_T62_aave.130322.nc</map>
      <map name="OCN2ATM_SMAPNAME">cpl/gridmaps/gx1v6/map_gx1v6_TO_T62_aave.130322.nc</map>
    </gridmap>

    <gridmap atm_grid="T62" ocn_grid="mpas120">
      <map name="ATM2OCN_FMAPNAME">cpl/gridmaps/T62/map_T62_TO_mpas120_aave.121116.nc</map>
      <map name="ATM2OCN_SMAPNAME">cpl/gridmaps/T62/map_T62_TO_mpas120_aave.121116.nc</map>
      <map name="ATM2OCN_VMAPNAME">cpl/gridmaps/T62/map_T62_TO_mpas120_aave.121116.nc</map>
      <map name="OCN2ATM_FMAPNAME">cpl/gridmaps/mpas120/map_mpas120_TO_T62_aave.121116.nc</map>
      <map name="OCN2ATM_SMAPNAME">cpl/gridmaps/mpas120/map_mpas120_TO_T62_aave.121116.nc</map>
    </gridmap>

    <gridmap atm_grid="T62" ocn_grid="mpasgx1">
      <map name="ATM2OCN_FMAPNAME">cpl/gridmaps/T62/map_T62_TO_mpasgx1_aave.150827.nc</map>
      <map name="ATM2OCN_SMAPNAME">cpl/gridmaps/T62/map_T62_TO_mpasgx1_blin.150827.nc</map>
      <map name="ATM2OCN_VMAPNAME">cpl/gridmaps/T62/map_T62_TO_mpasgx1_blin.150827.nc</map>
      <map name="OCN2ATM_FMAPNAME">cpl/gridmaps/mpasgx1/map_mpasgx1_TO_T62_aave.150827.nc</map>
      <map name="OCN2ATM_SMAPNAME">cpl/gridmaps/mpasgx1/map_mpasgx1_TO_T62_aave.150827.nc</map>
    </gridmap>

    <gridmap atm_grid="T62" ocn_grid="oQU480">
      <map name="ATM2OCN_FMAPNAME">cpl/gridmaps/T62/map_T62_TO_oQU480_aave.151209.nc</map>
      <map name="ATM2OCN_VMAPNAME">cpl/gridmaps/T62/map_T62_TO_oQU480_patc.151209.nc</map>
      <map name="ATM2OCN_SMAPNAME">cpl/gridmaps/T62/map_T62_TO_oQU480_blin.151209.nc</map>
      <map name="OCN2ATM_FMAPNAME">cpl/gridmaps/oQU480/map_oQU480_TO_T62_aave.151209.nc</map>
      <map name="OCN2ATM_SMAPNAME">cpl/gridmaps/oQU480/map_oQU480_TO_T62_aave.151209.nc</map>
    </gridmap>

    <gridmap atm_grid="T62" ocn_grid="oQU240">
      <map name="ATM2OCN_FMAPNAME">cpl/gridmaps/T62/map_T62_TO_oQU240_aave.151209.nc</map>
      <map name="ATM2OCN_VMAPNAME">cpl/gridmaps/T62/map_T62_TO_oQU240_patc.151209.nc</map>
      <map name="ATM2OCN_SMAPNAME">cpl/gridmaps/T62/map_T62_TO_oQU240_blin.151209.nc</map>
      <map name="OCN2ATM_FMAPNAME">cpl/gridmaps/oQU240/map_oQU240_TO_T62_aave.151209.nc</map>
      <map name="OCN2ATM_SMAPNAME">cpl/gridmaps/oQU240/map_oQU240_TO_T62_aave.151209.nc</map>
    </gridmap>

    <gridmap atm_grid="T62" ocn_grid="oQU240wLI">
      <map name="ATM2OCN_FMAPNAME">cpl/gridmaps/T62/map_T62_TO_oQU240wLI_mask_aave.160929.nc</map>
      <map name="ATM2OCN_SMAPNAME">cpl/gridmaps/T62/map_T62_TO_oQU240wLI_nomask_aave.160929.nc</map>
      <map name="ATM2OCN_VMAPNAME">cpl/gridmaps/T62/map_T62_TO_oQU240wLI_mask_patc.160929.nc</map>
      <map name="OCN2ATM_FMAPNAME">cpl/gridmaps/oQU240wLI/map_oQU240wLI_mask_TO_T62_aave.160929.nc</map>
      <map name="OCN2ATM_SMAPNAME">cpl/gridmaps/oQU240wLI/map_oQU240wLI_mask_TO_T62_aave.160929.nc</map>
    </gridmap>

    <gridmap atm_grid="T62" ocn_grid="oQU120">
      <map name="ATM2OCN_FMAPNAME">cpl/gridmaps/T62/map_T62_TO_oQU120_aave.151209.nc</map>
      <map name="ATM2OCN_VMAPNAME">cpl/gridmaps/T62/map_T62_TO_oQU120_patc.151209.nc</map>
      <map name="ATM2OCN_SMAPNAME">cpl/gridmaps/T62/map_T62_TO_oQU120_blin.151209.nc</map>
      <map name="OCN2ATM_FMAPNAME">cpl/gridmaps/oQU120/map_oQU120_TO_T62_aave.151209.nc</map>
      <map name="OCN2ATM_SMAPNAME">cpl/gridmaps/oQU120/map_oQU120_TO_T62_aave.151209.nc</map>
    </gridmap>

    <gridmap atm_grid="T62" ocn_grid="oEC60to30">
      <map name="ATM2OCN_FMAPNAME">cpl/gridmaps/T62/map_T62_TO_oEC60to30_aave.150615.nc</map>
      <map name="ATM2OCN_SMAPNAME">cpl/gridmaps/T62/map_T62_TO_oEC60to30_bilin.150804.nc</map>
      <map name="ATM2OCN_VMAPNAME">cpl/gridmaps/T62/map_T62_TO_oEC60to30_patc.150804.nc</map>
      <map name="OCN2ATM_FMAPNAME">cpl/gridmaps/oEC60to30/map_oEC60to30_TO_T62_aave.150615.nc</map>
      <map name="OCN2ATM_SMAPNAME">cpl/gridmaps/oEC60to30/map_oEC60to30_TO_T62_aave.150615.nc</map>
    </gridmap>

    <gridmap atm_grid="T62" ocn_grid="oEC60to30v3">
      <map name="ATM2OCN_FMAPNAME">cpl/gridmaps/T62/map_T62_TO_oEC60to30v3_aave.161222.nc</map>
      <map name="ATM2OCN_SMAPNAME">cpl/gridmaps/T62/map_T62_TO_oEC60to30v3_blin.161222.nc</map>
      <map name="ATM2OCN_VMAPNAME">cpl/gridmaps/T62/map_T62_TO_oEC60to30v3_patc.161222.nc</map>
      <map name="OCN2ATM_FMAPNAME">cpl/gridmaps/oEC60to30v3/map_oEC60to30v3_TO_T62_aave.161222.nc</map>
      <map name="OCN2ATM_SMAPNAME">cpl/gridmaps/oEC60to30v3/map_oEC60to30v3_TO_T62_aave.161222.nc</map>
    </gridmap>

    <gridmap atm_grid="T62" ocn_grid="oEC60to30wLI">
      <map name="ATM2OCN_FMAPNAME">cpl/gridmaps/T62/map_T62_TO_oEC60to30wLI_aave.160830.nc</map>
      <map name="ATM2OCN_SMAPNAME">cpl/gridmaps/T62/map_T62_TO_oEC60to30wLI_nm_aave.160830.nc</map>
      <map name="ATM2OCN_VMAPNAME">cpl/gridmaps/T62/map_T62_TO_oEC60to30wLI_blin.160830.nc</map>
      <map name="OCN2ATM_FMAPNAME">cpl/gridmaps/oEC60to30wLI/map_oEC60to30wLI_TO_T62_aave.160830.nc</map>
      <map name="OCN2ATM_SMAPNAME">cpl/gridmaps/oEC60to30wLI/map_oEC60to30wLI_TO_T62_aave.160830.nc</map>
    </gridmap>

    <gridmap atm_grid="T62" ocn_grid="oEC60to30v3wLI">
      <map name="ATM2OCN_FMAPNAME">cpl/gridmaps/T62/map_T62_TO_oEC60to30v3wLI_mask_aave.170328.nc</map>
      <map name="ATM2OCN_SMAPNAME">cpl/gridmaps/T62/map_T62_TO_oEC60to30v3wLI_nomask_blin.170328.nc</map>
      <map name="ATM2OCN_VMAPNAME">cpl/gridmaps/T62/map_T62_TO_oEC60to30v3wLI_mask_patc.170328.nc</map>
      <map name="OCN2ATM_FMAPNAME">cpl/gridmaps/oEC60to30v3wLI/map_oEC60to30v3wLI_mask_TO_T62_aave.170328.nc</map>
      <map name="OCN2ATM_SMAPNAME">cpl/gridmaps/oEC60to30v3wLI/map_oEC60to30v3wLI_mask_TO_T62_aave.170328.nc</map>
    </gridmap>

    <gridmap atm_grid="T62" ocn_grid="oRRS30to10">
      <map name="ATM2OCN_FMAPNAME">cpl/gridmaps/T62/map_T62_TO_oRRS30to10_aave.150722.nc</map>
      <map name="ATM2OCN_SMAPNAME">cpl/gridmaps/T62/map_T62_TO_oRRS30to10_blin.150722.nc</map>
      <map name="ATM2OCN_VMAPNAME">cpl/gridmaps/T62/map_T62_TO_oRRS30to10_patc.150722.nc</map>
      <map name="OCN2ATM_FMAPNAME">cpl/gridmaps/oRRS30to10/map_oRRS30to10_TO_T62_aave.150722.nc</map>
      <map name="OCN2ATM_SMAPNAME">cpl/gridmaps/oRRS30to10/map_oRRS30to10_TO_T62_aave.150722.nc</map>
    </gridmap>

    <gridmap atm_grid="T62" ocn_grid="oRRS30to10v3">
      <map name="ATM2OCN_FMAPNAME">cpl/gridmaps/T62/map_T62_TO_oRRS30to10v3_aave.171128.nc</map>
      <map name="ATM2OCN_SMAPNAME">cpl/gridmaps/T62/map_T62_TO_oRRS30to10v3_blin.171128.nc</map>
      <map name="ATM2OCN_VMAPNAME">cpl/gridmaps/T62/map_T62_TO_oRRS30to10v3_patc.171128.nc</map>
      <map name="OCN2ATM_FMAPNAME">cpl/gridmaps/oRRS30to10v3/map_oRRS30to10v3_TO_T62_aave.171128.nc</map>
      <map name="OCN2ATM_SMAPNAME">cpl/gridmaps/oRRS30to10v3/map_oRRS30to10v3_TO_T62_aave.171128.nc</map>
    </gridmap>

    <gridmap atm_grid="T62" ocn_grid="oRRS30to10wLI">
      <map name="ATM2OCN_FMAPNAME">cpl/gridmaps/T62/map_T62_TO_oRRS30to10wLI_mask_aave.160930.nc</map>
      <map name="ATM2OCN_SMAPNAME">cpl/gridmaps/T62/map_T62_TO_oRRS30to10wLI_nomask_aave.160930.nc</map>
      <map name="ATM2OCN_VMAPNAME">cpl/gridmaps/T62/map_T62_TO_oRRS30to10wLI_mask_blin.160930.nc</map>
      <map name="OCN2ATM_FMAPNAME">cpl/gridmaps/oRRS30to10wLI/map_oRRS30to10wLI_mask_TO_T62_aave.160930.nc</map>
      <map name="OCN2ATM_SMAPNAME">cpl/gridmaps/oRRS30to10wLI/map_oRRS30to10wLI_mask_TO_T62_aave.160930.nc</map>
    </gridmap>

    <gridmap atm_grid="T62" ocn_grid="oRRS30to10v3wLI">
      <map name="ATM2OCN_FMAPNAME">cpl/gridmaps/T62/map_T62_TO_oRRS30to10v3wLI_mask_aave.171109.nc</map>
      <map name="ATM2OCN_SMAPNAME">cpl/gridmaps/T62/map_T62_TO_oRRS30to10v3wLI_nomask_blin.171109.nc</map>
      <map name="ATM2OCN_VMAPNAME">cpl/gridmaps/T62/map_T62_TO_oRRS30to10v3wLI_mask_patc.171109.nc</map>
      <map name="OCN2ATM_FMAPNAME">cpl/gridmaps/oRRS30to10v3wLI/map_oRRS30to10v3wLI_mask_TO_T62_aave.171109.nc</map>
      <map name="OCN2ATM_SMAPNAME">cpl/gridmaps/oRRS30to10v3wLI/map_oRRS30to10v3wLI_mask_TO_T62_aave.171109.nc</map>
    </gridmap>

    <gridmap atm_grid="T62" ocn_grid="oRRS18to6">
      <map name="ATM2OCN_FMAPNAME">cpl/gridmaps/T62/map_T62_to_oRRS18to6_aave.160831.nc</map>
      <map name="ATM2OCN_VMAPNAME">cpl/gridmaps/T62/map_T62_to_oRRS18to6_patch.160831.nc</map>
      <map name="ATM2OCN_SMAPNAME">cpl/gridmaps/T62/map_T62_to_oRRS18to6_bilin.160831.nc</map>
      <map name="OCN2ATM_FMAPNAME">cpl/gridmaps/oRRS18to6/map_oRRS18to6_to_T62_aave.160831.nc</map>
      <map name="OCN2ATM_SMAPNAME">cpl/gridmaps/oRRS18to6/map_oRRS18to6_to_T62_aave.160831.nc</map>
    </gridmap>

    <gridmap atm_grid="T62" ocn_grid="oRRS18to6v3">
      <map name="ATM2OCN_FMAPNAME">cpl/gridmaps/T62/map_T62_to_oRRS18to6v3_aave.170111.nc</map>
      <map name="ATM2OCN_VMAPNAME">cpl/gridmaps/T62/map_T62_to_oRRS18to6v3_patc.170111.nc</map>
      <map name="ATM2OCN_SMAPNAME">cpl/gridmaps/T62/map_T62_to_oRRS18to6v3_blin.170111.nc</map>
      <map name="OCN2ATM_FMAPNAME">cpl/gridmaps/oRRS18to6v3/map_oRRS18to6v3_to_T62_aave.170111.nc</map>
      <map name="OCN2ATM_SMAPNAME">cpl/gridmaps/oRRS18to6v3/map_oRRS18to6v3_to_T62_aave.170111.nc</map>
    </gridmap>

    <gridmap atm_grid="T62" ocn_grid="oRRS15to5">
      <map name="ATM2OCN_FMAPNAME">cpl/gridmaps/T62/map_T62_TO_oRRS15to5_aave.150722.nc</map>
      <map name="ATM2OCN_VMAPNAME">cpl/gridmaps/T62/map_T62_TO_oRRS15to5_patc.150722.nc</map>
      <map name="ATM2OCN_SMAPNAME">cpl/gridmaps/T62/map_T62_TO_oRRS15to5_blin.150722.nc</map>
      <map name="OCN2ATM_FMAPNAME">cpl/gridmaps/oRRS15to5/map_oRRS15to5_TO_T62_aave.150722.nc</map>
      <map name="OCN2ATM_SMAPNAME">cpl/gridmaps/oRRS15to5/map_oRRS15to5_TO_T62_aave.150722.nc</map>
    </gridmap>

    <gridmap atm_grid="T62" ocn_grid="oARRM60to10">
      <map name="ATM2OCN_FMAPNAME">cpl/gridmaps/T62/map_T62_to_oARRM60to10_aave.180715.nc</map>
      <map name="ATM2OCN_SMAPNAME">cpl/gridmaps/T62/map_T62_to_oARRM60to10_bilin.180715.nc</map>
      <map name="ATM2OCN_VMAPNAME">cpl/gridmaps/T62/map_T62_to_oARRM60to10_patch.180715.nc</map>
      <map name="OCN2ATM_FMAPNAME">cpl/gridmaps/oARRM60to10/map_oARRM60to10_to_T62_aave.180715.nc</map>
      <map name="OCN2ATM_SMAPNAME">cpl/gridmaps/oARRM60to10/map_oARRM60to10_to_T62_aave.180715.nc</map>
    </gridmap>

    <gridmap atm_grid="T62" ocn_grid="oARRM60to6">
      <map name="ATM2OCN_FMAPNAME">cpl/gridmaps/T62/map_T62_to_oARRM60to6_aave.180803.nc</map>
      <map name="ATM2OCN_SMAPNAME">cpl/gridmaps/T62/map_T62_to_oARRM60to6_bilin.180803.nc</map>
      <map name="ATM2OCN_VMAPNAME">cpl/gridmaps/T62/map_T62_to_oARRM60to6_patch.180803.nc</map>
      <map name="OCN2ATM_FMAPNAME">cpl/gridmaps/oARRM60to6/map_oARRM60to6_to_T62_aave.180803.nc</map>
      <map name="OCN2ATM_SMAPNAME">cpl/gridmaps/oARRM60to6/map_oARRM60to6_to_T62_aave.180803.nc</map>
    </gridmap>

    <gridmap atm_grid="TL319" ocn_grid="oEC60to30v3">
      <map name="ATM2OCN_FMAPNAME">cpl/gridmaps/TL319/map_TL319_to_oEC60to30v3_aave.181203.nc</map>
      <map name="ATM2OCN_SMAPNAME">cpl/gridmaps/TL319/map_TL319_to_oEC60to30v3_bilin.181203.nc</map>
      <map name="ATM2OCN_VMAPNAME">cpl/gridmaps/TL319/map_TL319_to_oEC60to30v3_patch.181203.nc</map>
      <map name="OCN2ATM_FMAPNAME">cpl/gridmaps/oEC60to30v3/map_oEC60to30v3_to_TL319_aave.181203.nc</map>
      <map name="OCN2ATM_SMAPNAME">cpl/gridmaps/oEC60to30v3/map_oEC60to30v3_to_TL319_aave.181203.nc</map>
    </gridmap>

    <gridmap atm_grid="TL319" ocn_grid="oARRM60to10">
      <map name="ATM2OCN_FMAPNAME">cpl/gridmaps/TL319/map_TL319_to_oARRM60to10_aave.180904.nc</map>
      <map name="ATM2OCN_SMAPNAME">cpl/gridmaps/TL319/map_TL319_to_oARRM60to10_bilin.180904.nc</map>
      <map name="ATM2OCN_VMAPNAME">cpl/gridmaps/TL319/map_TL319_to_oARRM60to10_patch.180904.nc</map>
      <map name="OCN2ATM_FMAPNAME">cpl/gridmaps/oARRM60to10/map_oARRM60to10_to_TL319_aave.180904.nc</map>
      <map name="OCN2ATM_SMAPNAME">cpl/gridmaps/oARRM60to10/map_oARRM60to10_to_TL319_aave.180904.nc</map>
    </gridmap>

    <gridmap atm_grid="TL319" ocn_grid="oARRM60to6">
      <map name="ATM2OCN_FMAPNAME">cpl/gridmaps/TL319/map_TL319_to_oARRM60to6_aave.180904.nc</map>
      <map name="ATM2OCN_SMAPNAME">cpl/gridmaps/TL319/map_TL319_to_oARRM60to6_bilin.180904.nc</map>
      <map name="ATM2OCN_VMAPNAME">cpl/gridmaps/TL319/map_TL319_to_oARRM60to6_patch.180904.nc</map>
      <map name="OCN2ATM_FMAPNAME">cpl/gridmaps/oARRM60to6/map_oARRM60to6_to_TL319_aave.180904.nc</map>
      <map name="OCN2ATM_SMAPNAME">cpl/gridmaps/oARRM60to6/map_oARRM60to6_to_TL319_aave.180904.nc</map>
    </gridmap>

    <gridmap atm_grid="T31" ocn_grid="gx3v7">
      <map name="ATM2OCN_FMAPNAME">cpl/cpl6/map_T31_to_gx3v7_aave_da_090903.nc</map>
      <map name="ATM2OCN_SMAPNAME">cpl/cpl6/map_T31_to_gx3v7_patch_090903.nc</map>
      <map name="ATM2OCN_VMAPNAME">cpl/cpl6/map_T31_to_gx3v7_patch_090903.nc</map>
      <map name="OCN2ATM_FMAPNAME">cpl/cpl6/map_gx3v7_to_T31_aave_da_090903.nc</map>
      <map name="OCN2ATM_SMAPNAME">cpl/cpl6/map_gx3v7_to_T31_aave_da_090903.nc</map>
    </gridmap>

    <gridmap atm_grid="T85" ocn_grid="gx1v6">
      <map name="ATM2OCN_FMAPNAME">cpl/gridmaps/T85/map_T85_to_gx1v6_aave_110411.nc</map>
      <map name="ATM2OCN_SMAPNAME">cpl/gridmaps/T85/map_T85_to_gx1v6_bilin_110411.nc</map>
      <map name="ATM2OCN_VMAPNAME">cpl/gridmaps/T85/map_T85_to_gx1v6_bilin_110411.nc</map>
      <map name="OCN2ATM_FMAPNAME">cpl/gridmaps/gx1v6/map_gx1v6_to_T85_aave_110411.nc</map>
      <map name="OCN2ATM_SMAPNAME">cpl/gridmaps/gx1v6/map_gx1v6_to_T85_aave_110411.nc</map>
    </gridmap>

    <gridmap atm_grid="T85" lnd_grid="0.9x1.25">
      <map name="ATM2LND_FMAPNAME">cpl/gridmaps/T85/map_T85_to_fv0.9x1.25_aave_110411.nc</map>
      <map name="ATM2LND_SMAPNAME">cpl/gridmaps/T85/map_T85_to_fv0.9x1.25_bilin_110411.nc</map>
      <map name="LND2ATM_FMAPNAME">cpl/gridmaps/fv0.9x1.25/map_fv0.9x1.25_to_T85_aave_110411.nc</map>
      <map name="LND2ATM_SMAPNAME">cpl/gridmaps/fv0.9x1.25/map_fv0.9x1.25_to_T85_bilin_110411.nc</map>
    </gridmap>

    <gridmap atm_grid="128x256" lnd_grid="0.9x1.25">
      <map name="ATM2LND_SMAPNAME">cpl/gridmaps/T85/map_T85_to_fv0.9x1.25_bilin_110411.nc</map>
      <map name="LND2ATM_FMAPNAME">cpl/gridmaps/fv0.9x1.25/map_fv0.9x1.25_to_T85_aave_110411.nc</map>
      <map name="ATM2LND_FMAPNAME">cpl/gridmaps/T85/map_T85_to_fv0.9x1.25_aave_110411.nc</map>
      <map name="LND2ATM_SMAPNAME">cpl/gridmaps/fv0.9x1.25/map_fv0.9x1.25_to_T85_bilin_110411.nc</map>
    </gridmap>

    <gridmap atm_grid="128x256" lnd_grid="0.9x1.25">
      <map name="ATM2LND_SMAPNAME">cpl/gridmaps/T85/map_T85_to_fv0.9x1.25_bilin_110411.nc</map>
      <map name="LND2ATM_FMAPNAME">cpl/gridmaps/fv0.9x1.25/map_fv0.9x1.25_to_T85_aave_110411.nc</map>
      <map name="ATM2LND_FMAPNAME">cpl/gridmaps/T85/map_T85_to_fv0.9x1.25_aave_110411.nc</map>
      <map name="LND2ATM_SMAPNAME">cpl/gridmaps/fv0.9x1.25/map_fv0.9x1.25_to_T85_aave_110411.nc</map>
    </gridmap>

    <gridmap atm_grid="512x1024" lnd_grid="0.23x0.31">
      <map name="ATM2LND_FMAPNAME">cpl/gridmaps/T341/map_T341_to_fv0.23x0.31_aave_110413.nc</map>
      <map name="ATM2LND_SMAPNAME">cpl/gridmaps/T341/map_T341_to_fv0.23x0.31_aave_110413.nc</map>
      <map name="LND2ATM_FMAPNAME">cpl/gridmaps/fv0.23x0.31/map_fv0.23x0.31_to_T341_aave_110413.nc</map>
      <map name="LND2ATM_SMAPNAME">cpl/gridmaps/fv0.23x0.31/map_fv0.23x0.31_to_T341_aave_110413.nc</map>
    </gridmap>

    <!--  QL, 150525, wav to ocn, atm, ice mapping files  -->

    <gridmap ocn_grid="gx3v7" wav_grid="ww3a">
      <map name="WAV2OCN_SMAPNAME">cpl/gridmaps/ww3a/map_ww3a_TO_gx3v7_splice_150428.nc</map>
      <map name="OCN2WAV_SMAPNAME">cpl/gridmaps/gx3v7/map_gx3v7_TO_ww3a_splice_150428.nc</map>
      <map name="ICE2WAV_SMAPNAME">cpl/gridmaps/gx3v7/map_gx3v7_TO_ww3a_splice_150428.nc</map>
    </gridmap>

    <gridmap ocn_grid="gx1v6" wav_grid="ww3a">
      <map name="WAV2OCN_SMAPNAME">cpl/gridmaps/ww3a/map_ww3a_TO_gx1v6_splice_150428.nc</map>
      <map name="OCN2WAV_SMAPNAME">cpl/gridmaps/gx1v6/map_gx1v6_TO_ww3a_splice_150428.nc</map>
      <map name="ICE2WAV_SMAPNAME">cpl/gridmaps/gx1v6/map_gx1v6_TO_ww3a_splice_150428.nc</map>
    </gridmap>

    <gridmap atm_grid="48x96" wav_grid="ww3a">
      <map name="ATM2WAV_SMAPNAME">cpl/gridmaps/T31/map_T31_TO_ww3a_bilin_131104.nc</map>
    </gridmap>

    <gridmap atm_grid="T62" wav_grid="ww3a">
      <map name="ATM2WAV_SMAPNAME">cpl/gridmaps/T62/map_T62_TO_ww3a_bilin.150617.nc</map>
    </gridmap>

    <gridmap atm_grid="1.9x2.5" wav_grid="ww3a">
      <map name="ATM2WAV_SMAPNAME">cpl/gridmaps/fv1.9x2.5/map_fv1.9x2.5_TO_ww3a_bilin_140702.nc</map>
    </gridmap>

    <!--- river to land and land to river mapping files    -->

    <gridmap lnd_grid="360x720cru" rof_grid="r01">
      <map name="LND2ROF_FMAPNAME">lnd/clm2/mappingdata/maps/0.1x0.1/map_360x720_nomask_to_0.1x0.1_nomask_aave_da_c130107.nc</map>
      <map name="ROF2LND_FMAPNAME">lnd/clm2/mappingdata/maps/360x720/map_0.1x0.1_nomask_to_360x720_nomask_aave_da_c130104.nc</map>
    </gridmap>

    <gridmap lnd_grid="1.9x2.5" rof_grid="r01">
      <map name="LND2ROF_FMAPNAME">lnd/clm2/mappingdata/maps/0.1x0.1/map_1.9x2.5_nomask_to_0.1x0.1_nomask_aave_da_c120709.nc</map>
      <map name="ROF2LND_FMAPNAME">lnd/clm2/mappingdata/maps/1.9x2.5/map_0.1x0.1_nomask_to_1.9x2.5_nomask_aave_da_c120709.nc</map>
    </gridmap>

    <gridmap lnd_grid="ne120np4" rof_grid="r01">
      <map name="LND2ROF_FMAPNAME">lnd/clm2/mappingdata/maps/0.1x0.1/map_ne120np4_nomask_to_0.1x0.1_nomask_aave_da_c120711.nc</map>
      <map name="ROF2LND_FMAPNAME">lnd/clm2/mappingdata/maps/ne120np4/map_0.1x0.1_nomask_to_ne120np4_nomask_aave_da_c120706.nc</map>
    </gridmap>

    <gridmap lnd_grid="ne120np4" rof_grid="r0125">
      <map name="LND2ROF_FMAPNAME">lnd/clm2/mappingdata/maps/ne120np4/map_ne120np4_to_0.125_nomask_aave.160613.nc</map>
      <map name="ROF2LND_FMAPNAME">lnd/clm2/mappingdata/maps/ne120np4/map_0.125_to_ne120np4_nomask_aave.160613.nc</map>
    </gridmap>

    <gridmap lnd_grid="ne240np4" rof_grid="r01">
      <map name="LND2ROF_FMAPNAME">lnd/clm2/mappingdata/maps/0.1x0.1/map_ne240np4_nomask_to_0.1x0.1_nomask_aave_da_c120711.nc</map>
      <map name="ROF2LND_FMAPNAME">lnd/clm2/mappingdata/maps/ne240np4/map_0.1x0.1_nomask_to_ne240np4_nomask_aave_da_c120706.nc</map>
    </gridmap>

    <gridmap lnd_grid="360x720cru" rof_grid="r05">
      <map name="LND2ROF_FMAPNAME">lnd/clm2/mappingdata/maps/0.5x0.5/map_360x720_nomask_to_0.5x0.5_nomask_aave_da_c130103.nc</map>
      <map name="ROF2LND_FMAPNAME">lnd/clm2/mappingdata/maps/360x720/map_0.5x0.5_nomask_to_360x720_nomask_aave_da_c120830.nc</map>
    </gridmap>

    <gridmap lnd_grid="ne4np4" rof_grid="r05">
      <map name="LND2ROF_FMAPNAME">lnd/clm2/mappingdata/maps/ne4np4/map_ne4np4_TO_r05_aave.160621.nc</map>
      <map name="ROF2LND_FMAPNAME">lnd/clm2/mappingdata/maps/ne4np4/map_r05_TO_ne4np4_aave.160621.nc</map>
    </gridmap>

    <gridmap lnd_grid="ne11np4" rof_grid="r05">
      <map name="LND2ROF_FMAPNAME">lnd/clm2/mappingdata/maps/ne11np4/map_ne11np4_TO_r05_aave.160621.nc</map>
      <map name="ROF2LND_FMAPNAME">lnd/clm2/mappingdata/maps/ne11np4/map_r05_TO_ne11np4_aave.160621.nc</map>
    </gridmap>

    <gridmap lnd_grid="ne16np4" rof_grid="r05">
      <map name="LND2ROF_FMAPNAME">lnd/clm2/mappingdata/maps/ne16np4/map_ne16np4_nomask_to_0.5x0.5_nomask_aave_da_c110922.nc</map>
      <map name="ROF2LND_FMAPNAME">lnd/clm2/mappingdata/maps/ne16np4/map_0.5x0.5_nomask_to_ne16np4_nomask_aave_da_c110922.nc</map>
    </gridmap>

    <gridmap lnd_grid="ne30np4" rof_grid="r05">
      <map name="LND2ROF_FMAPNAME">lnd/clm2/mappingdata/maps/ne30np4/map_ne30np4_to_0.5x0.5rtm_aave_da_110320.nc</map>
      <map name="ROF2LND_FMAPNAME">lnd/clm2/mappingdata/maps/ne30np4/map_0.5x0.5_nomask_to_ne30np4_nomask_aave_da_c121019.nc</map>
    </gridmap>

    <gridmap lnd_grid="ne60np4" rof_grid="r05">
      <map name="LND2ROF_FMAPNAME">lnd/clm2/mappingdata/maps/ne60np4/map_ne60np4_nomask_to_0.5x0.5_nomask_aave_da_c110922.nc</map>
      <map name="ROF2LND_FMAPNAME">lnd/clm2/mappingdata/maps/ne60np4/map_0.5x0.5_nomask_to_ne60np4_nomask_aave_da_c110922.nc</map>
    </gridmap>

    <gridmap lnd_grid="ne120np4" rof_grid="r05">
      <map name="LND2ROF_FMAPNAME">lnd/clm2/mappingdata/maps/ne120np4/map_ne120np4_to_0.5x0.5rtm_aave_da_110320.nc</map>
      <map name="ROF2LND_FMAPNAME">lnd/clm2/mappingdata/maps/ne120np4/map_0.5x0.5_nomask_to_ne120np4_nomask_aave_da_c121019.nc</map>
    </gridmap>

    <gridmap lnd_grid="ne240np4" rof_grid="r05">
      <map name="LND2ROF_FMAPNAME">lnd/clm2/mappingdata/maps/ne240np4/map_ne240np4_nomask_to_0.5x0.5_nomask_aave_da_c110922.nc</map>
      <map name="ROF2LND_FMAPNAME">lnd/clm2/mappingdata/maps/ne240np4/map_0.5x0.5_nomask_to_ne240np4_nomask_aave_da_c121019.nc</map>
    </gridmap>

    <gridmap lnd_grid="0.23x0.31" rof_grid="r05">
      <map name="LND2ROF_FMAPNAME">lnd/clm2/mappingdata/maps/0.23x0.31/map_0.23x0.31_nomask_to_0.5x0.5_nomask_aave_da_c110920.nc</map>
      <map name="ROF2LND_FMAPNAME">lnd/clm2/mappingdata/maps/0.23x0.31/map_0.5x0.5_nomask_to_0.23x0.31_nomask_aave_da_c110920.nc</map>
    </gridmap>

    <gridmap lnd_grid="0.47x0.63" rof_grid="r05">
      <map name="LND2ROF_FMAPNAME">lnd/clm2/mappingdata/maps/0.47x0.63/map_0.47x0.63_nomask_to_0.5x0.5_nomask_aave_da_c120306.nc</map>
      <map name="ROF2LND_FMAPNAME">lnd/clm2/mappingdata/maps/0.47x0.63/map_0.5x0.5_nomask_to_0.47x0.63_nomask_aave_da_c120306.nc</map>
    </gridmap>

    <gridmap lnd_grid="0.9x1.25" rof_grid="r05">
      <map name="LND2ROF_FMAPNAME">lnd/clm2/mappingdata/maps/0.9x1.25/map_0.9x1.25_nomask_to_0.5x0.5_nomask_aave_da_c120522.nc</map>
      <map name="ROF2LND_FMAPNAME">lnd/clm2/mappingdata/maps/0.9x1.25/map_0.5x0.5_nomask_to_0.9x1.25_nomask_aave_da_c121019.nc</map>
    </gridmap>

    <gridmap lnd_grid="1.9x2.5" rof_grid="r05">
      <map name="LND2ROF_FMAPNAME">lnd/clm2/mappingdata/maps/1.9x2.5/map_1.9x2.5_nomask_to_0.5x0.5_nomask_aave_da_c120522.nc</map>
      <map name="ROF2LND_FMAPNAME">lnd/clm2/mappingdata/maps/1.9x2.5/map_0.5x0.5_nomask_to_1.9x2.5_nomask_aave_da_c120709.nc</map>
    </gridmap>

    <gridmap lnd_grid="2.5x3.33" rof_grid="r05">
      <map name="LND2ROF_FMAPNAME">lnd/clm2/mappingdata/maps/2.5x3.33/map_2.5x3.33_nomask_to_0.5x0.5_nomask_aave_da_c110823.nc</map>
      <map name="ROF2LND_FMAPNAME">lnd/clm2/mappingdata/maps/2.5x3.33/map_0.5x0.5_nomask_to_2.5x3.33_nomask_aave_da_c110823.nc</map>
    </gridmap>

    <gridmap lnd_grid="10x15" rof_grid="r05">
      <map name="LND2ROF_FMAPNAME">lnd/clm2/mappingdata/maps/10x15/map_10x15_to_0.5x0.5rtm_aave_da_110307.nc</map>
      <map name="ROF2LND_FMAPNAME">lnd/clm2/mappingdata/maps/10x15/map_0.5x0.5_nomask_to_10x15_nomask_aave_da_c121019.nc</map>
    </gridmap>

    <gridmap lnd_grid="4x5" rof_grid="r05">
      <map name="LND2ROF_FMAPNAME">lnd/clm2/mappingdata/maps/4x5/map_4x5_nomask_to_0.5x0.5_nomask_aave_da_c110822.nc</map>
      <map name="ROF2LND_FMAPNAME">lnd/clm2/mappingdata/maps/4x5/map_0.5x0.5_nomask_to_4x5_nomask_aave_da_c110822.nc</map>
    </gridmap>

    <gridmap lnd_grid="T341" rof_grid="r05">
      <map name="LND2ROF_FMAPNAME">lnd/clm2/mappingdata/maps/512x1024/map_512x1024_nomask_to_0.5x0.5_nomask_aave_da_c110920.nc</map>
      <map name="ROF2LND_FMAPNAME">lnd/clm2/mappingdata/maps/512x1024/map_0.5x0.5_nomask_to_512x1024_nomask_aave_da_c110920.nc</map>
    </gridmap>

    <gridmap lnd_grid="T85" rof_grid="r05">
      <map name="LND2ROF_FMAPNAME">lnd/clm2/mappingdata/maps/128x256/map_128x256_nomask_to_0.5x0.5_nomask_aave_da_c110920.nc</map>
      <map name="ROF2LND_FMAPNAME">lnd/clm2/mappingdata/maps/128x256/map_0.5x0.5_nomask_to_128x256_nomask_aave_da_c110920.nc</map>
    </gridmap>

    <gridmap lnd_grid="T31" rof_grid="r05">
      <map name="LND2ROF_FMAPNAME">lnd/clm2/mappingdata/maps/48x96/map_48x96_nomask_to_0.5x0.5_nomask_aave_da_c110822.nc</map>
      <map name="ROF2LND_FMAPNAME">lnd/clm2/mappingdata/maps/48x96/map_0.5x0.5_nomask_to_48x96_nomask_aave_da_c110822.nc</map>
    </gridmap>

    <!--- river to ocn area overlap -->

    <gridmap ocn_grid="gx1v6" rof_grid="r05">
      <map name="ROF2OCN_FMAPNAME">cpl/cpl6/map_r05_TO_g16_aave.120920.nc</map>
    </gridmap>

    <gridmap ocn_grid="gx3v7" rof_grid="rx1">
      <map name="ROF2OCN_ICE_RMAPNAME">cpl/cpl6/map_rx1_to_gx3v7_e1000r500_090903.nc</map>
      <map name="ROF2OCN_LIQ_RMAPNAME">cpl/cpl6/map_rx1_to_gx3v7_e1000r500_090903.nc</map>
    </gridmap>

    <gridmap ocn_grid="gx1v6" rof_grid="rx1">
      <map name="ROF2OCN_ICE_RMAPNAME">cpl/cpl6/map_rx1_to_gx1v6_e1000r300_090318.nc</map>
      <map name="ROF2OCN_LIQ_RMAPNAME">cpl/cpl6/map_rx1_to_gx1v6_e1000r300_090318.nc</map>
    </gridmap>

    <gridmap ocn_grid="gx3v7" rof_grid="r05">
      <map name="ROF2OCN_ICE_RMAPNAME">cpl/cpl6/map_r05_to_gx3v7_e1000r500_090903.nc</map>
      <map name="ROF2OCN_LIQ_RMAPNAME">cpl/cpl6/map_r05_to_gx3v7_e1000r500_090903.nc</map>
    </gridmap>

    <gridmap ocn_grid="gx1v6" rof_grid="r05">
      <map name="ROF2OCN_ICE_RMAPNAME">cpl/cpl6/map_r05_to_gx1v6_e1000r300_090226.nc</map>
      <map name="ROF2OCN_LIQ_RMAPNAME">cpl/cpl6/map_r05_to_gx1v6_e1000r300_090226.nc</map>
    </gridmap>

    <gridmap ocn_grid="gx1v6" rof_grid="r01">
      <map name="ROF2OCN_ICE_RMAPNAME">cpl/cpl6/map_r01_to_gx1v6_120711.nc</map>
      <map name="ROF2OCN_LIQ_RMAPNAME">cpl/cpl6/map_r01_to_gx1v6_120711.nc</map>
    </gridmap>

    <!--- deprecated MPAS grids -->

    <gridmap ocn_grid="mpasgx1" rof_grid="rx1">
      <map name="ROF2OCN_ICE_RMAPNAME">cpl/cpl6/map_rx1_to_mpasgx1_nn_150910.nc</map>
      <map name="ROF2OCN_LIQ_RMAPNAME">cpl/cpl6/map_rx1_to_mpasgx1_nn_150910.nc</map>
    </gridmap>

    <gridmap ocn_grid="mpas120" rof_grid="rx1">
      <map name="ROF2OCN_ICE_RMAPNAME">cpl/cpl6/map_rx1_to_mpas120_nn_131217.nc</map>
      <map name="ROF2OCN_LIQ_RMAPNAME">cpl/cpl6/map_rx1_to_mpas120_nn_131217.nc</map>
    </gridmap>

    <gridmap ocn_grid="mpas120" rof_grid="r05">
      <map name="ROF2OCN_ICE_RMAPNAME">cpl/cpl6/map_r05_to_QU120km_nn_151110.nc</map>
      <map name="ROF2OCN_LIQ_RMAPNAME">cpl/cpl6/map_r05_to_QU120km_nn_151110.nc</map>
    </gridmap>

    <!--- current MPAS grids -->

    <gridmap ocn_grid="oQU480" rof_grid="rx1">
      <map name="ROF2OCN_ICE_RMAPNAME">cpl/cpl6/map_rx1_to_oQU480_nn_151209.nc</map>
      <map name="ROF2OCN_LIQ_RMAPNAME">cpl/cpl6/map_rx1_to_oQU480_nn_151209.nc</map>
    </gridmap>

    <gridmap ocn_grid="oQU240" rof_grid="rx1">
      <map name="ROF2OCN_ICE_RMAPNAME">cpl/cpl6/map_rx1_to_oQU240_nn.160527.nc</map>
      <map name="ROF2OCN_LIQ_RMAPNAME">cpl/cpl6/map_rx1_to_oQU240_nn.160527.nc</map>
    </gridmap>

    <gridmap ocn_grid="oQU240wLI" rof_grid="rx1">
      <map name="ROF2OCN_ICE_RMAPNAME">cpl/cpl6/map_rx1_to_oQU240wLI_nn.160929.nc</map>
      <map name="ROF2OCN_LIQ_RMAPNAME">cpl/cpl6/map_rx1_to_oQU240wLI_nn.160929.nc</map>
    </gridmap>

    <gridmap ocn_grid="oQU120" rof_grid="rx1">
      <map name="ROF2OCN_ICE_RMAPNAME">cpl/cpl6/map_rx1_to_oQU120_nn.160527.nc</map>
      <map name="ROF2OCN_LIQ_RMAPNAME">cpl/cpl6/map_rx1_to_oQU120_nn.160527.nc</map>
    </gridmap>

    <gridmap ocn_grid="oEC60to30" rof_grid="rx1">
      <map name="ROF2OCN_ICE_RMAPNAME">cpl/cpl6/map_rx1_to_oEC60to30_nn.160527.nc</map>
      <map name="ROF2OCN_LIQ_RMAPNAME">cpl/cpl6/map_rx1_to_oEC60to30_nn.160527.nc</map>
    </gridmap>

    <gridmap ocn_grid="oEC60to30v3" rof_grid="rx1">
      <map name="ROF2OCN_ICE_RMAPNAME">cpl/cpl6/map_rx1_to_oEC60to30v3_smoothed.r300e600.161222.nc</map>
      <map name="ROF2OCN_LIQ_RMAPNAME">cpl/cpl6/map_rx1_to_oEC60to30v3_smoothed.r300e600.161222.nc</map>
    </gridmap>

    <gridmap ocn_grid="oEC60to30wLI" rof_grid="rx1">
      <map name="ROF2OCN_ICE_RMAPNAME">cpl/cpl6/map_rx1_to_oEC60to30wLI_nn.160830.nc</map>
      <map name="ROF2OCN_LIQ_RMAPNAME">cpl/cpl6/map_rx1_to_oEC60to30wLI_nn.160830.nc</map>
    </gridmap>

    <gridmap ocn_grid="oEC60to30v3wLI" rof_grid="rx1">
      <map name="ROF2OCN_ICE_RMAPNAME">cpl/cpl6/map_rx1_to_oEC60to30v3wLI_smoothed.r300e600.180601.nc</map>
      <map name="ROF2OCN_LIQ_RMAPNAME">cpl/cpl6/map_rx1_to_oEC60to30v3wLI_smoothed.r300e600.180601.nc</map>
    </gridmap>

    <gridmap ocn_grid="oRRS30to10" rof_grid="rx1">
      <map name="ROF2OCN_ICE_RMAPNAME">cpl/cpl6/map_rx1_to_oRRS30to10_nn.160527.nc</map>
      <map name="ROF2OCN_LIQ_RMAPNAME">cpl/cpl6/map_rx1_to_oRRS30to10_nn.160527.nc</map>
    </gridmap>

    <gridmap ocn_grid="oRRS30to10v3" rof_grid="rx1">
      <map name="ROF2OCN_ICE_RMAPNAME">cpl/cpl6/map_rx1_to_oRRS30to10v3_smoothed.r150e300.171129.nc</map>
      <map name="ROF2OCN_LIQ_RMAPNAME">cpl/cpl6/map_rx1_to_oRRS30to10v3_smoothed.r150e300.171129.nc</map>
    </gridmap>

    <gridmap ocn_grid="oRRS30to10wLI" rof_grid="rx1">
      <map name="ROF2OCN_ICE_RMAPNAME">cpl/cpl6/map_rx1_to_oRRS30to10wLI_smoothed.r150e300.160930.nc</map>
      <map name="ROF2OCN_LIQ_RMAPNAME">cpl/cpl6/map_rx1_to_oRRS30to10wLI_smoothed.r150e300.160930.nc</map>
    </gridmap>

    <gridmap ocn_grid="oRRS30to10v3wLI" rof_grid="rx1">
      <map name="ROF2OCN_ICE_RMAPNAME">cpl/cpl6/map_rx1_to_oRRS30to10v3wLI-masked_smoothed.r150e300.180611.nc</map>
      <map name="ROF2OCN_LIQ_RMAPNAME">cpl/cpl6/map_rx1_to_oRRS30to10v3wLI-masked_smoothed.r150e300.180611.nc</map>
    </gridmap>

    <gridmap ocn_grid="oRRS18to6" rof_grid="rx1">
      <map name="ROF2OCN_ICE_RMAPNAME">cpl/cpl6/map_rx1_to_oRRS18to6_nn.160830.nc</map>
      <map name="ROF2OCN_LIQ_RMAPNAME">cpl/cpl6/map_rx1_to_oRRS18to6_nn.160830.nc</map>
    </gridmap>

    <gridmap ocn_grid="oRRS18to6v3" rof_grid="rx1">
      <map name="ROF2OCN_ICE_RMAPNAME">cpl/cpl6/map_rx1_to_oRRS18to6v3_smoothed.r100e200.170111.nc</map>
      <map name="ROF2OCN_LIQ_RMAPNAME">cpl/cpl6/map_rx1_to_oRRS18to6v3_smoothed.r100e200.170111.nc</map>
    </gridmap>

    <gridmap ocn_grid="oRRS15to5" rof_grid="rx1">
      <map name="ROF2OCN_ICE_RMAPNAME">cpl/cpl6/map_rx1_to_oRRS15to5_nn.160527.nc</map>
      <map name="ROF2OCN_LIQ_RMAPNAME">cpl/cpl6/map_rx1_to_oRRS15to5_nn.160527.nc</map>
    </gridmap>

    <gridmap ocn_grid="oARRM60to10" rof_grid="rx1">
      <map name="ROF2OCN_ICE_RMAPNAME">cpl/cpl6/map_rx1_to_oARRM60to10_smoothed.r150e300.180718.nc</map>
      <map name="ROF2OCN_LIQ_RMAPNAME">cpl/cpl6/map_rx1_to_oARRM60to10_smoothed.r150e300.180718.nc</map>
    </gridmap>

    <gridmap ocn_grid="oARRM60to6" rof_grid="rx1">
      <map name="ROF2OCN_ICE_RMAPNAME">cpl/cpl6/map_rx1_to_oARRM60to6_smoothed.r150e300.180816.nc</map>
      <map name="ROF2OCN_LIQ_RMAPNAME">cpl/cpl6/map_rx1_to_oARRM60to6_smoothed.r150e300.180816.nc</map>
    </gridmap>

    <gridmap ocn_grid="oEC60to30v3" rof_grid="JRA025">
      <map name="ROF2OCN_ICE_RMAPNAME">cpl/cpl6/map_JRA025_to_oEC60to30v3_smoothed.r150e300.181204.nc</map>
      <map name="ROF2OCN_LIQ_RMAPNAME">cpl/cpl6/map_JRA025_to_oEC60to30v3_smoothed.r150e300.181204.nc</map>
    </gridmap>

    <gridmap ocn_grid="oARRM60to10" rof_grid="JRA025">
      <map name="ROF2OCN_ICE_RMAPNAME">cpl/cpl6/map_JRA025_to_oARRM60to10_smoothed.r150e300.181219.nc</map>
      <map name="ROF2OCN_LIQ_RMAPNAME">cpl/cpl6/map_JRA025_to_oARRM60to10_smoothed.r150e300.181219.nc</map>
    </gridmap>

    <gridmap ocn_grid="oARRM60to6" rof_grid="JRA025">
      <map name="ROF2OCN_ICE_RMAPNAME">cpl/cpl6/map_JRA025_to_oARRM60to6_smoothed.r150e300.181220.nc</map>
      <map name="ROF2OCN_LIQ_RMAPNAME">cpl/cpl6/map_JRA025_to_oARRM60to6_smoothed.r150e300.181220.nc</map>
    </gridmap>

    <gridmap ocn_grid="oQU480" rof_grid="r05">
      <map name="ROF2OCN_ICE_RMAPNAME">cpl/cpl6/map_r05_to_oQU480_nn.180702.nc</map>
      <map name="ROF2OCN_LIQ_RMAPNAME">cpl/cpl6/map_r05_to_oQU480_nn.180702.nc</map>
    </gridmap>

    <gridmap ocn_grid="oQU240" rof_grid="r05">
      <map name="ROF2OCN_ICE_RMAPNAME">cpl/cpl6/map_r05_to_oQU240_nn.160714.nc</map>
      <map name="ROF2OCN_LIQ_RMAPNAME">cpl/cpl6/map_r05_to_oQU240_nn.160714.nc</map>
    </gridmap>

    <gridmap ocn_grid="oQU240wLI" rof_grid="r05">
      <map name="ROF2OCN_ICE_RMAPNAME">cpl/cpl6/map_r05_to_oQU240wLI_nn.160929.nc</map>
      <map name="ROF2OCN_LIQ_RMAPNAME">cpl/cpl6/map_r05_to_oQU240wLI_nn.160929.nc</map>
    </gridmap>

    <gridmap ocn_grid="oQU120" rof_grid="r05">
      <map name="ROF2OCN_ICE_RMAPNAME">cpl/cpl6/map_r05_to_oQU120_nn.160718.nc</map>
      <map name="ROF2OCN_LIQ_RMAPNAME">cpl/cpl6/map_r05_to_oQU120_nn.160718.nc</map>
    </gridmap>

    <gridmap ocn_grid="oEC60to30" rof_grid="r05">
      <map name="ROF2OCN_ICE_RMAPNAME">cpl/cpl6/map_r05_to_oEC60to30_smoothed.r175e350.160718.nc</map>
      <map name="ROF2OCN_LIQ_RMAPNAME">cpl/cpl6/map_r05_to_oEC60to30_smoothed.r175e350.160718.nc</map>
    </gridmap>

    <gridmap ocn_grid="oEC60to30_ICG" rof_grid="r05">
      <map name="ROF2OCN_ICE_RMAPNAME">cpl/cpl6/map_r05_to_oEC60to30_smoothed.r175e350.160718.nc</map>
      <map name="ROF2OCN_LIQ_RMAPNAME">cpl/cpl6/map_r05_to_oEC60to30_smoothed.r175e350.160718.nc</map>
    </gridmap>

    <gridmap ocn_grid="oEC60to30v3" rof_grid="r05">
      <map name="ROF2OCN_ICE_RMAPNAME">cpl/cpl6/map_r05_to_oEC60to30v3_smoothed.r300e600.161222.nc</map>
      <map name="ROF2OCN_LIQ_RMAPNAME">cpl/cpl6/map_r05_to_oEC60to30v3_smoothed.r300e600.161222.nc</map>
    </gridmap>

    <gridmap ocn_grid="oEC60to30v3_ICG" rof_grid="r05">
      <map name="ROF2OCN_ICE_RMAPNAME">cpl/cpl6/map_r05_to_oEC60to30v3_smoothed.r300e600.161222.nc</map>
      <map name="ROF2OCN_LIQ_RMAPNAME">cpl/cpl6/map_r05_to_oEC60to30v3_smoothed.r300e600.161222.nc</map>
    </gridmap>

    <gridmap ocn_grid="oEC60to30wLI" rof_grid="r05">
      <map name="ROF2OCN_ICE_RMAPNAME">cpl/cpl6/map_r05_to_oEC60to30wLI_smoothed.r300e600.160926.nc</map>
      <map name="ROF2OCN_LIQ_RMAPNAME">cpl/cpl6/map_r05_to_oEC60to30wLI_smoothed.r300e600.160926.nc</map>
    </gridmap>

    <gridmap ocn_grid="oEC60to30v3wLI" rof_grid="r05">
      <map name="ROF2OCN_ICE_RMAPNAME">cpl/cpl6/map_r05_to_oEC60to30v3wLI_smoothed.r300e600.180611.nc</map>
      <map name="ROF2OCN_LIQ_RMAPNAME">cpl/cpl6/map_r05_to_oEC60to30v3wLI_smoothed.r300e600.180611.nc</map>
    </gridmap>

    <gridmap ocn_grid="oEC60to30v3wLI_ICG" rof_grid="r05">
      <map name="ROF2OCN_ICE_RMAPNAME">cpl/cpl6/map_r05_to_oEC60to30v3wLI_smoothed.r300e600.180611.nc</map>
      <map name="ROF2OCN_LIQ_RMAPNAME">cpl/cpl6/map_r05_to_oEC60to30v3wLI_smoothed.r300e600.180611.nc</map>
    </gridmap>

    <gridmap ocn_grid="oRRS30to10" rof_grid="r05">
      <map name="ROF2OCN_ICE_RMAPNAME">cpl/cpl6/map_r05_to_oRRS30to10_nn.160718.nc</map>
      <map name="ROF2OCN_LIQ_RMAPNAME">cpl/cpl6/map_r05_to_oRRS30to10_nn.160718.nc</map>
    </gridmap>

    <gridmap ocn_grid="oRRS30to10wLI" rof_grid="r05">
      <map name="ROF2OCN_ICE_RMAPNAME">cpl/cpl6/map_r05_to_oRRS30to10wLI_nn.160930.nc</map>
      <map name="ROF2OCN_LIQ_RMAPNAME">cpl/cpl6/map_r05_to_oRRS30to10wLI_nn.160930.nc</map>
    </gridmap>

    <gridmap ocn_grid="oRRS30to10v3" rof_grid="r05">
      <map name="ROF2OCN_ICE_RMAPNAME">cpl/cpl6/map_r05_to_oRRS30to10v3_smoothed.r150e300.171109.nc</map>
      <map name="ROF2OCN_LIQ_RMAPNAME">cpl/cpl6/map_r05_to_oRRS30to10v3_smoothed.r150e300.171109.nc</map>
    </gridmap>

    <gridmap ocn_grid="oRRS30to10v3wLI" rof_grid="r05">
      <map name="ROF2OCN_ICE_RMAPNAME">cpl/cpl6/map_r05_to_oRRS30to10v3wLI_smoothed.r150e300.171109.nc</map>
      <map name="ROF2OCN_LIQ_RMAPNAME">cpl/cpl6/map_r05_to_oRRS30to10v3wLI_smoothed.r150e300.171109.nc</map>
    </gridmap>

    <gridmap ocn_grid="oRRS15to5" rof_grid="r05">
      <map name="ROF2OCN_ICE_RMAPNAME">cpl/cpl6/map_r05_to_oRRS15to5_nn.160203.nc</map>
      <map name="ROF2OCN_LIQ_RMAPNAME">cpl/cpl6/map_r05_to_oRRS15to5_nn.160203.nc</map>
    </gridmap>

    <gridmap ocn_grid="oRRS18to6" rof_grid="r0125">
      <map name="ROF2OCN_ICE_RMAPNAME">cpl/cpl6/map_r0125_to_oRRS18to6_nn.160831.nc</map>
      <map name="ROF2OCN_LIQ_RMAPNAME">cpl/cpl6/map_r0125_to_oRRS18to6_nn.160831.nc</map>
    </gridmap>

    <gridmap ocn_grid="oRRS18to6v3" rof_grid="r0125">
      <map name="ROF2OCN_ICE_RMAPNAME">cpl/cpl6/map_r0125_to_oRRS18to6v3_smoothed.r50e100.170111.nc</map>
      <map name="ROF2OCN_LIQ_RMAPNAME">cpl/cpl6/map_r0125_to_oRRS18to6v3_smoothed.r50e100.170111.nc</map>
    </gridmap>

    <gridmap ocn_grid="oRRS18to6v3_ICG" rof_grid="r0125">
      <map name="ROF2OCN_ICE_RMAPNAME">cpl/cpl6/map_r0125_to_oRRS18to6v3_smoothed.r50e100.170111.nc</map>
      <map name="ROF2OCN_LIQ_RMAPNAME">cpl/cpl6/map_r0125_to_oRRS18to6v3_smoothed.r50e100.170111.nc</map>
    </gridmap>

    <gridmap ocn_grid="oRRS15to5" rof_grid="r0125">
      <map name="ROF2OCN_ICE_RMAPNAME">cpl/cpl6/map_r0125_to_oRRS15to5_nn.160720.nc</map>
      <map name="ROF2OCN_LIQ_RMAPNAME">cpl/cpl6/map_r0125_to_oRRS15to5_nn.160720.nc</map>
    </gridmap>

    <!--- river flooding variables -->

    <XROF_FLOOD_MODE lnd_grid="1.9x2.5" rof_grid="r05" ocn_grid="gx1v6" >ACTIVE</XROF_FLOOD_MODE>

    <!-- ====================  -->
    <!-- GLC: MALI grids       -->
    <!-- ====================  -->


    <gridmap glc_grid="mpas.gis20km" lnd_grid="0.9x1.25">
      <map name="LND2GLC_FMAPNAME">cpl/gridmaps/fv0.9x1.25/map_fv0.9x1.25_TO_mpas.gis20km_aave.150922.nc</map>
      <map name="LND2GLC_SMAPNAME">cpl/gridmaps/fv0.9x1.25/map_fv0.9x1.25_TO_mpas.gis20km_bilin.150922.nc</map>
      <map name="GLC2LND_FMAPNAME">cpl/gridmaps/mpas.gis20km/map_mpas.gis20km_TO_fv0.9x1.25_aave.150922.nc</map>
      <map name="GLC2LND_SMAPNAME">cpl/gridmaps/mpas.gis20km/map_mpas.gis20km_TO_fv0.9x1.25_aave.150922.nc</map>
    </gridmap>

    <!-- ====================  -->
    <!-- GLC: mpas.aisgis20km  -->
    <!-- ====================  -->
    <gridmap glc_grid="mpas.aisgis20km" lnd_grid="ne30np4">
      <map name="LND2GLC_FMAPNAME">cpl/gridmaps/ne30np4/map_ne30np4_to_mpas.aisgis20km_mono.20190805.nc</map>
      <map name="LND2GLC_SMAPNAME">cpl/gridmaps/ne30np4/map_ne30np4_to_mpas.aisgis20km_intbilin.20190805.nc</map>
      <map name="GLC2LND_FMAPNAME">cpl/gridmaps/mpas.aisgis20km/map_mpas.aisgis20km_to_ne30np4_monotr.20190805.nc</map>
      <map name="GLC2LND_SMAPNAME">cpl/gridmaps/mpas.aisgis20km/map_mpas.aisgis20km_to_ne30np4_mono.20190805.nc</map>
    </gridmap>

    <gridmap glc_grid="mpas.aisgis20km" ocn_grid="oEC60to30v3">
      <map name="OCN2GLC_FMAPNAME">cpl/gridmaps/oEC60to30v3/map_oEC60to30v3_to_mpas.aisgis20km_aave.190403.nc</map>
      <map name="OCN2GLC_SMAPNAME">cpl/gridmaps/oEC60to30v3/map_oEC60to30v3_to_mpas.aisgis20km_bilin.190403.nc</map>
      <map name="GLC2OCN_FMAPNAME">cpl/gridmaps/mpas.aisgis20km/map_mpas.aisgis20km_to_oEC60to30v3_aave.190403.nc</map>
      <map name="GLC2OCN_SMAPNAME">cpl/gridmaps/mpas.aisgis20km/map_mpas.aisgis20km_to_oEC60to30v3_bilin.190403.nc</map>
    </gridmap>

    <gridmap glc_grid="mpas.aisgis20km" ocn_grid="oEC60to30v3wLI">
      <map name="OCN2GLC_FMAPNAME">cpl/gridmaps/oEC60to30v3wLI/map_oEC60to30v3wLI_to_mpas.aisgis20km_aave.190713.nc</map>
      <map name="OCN2GLC_SMAPNAME">cpl/gridmaps/oEC60to30v3wLI/map_oEC60to30v3wLI_to_mpas.aisgis20km_bilin.190713.nc</map>
      <map name="GLC2OCN_FMAPNAME">cpl/gridmaps/mpas.aisgis20km/map_mpas.aisgis20km_to_oEC60to30v3wLI_aave.190713.nc</map>
      <map name="GLC2OCN_SMAPNAME">cpl/gridmaps/mpas.aisgis20km/map_mpas.aisgis20km_to_oEC60to30v3wLI_bilin.190713.nc</map>
    </gridmap>

    <!-- ====================  -->
    <!-- GLC: mpas.gis20km     -->
    <!-- ====================  -->

    <gridmap glc_grid="mpas.gis20km" lnd_grid="ne30np4">
      <map name="LND2GLC_FMAPNAME">cpl/gridmaps/ne30np4/map_ne30np4_to_mpas.gis20km_mono.171002.nc</map>
      <map name="LND2GLC_SMAPNAME">cpl/gridmaps/ne30np4/map_ne30np4_to_mpas.gis20km_intbilin.171002.nc</map>
      <map name="GLC2LND_FMAPNAME">cpl/gridmaps/mpas.gis20km/map_mpas.gis20km_to_ne30np4_mono.171002.nc</map>
      <map name="GLC2LND_SMAPNAME">cpl/gridmaps/mpas.gis20km/map_mpas.gis20km_to_ne30np4_mono.171002.nc</map>
    </gridmap>

    <gridmap glc_grid="mpas.gis20km" ocn_grid="oEC60to30v3">
      <map name="OCN2GLC_FMAPNAME">cpl/gridmaps/oEC60to30v3/map_oEC60to30v3_to_mpas.gis20km_aave.181115.nc</map>
      <map name="OCN2GLC_FMAPNAME">cpl/gridmaps/oEC60to30v3/map_oEC60to30v3_to_mpas.gis20km_bilin.181115.nc</map>
      <map name="GLC2OCN_SMAPNAME">cpl/gridmaps/mpas.gis20km/map_mpas.gis20km_to_oEC60to30v3_aave.181115.nc</map>
      <map name="GLC2OCN_SMAPNAME">cpl/gridmaps/mpas.gis20km/map_mpas.gis20km_to_oEC60to30v3_aave.181115.nc</map>
    </gridmap>

    <!-- ====================  -->
    <!-- GLC: mpas.ais20km     -->
    <!-- ====================  -->

    <gridmap glc_grid="mpas.ais20km" lnd_grid="0.9x1.25">
      <map name="LND2GLC_FMAPNAME">cpl/gridmaps/fv0.9x1.25/map_f09_TO_ais20km_aave.151005.nc</map>
      <map name="LND2GLC_SMAPNAME">cpl/gridmaps/fv0.9x1.25/map_f09_TO_ais20km_bilin.151005.nc</map>
      <map name="GLC2LND_FMAPNAME">cpl/gridmaps/mpas.ais20km/map_ais20km_TO_f09_aave.151005.nc</map>
      <map name="GLC2LND_SMAPNAME">cpl/gridmaps/mpas.ais20km/map_ais20km_TO_f09_aave.151005.nc</map>
    </gridmap>

    <!-- ======================================================== -->
    <!-- GRIDS: glc to ocn mapping                                -->
    <!--                                                          -->
    <!-- Eventually we will also want glc to ice mapping files.   -->
    <!-- These will likely differ from the glc to ocn mapping     -->
    <!-- files in their degree of smoothing (or they may not be   -->
    <!-- smoothed at all). But for now we are only specifying     -->
    <!-- glc to ocn mapping files. (By default, glc to ice        -->
    <!-- mapping is turned off in the system.)                    -->
    <!-- ======================================================== -->

    <!-- MPASO / MALI -->

    <gridmap glc_grid="mpas.gis20km" ocn_grid="mpas120">
      <map name="GLC2OCN_LIQ_RMAPNAME">cpl/gridmaps/mpas.gis20km/map_mpas.gis20km_to_mpas120_nnsmooth_150924.nc</map>
      <map name="GLC2OCN_ICE_RMAPNAME">cpl/gridmaps/mpas.gis20km/map_mpas.gis20km_to_mpas120_nnsmooth_150924.nc</map>
    </gridmap>

    <gridmap glc_grid="mpas.ais20km" ocn_grid="oEC60to30">
      <map name="GLC2OCN_FMAPNAME">cpl/gridmaps/mpas.ais20km/map_ais20km_to_oEC60to30_nearestdtos.151005.nc</map>
      <map name="GLC2OCN_SMAPNAME">cpl/gridmaps/mpas.ais20km/map_ais20km_to_oEC60to30_nearestdtos.151005.nc</map>
      <map name="OCN2GLC_FMAPNAME">cpl/gridmaps/oEC60to30/map_oEC60to30_to_ais20km_nearestdtos.151005.nc</map>
      <map name="OCN2GLC_SMAPNAME">cpl/gridmaps/oEC60to30/map_oEC60to30_to_ais20km_nearestdtos.151005.nc</map>
    </gridmap>

    <gridmap atm_grid="ne16np4" ocn_grid="oQU240">
      <map name="ATM2OCN_FMAPNAME">cpl/gridmaps/ne16np4/map_ne16np4_to_oQU240_aave.151209.nc</map>
      <map name="ATM2OCN_VMAPNAME">cpl/gridmaps/ne16np4/map_ne16np4_to_oQU240_conserve.151209.nc</map>
      <map name="ATM2OCN_SMAPNAME">cpl/gridmaps/ne16np4/map_ne16np4_to_oQU240_conserve.151209.nc</map>
      <map name="OCN2ATM_FMAPNAME">cpl/gridmaps/oQU240/map_oQU240_to_ne16np4_aave.151209.nc</map>
      <map name="OCN2ATM_SMAPNAME">cpl/gridmaps/oQU240/map_oQU240_to_ne16np4_aave.151209.nc</map>
    </gridmap>

    <gridmap atm_grid="ne30np4" ocn_grid="oQU120">
      <map name="ATM2OCN_FMAPNAME">cpl/gridmaps/ne30np4/map_ne30np4_to_oQU120_aave.160322.nc</map>
      <map name="ATM2OCN_VMAPNAME">cpl/gridmaps/ne30np4/map_ne30np4_to_oQU120_conserve.160322.nc</map>
      <map name="ATM2OCN_SMAPNAME">cpl/gridmaps/ne30np4/map_ne30np4_to_oQU120_conserve.160322.nc</map>
      <map name="OCN2ATM_FMAPNAME">cpl/gridmaps/oQU120/map_oQU120_to_ne30np4_aave.160322.nc</map>
      <map name="OCN2ATM_SMAPNAME">cpl/gridmaps/oQU120/map_oQU120_to_ne30np4_aave.160322.nc</map>
    </gridmap>

    <gridmap atm_grid="ne30np4" ocn_grid="oEC60to30">
      <map name="ATM2OCN_FMAPNAME">cpl/gridmaps/ne30np4/map_ne30np4_TO_oEC60to30_aave.151207.nc</map>
      <map name="ATM2OCN_VMAPNAME">cpl/gridmaps/ne30np4/map_ne30np4_to_oEC60to30_conserve_151207.nc</map>
      <map name="ATM2OCN_SMAPNAME">cpl/gridmaps/ne30np4/map_ne30np4_to_oEC60to30_conserve_151207.nc</map>
      <map name="OCN2ATM_FMAPNAME">cpl/gridmaps/oEC60to30/map_oEC60to30_TO_ne30np4_aave.151207.nc</map>
      <map name="OCN2ATM_SMAPNAME">cpl/gridmaps/oEC60to30/map_oEC60to30_TO_ne30np4_aave.151207.nc</map>
    </gridmap>

    <gridmap atm_grid="ne30np4" ocn_grid="oEC60to30v3">
      <map name="ATM2OCN_FMAPNAME">cpl/gridmaps/ne30np4/map_ne30np4_to_oEC60to30v3_aave.161222.nc</map>
      <map name="ATM2OCN_VMAPNAME">cpl/gridmaps/ne30np4/map_ne30np4_to_oEC60to30v3_conserve_161222.nc</map>
      <map name="ATM2OCN_SMAPNAME">cpl/gridmaps/ne30np4/map_ne30np4_to_oEC60to30v3_conserve_161222.nc</map>
      <map name="OCN2ATM_FMAPNAME">cpl/gridmaps/oEC60to30v3/map_oEC60to30v3_to_ne30np4_aave.161222.nc</map>
      <map name="OCN2ATM_SMAPNAME">cpl/gridmaps/oEC60to30v3/map_oEC60to30v3_to_ne30np4_aave.161222.nc</map>
    </gridmap>

    <gridmap atm_grid="ne30np4" ocn_grid="oRRS30to10">
      <map name="ATM2OCN_FMAPNAME">cpl/gridmaps/ne30np4/map_ne30np4_to_oRRS30to10_aave.160419.nc</map>
      <map name="ATM2OCN_VMAPNAME">cpl/gridmaps/ne30np4/map_ne30np4_to_oRRS30to10_aave.160419.nc</map>
      <map name="ATM2OCN_SMAPNAME">cpl/gridmaps/ne30np4/map_ne30np4_to_oRRS30to10_aave.160419.nc</map>
      <map name="OCN2ATM_FMAPNAME">cpl/gridmaps/oRRS30to10/map_oRRS30to10_to_ne30np4_aave.160419.nc</map>
      <map name="OCN2ATM_SMAPNAME">cpl/gridmaps/oRRS30to10/map_oRRS30to10_to_ne30np4_aave.160419.nc</map>
    </gridmap>

    <gridmap atm_grid="ne30np4" ocn_grid="oRRS30to10wLI">
      <map name="ATM2OCN_FMAPNAME">cpl/gridmaps/ne30np4/map_ne30np4_to_oRRS30to10wLI_mask_aave.160930.nc</map>
      <map name="ATM2OCN_VMAPNAME">cpl/gridmaps/ne30np4/map_ne30np4_to_oRRS30to10wLI_mask_aave.160930.nc</map>
      <map name="ATM2OCN_SMAPNAME">cpl/gridmaps/ne30np4/map_ne30np4_to_oRRS30to10wLI_nomask_aave.160930.nc</map>
      <map name="OCN2ATM_FMAPNAME">cpl/gridmaps/oRRS30to10wLI/map_oRRS30to10wLI_mask_to_ne30np4_aave.160930.nc</map>
      <map name="OCN2ATM_SMAPNAME">cpl/gridmaps/oRRS30to10wLI/map_oRRS30to10wLI_mask_to_ne30np4_aave.160930.nc</map>
    </gridmap>

    <gridmap atm_grid="ne30np4" ocn_grid="oRRS30to10v3">
      <map name="ATM2OCN_FMAPNAME">cpl/gridmaps/ne30np4/map_ne30np4_to_oRRS30to10v3_aave.171218.nc</map>
      <map name="ATM2OCN_VMAPNAME">cpl/gridmaps/ne30np4/map_ne30np4_to_oRRS30to10v3_conserve.171218.nc</map>
      <map name="ATM2OCN_SMAPNAME">cpl/gridmaps/ne30np4/map_ne30np4_to_oRRS30to10v3_conserve.171218.nc</map>
      <map name="OCN2ATM_FMAPNAME">cpl/gridmaps/oRRS30to10v3/map_oRRS30to10v3_to_ne30np4_aave.171218.nc</map>
      <map name="OCN2ATM_SMAPNAME">cpl/gridmaps/oRRS30to10v3/map_oRRS30to10v3_to_ne30np4_aave.171218.nc</map>
    </gridmap>

    <gridmap atm_grid="ne30np4" ocn_grid="oRRS30to10v3wLI">
      <map name="ATM2OCN_FMAPNAME">cpl/gridmaps/ne30np4/map_ne30np4_to_oRRS30to10v3wLI_mask_aave.171218.nc</map>
      <map name="ATM2OCN_VMAPNAME">cpl/gridmaps/ne30np4/map_ne30np4_to_oRRS30to10v3wLI_mask_conserve.171218.nc</map>
      <map name="ATM2OCN_SMAPNAME">cpl/gridmaps/ne30np4/map_ne30np4_to_oRRS30to10v3wLI_nomask_conserve.171218.nc</map>
      <map name="OCN2ATM_FMAPNAME">cpl/gridmaps/oRRS30to10v3wLI/map_oRRS30to10v3wLI_mask_to_ne30np4_aave.171218.nc</map>
      <map name="OCN2ATM_SMAPNAME">cpl/gridmaps/oRRS30to10v3wLI/map_oRRS30to10v3wLI_mask_to_ne30np4_aave.171218.nc</map>
    </gridmap>

    <gridmap atm_grid="ne30np4" lnd_grid="1.9x1.25">
      <map name="ATM2LND_SMAPNAME">cpl/cpl6/map_ne30np4_to_fv1.9x2.5_aave_da_091230.nc</map>
      <map name="LND2ATM_FMAPNAME">cpl/cpl6/map_fv1.9x2.5_to_ne30np4_aave_da_091230.nc</map>
      <map name="ATM2LND_FMAPNAME">cpl/cpl6/map_ne30np4_to_fv1.9x2.5_aave_da_091230.nc</map>
      <map name="LND2ATM_SMAPNAME">cpl/cpl6/map_fv1.9x2.5_to_ne30np4_aave_da_091230.nc</map>
    </gridmap>

    <gridmap atm_grid="ne120np4" ocn_grid="oRRS18to6">
      <map name="ATM2OCN_FMAPNAME">cpl/gridmaps/ne120np4/map_ne120np4_to_oRRS18to6_aave.160831.nc</map>
      <map name="ATM2OCN_VMAPNAME">cpl/gridmaps/ne120np4/map_ne120np4_to_oRRS18to6_bilin.160831.nc</map>
      <map name="ATM2OCN_SMAPNAME">cpl/gridmaps/ne120np4/map_ne120np4_to_oRRS18to6_bilin.160831.nc</map>
      <map name="OCN2ATM_FMAPNAME">cpl/gridmaps/oRRS18to6/map_oRRS18to6_to_ne120np4_aave.160831.nc</map>
      <map name="OCN2ATM_SMAPNAME">cpl/gridmaps/oRRS18to6/map_oRRS18to6_to_ne120np4_aave.160831.nc</map>
    </gridmap>

    <gridmap atm_grid="ne120np4" ocn_grid="oRRS18to6v3">
      <map name="ATM2OCN_FMAPNAME">cpl/gridmaps/ne120np4/map_ne120np4_to_oRRS18to6v3_aave.170111.nc</map>
      <map name="ATM2OCN_VMAPNAME">cpl/gridmaps/ne120np4/map_ne120np4_to_oRRS18to6v3_conserve.170111.nc</map>
      <map name="ATM2OCN_SMAPNAME">cpl/gridmaps/ne120np4/map_ne120np4_to_oRRS18to6v3_conserve.170111.nc</map>
      <map name="OCN2ATM_FMAPNAME">cpl/gridmaps/oRRS18to6v3/map_oRRS18to6v3_to_ne120np4_aave.170111.nc</map>
      <map name="OCN2ATM_SMAPNAME">cpl/gridmaps/oRRS18to6v3/map_oRRS18to6v3_to_ne120np4_aave.170111.nc</map>
    </gridmap>

    <gridmap atm_grid="ne120np4" ocn_grid="oRRS15to5">
      <map name="ATM2OCN_FMAPNAME">cpl/gridmaps/ne120np4/map_ne120np4_to_oRRS15to5_aave.160203.nc</map>
      <map name="ATM2OCN_VMAPNAME">cpl/gridmaps/ne120np4/map_ne120np4_to_oRRS15to5_bilin.160428.nc</map>
      <map name="ATM2OCN_SMAPNAME">cpl/gridmaps/ne120np4/map_ne120np4_to_oRRS15to5_bilin.160428.nc</map>
      <map name="OCN2ATM_FMAPNAME">cpl/gridmaps/oRRS15to5/map_oRRS15to5_to_ne120np4_aave.160203.nc</map>
      <map name="OCN2ATM_SMAPNAME">cpl/gridmaps/oRRS15to5/map_oRRS15to5_to_ne120np4_aave.160203.nc</map>
    </gridmap>

    <gridmap atm_grid="48x96" ocn_grid="gx3v7">
      <map name="ATM2OCN_FMAPNAME">cpl/cpl6/map_T31_to_gx3v7_aave_da_090903.nc</map>
      <map name="ATM2OCN_VMAPNAME">cpl/cpl6/map_T31_to_gx3v7_patch_090903.nc</map>
      <map name="ATM2OCN_SMAPNAME">cpl/cpl6/map_T31_to_gx3v7_patch_090903.nc</map>
      <map name="OCN2ATM_FMAPNAME">cpl/cpl6/map_gx3v7_to_T31_aave_da_090903.nc</map>
      <map name="OCN2ATM_SMAPNAME">cpl/cpl6/map_gx3v7_to_T31_aave_da_090903.nc</map>
    </gridmap>

    <gridmap atm_grid="128x256" ocn_grid="gx1v6">
      <map name="ATM2OCN_FMAPNAME">cpl/gridmaps/T85/map_T85_to_gx1v6_aave_110411.nc</map>
      <map name="ATM2OCN_VMAPNAME">cpl/gridmaps/T85/map_T85_to_gx1v6_bilin_110411.nc</map>
      <map name="ATM2OCN_SMAPNAME">cpl/gridmaps/T85/map_T85_to_gx1v6_bilin_110411.nc</map>
      <map name="OCN2ATM_FMAPNAME">cpl/gridmaps/gx1v6/map_gx1v6_to_T85_aave_110411.nc</map>
      <map name="OCN2ATM_SMAPNAME">cpl/gridmaps/gx1v6/map_gx1v6_to_T85_aave_110411.nc</map>
    </gridmap>

    <gridmap lnd_grid="512x1024" rof_grid="r05">
      <map name="LND2ROF_FMAPNAME">lnd/clm2/mappingdata/maps/512x1024/map_512x1024_nomask_to_0.5x0.5_nomask_aave_da_c110920.nc</map>
      <map name="ROF2LND_FMAPNAME">lnd/clm2/mappingdata/maps/512x1024/map_0.5x0.5_nomask_to_512x1024_nomask_aave_da_c110920.nc</map>
    </gridmap>

    <gridmap lnd_grid="128x256" rof_grid="r05">
      <map name="LND2ROF_FMAPNAME">lnd/clm2/mappingdata/maps/128x256/map_128x256_nomask_to_0.5x0.5_nomask_aave_da_c110920.nc</map>
      <map name="ROF2LND_FMAPNAME">lnd/clm2/mappingdata/maps/128x256/map_0.5x0.5_nomask_to_128x256_nomask_aave_da_c110920.nc</map>
    </gridmap>

    <gridmap lnd_grid="48x96" rof_grid="r05">
      <map name="LND2ROF_FMAPNAME">lnd/clm2/mappingdata/maps/48x96/map_48x96_nomask_to_0.5x0.5_nomask_aave_da_c110822.nc</map>
      <map name="ROF2LND_FMAPNAME">lnd/clm2/mappingdata/maps/48x96/map_0.5x0.5_nomask_to_48x96_nomask_aave_da_c110822.nc</map>
    </gridmap>

    <gridmap glc_grid="mpas.ais20km" ocn_grid="oQU240">
      <map name="GLC2OCN_FMAPNAME">cpl/gridmaps/mpas.ais20km/map_ais20km_to_oQU240_aave.151209.nc</map>
      <map name="OCN2GLC_FMAPNAME">cpl/gridmaps/oQU240/map_oQU240_to_ais20km_aave.151209.nc</map>
      <map name="GLC2OCN_SMAPNAME">cpl/gridmaps/mpas.ais20km/map_ais20km_to_oQU240_nearestdtos.151209.nc</map>
      <map name="GLC2OCN_LIQ_RMAPNAME">cpl/gridmaps/mpas.ais20km/map_ais20km_to_oQU240_nearestdtos.151209.nc</map>
      <map name="GLC2OCN_ICE_RMAPNAME">cpl/gridmaps/mpas.ais20km/map_ais20km_to_oQU240_nearestdtos.151209.nc</map>
      <map name="OCN2GLC_SMAPNAME">cpl/gridmaps/oQU240/map_oQU240_to_ais20km_nearestdtos.151209.nc</map>
    </gridmap>

    <gridmap glc_grid="mpas.ais20km" ocn_grid="oQU120">
      <map name="GLC2ICE_FMAPNAME">cpl/gridmaps/mpas.ais20km/map_ais20km_to_oQU120_aave.160331.nc</map>
      <map name="GLC2ICE_SMAPNAME">cpl/gridmaps/mpas.ais20km/map_ais20km_to_oQU120_nearestdtos.160331.nc</map>
      <map name="GLC2OCN_FMAPNAME">cpl/gridmaps/mpas.ais20km/map_ais20km_to_oQU120_aave.160331.nc</map>
      <map name="GLC2OCN_SMAPNAME">cpl/gridmaps/mpas.ais20km/map_ais20km_to_oQU120_nearestdtos.160331.nc</map>
      <map name="GLC2OCN_LIQ_RMAPNAME">cpl/gridmaps/mpas.ais20km/map_ais20km_to_oQU120_nearestdtos.160331.nc</map>
      <map name="GLC2OCN_ICE_RMAPNAME">cpl/gridmaps/mpas.ais20km/map_ais20km_to_oQU120_nearestdtos.160331.nc</map>
      <map name="OCN2GLC_FMAPNAME">cpl/gridmaps/oQU120/map_oQU120_to_ais20km_aave.160331.nc</map>
      <map name="OCN2GLC_SMAPNAME">cpl/gridmaps/oQU120/map_oQU120_to_ais20km_neareststod.160331.nc</map>
    </gridmap>

    <gridmap glc_grid="mpas.ais20km" ocn_grid="oEC60to30v3wLI">
      <map name="GLC2ICE_FMAPNAME">cpl/gridmaps/mpas.ais20km/map_ais20km_to_oEC60to30v3wLI_nomask_aave.190207.nc</map>
      <map name="GLC2ICE_SMAPNAME">cpl/gridmaps/mpas.ais20km/map_ais20km_to_oEC60to30v3wLI_nomask_nearestdtos.190207.nc</map>
      <map name="GLC2OCN_FMAPNAME">cpl/gridmaps/mpas.ais20km/map_ais20km_to_oEC60to30v3wLI_nomask_aave.190207.nc</map>
      <map name="GLC2OCN_SMAPNAME">cpl/gridmaps/mpas.ais20km/map_ais20km_to_oEC60to30v3wLI_nomask_nearestdtos.190207.nc</map>
      <map name="GLC2OCN_LIQ_RMAPNAME">cpl/gridmaps/mpas.ais20km/map_ais20km_to_oEC60to30v3wLI_nomask_nearestdtos.190207.nc</map>
      <map name="GLC2OCN_ICE_RMAPNAME">cpl/gridmaps/mpas.ais20km/map_ais20km_to_oEC60to30v3wLI_nomask_nearestdtos.190207.nc</map>
      <map name="OCN2GLC_FMAPNAME">cpl/gridmaps/oEC60to30v3wLI/map_oEC60to30v3wLI_nomask_to_ais20km_aave.190207.nc</map>
      <map name="OCN2GLC_SMAPNAME">cpl/gridmaps/oEC60to30v3wLI/map_oEC60to30v3wLI_nomask_to_ais20km_neareststod.190207.nc</map>
    </gridmap>

  </gridmaps>

</grid_data><|MERGE_RESOLUTION|>--- conflicted
+++ resolved
@@ -1505,16 +1505,6 @@
       <mask>oQU120</mask>
     </model_grid>
 
-<<<<<<< HEAD
-    <model_grid alias="T62_oQU120_ais20" compset="MPASO.*_BISICLES">
-      <grid name="atm">T62</grid>
-      <grid name="lnd">T62</grid>
-      <grid name="ocnice">oQU120</grid>
-      <grid name="rof">rx1</grid>
-      <grid name="glc">mpas.ais20km</grid>
-      <grid name="wav">null</grid>
-      <mask>oQU120</mask>
-=======
     <model_grid alias="T62_oEC60to30v3wLI_ais20" compset="MPASO.*_MALI">
       <grid name="atm">T62</grid>
       <grid name="lnd">T62</grid>
@@ -1523,7 +1513,6 @@
       <grid name="glc">mpas.ais20km</grid>
       <grid name="wav">null</grid>
       <mask>oEC60to30v3wLI</mask>
->>>>>>> ea5e778e
     </model_grid>
 
     <!-- The following grid is only used for ADWAV testing -->
