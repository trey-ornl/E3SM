module med_io_mod
  ! !DESCRIPTION: Writes attribute vectors to netcdf

  ! !USES:
<<<<<<< HEAD
  use ESMF                , only : ESMF_VM
  use med_constants_mod   , only : CL
  use pio                 , only : file_desc_t, iosystem_desc_t
  use shr_nuopc_utils_mod , only : shr_nuopc_utils_ChkErr
=======
  use ESMF                  , only : ESMF_VM, ESMF_LogWrite, ESMF_LOGMSG_INFO
  use ESMF                  , only : ESMF_SUCCESS, ESMF_FAILURE
  use pio                   , only : file_desc_t, iosystem_desc_t
  use med_constants_mod     , only : R4, R8, CL
  use med_constants_mod     , only : dbug_flag    => med_constants_dbug_flag
  use shr_nuopc_utils_mod   , only : chkerr       => shr_nuopc_utils_ChkErr
  use shr_nuopc_methods_mod , only : FB_getFieldN => shr_nuopc_methods_FB_getFieldN
  use shr_nuopc_methods_mod , only : FB_getFldPtr => shr_nuopc_methods_FB_getFldPtr
  use shr_nuopc_methods_mod , only : FB_getNameN  => shr_nuopc_methods_FB_getNameN
>>>>>>> dabe086f

  implicit none
  private

  ! public member functions:
  public med_io_wopen
  public med_io_close
  public med_io_redef
  public med_io_enddef
  public med_io_date2yyyymmdd
  public med_io_sec2hms
  public med_io_read
  public med_io_write
  public med_io_init

  ! private member functions
  private :: med_io_file_exists

  ! public data members:
  interface med_io_read
     module procedure med_io_read_FB
     module procedure med_io_read_int
     module procedure med_io_read_int1d
     module procedure med_io_read_r8
     module procedure med_io_read_r81d
     module procedure med_io_read_char
  end interface med_io_read
  interface med_io_write
     module procedure med_io_write_FB
     module procedure med_io_write_int
     module procedure med_io_write_int1d
     module procedure med_io_write_r8
     module procedure med_io_write_r81d
     module procedure med_io_write_char
     module procedure med_io_write_time
  end interface med_io_write

  !-------------------------------------------------------------------------------
  ! module data
  !-------------------------------------------------------------------------------

  character(*),parameter         :: prefix    = "med_io_"
  character(*),parameter         :: modName   = "(med_io_mod) "
  character(*),parameter         :: version   = "cmeps0"
  integer    , parameter         :: file_desc_t_cnt = 20 ! Note - this is hard-wired for now
  integer    , parameter         :: number_strlen = 2
  character(CL)                  :: wfilename = ''
  type(file_desc_t)              :: io_file(0:file_desc_t_cnt)
  integer                        :: pio_iotype
  integer                        :: pio_ioformat
  type(iosystem_desc_t), pointer :: io_subsystem
  character(*),parameter         :: u_file_u = &
       __FILE__

!=================================================================================
contains
!=================================================================================

  logical function med_io_file_exists(vm, iam, filename)

    !---------------
    ! inquire if i/o file exists
    !---------------

    use ESMF, only : ESMF_VMBroadCast

    ! input/output variables
    type(ESMF_VM)                :: vm
    integer,          intent(in) :: iam
    character(len=*), intent(in) :: filename

    ! local variables
    integer :: tmp(1)
    integer :: rc
    !-------------------------------------------------------------------------------

    med_io_file_exists = .false.
    if (iam==0) inquire(file=trim(filename),exist=med_io_file_exists)
    if (med_io_file_exists) tmp(1) = 1

    call ESMF_VMBroadCast(vm, tmp, 1, 0, rc=rc)
<<<<<<< HEAD
    if (shr_nuopc_utils_ChkErr(rc,__LINE__,u_FILE_u)) return
=======
    if (chkerr(rc,__LINE__,u_FILE_u)) return
>>>>>>> dabe086f

    if(tmp(1) == 1) med_io_file_exists = .true.

  end function med_io_file_exists

  !===============================================================================
  subroutine med_io_init()

    !---------------
    ! initialize pio
    !---------------

    use shr_pio_mod           , only : shr_pio_getiosys, shr_pio_getiotype, shr_pio_getioformat
    use med_internalstate_mod , only : med_id

    io_subsystem => shr_pio_getiosys(med_id)
    pio_iotype   =  shr_pio_getiotype(med_id)
    pio_ioformat =  shr_pio_getioformat(med_id)

  end subroutine med_io_init

  !===============================================================================
  subroutine med_io_wopen(filename, vm, iam, clobber, file_ind, model_doi_url)

    !---------------
    ! open netcdf file
    !---------------

    use pio                   , only : PIO_IOTYPE_PNETCDF, PIO_IOTYPE_NETCDF, PIO_BCAST_ERROR, PIO_INTERNAL_ERROR
    use pio                   , only : pio_openfile, pio_createfile, PIO_GLOBAL, pio_enddef
    use PIO                   , only : pio_put_att, pio_redef, pio_get_att
    use pio                   , only : pio_seterrorhandling, pio_file_is_open, pio_clobber, pio_write, pio_noclobber
<<<<<<< HEAD
    use shr_sys_mod           , only : shr_sys_abort
=======
>>>>>>> dabe086f
    use med_internalstate_mod , only : logunit

    ! input/output arguments
    character(*),            intent(in) :: filename
    type(ESMF_VM)                       :: vm
    integer,                 intent(in) :: iam
    logical,       optional, intent(in) :: clobber
    integer,       optional, intent(in) :: file_ind
    character(CL), optional, intent(in) :: model_doi_url

    ! local variables
    logical       :: lclobber
    integer       :: tmp(1)
    integer       :: rcode
    integer       :: nmode
    integer       :: lfile_ind
    integer       :: rc
    character(CL) :: lversion
    character(CL) :: lmodel_doi_url
    character(*),parameter :: subName = '(med_io_wopen) '
    !-------------------------------------------------------------------------------

    lversion=trim(version)

    lclobber = .false.
    if (present(clobber)) lclobber=clobber

    lmodel_doi_url = 'unset'
    if (present(model_doi_url)) lmodel_doi_url = model_doi_url

    lfile_ind = 0
    if (present(file_ind)) lfile_ind=file_ind

    if (.not. pio_file_is_open(io_file(lfile_ind))) then

       ! filename not open
       wfilename = filename

       if (med_io_file_exists(vm, iam, filename)) then
          if (lclobber) then
             nmode = pio_clobber
             ! only applies to classic NETCDF files.
             if(pio_iotype == PIO_IOTYPE_NETCDF .or. pio_iotype == PIO_IOTYPE_PNETCDF) then
                nmode = ior(nmode,pio_ioformat)
             endif
             rcode = pio_createfile(io_subsystem, io_file(lfile_ind), pio_iotype, trim(filename), nmode)
             if(iam==0) write(logunit,*) subname,' create file ',trim(filename)
             rcode = pio_put_att(io_file(lfile_ind),pio_global,"file_version",version)
             rcode = pio_put_att(io_file(lfile_ind),pio_global,"model_doi_url",lmodel_doi_url)
          else
             rcode = pio_openfile(io_subsystem, io_file(lfile_ind), pio_iotype, trim(filename), pio_write)
             if (iam==0) then
                write(logunit,*) subname,' open file ',trim(filename)
             end if
             call pio_seterrorhandling(io_file(lfile_ind),PIO_BCAST_ERROR)
             rcode = pio_get_att(io_file(lfile_ind),pio_global,"file_version",lversion)
             call pio_seterrorhandling(io_file(lfile_ind),PIO_INTERNAL_ERROR)
             if (trim(lversion) /= trim(version)) then
                rcode = pio_redef(io_file(lfile_ind))
                rcode = pio_put_att(io_file(lfile_ind),pio_global,"file_version",version)
                rcode = pio_enddef(io_file(lfile_ind))
             endif
          endif
       else
          nmode = pio_noclobber
          ! only applies to classic NETCDF files.
          if(pio_iotype == PIO_IOTYPE_NETCDF .or. pio_iotype == PIO_IOTYPE_PNETCDF) then
             nmode = ior(nmode,pio_ioformat)
          endif
          rcode = pio_createfile(io_subsystem, io_file(lfile_ind), pio_iotype, trim(filename), nmode)
          if (iam==0) then
             write(logunit,*) subname,' create file ',trim(filename)
          end if
          rcode = pio_put_att(io_file(lfile_ind),pio_global,"file_version",version)
          rcode = pio_put_att(io_file(lfile_ind),pio_global,"model_doi_url",lmodel_doi_url)
       endif
    elseif (trim(wfilename) /= trim(filename)) then
       ! filename is open, better match open filename
       if(iam==0) write(logunit,*) subname,' different  filename currently open ',trim(filename)
       if(iam==0) write(logunit,*) subname,' different wfilename currently open ',trim(wfilename)
       call ESMF_LogWrite(subname//'different file currently open '//trim(filename), ESMF_LOGMSG_INFO)
       rc = ESMF_FAILURE
       return
    else
       ! filename is already open, just return
    endif

  end subroutine med_io_wopen

  !===============================================================================
<<<<<<< HEAD
  subroutine med_io_close(filename, iam, file_ind)
=======
  subroutine med_io_close(filename, iam, file_ind, rc)
>>>>>>> dabe086f

    !---------------
    ! close netcdf file
    !---------------

    use pio, only: pio_file_is_open, pio_closefile
    use med_internalstate_mod, only : logunit
<<<<<<< HEAD
    use shr_sys_mod, only : shr_sys_abort
=======
>>>>>>> dabe086f

    ! input/output variables
    character(*),     intent(in)  :: filename
    integer,          intent(in)  :: iam
    integer,optional, intent(in)  :: file_ind
    integer         , intent(out) :: rc

    ! local variables
    integer :: lfile_ind
    character(*),parameter :: subName = '(med_io_close) '
    !-------------------------------------------------------------------------------

    rc = ESMF_SUCCESS

    lfile_ind = 0
    if (present(file_ind)) lfile_ind=file_ind

    if (.not. pio_file_is_open(io_file(lfile_ind))) then
       ! filename not open, just return
    elseif (trim(wfilename) == trim(filename)) then
       ! filename matches, close it
       call pio_closefile(io_file(lfile_ind))
    else
       ! different filename is open, abort
       if (iam==0) write(logunit,*) subname,' different  filename currently open, aborting ',trim(filename)
       if (iam==0) write(logunit,*) subname,' different wfilename currently open, aborting ',trim(wfilename)
       call ESMF_LogWrite(subname//'different file currently open, aborting '//trim(filename), ESMF_LOGMSG_INFO)
       rc = ESMF_FAILURE
       return
    endif
    wfilename = ''
  end subroutine med_io_close

  !===============================================================================
  subroutine med_io_redef(filename,file_ind)

    use pio, only : pio_redef

    ! input/output variables
    character(len=*), intent(in) :: filename
    integer,optional,intent(in):: file_ind

    ! local variables
    integer :: lfile_ind
    integer :: rcode
    !-------------------------------------------------------------------------------

    lfile_ind = 0
    if (present(file_ind)) lfile_ind=file_ind
    rcode = pio_redef(io_file(lfile_ind))

  end subroutine med_io_redef

  !===============================================================================
  subroutine med_io_enddef(filename,file_ind)

    use med_internalstate_mod , only : logunit
    use pio                   , only : pio_enddef

    ! input/output variables
    character(len=*) , intent(in) :: filename
    integer,optional , intent(in) :: file_ind

    ! local variables
    integer :: lfile_ind
    integer :: rcode
    !-------------------------------------------------------------------------------

    lfile_ind = 0
    if (present(file_ind)) lfile_ind=file_ind

    rcode = pio_enddef(io_file(lfile_ind))
  end subroutine med_io_enddef

  !===============================================================================
  character(len=24) function med_io_date2yyyymmdd (date)

    use shr_cal_mod, only : shr_cal_datetod2string

    integer, intent(in) :: date  ! date expressed as an integer: yyyymmdd

    call shr_cal_datetod2string(date_str = med_io_date2yyyymmdd, ymd = date)
  end function med_io_date2yyyymmdd

  !===============================================================================
<<<<<<< HEAD
  character(len=8) function med_io_sec2hms (seconds)

    use shr_sys_mod           , only : shr_sys_abort
    use med_internalstate_mod , only : logunit

    ! input arguments
    integer, intent(in) :: seconds

=======
  character(len=8) function med_io_sec2hms (seconds, rc)

    use med_internalstate_mod , only : logunit

    ! input arguments
    integer, intent(in)  :: seconds
    integer, intent(out) :: rc

>>>>>>> dabe086f
    ! local variables
    integer :: hours     ! hours of hh:mm:ss
    integer :: minutes   ! minutes of hh:mm:ss
    integer :: secs      ! seconds of hh:mm:ss
    !----------------------------------------------------------------------

    rc = ESMF_SUCCESS

    if (seconds < 0 .or. seconds > 86400) then
       write(logunit,*)'med_io_sec2hms: bad input seconds:', seconds
       call ESMF_LogWrite('med_io_sec2hms: bad input seconds', ESMF_LOGMSG_INFO)
       rc = ESMF_FAILURE
       return
    end if

    hours   = seconds / 3600
    minutes = (seconds - hours*3600) / 60
    secs    = (seconds - hours*3600 - minutes*60)

    if (minutes < 0 .or. minutes > 60) then
       write(logunit,*)'med_io_sec2hms: bad minutes = ',minutes
       call ESMF_LogWrite('med_io_sec2hms: bad minutes', ESMF_LOGMSG_INFO)
       rc = ESMF_FAILURE
       return
    end if

    if (secs < 0 .or. secs > 60) then
       write(logunit,*)'med_io_sec2hms: bad secs = ',secs
       call ESMF_LogWrite('med_io_sec2hms: bad secs', ESMF_LOGMSG_INFO)
       rc = ESMF_FAILURE
       return
    end if

    write(med_io_sec2hms,80) hours, minutes, secs
80  format(i2.2,':',i2.2,':',i2.2)

  end function med_io_sec2hms

  !===============================================================================
  subroutine med_io_write_FB(filename, iam, FB, whead, wdata, nx, ny, nt, &
       fillval, pre, tavg, use_float, file_ind, rc)

    !---------------
    ! Write FB to netcdf file
    !---------------

    use ESMF                  , only : ESMF_LogWrite, ESMF_LOGMSG_INFO, ESMF_SUCCESS, ESMF_FAILURE
    use ESMF                  , only : ESMF_FieldBundleIsCreated, ESMF_FieldBundle, ESMF_Mesh, ESMF_DistGrid
    use ESMF                  , only : ESMF_FieldBundleGet, ESMF_FieldGet, ESMF_MeshGet, ESMF_DistGridGet
    use ESMF                  , only : ESMF_Field, ESMF_FieldGet, ESMF_AttributeGet 
<<<<<<< HEAD
    use med_constants_mod     , only : R4, R8, dbug_flag=>med_constants_dbug_flag
    use shr_const_mod         , only : fillvalue=>SHR_CONST_SPVAL
    use shr_nuopc_methods_mod , only : shr_nuopc_methods_FB_getFieldN
    use shr_nuopc_methods_mod , only : shr_nuopc_methods_FB_getFldPtr
    use shr_nuopc_methods_mod , only : shr_nuopc_methods_FB_getNameN
=======
    use shr_const_mod         , only : fillvalue=>SHR_CONST_SPVAL
>>>>>>> dabe086f
    use esmFlds               , only : shr_nuopc_fldList_GetMetadata
    use pio                   , only : var_desc_t, io_desc_t, pio_offset_kind
    use pio                   , only : pio_def_dim, pio_inq_dimid, pio_real, pio_def_var, pio_put_att, pio_double
    use pio                   , only : pio_inq_varid, pio_setframe, pio_write_darray, pio_initdecomp, pio_freedecomp
    use pio                   , only : pio_syncfile

    ! input/output variables
    character(len=*),           intent(in) :: filename  ! file
    integer,                    intent(in) :: iam       ! local pet
    type(ESMF_FieldBundle),     intent(in) :: FB        ! data to be written
    logical,          optional, intent(in) :: whead     ! write header
    logical,          optional, intent(in) :: wdata     ! write data
    integer    ,      optional, intent(in) :: nx        ! 2d grid size if available
    integer    ,      optional, intent(in) :: ny        ! 2d grid size if available
    integer    ,      optional, intent(in) :: nt        ! time sample
    real(r8),         optional, intent(in) :: fillval   ! fill value
    character(len=*), optional, intent(in) :: pre       ! prefix to variable name
    logical,          optional, intent(in) :: tavg      ! is this a tavg
    logical,          optional, intent(in) :: use_float ! write output as float rather than double
    integer,          optional, intent(in) :: file_ind
    integer,                    intent(out):: rc

    ! local variables
    type(ESMF_Field)              :: field
    type(ESMF_Mesh)               :: mesh
    type(ESMF_Distgrid)           :: distgrid
    type(ESMF_VM)                 :: VM
    integer                       :: mpicom
    integer                       :: rcode
    integer                       :: nf,ns,ng
    integer                       :: k,n
    integer    ,target            :: dimid2(2)
    integer    ,target            :: dimid3(3)
    integer    ,pointer           :: dimid(:)
    type(var_desc_t)              :: varid
    type(io_desc_t)               :: iodesc
    integer(kind=Pio_Offset_Kind) :: frame
    character(CL)                 :: itemc       ! string converted to char
    character(CL)                 :: name1       ! var name
    character(CL)                 :: cunit       ! var units
    character(CL)                 :: lname       ! long name
    character(CL)                 :: sname       ! standard name
    character(CL)                 :: lpre        ! local prefix
    logical                       :: lwhead, lwdata
    logical                       :: luse_float
    integer                       :: lnx,lny
    real(r8)                      :: lfillvalue
    integer, pointer              :: minIndexPTile(:,:)
    integer, pointer              :: maxIndexPTile(:,:)
    integer                       :: dimCount, tileCount
    integer, pointer              :: Dof(:)
    integer                       :: lfile_ind
    real(r8), pointer             :: fldptr1(:)
    real(r8), pointer             :: fldptr2(:,:)
    character(len=number_strlen)  :: cnumber
    character(CL)                 :: tmpstr
    type(ESMF_Field)              :: lfield
    integer                       :: rank
    integer                       :: ungriddedUBound(1) ! currently the size must equal 1 for rank 2 fields
    integer                       :: gridToFieldMap(1)  ! currently the size must equal 1 for rank 2 fields
    logical                       :: isPresent
    character(*),parameter :: subName = '(med_io_write_FB) '
    !-------------------------------------------------------------------------------

    if (dbug_flag > 5) then
       call ESMF_LogWrite(trim(subname)//": called", ESMF_LOGMSG_INFO)
    endif
    rc = ESMF_Success

    lfillvalue = fillvalue
    if (present(fillval)) then
       lfillvalue = fillval
    endif

    lpre = ' '
    if (present(pre)) then
       lpre = trim(pre)
    endif

    if (.not. ESMF_FieldBundleIsCreated(FB, rc=rc)) then
       call ESMF_LogWrite(trim(subname)//" FB "//trim(lpre)//" not created", ESMF_LOGMSG_INFO)
       if (dbug_flag > 5) then
          call ESMF_LogWrite(trim(subname)//": done", ESMF_LOGMSG_INFO)
       endif
       rc = ESMF_Success
       return
    endif

    lwhead = .true.
    lwdata = .true.
    if (present(whead)) lwhead = whead
    if (present(wdata)) lwdata = wdata

    if (.not.lwhead .and. .not.lwdata) then
       ! should we write a warning?
       if (dbug_flag > 5) then
          call ESMF_LogWrite(trim(subname)//": done", ESMF_LOGMSG_INFO)
       endif
       return
    endif

    luse_float = .false.
    if (present(use_float)) luse_float = use_float

    lfile_ind = 0
    if (present(file_ind)) lfile_ind=file_ind

    call ESMF_FieldBundleGet(FB, fieldCount=nf, rc=rc)
    write(tmpstr,*) subname//' field count = '//trim(lpre),nf
    call ESMF_LogWrite(trim(tmpstr), ESMF_LOGMSG_INFO)
    if (nf < 1) then
       call ESMF_LogWrite(trim(subname)//" FB "//trim(lpre)//" empty", ESMF_LOGMSG_INFO)
       if (dbug_flag > 5) then
          call ESMF_LogWrite(trim(subname)//": done", ESMF_LOGMSG_INFO)
       endif
       rc = ESMF_Success
       return
    endif

    call FB_getFieldN(FB, 1, field, rc=rc)
    if (chkerr(rc,__LINE__,u_FILE_u)) return

    call ESMF_FieldGet(field, mesh=mesh, rc=rc)
    if (chkerr(rc,__LINE__,u_FILE_u)) return

    call ESMF_MeshGet(mesh, elementDistgrid=distgrid, rc=rc)
    if (chkerr(rc,__LINE__,u_FILE_u)) return

    call ESMF_DistGridGet(distgrid, dimCount=dimCount, tileCount=tileCount, rc=rc)
    if (chkerr(rc,__LINE__,u_FILE_u)) return

    allocate(minIndexPTile(dimCount, tileCount), maxIndexPTile(dimCount, tileCount))
    call ESMF_DistGridGet(distgrid, minIndexPTile=minIndexPTile, maxIndexPTile=maxIndexPTile, rc=rc)
    if (chkerr(rc,__LINE__,u_FILE_u)) return

    ! write(tmpstr,*) subname,' counts = ',dimcount,tilecount,minindexptile,maxindexptile
    ! call ESMF_LogWrite(trim(tmpstr), ESMF_LOGMSG_INFO)

    ! TODO: this is not getting the global size correct for a FB coming in that does not have
    ! all the global grid values in the distgrid - e.g. CTSM

    ng = maxval(maxIndexPTile)
    lnx = ng
    lny = 1
    deallocate(minIndexPTile, maxIndexPTile)

    frame = -1
    if (present(nt)) then
       frame = nt
    endif
    if (present(nx)) then
       if (nx >= 0) lnx = nx
    endif
    if (present(ny)) then
       if (ny >= 0) lny = ny
    endif
    if (lnx*lny /= ng) then
       write(tmpstr,*) subname,' ERROR: grid2d size not consistent ',ng,lnx,lny
       call ESMF_LogWrite(trim(tmpstr), ESMF_LOGMSG_INFO)

       !TODO: this should not be an error for say CTSM which does not send a global grid
       !rc = ESMF_FAILURE
       !return
    endif

    if (lwhead) then
       rcode = pio_def_dim(io_file(lfile_ind),trim(lpre)//'_nx',lnx,dimid2(1))
       rcode = pio_def_dim(io_file(lfile_ind),trim(lpre)//'_ny',lny,dimid2(2))

       if (present(nt)) then
          dimid3(1:2) = dimid2
          rcode = pio_inq_dimid(io_file(lfile_ind),'time',dimid3(3))
          dimid => dimid3
       else
          dimid => dimid2
       endif

       write(tmpstr,*) subname,' dimid = ',dimid
       call ESMF_LogWrite(trim(tmpstr), ESMF_LOGMSG_INFO)

       do k = 1,nf
          call FB_getNameN(FB, k, itemc, rc=rc)
          if (chkerr(rc,__LINE__,u_FILE_u)) return

          ! Determine rank of field with name itemc
          call ESMF_FieldBundleGet(FB, itemc,  field=lfield, rc=rc)
<<<<<<< HEAD
          if (shr_nuopc_utils_chkerr(rc,__LINE__,u_FILE_u)) return
          call ESMF_FieldGet(lfield, rank=rank, rc=rc)
          if (shr_nuopc_utils_chkerr(rc,__LINE__,u_FILE_u)) return
=======
          if (chkerr(rc,__LINE__,u_FILE_u)) return
          call ESMF_FieldGet(lfield, rank=rank, rc=rc)
          if (chkerr(rc,__LINE__,u_FILE_u)) return
>>>>>>> dabe086f

          ! TODO (mvertens, 2019-03-13): this is a temporary mod to NOT write hgt
          if (trim(itemc) /= "hgt") then
             if (rank == 2) then
                call ESMF_FieldGet(lfield, ungriddedUBound=ungriddedUBound, rc=rc)
<<<<<<< HEAD
                if (shr_nuopc_utils_chkerr(rc,__LINE__,u_FILE_u)) return
=======
                if (chkerr(rc,__LINE__,u_FILE_u)) return
>>>>>>> dabe086f
                write(cnumber,'(i0)') ungriddedUbound(1)
                call ESMF_LogWrite(trim(subname)//':'//'field '//trim(itemc)// &
                     ' has an griddedUBound of  '//trim(cnumber), ESMF_LOGMSG_INFO) 

                ! Create a new output variable for each element of the undistributed dimension
                do n = 1,ungriddedUBound(1)
                   if (trim(itemc) /= "hgt") then
                      write(cnumber,'(i0)') n
                      name1 = trim(lpre)//'_'//trim(itemc)//trim(cnumber)
                      call shr_nuopc_fldList_GetMetadata(itemc, longname=lname, stdname=sname, units=cunit)
                      call ESMF_LogWrite(trim(subname)//': defining '//trim(name1), ESMF_LOGMSG_INFO)

                      if (luse_float) then
                         rcode = pio_def_var(io_file(lfile_ind), trim(name1), PIO_REAL, dimid, varid)
                         rcode = pio_put_att(io_file(lfile_ind), varid,"_FillValue",real(lfillvalue,r4))
                      else
                         rcode = pio_def_var(io_file(lfile_ind), trim(name1), PIO_DOUBLE, dimid, varid)
                         rcode = pio_put_att(io_file(lfile_ind),varid,"_FillValue",lfillvalue)
                      end if
                      rcode = pio_put_att(io_file(lfile_ind), varid, "units"        , trim(cunit))
                      rcode = pio_put_att(io_file(lfile_ind), varid, "long_name"    , trim(lname))
                      rcode = pio_put_att(io_file(lfile_ind), varid, "standard_name", trim(sname))
                      if (present(tavg)) then
                         if (tavg) then
                            rcode = pio_put_att(io_file(lfile_ind), varid, "cell_methods", "time: mean")
                         endif
                      endif
                   end if
                end do
             else
                name1 = trim(lpre)//'_'//trim(itemc)
                call shr_nuopc_fldList_GetMetadata(itemc,longname=lname,stdname=sname,units=cunit)
                call ESMF_LogWrite(trim(subname)//':'//trim(itemc)//':'//trim(name1),ESMF_LOGMSG_INFO)
                if (luse_float) then
                   rcode = pio_def_var(io_file(lfile_ind), trim(name1), PIO_REAL, dimid, varid)
                   rcode = pio_put_att(io_file(lfile_ind), varid, "_FillValue", real(lfillvalue, r4))
                else
                   rcode = pio_def_var(io_file(lfile_ind), trim(name1), PIO_DOUBLE, dimid, varid)
                   rcode = pio_put_att(io_file(lfile_ind), varid, "_FillValue", lfillvalue)
                end if
                rcode = pio_put_att(io_file(lfile_ind), varid, "units"         , trim(cunit))
                rcode = pio_put_att(io_file(lfile_ind), varid, "long_name"     , trim(lname))
                rcode = pio_put_att(io_file(lfile_ind), varid, "standard_name" , trim(sname))
                if (present(tavg)) then
                   if (tavg) then
                      rcode = pio_put_att(io_file(lfile_ind), varid, "cell_methods", "time: mean")
                   endif
                end if
             end if
          end if
       end do

       ! Finish define mode
       if (lwdata) call med_io_enddef(filename, file_ind=lfile_ind)

    end if

    if (lwdata) then

       ! use distgrid extracted from field 1 above
       call ESMF_DistGridGet(distgrid, localDE=0, elementCount=ns, rc=rc)
       if (chkerr(rc,__LINE__,u_FILE_u)) return
       allocate(dof(ns))
       call ESMF_DistGridGet(distgrid, localDE=0, seqIndexList=dof, rc=rc)
       write(tmpstr,*) subname,' dof = ',ns,size(dof),dof(1),dof(ns)  !,minval(dof),maxval(dof)
       call ESMF_LogWrite(trim(tmpstr), ESMF_LOGMSG_INFO)

       call pio_initdecomp(io_subsystem, pio_double, (/lnx,lny/), dof, iodesc)

       ! call pio_writedof(lpre, (/lnx,lny/), int(dof,kind=PIO_OFFSET_KIND), mpicom)

       deallocate(dof)

       do k = 1,nf
<<<<<<< HEAD
          call shr_nuopc_methods_FB_getNameN(FB, k, itemc, rc=rc)
          if (shr_nuopc_utils_chkerr(rc,__LINE__,u_FILE_u)) return

          call shr_nuopc_methods_FB_getFldPtr(FB, itemc, &
               fldptr1=fldptr1, fldptr2=fldptr2, rank=rank, rc=rc)
          if (shr_nuopc_utils_chkerr(rc,__LINE__,u_FILE_u)) return

=======
          call FB_getNameN(FB, k, itemc, rc=rc)
          if (chkerr(rc,__LINE__,u_FILE_u)) return

          call FB_getFldPtr(FB, itemc, &
               fldptr1=fldptr1, fldptr2=fldptr2, rank=rank, rc=rc)
          if (chkerr(rc,__LINE__,u_FILE_u)) return

>>>>>>> dabe086f
          ! TODO (mvertens, 2019-03-13): this is a temporary mod to NOT write hgt
          if (trim(itemc) /= "hgt") then
             if (rank == 2) then

                ! Determine the size of the ungridded dimension and the index where the undistributed dimension is located
                call ESMF_FieldBundleGet(FB, itemc,  field=lfield, rc=rc)
<<<<<<< HEAD
                if (shr_nuopc_utils_chkerr(rc,__LINE__,u_FILE_u)) return
                call ESMF_FieldGet(lfield, ungriddedUBound=ungriddedUBound, gridToFieldMap=gridToFieldMap, rc=rc)
                if (shr_nuopc_utils_chkerr(rc,__LINE__,u_FILE_u)) return
=======
                if (chkerr(rc,__LINE__,u_FILE_u)) return
                call ESMF_FieldGet(lfield, ungriddedUBound=ungriddedUBound, gridToFieldMap=gridToFieldMap, rc=rc)
                if (chkerr(rc,__LINE__,u_FILE_u)) return
>>>>>>> dabe086f

                ! Output for each ungriddedUbound index
                do n = 1,ungriddedUBound(1)
                   write(cnumber,'(i0)') n
                   name1 = trim(lpre)//'_'//trim(itemc)//trim(cnumber)
                   rcode = pio_inq_varid(io_file(lfile_ind), trim(name1), varid)
                   call pio_setframe(io_file(lfile_ind),varid,frame)
                   
                   if (gridToFieldMap(1) == 1) then
                      call pio_write_darray(io_file(lfile_ind), varid, iodesc, fldptr2(:,n), rcode, fillval=lfillvalue)
                   else if (gridToFieldMap(1) == 2) then
                      call pio_write_darray(io_file(lfile_ind), varid, iodesc, fldptr2(n,:), rcode, fillval=lfillvalue)
                   end if
                end do
             else if (rank == 1) then
                name1 = trim(lpre)//'_'//trim(itemc)
                rcode = pio_inq_varid(io_file(lfile_ind), trim(name1), varid)
                call pio_setframe(io_file(lfile_ind),varid,frame)
                call pio_write_darray(io_file(lfile_ind), varid, iodesc, fldptr1, rcode, fillval=lfillvalue)
             end if  ! end if rank is 2 or 1

          end if ! end if not "hgt"
       end do  ! end loop over fields in FB

       call pio_syncfile(io_file(lfile_ind))
       call pio_freedecomp(io_file(lfile_ind), iodesc)
    endif

    if (dbug_flag > 5) then
       call ESMF_LogWrite(trim(subname)//": done", ESMF_LOGMSG_INFO)
    endif

  end subroutine med_io_write_FB

  !===============================================================================
<<<<<<< HEAD
  subroutine med_io_write_int(filename, iam, idata, dname, whead, wdata, file_ind)
=======
  subroutine med_io_write_int(filename, iam, idata, dname, whead, wdata, file_ind, rc)
>>>>>>> dabe086f

    use pio    , only : var_desc_t, pio_def_var, pio_put_att, pio_int, pio_inq_varid, pio_put_var
    use esmFlds, only : shr_nuopc_fldList_GetMetadata

    !---------------
    ! Write scalar integer to netcdf file
    !---------------

    ! intput/output variables
    character(len=*) ,intent(in) :: filename ! file
    integer          ,intent(in) :: iam      ! local pet
    integer          ,intent(in) :: idata    ! data to be written
    character(len=*) ,intent(in) :: dname    ! name of data
    logical,optional ,intent(in) :: whead    ! write header
    logical,optional ,intent(in) :: wdata    ! write data
    integer,optional ,intent(in) :: file_ind
    integer          ,intent(out):: rc

    ! local variables
    integer          :: rcode
    type(var_desc_t) :: varid
    character(CL)    :: cunit       ! var units
    character(CL)    :: lname       ! long name
    character(CL)    :: sname       ! standard name
    logical          :: lwhead, lwdata
    integer          :: lfile_ind
    character(*),parameter :: subName = '(med_io_write_int) '
    !-------------------------------------------------------------------------------

    rc = ESMF_SUCCESS

    lwhead = .true.
    lwdata = .true.
    if (present(whead)) lwhead = whead
    if (present(wdata)) lwdata = wdata

    if (.not.lwhead .and. .not.lwdata) then
       ! should we write a warning?
       return
    endif

    lfile_ind = 0
    if (present(file_ind)) lfile_ind=file_ind

    if (lwhead) then
       call shr_nuopc_fldList_GetMetadata(trim(dname),longname=lname,stdname=sname,units=cunit)
       !       rcode = pio_def_dim(io_file(lfile_ind),trim(dname)//'_nx',1,dimid(1))
       !       rcode = pio_def_var(io_file(lfile_ind),trim(dname),PIO_INT,dimid,varid)
       rcode = pio_def_var(io_file(lfile_ind),trim(dname),PIO_INT,varid)
       rcode = pio_put_att(io_file(lfile_ind),varid,"units",trim(cunit))
       rcode = pio_put_att(io_file(lfile_ind),varid,"long_name",trim(lname))
       rcode = pio_put_att(io_file(lfile_ind),varid,"standard_name",trim(sname))
       if (lwdata) call med_io_enddef(filename, file_ind=lfile_ind)
    endif

    if (lwdata) then
       rcode = pio_inq_varid(io_file(lfile_ind),trim(dname),varid)
       rcode = pio_put_var(io_file(lfile_ind),varid,idata)
       !      write(logunit,*) subname,' wrote AV ',trim(dname),lwhead,lwdata
    endif

  end subroutine med_io_write_int

  !===============================================================================
<<<<<<< HEAD
  subroutine med_io_write_int1d(filename, iam, idata, dname, whead, wdata, file_ind)

    !---------------
    ! Write 1d integer array to netcdf file
    !---------------

=======
  subroutine med_io_write_int1d(filename, iam, idata, dname, whead, wdata, file_ind, rc)

    !---------------
    ! Write 1d integer array to netcdf file
    !---------------

>>>>>>> dabe086f
    use pio     , only : var_desc_t, pio_def_dim, pio_def_var
    use pio     , only : pio_put_att, pio_inq_varid, pio_put_var
    use pio     , only : pio_int, pio_def_var
    use esmFlds , only : shr_nuopc_fldList_GetMetadata

    ! input/output arguments
    character(len=*),intent(in) :: filename ! file
    integer         ,intent(in) :: iam      ! local pet
    integer         ,intent(in) :: idata(:) ! data to be written
    character(len=*),intent(in) :: dname    ! name of data
    logical,optional,intent(in) :: whead    ! write header
    logical,optional,intent(in) :: wdata    ! write data
    integer,optional,intent(in) :: file_ind
    integer         , intent(out) :: rc

    ! local variables
    integer          :: rcode
    integer          :: dimid(1)
    type(var_desc_t) :: varid
    character(CL)    :: cunit       ! var units
    character(CL)    :: lname       ! long name
    character(CL)    :: sname       ! standard name
    integer          :: lnx
    logical          :: lwhead, lwdata
    integer          :: lfile_ind
    character(*),parameter :: subName = '(med_io_write_int1d) '
    !-------------------------------------------------------------------------------

    rc = ESMF_SUCCESS

    lwhead = .true.
    lwdata = .true.
    if (present(whead)) lwhead = whead
    if (present(wdata)) lwdata = wdata

    if (.not.lwhead .and. .not.lwdata) then
       ! should we write a warning?
       return
    endif

    lfile_ind = 0
    if (present(file_ind)) lfile_ind=file_ind

    if (lwhead) then
       call shr_nuopc_fldList_GetMetadata(trim(dname),longname=lname,stdname=sname,units=cunit)
       lnx = size(idata)
       rcode = pio_def_dim(io_file(lfile_ind),trim(dname)//'_nx',lnx,dimid(1))
       rcode = pio_def_var(io_file(lfile_ind),trim(dname),PIO_INT,dimid,varid)
       rcode = pio_put_att(io_file(lfile_ind),varid,"units",trim(cunit))
       rcode = pio_put_att(io_file(lfile_ind),varid,"long_name",trim(lname))
       rcode = pio_put_att(io_file(lfile_ind),varid,"standard_name",trim(sname))
       if (lwdata) call med_io_enddef(filename, file_ind=lfile_ind)
    endif

    if (lwdata) then
       rcode = pio_inq_varid(io_file(lfile_ind),trim(dname),varid)
       rcode = pio_put_var(io_file(lfile_ind),varid,idata)
    endif

    !      write(logunit,*) subname,' wrote AV ',trim(dname),lwhead,lwdata

  end subroutine med_io_write_int1d

  !===============================================================================
<<<<<<< HEAD
  subroutine med_io_write_r8(filename, iam, rdata, dname, whead, wdata, file_ind)
=======
  subroutine med_io_write_r8(filename, iam, rdata, dname, whead, wdata, file_ind, rc)
>>>>>>> dabe086f

    !---------------
    ! Write scalar double to netcdf file
    !---------------

<<<<<<< HEAD
    use med_constants_mod , only : R8
=======
>>>>>>> dabe086f
    use pio               , only : var_desc_t, pio_def_var, pio_put_att
    use pio               , only : pio_double, pio_noerr, pio_inq_varid, pio_put_var
    use esmFlds           , only : shr_nuopc_fldList_GetMetadata

    ! input/output arguments
    character(len=*),intent(in) :: filename ! file
    integer         ,intent(in) :: iam      ! local pet
    real(r8)        ,intent(in) :: rdata    ! data to be written
    character(len=*),intent(in) :: dname    ! name of data
    logical,optional,intent(in) :: whead    ! write header
    logical,optional,intent(in) :: wdata    ! write data
    integer,optional,intent(in) :: file_ind
    integer         ,intent(out):: rc 

    ! local variables
    integer          :: rcode
    type(var_desc_t) :: varid
    character(CL)    :: cunit       ! var units
    character(CL)    :: lname       ! long name
    character(CL)    :: sname       ! standard name
    logical          :: lwhead, lwdata
    integer          :: lfile_ind
    character(*),parameter :: subName = '(med_io_write_r8) '
    !-------------------------------------------------------------------------------

    rc = ESMF_SUCCESS

    lwhead = .true.
    if (present(whead)) lwhead = whead
    lwdata = .true.
    if (present(wdata)) lwdata = wdata
    lfile_ind = 0
    if (present(file_ind)) lfile_ind=file_ind

    if (.not.lwhead .and. .not.lwdata) then
       ! should we write a warning?
       return
    endif

    if (lwhead) then
       call shr_nuopc_fldList_GetMetadata(trim(dname),longname=lname,stdname=sname,units=cunit)
       !       rcode = pio_def_dim(io_file(lfile_ind),trim(dname)//'_nx',1,dimid(1))
       !       rcode = pio_def_var(io_file(lfile_ind),trim(dname),PIO_DOUBLE,dimid,varid)
       rcode = pio_def_var(io_file(lfile_ind),trim(dname),PIO_DOUBLE,varid)
       if(rcode==PIO_NOERR) then
          rcode = pio_put_att(io_file(lfile_ind),varid,"units",trim(cunit))
          rcode = pio_put_att(io_file(lfile_ind),varid,"long_name",trim(lname))
          rcode = pio_put_att(io_file(lfile_ind),varid,"standard_name",trim(sname))
          if (lwdata) call med_io_enddef(filename, file_ind=lfile_ind)
       end if
    endif

    if (lwdata) then
       rcode = pio_inq_varid(io_file(lfile_ind),trim(dname),varid)
       rcode = pio_put_var(io_file(lfile_ind),varid,rdata)
    endif

  end subroutine med_io_write_r8

  !===============================================================================
<<<<<<< HEAD
  subroutine med_io_write_r81d(filename, iam, rdata, dname, whead, wdata, file_ind)
=======
  subroutine med_io_write_r81d(filename, iam, rdata, dname, whead, wdata, file_ind, rc)
>>>>>>> dabe086f

    !---------------
    ! Write 1d double array to netcdf file
    !---------------

<<<<<<< HEAD
    use med_constants_mod , only : R8
=======
>>>>>>> dabe086f
    use pio               , only : var_desc_t, pio_def_dim, pio_def_var
    use pio               , only : pio_inq_varid, pio_put_var, pio_double, pio_put_att
    use esmFlds           , only : shr_nuopc_fldList_GetMetadata

    ! !INPUT/OUTPUT PARAMETERS:
    character(len=*),intent(in) :: filename ! file
    integer         ,intent(in) :: iam
    real(r8)        ,intent(in) :: rdata(:) ! data to be written
    character(len=*),intent(in) :: dname    ! name of data
    logical,optional,intent(in) :: whead    ! write header
    logical,optional,intent(in) :: wdata    ! write data
    integer,optional,intent(in) :: file_ind
    integer         ,intent(out):: rc 

    ! local variables
    integer          :: rcode
    integer          :: dimid(1)
    type(var_desc_t) :: varid
    character(CL)    :: cunit       ! var units
    character(CL)    :: lname       ! long name
    character(CL)    :: sname       ! standard name
    integer          :: lnx
    logical          :: lwhead, lwdata
    integer          :: lfile_ind
    character(*),parameter :: subName = '(med_io_write_r81d) '
    !-------------------------------------------------------------------------------

    rc = ESMF_SUCCESS

    lwhead = .true.
    if (present(whead)) lwhead = whead
    lwdata = .true.
    if (present(wdata)) lwdata = wdata
    lfile_ind = 0
    if (present(file_ind)) lfile_ind=file_ind

    if (.not.lwhead .and. .not.lwdata) then
       ! should we write a warning?
       return
    endif

    if (lwhead) then
       call shr_nuopc_fldList_GetMetadata(trim(dname),longname=lname,stdname=sname,units=cunit)
       lnx = size(rdata)
       rcode = pio_def_dim(io_file(lfile_ind),trim(dname)//'_nx',lnx,dimid(1))
       rcode = pio_def_var(io_file(lfile_ind),trim(dname),PIO_DOUBLE,dimid,varid)
       rcode = pio_put_att(io_file(lfile_ind),varid,"units",trim(cunit))
       rcode = pio_put_att(io_file(lfile_ind),varid,"long_name",trim(lname))
       rcode = pio_put_att(io_file(lfile_ind),varid,"standard_name",trim(sname))
       if (lwdata) call med_io_enddef(filename, file_ind=lfile_ind)
    endif

    if (lwdata) then
       rcode = pio_inq_varid(io_file(lfile_ind),trim(dname),varid)
       rcode = pio_put_var(io_file(lfile_ind),varid,rdata)
    endif

  end subroutine med_io_write_r81d

  !===============================================================================
<<<<<<< HEAD
  subroutine med_io_write_char(filename, iam, rdata, dname, whead, wdata, file_ind)
=======
  subroutine med_io_write_char(filename, iam, rdata, dname, whead, wdata, file_ind, rc)
>>>>>>> dabe086f

    !---------------
    ! Write char string to netcdf file
    !---------------

    use pio     , only : var_desc_t, pio_def_dim, pio_put_att, pio_def_var, pio_inq_varid
    use pio     , only : pio_char, pio_put_var
    use esmFlds , only : shr_nuopc_fldList_GetMetadata

    ! input/output arguments
    character(len=*),intent(in) :: filename ! file
    integer         ,intent(in) :: iam      ! local pet
    character(len=*),intent(in) :: rdata    ! data to be written
    character(len=*),intent(in) :: dname    ! name of data
    logical,optional,intent(in) :: whead    ! write header
    logical,optional,intent(in) :: wdata    ! write data
    integer,optional,intent(in) :: file_ind
    integer         ,intent(out):: rc 

    ! local variables
    integer          :: rcode
    integer          :: dimid(1)
    type(var_desc_t) :: varid
    character(CL)    :: cunit       ! var units
    character(CL)    :: lname       ! long name
    character(CL)    :: sname       ! standard name
    integer          :: lnx
    logical          :: lwhead, lwdata
    integer          :: lfile_ind
    character(CL)    :: charvar   ! buffer for string read/write
    character(*),parameter :: subName = '(med_io_write_char) '
    !-------------------------------------------------------------------------------

    rc = ESMF_SUCCESS

    lwhead = .true.
    if (present(whead)) lwhead = whead
    lwdata = .true.
    if (present(wdata)) lwdata = wdata
    lfile_ind = 0
    if (present(file_ind)) lfile_ind=file_ind
    if (.not.lwhead .and. .not.lwdata) then
       ! should we write a warning?
       return
    endif

    if (lwhead) then
       call shr_nuopc_fldList_GetMetadata(trim(dname),longname=lname,stdname=sname,units=cunit)
       lnx = len(charvar)
       rcode = pio_def_dim(io_file(lfile_ind),trim(dname)//'_len',lnx,dimid(1))
       rcode = pio_def_var(io_file(lfile_ind),trim(dname),PIO_CHAR,dimid,varid)
       rcode = pio_put_att(io_file(lfile_ind),varid,"units",trim(cunit))
       rcode = pio_put_att(io_file(lfile_ind),varid,"long_name",trim(lname))
       rcode = pio_put_att(io_file(lfile_ind),varid,"standard_name",trim(sname))
       if (lwdata) call med_io_enddef(filename, file_ind=lfile_ind)
    endif
    if (lwdata) then
       charvar = ''
       charvar = trim(rdata)
       rcode = pio_inq_varid(io_file(lfile_ind),trim(dname),varid)
       rcode = pio_put_var(io_file(lfile_ind),varid,charvar)
    endif

  end subroutine med_io_write_char

  !===============================================================================
  subroutine med_io_write_time(filename, iam, time_units, time_cal, time_val, nt,&
<<<<<<< HEAD
       whead, wdata, tbnds, file_ind)
=======
       whead, wdata, tbnds, file_ind, rc)
>>>>>>> dabe086f

    !---------------
    ! Write time variable to netcdf file
    !---------------

<<<<<<< HEAD
    use med_constants_mod , only : R8
=======
>>>>>>> dabe086f
    use shr_cal_mod       , only : shr_cal_calMaxLen
    use shr_cal_mod       , only : shr_cal_noleap
    use shr_cal_mod       , only : shr_cal_gregorian
    use shr_cal_mod       , only : shr_cal_calendarName
    use pio               , only : var_desc_t, PIO_UNLIMITED
    use pio               , only : pio_double, pio_def_dim, pio_def_var, pio_put_att
    use pio               , only : pio_inq_varid, pio_put_var

    ! input/output variables
    character(len=*),      intent(in) :: filename   ! file
    integer,               intent(in) :: iam        ! local pet
    character(len=*),      intent(in) :: time_units ! units of time
    character(len=*),      intent(in) :: time_cal   ! calendar type
    real(r8)        ,      intent(in) :: time_val   ! data to be written
    integer    , optional, intent(in) :: nt
    logical,     optional, intent(in) :: whead      ! write header
    logical,     optional, intent(in) :: wdata      ! write data
    real(r8),    optional, intent(in) :: tbnds(2)   ! time bounds
    integer,     optional, intent(in) :: file_ind
    integer              , intent(out):: rc 

    ! local variables
    integer                          :: rcode
    integer                          :: dimid(1)
    integer                          :: dimid2(2)
    type(var_desc_t)                 :: varid
    logical                          :: lwhead, lwdata
    integer                          :: start(4),count(4)
    character(len=shr_cal_calMaxLen) :: lcalendar
    real(r8)                         :: time_val_1d(1)
    integer                          :: lfile_ind
    character(*),parameter :: subName = '(med_io_write_time) '
    !-------------------------------------------------------------------------------

    rc = ESMF_SUCCESS

    lwhead = .true.
    if (present(whead)) lwhead = whead
    lwdata = .true.
    if (present(wdata)) lwdata = wdata
    lfile_ind = 0
    if (present(file_ind)) lfile_ind=file_ind
    if (.not.lwhead .and. .not.lwdata) then
       ! should we write a warning?
       return
    endif

    ! Write out header
    if (lwhead) then
       rcode = pio_def_dim(io_file(lfile_ind),'time',PIO_UNLIMITED,dimid(1))
       rcode = pio_def_var(io_file(lfile_ind),'time',PIO_DOUBLE,dimid,varid)
       rcode = pio_put_att(io_file(lfile_ind),varid,'units',trim(time_units))

       lcalendar = shr_cal_calendarName(time_cal,trap=.false.)
       if (trim(lcalendar) == trim(shr_cal_noleap)) then
          lcalendar = 'noleap'
       elseif (trim(lcalendar) == trim(shr_cal_gregorian)) then
          lcalendar = 'gregorian'
       endif
       rcode = pio_put_att(io_file(lfile_ind),varid,'calendar',trim(lcalendar))

       if (present(tbnds)) then
          dimid2(2) = dimid(1)
          rcode = pio_put_att(io_file(lfile_ind),varid,'bounds','time_bnds')
          rcode = pio_def_dim(io_file(lfile_ind),'ntb',2,dimid2(1))
          rcode = pio_def_var(io_file(lfile_ind),'time_bnds',PIO_DOUBLE,dimid2,varid)
       endif
       if (lwdata) call med_io_enddef(filename, file_ind=lfile_ind)
    endif

    ! Write out data
    if (lwdata) then
       start = 1
       count = 1
       if (present(nt)) then
          start(1) = nt
       endif
       time_val_1d(1) = time_val
       rcode = pio_inq_varid(io_file(lfile_ind),'time',varid)
       rcode = pio_put_var(io_file(lfile_ind),varid,start,count,time_val_1d)
       if (present(tbnds)) then
          rcode = pio_inq_varid(io_file(lfile_ind),'time_bnds',varid)
          start = 1
          count = 1
          if (present(nt)) then
             start(2) = nt
          endif
          count(1) = 2
          rcode = pio_put_var(io_file(lfile_ind),varid,start,count,tbnds)
       endif
    endif

  end subroutine med_io_write_time

  !===============================================================================
  subroutine med_io_read_FB(filename, vm, iam, FB, pre, frame, rc)
<<<<<<< HEAD

    !---------------
    ! Read FB from netcdf file
    !---------------

    use med_constants_mod     , only : R8, CL
    use shr_const_mod         , only : fillvalue=>SHR_CONST_SPVAL
    use ESMF                  , only : ESMF_FieldBundle, ESMF_Field, ESMF_Mesh, ESMF_DistGrid
    use ESMF                  , only : ESMF_LogWrite, ESMF_LOGMSG_INFO, ESMF_SUCCESS
    use ESMF                  , only : ESMF_LOGMSG_ERROR, ESMF_FAILURE
    use ESMF                  , only : ESMF_FieldBundleIsCreated, ESMF_FieldBundleGet
    use ESMF                  , only : ESMF_FieldGet, ESMF_MeshGet, ESMF_DistGridGet
    use pio                   , only : file_desc_T, var_desc_t, io_desc_t, pio_nowrite, pio_openfile
    use pio                   , only : pio_noerr, PIO_BCAST_ERROR, PIO_INTERNAL_ERROR
    use pio                   , only : pio_inq_varid
    use pio                   , only : pio_double, pio_get_att, pio_seterrorhandling, pio_freedecomp, pio_closefile
    use pio                   , only : pio_read_darray, pio_offset_kind, pio_setframe
    use med_constants_mod     , only : dbug_flag=>med_constants_dbug_flag
    use shr_nuopc_methods_mod , only : shr_nuopc_methods_FB_getNameN
    use shr_nuopc_methods_mod , only : shr_nuopc_methods_FB_getFldPtr
    use shr_nuopc_methods_mod , only : shr_nuopc_methods_FB_getFieldN

    ! input/output arguments
    character(len=*)                        ,intent(in)  :: filename ! file
    type(ESMF_VM)                           ,intent(in)  :: vm
    integer                                 ,intent(in)  :: iam
    type(ESMF_FieldBundle)                  ,intent(in)  :: FB       ! data to be read
    character(len=*)              ,optional ,intent(in)  :: pre      ! prefix to variable name
    integer(kind=PIO_OFFSET_KIND) ,optional ,intent(in)  :: frame
    integer                                 ,intent(out) :: rc

=======

    !---------------
    ! Read FB from netcdf file
    !---------------

    use shr_const_mod         , only : fillvalue=>SHR_CONST_SPVAL
    use ESMF                  , only : ESMF_FieldBundle, ESMF_Field, ESMF_Mesh, ESMF_DistGrid
    use ESMF                  , only : ESMF_LogWrite, ESMF_LOGMSG_INFO, ESMF_SUCCESS
    use ESMF                  , only : ESMF_LOGMSG_ERROR, ESMF_FAILURE
    use ESMF                  , only : ESMF_FieldBundleIsCreated, ESMF_FieldBundleGet
    use ESMF                  , only : ESMF_FieldGet, ESMF_MeshGet, ESMF_DistGridGet
    use pio                   , only : file_desc_T, var_desc_t, io_desc_t, pio_nowrite, pio_openfile
    use pio                   , only : pio_noerr, PIO_BCAST_ERROR, PIO_INTERNAL_ERROR
    use pio                   , only : pio_inq_varid
    use pio                   , only : pio_double, pio_get_att, pio_seterrorhandling, pio_freedecomp, pio_closefile
    use pio                   , only : pio_read_darray, pio_offset_kind, pio_setframe
    use med_constants_mod     , only : dbug_flag=>med_constants_dbug_flag

    ! input/output arguments
    character(len=*)                        ,intent(in)  :: filename ! file
    type(ESMF_VM)                           ,intent(in)  :: vm
    integer                                 ,intent(in)  :: iam
    type(ESMF_FieldBundle)                  ,intent(in)  :: FB       ! data to be read
    character(len=*)              ,optional ,intent(in)  :: pre      ! prefix to variable name
    integer(kind=PIO_OFFSET_KIND) ,optional ,intent(in)  :: frame
    integer                                 ,intent(out) :: rc

>>>>>>> dabe086f
    ! local variables
    type(ESMF_Field)              :: lfield
    integer                       :: rcode
    integer                       :: nf,ns,ng
    integer                       :: k,n,l
    type(file_desc_t)             :: pioid
    type(var_desc_t)              :: varid
    type(io_desc_t)               :: iodesc
    character(CL)                 :: itemc       ! string converted to char
    character(CL)                 :: name1       ! var name
    character(CL)                 :: lpre        ! local prefix
    real(r8)                      :: lfillvalue
    integer                       :: tmp(1)
    integer                       :: rank, lsize
    real(r8), pointer             :: fldptr1(:), fldptr1_tmp(:)
    real(r8), pointer             :: fldptr2(:,:)
    character(CL)                 :: tmpstr
    character(len=16)             :: cnumber
    integer(kind=Pio_Offset_Kind) :: lframe
    integer                       :: ungriddedUBound(1) ! currently the size must equal 1 for rank 2 fieldds
    integer                       :: gridToFieldMap(1)  ! currently the size must equal 1 for rank 2 fieldds
    character(*),parameter :: subName = '(med_io_read_FB) '
    !-------------------------------------------------------------------------------
    rc = ESMF_Success
    call ESMF_LogWrite(trim(subname)//": called", ESMF_LOGMSG_INFO)
<<<<<<< HEAD
    if (shr_nuopc_utils_ChkErr(rc,__LINE__,u_FILE_u)) return
=======
    if (chkerr(rc,__LINE__,u_FILE_u)) return
>>>>>>> dabe086f

    lpre = ' '
    if (present(pre)) then
       lpre = trim(pre)
    endif
    if (present(frame)) then
       lframe = frame
    else
       lframe = 1
    endif
    if (.not. ESMF_FieldBundleIsCreated(FB,rc=rc)) then
       call ESMF_LogWrite(trim(subname)//" FB "//trim(lpre)//" not created", ESMF_LOGMSG_INFO)
<<<<<<< HEAD
       if (shr_nuopc_utils_ChkErr(rc,__LINE__,u_FILE_u)) return
       if (dbug_flag > 5) then
          call ESMF_LogWrite(trim(subname)//": done", ESMF_LOGMSG_INFO)
          if (shr_nuopc_utils_ChkErr(rc,__LINE__,u_FILE_u)) return
=======
       if (chkerr(rc,__LINE__,u_FILE_u)) return
       if (dbug_flag > 5) then
          call ESMF_LogWrite(trim(subname)//": done", ESMF_LOGMSG_INFO)
          if (chkerr(rc,__LINE__,u_FILE_u)) return
>>>>>>> dabe086f
       endif
       return
    endif

    call ESMF_FieldBundleGet(FB, fieldCount=nf, rc=rc)
    if (chkerr(rc,__LINE__,u_FILE_u)) return
    write(tmpstr,*) subname//' field count = '//trim(lpre),nf
    call ESMF_LogWrite(trim(tmpstr), ESMF_LOGMSG_INFO)
<<<<<<< HEAD
    if (shr_nuopc_utils_ChkErr(rc,__LINE__,u_FILE_u)) return
    if (nf < 1) then
       call ESMF_LogWrite(trim(subname)//" FB "//trim(lpre)//" empty", ESMF_LOGMSG_INFO)
       if (shr_nuopc_utils_ChkErr(rc,__LINE__,u_FILE_u)) return
       if (dbug_flag > 5) then
          call ESMF_LogWrite(trim(subname)//": done", ESMF_LOGMSG_INFO)
          if (shr_nuopc_utils_ChkErr(rc,__LINE__,u_FILE_u)) return
=======
    if (chkerr(rc,__LINE__,u_FILE_u)) return
    if (nf < 1) then
       call ESMF_LogWrite(trim(subname)//" FB "//trim(lpre)//" empty", ESMF_LOGMSG_INFO)
       if (chkerr(rc,__LINE__,u_FILE_u)) return
       if (dbug_flag > 5) then
          call ESMF_LogWrite(trim(subname)//": done", ESMF_LOGMSG_INFO)
          if (chkerr(rc,__LINE__,u_FILE_u)) return
>>>>>>> dabe086f
       endif
       return
    endif

    if (med_io_file_exists(vm, iam, trim(filename))) then
       rcode = pio_openfile(io_subsystem, pioid, pio_iotype, trim(filename),pio_nowrite)
       call ESMF_LogWrite(trim(subname)//' open file '//trim(filename), ESMF_LOGMSG_INFO)
<<<<<<< HEAD
       if (shr_nuopc_utils_ChkErr(rc,__LINE__,u_FILE_u)) return
=======
       if (chkerr(rc,__LINE__,u_FILE_u)) return
>>>>>>> dabe086f
    else
       call ESMF_LogWrite(trim(subname)//' ERROR: file invalid '//trim(filename), &
       ESMF_LOGMSG_ERROR, line=__LINE__, file=u_FILE_u)
       rc = ESMF_FAILURE
       return
    endif

    call pio_seterrorhandling(pioid, PIO_BCAST_ERROR)

    do k = 1,nf
       ! Get name of field
<<<<<<< HEAD
       call shr_nuopc_methods_FB_getNameN(FB, k, itemc, rc=rc)
       if (shr_nuopc_utils_chkerr(rc,__LINE__,u_FILE_u)) return
=======
       call FB_getNameN(FB, k, itemc, rc=rc)
       if (chkerr(rc,__LINE__,u_FILE_u)) return
>>>>>>> dabe086f

       ! Get iodesc for all fields based on iodesc of first field (assumes that all fields have
       ! the same iodesc)
       if (k == 1) then
          call ESMF_FieldBundleGet(FB, itemc,  field=lfield, rc=rc)
<<<<<<< HEAD
          if (shr_nuopc_utils_chkerr(rc,__LINE__,u_FILE_u)) return
          call ESMF_FieldGet(lfield, rank=rank, rc=rc)
          if (shr_nuopc_utils_chkerr(rc,__LINE__,u_FILE_u)) return
=======
          if (chkerr(rc,__LINE__,u_FILE_u)) return
          call ESMF_FieldGet(lfield, rank=rank, rc=rc)
          if (chkerr(rc,__LINE__,u_FILE_u)) return
>>>>>>> dabe086f
          if (rank == 2) then
             name1 = trim(lpre)//'_'//trim(itemc)//'1'
          else if (rank == 1) then
             name1 = trim(lpre)//'_'//trim(itemc)
          end if
          call med_io_read_init_iodesc(FB, name1, pioid, iodesc, rc)
<<<<<<< HEAD
          if (shr_nuopc_utils_chkerr(rc,__LINE__,u_FILE_u)) return
       end if

       call ESMF_LogWrite(trim(subname)//' reading field '//trim(itemc), ESMF_LOGMSG_INFO)
       if (shr_nuopc_utils_ChkErr(rc,__LINE__,u_FILE_u)) return

       ! Get pointer to field bundle field
       ! Field bundle might be 2d or 1d - but field on mediator history or restart file will always be 1d
       call shr_nuopc_methods_FB_getFldPtr(FB, itemc, &
            fldptr1=fldptr1, fldptr2=fldptr2, rank=rank, rc=rc)
       if (shr_nuopc_utils_chkerr(rc,__LINE__,u_FILE_u)) return
=======
          if (chkerr(rc,__LINE__,u_FILE_u)) return
       end if

       call ESMF_LogWrite(trim(subname)//' reading field '//trim(itemc), ESMF_LOGMSG_INFO)
       if (chkerr(rc,__LINE__,u_FILE_u)) return

       ! Get pointer to field bundle field
       ! Field bundle might be 2d or 1d - but field on mediator history or restart file will always be 1d
       call FB_getFldPtr(FB, itemc, &
            fldptr1=fldptr1, fldptr2=fldptr2, rank=rank, rc=rc)
       if (chkerr(rc,__LINE__,u_FILE_u)) return
>>>>>>> dabe086f

       if (rank == 2) then

          ! Determine the size of the ungridded dimension and the
          ! index where the undistributed dimension is located
          call ESMF_FieldBundleGet(FB, itemc,  field=lfield, rc=rc)
<<<<<<< HEAD
          if (shr_nuopc_utils_chkerr(rc,__LINE__,u_FILE_u)) return
          call ESMF_FieldGet(lfield, ungriddedUBound=ungriddedUBound, gridToFieldMap=gridToFieldMap, rc=rc)
          if (shr_nuopc_utils_chkerr(rc,__LINE__,u_FILE_u)) return
=======
          if (chkerr(rc,__LINE__,u_FILE_u)) return
          call ESMF_FieldGet(lfield, ungriddedUBound=ungriddedUBound, gridToFieldMap=gridToFieldMap, rc=rc)
          if (chkerr(rc,__LINE__,u_FILE_u)) return
>>>>>>> dabe086f

          if (gridToFieldMap(1) == 1) then
             lsize = size(fldptr2, dim=1)
          else if (gridToFieldMap(1) == 2) then
             lsize = size(fldptr2, dim=2)
          end if
          allocate(fldptr1_tmp(lsize))

          do n = 1,ungriddedUBound(1)
             ! Creat a name for the 1d field on the mediator history or restart file based on the
             ! ungridded dimension index of the field bundle 2d fiedl
             write(cnumber,'(i0)') n
             name1 = trim(lpre)//'_'//trim(itemc)//trim(cnumber)

             rcode = pio_inq_varid(pioid, trim(name1), varid)
             if (rcode == pio_noerr) then
                call ESMF_LogWrite(trim(subname)//' read field '//trim(name1), ESMF_LOGMSG_INFO)
<<<<<<< HEAD
                if (shr_nuopc_utils_ChkErr(rc,__LINE__,u_FILE_u)) return
=======
                if (chkerr(rc,__LINE__,u_FILE_u)) return
>>>>>>> dabe086f
                call pio_setframe(pioid, varid, lframe)
                call pio_read_darray(pioid, varid, iodesc, fldptr1_tmp, rcode)
                rcode = pio_get_att(pioid, varid, "_FillValue", lfillvalue)
                if (rcode /= pio_noerr) then
                   lfillvalue = fillvalue
                endif
                do l = 1,size(fldptr1_tmp)
                   if (fldptr1_tmp(l) == lfillvalue) fldptr1_tmp(l) = 0.0_r8
                enddo
             else
                fldptr1_tmp = 0.0_r8
             endif
             if (gridToFieldMap(1) == 1) then
                fldptr2(:,n) = fldptr1_tmp(:)
             else if (gridToFieldMap(1) == 2) then
                fldptr2(n,:) = fldptr1_tmp(:)
             end if
          end do

          deallocate(fldptr1_tmp)

       else if (rank == 1) then
          name1 = trim(lpre)//'_'//trim(itemc)

          rcode = pio_inq_varid(pioid, trim(name1), varid)
          if (rcode == pio_noerr) then
             call ESMF_LogWrite(trim(subname)//' read field '//trim(name1), ESMF_LOGMSG_INFO)
<<<<<<< HEAD
             if (shr_nuopc_utils_ChkErr(rc,__LINE__,u_FILE_u)) return
=======
             if (chkerr(rc,__LINE__,u_FILE_u)) return
>>>>>>> dabe086f
             call pio_setframe(pioid,varid,lframe)
             call pio_read_darray(pioid, varid, iodesc, fldptr1, rcode)
             rcode = pio_get_att(pioid,varid,"_FillValue",lfillvalue)
             if (rcode /= pio_noerr) then
                lfillvalue = fillvalue
             endif
             do n = 1,size(fldptr1)
                if (fldptr1(n) == lfillvalue) fldptr1(n) = 0.0_r8
             enddo
          else
             fldptr1 = 0.0_r8
          endif
       end if

    enddo ! end of loop over fields
    call pio_seterrorhandling(pioid,PIO_INTERNAL_ERROR)

    call pio_freedecomp(pioid, iodesc)
    call pio_closefile(pioid)

    if (dbug_flag > 5) then
       call ESMF_LogWrite(trim(subname)//": done", ESMF_LOGMSG_INFO)
    endif

  end subroutine med_io_read_FB

  !===============================================================================
  subroutine med_io_read_init_iodesc(FB, name1, pioid, iodesc, rc)

    use ESMF , only : ESMF_LogWrite, ESMF_LOGMSG_INFO, ESMF_SUCCESS, ESMF_FAILURE
    use ESMF , only : ESMF_FieldBundleIsCreated, ESMF_FieldBundle, ESMF_Mesh, ESMF_DistGrid
    use ESMF , only : ESMF_FieldBundleGet, ESMF_FieldGet, ESMF_MeshGet, ESMF_DistGridGet
    use ESMF , only : ESMF_Field, ESMF_FieldGet, ESMF_AttributeGet 
    use pio  , only : file_desc_T, var_desc_t, io_desc_t, pio_nowrite, pio_openfile
    use pio  , only : pio_noerr, pio_inq_varndims
    use pio  , only : pio_inq_dimid, pio_inq_dimlen, pio_inq_varid, pio_inq_vardimid
    use pio  , only : pio_double, pio_seterrorhandling, pio_initdecomp
<<<<<<< HEAD
    use shr_nuopc_methods_mod, only : shr_nuopc_methods_FB_getFieldN

    ! input/output variables
    type(ESMF_FieldBundle) , intent(in)    :: FB
    character(len=*)       , intent(in)    :: name1
    type(file_desc_t)      , intent(in)    :: pioid
    type(io_desc_t)        , intent(inout) :: iodesc
    integer                , intent(out)   :: rc

    ! local variables
    type(ESMF_Field)    :: field
    type(ESMF_Mesh)     :: mesh
    type(ESMF_Distgrid) :: distgrid
    integer             :: rcode
    integer             :: ns,ng
    integer             :: n,ndims
    integer, pointer    :: dimid(:)
    type(var_desc_t)    :: varid
    integer             :: lnx,lny
    integer             :: tmp(1)
    integer, pointer    :: minIndexPTile(:,:)
    integer, pointer    :: maxIndexPTile(:,:)
    integer             :: dimCount, tileCount
    integer, pointer    :: Dof(:)
    character(CL)       :: tmpstr
    integer             :: rank
    character(*),parameter :: subName = '(med_io_read_init_iodesc) '
    !-------------------------------------------------------------------------------

    rc = ESMF_SUCCESS

    rcode = pio_inq_varid(pioid, trim(name1), varid)
    if (rcode == pio_noerr) then

       rcode = pio_inq_varndims(pioid, varid, ndims)
       write(tmpstr,*) trim(subname),' ndims = ',ndims
       call ESMF_LogWrite(trim(tmpstr), ESMF_LOGMSG_INFO)

       allocate(dimid(ndims))
       rcode = pio_inq_vardimid(pioid, varid, dimid(1:ndims))
       rcode = pio_inq_dimlen(pioid, dimid(1), lnx)
       write(tmpstr,*) trim(subname),' lnx = ',lnx
       call ESMF_LogWrite(trim(tmpstr), ESMF_LOGMSG_INFO)
       if (ndims>=2) then
          rcode = pio_inq_dimlen(pioid, dimid(2), lny)
       else
          lny = 1
       end if
       deallocate(dimid)

       write(tmpstr,*) trim(subname),' lny = ',lny
       call ESMF_LogWrite(trim(tmpstr), ESMF_LOGMSG_INFO)
       ng = lnx * lny

       call shr_nuopc_methods_FB_getFieldN(FB, 1, field, rc=rc)
       if (shr_nuopc_utils_chkerr(rc,__LINE__,u_FILE_u)) return

       call ESMF_FieldGet(field, mesh=mesh, rc=rc)
       if (shr_nuopc_utils_chkerr(rc,__LINE__,u_FILE_u)) return

       call ESMF_MeshGet(mesh, elementDistgrid=distgrid, rc=rc)
       if (shr_nuopc_utils_chkerr(rc,__LINE__,u_FILE_u)) return

       call ESMF_DistGridGet(distgrid, dimCount=dimCount, tileCount=tileCount, rc=rc)
       if (shr_nuopc_utils_chkerr(rc,__LINE__,u_FILE_u)) return

       allocate(minIndexPTile(dimCount, tileCount), maxIndexPTile(dimCount, tileCount))
       call ESMF_DistGridGet(distgrid, minIndexPTile=minIndexPTile, &
            maxIndexPTile=maxIndexPTile, rc=rc)
       if (shr_nuopc_utils_chkerr(rc,__LINE__,u_FILE_u)) return
       !write(tmpstr,*) subname,' counts = ',dimcount,tilecount,minindexptile,maxindexptile
       !call ESMF_LogWrite(trim(tmpstr), ESMF_LOGMSG_INFO)

       if (ng > maxval(maxIndexPTile)) then
          write(tmpstr,*) subname,' WARNING: dimensions do not match', lnx, lny, maxval(maxIndexPTile)
          call ESMF_LogWrite(trim(tmpstr), ESMF_LOGMSG_INFO)
          !TODO: this should not be an error for say CTSM which does not send a global grid
          !rc = ESMF_Failure
          !return
       endif

       call ESMF_DistGridGet(distgrid, localDE=0, elementCount=ns, rc=rc)
       if (shr_nuopc_utils_chkerr(rc,__LINE__,u_FILE_u)) return

       allocate(dof(ns))
       call ESMF_DistGridGet(distgrid, localDE=0, seqIndexList=dof, rc=rc)
       write(tmpstr,*) subname,' dof = ',ns,size(dof),dof(1),dof(ns)  !,minval(dof),maxval(dof)
       call ESMF_LogWrite(trim(tmpstr), ESMF_LOGMSG_INFO)

       call pio_initdecomp(io_subsystem, pio_double, (/lnx,lny/), dof, iodesc)
       deallocate(dof)

       deallocate(minIndexPTile, maxIndexPTile)

    end if ! end if rcode check

  end subroutine med_io_read_init_iodesc

  !===============================================================================
  subroutine med_io_read_int(filename, vm, iam, idata, dname)

=======

    ! input/output variables
    type(ESMF_FieldBundle) , intent(in)    :: FB
    character(len=*)       , intent(in)    :: name1
    type(file_desc_t)      , intent(in)    :: pioid
    type(io_desc_t)        , intent(inout) :: iodesc
    integer                , intent(out)   :: rc

    ! local variables
    type(ESMF_Field)    :: field
    type(ESMF_Mesh)     :: mesh
    type(ESMF_Distgrid) :: distgrid
    integer             :: rcode
    integer             :: ns,ng
    integer             :: n,ndims
    integer, pointer    :: dimid(:)
    type(var_desc_t)    :: varid
    integer             :: lnx,lny
    integer             :: tmp(1)
    integer, pointer    :: minIndexPTile(:,:)
    integer, pointer    :: maxIndexPTile(:,:)
    integer             :: dimCount, tileCount
    integer, pointer    :: Dof(:)
    character(CL)       :: tmpstr
    integer             :: rank
    character(*),parameter :: subName = '(med_io_read_init_iodesc) '
    !-------------------------------------------------------------------------------

    rc = ESMF_SUCCESS

    rcode = pio_inq_varid(pioid, trim(name1), varid)
    if (rcode == pio_noerr) then

       rcode = pio_inq_varndims(pioid, varid, ndims)
       write(tmpstr,*) trim(subname),' ndims = ',ndims
       call ESMF_LogWrite(trim(tmpstr), ESMF_LOGMSG_INFO)

       allocate(dimid(ndims))
       rcode = pio_inq_vardimid(pioid, varid, dimid(1:ndims))
       rcode = pio_inq_dimlen(pioid, dimid(1), lnx)
       write(tmpstr,*) trim(subname),' lnx = ',lnx
       call ESMF_LogWrite(trim(tmpstr), ESMF_LOGMSG_INFO)
       if (ndims>=2) then
          rcode = pio_inq_dimlen(pioid, dimid(2), lny)
       else
          lny = 1
       end if
       deallocate(dimid)

       write(tmpstr,*) trim(subname),' lny = ',lny
       call ESMF_LogWrite(trim(tmpstr), ESMF_LOGMSG_INFO)
       ng = lnx * lny

       call FB_getFieldN(FB, 1, field, rc=rc)
       if (chkerr(rc,__LINE__,u_FILE_u)) return

       call ESMF_FieldGet(field, mesh=mesh, rc=rc)
       if (chkerr(rc,__LINE__,u_FILE_u)) return

       call ESMF_MeshGet(mesh, elementDistgrid=distgrid, rc=rc)
       if (chkerr(rc,__LINE__,u_FILE_u)) return

       call ESMF_DistGridGet(distgrid, dimCount=dimCount, tileCount=tileCount, rc=rc)
       if (chkerr(rc,__LINE__,u_FILE_u)) return

       allocate(minIndexPTile(dimCount, tileCount), maxIndexPTile(dimCount, tileCount))
       call ESMF_DistGridGet(distgrid, minIndexPTile=minIndexPTile, &
            maxIndexPTile=maxIndexPTile, rc=rc)
       if (chkerr(rc,__LINE__,u_FILE_u)) return
       !write(tmpstr,*) subname,' counts = ',dimcount,tilecount,minindexptile,maxindexptile
       !call ESMF_LogWrite(trim(tmpstr), ESMF_LOGMSG_INFO)

       if (ng > maxval(maxIndexPTile)) then
          write(tmpstr,*) subname,' WARNING: dimensions do not match', lnx, lny, maxval(maxIndexPTile)
          call ESMF_LogWrite(trim(tmpstr), ESMF_LOGMSG_INFO)
          !TODO: this should not be an error for say CTSM which does not send a global grid
          !rc = ESMF_Failure
          !return
       endif

       call ESMF_DistGridGet(distgrid, localDE=0, elementCount=ns, rc=rc)
       if (chkerr(rc,__LINE__,u_FILE_u)) return

       allocate(dof(ns))
       call ESMF_DistGridGet(distgrid, localDE=0, seqIndexList=dof, rc=rc)
       write(tmpstr,*) subname,' dof = ',ns,size(dof),dof(1),dof(ns)  !,minval(dof),maxval(dof)
       call ESMF_LogWrite(trim(tmpstr), ESMF_LOGMSG_INFO)

       call pio_initdecomp(io_subsystem, pio_double, (/lnx,lny/), dof, iodesc)
       deallocate(dof)

       deallocate(minIndexPTile, maxIndexPTile)

    end if ! end if rcode check

  end subroutine med_io_read_init_iodesc

  !===============================================================================
  subroutine med_io_read_int(filename, vm, iam, idata, dname, rc)

>>>>>>> dabe086f
    !---------------
    ! Read scalar integer from netcdf file
    !---------------

    ! input/output arguments
    character(len=*) , intent(in)    :: filename ! file
    type(ESMF_VM)                    :: vm
    integer          , intent(in)    :: iam
    integer          , intent(inout) :: idata    ! integer data
    character(len=*) , intent(in)    :: dname    ! name of data
    integer          , intent(out)   :: rc

    ! local variables
    integer :: i1d(1)
    character(*),parameter :: subName = '(med_io_read_int) '
    !-------------------------------------------------------------------------------

    rc = ESMF_SUCCESS
    call med_io_read_int1d(filename, vm, iam, i1d, dname, rc)
    if (chkerr(rc,__LINE__,u_FILE_u)) return
    idata = i1d(1)

  end subroutine med_io_read_int

  !===============================================================================
<<<<<<< HEAD
  subroutine med_io_read_int1d(filename, vm, iam, idata, dname)
=======
  subroutine med_io_read_int1d(filename, vm, iam, idata, dname, rc)
>>>>>>> dabe086f

    !---------------
    ! Read 1d integer array from netcdf file
    !---------------

<<<<<<< HEAD
    use shr_sys_mod           , only : shr_sys_abort
=======
>>>>>>> dabe086f
    use med_constants_mod     , only : R8
    use pio                   , only : var_desc_t, file_desc_t, PIO_BCAST_ERROR, PIO_INTERNAL_ERROR, pio_seterrorhandling
    use pio                   , only : pio_get_var, pio_inq_varid, pio_get_att, pio_openfile
    use pio                   , only : pio_nowrite, pio_openfile, pio_global
    use pio                   , only : pio_closefile
    use med_internalstate_mod , only : logunit

    ! input/output arguments
    character(len=*), intent(in)    :: filename ! file
    type(ESMF_VM)                   :: vm
    integer,          intent(in)    :: iam
    integer         , intent(inout) :: idata(:) ! integer data
    character(len=*), intent(in)    :: dname    ! name of data
    integer         , intent(out)   :: rc

    ! local variables
    integer           :: rcode
    type(file_desc_t) :: pioid
    type(var_desc_t)  :: varid
    character(CL)     :: lversion
    character(CL)     :: name1
    character(*),parameter :: subName = '(med_io_read_int1d) '
    !-------------------------------------------------------------------------------

    rc = ESMF_SUCCESS

    lversion=trim(version)

    if (med_io_file_exists(vm, iam, filename)) then
       rcode = pio_openfile(io_subsystem, pioid, pio_iotype, trim(filename),pio_nowrite)
       call pio_seterrorhandling(pioid,PIO_BCAST_ERROR)
       rcode = pio_get_att(pioid,pio_global,"file_version",lversion)
       call pio_seterrorhandling(pioid,PIO_INTERNAL_ERROR)
    else
       if(iam==0) write(logunit,*) subname,' ERROR: file invalid ',trim(filename),' ',trim(dname)
       call ESMF_LogWrite(trim(subname)//'ERROR: file invalid '//trim(filename)//' '//trim(dname), ESMF_LOGMSG_INFO)
       rc = ESMF_FAILURE
       return
    endif

    if (trim(lversion) == trim(version)) then
       name1 = trim(dname)
    else
       name1 = trim(prefix)//trim(dname)
    endif
    rcode = pio_inq_varid(pioid,trim(name1),varid)
    rcode = pio_get_var(pioid,varid,idata)

    call pio_closefile(pioid)
  end subroutine med_io_read_int1d

  !===============================================================================
  subroutine med_io_read_r8(filename, vm, iam, rdata, dname, rc)
    use med_constants_mod, only : R8

    !---------------
    ! Read scalar double from netcdf file
    !---------------

    ! input/output arguments
    character(len=*) , intent(in)    :: filename ! file
    type(ESMF_VM)                    :: vm
    integer          , intent(in)    :: iam
    real(r8)         , intent(inout) :: rdata    ! real data
    character(len=*) , intent(in)    :: dname    ! name of data
    integer          , intent(out)   :: rc 

    ! local variables
    real(r8) :: r1d(1)
    character(*),parameter :: subName = '(med_io_read_r8) '
    !-------------------------------------------------------------------------------

    rc = ESMF_SUCCESS
    call med_io_read_r81d(filename, vm, iam, r1d,dname, rc)
    if (chkerr(rc,__LINE__,u_FILE_u)) return

    rdata = r1d(1)

  end subroutine med_io_read_r8

  !===============================================================================
<<<<<<< HEAD
  subroutine med_io_read_r81d(filename, vm, iam, rdata, dname)
=======
  subroutine med_io_read_r81d(filename, vm, iam, rdata, dname, rc)
>>>>>>> dabe086f

    !---------------
    ! Read 1d double array from netcdf file
    !---------------

<<<<<<< HEAD
    use med_constants_mod, only : R8
    use pio, only : file_desc_t, var_desc_t, pio_openfile, pio_closefile, pio_seterrorhandling
    use pio, only : PIO_BCAST_ERROR, PIO_INTERNAL_ERROR, pio_inq_varid, pio_get_var
    use pio, only : pio_nowrite, pio_openfile, pio_global, pio_get_att
    use med_internalstate_mod, only : logunit
    use shr_sys_mod, only : shr_sys_abort
=======
    use med_constants_mod     , only : R8
    use pio                   , only : file_desc_t, var_desc_t, pio_openfile, pio_closefile, pio_seterrorhandling
    use pio                   , only : PIO_BCAST_ERROR, PIO_INTERNAL_ERROR, pio_inq_varid, pio_get_var
    use pio                   , only : pio_nowrite, pio_openfile, pio_global, pio_get_att
    use med_internalstate_mod , only : logunit
>>>>>>> dabe086f

    ! input/output arguments
    character(len=*), intent(in)    :: filename ! file
    type(ESMF_VM)                   :: vm
    integer         , intent(in)    :: iam
    real(r8)        , intent(inout) :: rdata(:) ! real data
    character(len=*), intent(in)    :: dname    ! name of data
    integer         , intent(out)   :: rc

    ! local variables
    integer           :: rcode
    type(file_desc_T) :: pioid
    type(var_desc_t)  :: varid
<<<<<<< HEAD
    integer           :: rc
=======
>>>>>>> dabe086f
    character(CL)     :: lversion
    character(CL)     :: name1
    character(*),parameter :: subName = '(med_io_read_r81d) '
    !-------------------------------------------------------------------------------

    rc = ESMF_SUCCESS

    lversion=trim(version)

    if (med_io_file_exists(vm, iam, filename)) then
       rcode = pio_openfile(io_subsystem, pioid, pio_iotype, trim(filename),pio_nowrite)
       call pio_seterrorhandling(pioid,PIO_BCAST_ERROR)
       rcode = pio_get_att(pioid,pio_global,"file_version",lversion)
       call pio_seterrorhandling(pioid,PIO_INTERNAL_ERROR)
    else
       if(iam==0) write(logunit,*) subname,' ERROR: file invalid ',trim(filename),' ',trim(dname)
       call ESMF_LogWrite(trim(subname)//'ERROR: file invalid '//trim(filename)//' '//trim(dname), ESMF_LOGMSG_INFO)
       rc = ESMF_FAILURE
       return
    endif

    if (trim(lversion) == trim(version)) then
       name1 = trim(dname)
    else
       name1 = trim(prefix)//trim(dname)
    endif
    rcode = pio_inq_varid(pioid,trim(name1),varid)
    rcode = pio_get_var(pioid,varid,rdata)

    call pio_closefile(pioid)
  end subroutine med_io_read_r81d

  !===============================================================================
<<<<<<< HEAD
  subroutine med_io_read_char(filename, vm, iam, rdata, dname)
=======
  subroutine med_io_read_char(filename, vm, iam, rdata, dname, rc)
>>>>>>> dabe086f

    !---------------
    ! Read char string from netcdf file
    !---------------

    use pio                   , only : file_desc_t, var_desc_t, pio_seterrorhandling, PIO_BCAST_ERROR, PIO_INTERNAL_ERROR
    use pio                   , only : pio_closefile, pio_inq_varid, pio_get_var
    use pio                   , only : pio_openfile, pio_global, pio_get_att, pio_nowrite
    use med_internalstate_mod , only : logunit
<<<<<<< HEAD
    use shr_sys_mod           , only : shr_sys_abort
=======
>>>>>>> dabe086f

    ! input/output arguments
    character(len=*), intent(in)    :: filename ! file
    type(ESMF_VM)                   :: vm
    integer, intent(in)             :: iam
    character(len=*), intent(inout) :: rdata    ! character data
    character(len=*), intent(in)    :: dname    ! name of data
    integer         , intent(out)   :: rc

    ! local variables
    integer           :: rcode
    type(file_desc_T) :: pioid
    type(var_desc_t)  :: varid
<<<<<<< HEAD
    integer           :: rc
=======
>>>>>>> dabe086f
    character(CL)     :: lversion
    character(CL)     :: name1
    character(CL)     :: charvar   ! buffer for string read/write
    character(*),parameter :: subName = '(med_io_read_char) '
    !-------------------------------------------------------------------------------

    rc = ESMF_SUCCESS

    lversion=trim(version)

    if (med_io_file_exists(vm, iam, filename)) then
       rcode = pio_openfile(io_subsystem, pioid, pio_iotype, trim(filename),pio_nowrite)
       ! write(logunit,*) subname,' open file ',trim(filename)
       call pio_seterrorhandling(pioid,PIO_BCAST_ERROR)
       rcode = pio_get_att(pioid,pio_global,"file_version",lversion)
       call pio_seterrorhandling(pioid,PIO_INTERNAL_ERROR)
    else
       if(iam==0) write(logunit,*) subname,' ERROR: file invalid ',trim(filename),' ',trim(dname)
       call ESMF_LogWrite(trim(subname)//'ERROR: file invalid '//trim(filename)//' '//trim(dname), ESMF_LOGMSG_INFO)
       rc = ESMF_FAILURE
       return
    endif

    if (trim(lversion) == trim(version)) then
       name1 = trim(dname)
    else
       name1 = trim(prefix)//trim(dname)
    endif
    rcode = pio_inq_varid(pioid,trim(name1),varid)
    rcode = pio_get_var(pioid,varid,charvar)
    rdata = trim(charvar)

    call pio_closefile(pioid)
  end subroutine med_io_read_char

end module med_io_mod<|MERGE_RESOLUTION|>--- conflicted
+++ resolved
@@ -2,12 +2,6 @@
   ! !DESCRIPTION: Writes attribute vectors to netcdf
 
   ! !USES:
-<<<<<<< HEAD
-  use ESMF                , only : ESMF_VM
-  use med_constants_mod   , only : CL
-  use pio                 , only : file_desc_t, iosystem_desc_t
-  use shr_nuopc_utils_mod , only : shr_nuopc_utils_ChkErr
-=======
   use ESMF                  , only : ESMF_VM, ESMF_LogWrite, ESMF_LOGMSG_INFO
   use ESMF                  , only : ESMF_SUCCESS, ESMF_FAILURE
   use pio                   , only : file_desc_t, iosystem_desc_t
@@ -17,7 +11,6 @@
   use shr_nuopc_methods_mod , only : FB_getFieldN => shr_nuopc_methods_FB_getFieldN
   use shr_nuopc_methods_mod , only : FB_getFldPtr => shr_nuopc_methods_FB_getFldPtr
   use shr_nuopc_methods_mod , only : FB_getNameN  => shr_nuopc_methods_FB_getNameN
->>>>>>> dabe086f
 
   implicit none
   private
@@ -99,11 +92,7 @@
     if (med_io_file_exists) tmp(1) = 1
 
     call ESMF_VMBroadCast(vm, tmp, 1, 0, rc=rc)
-<<<<<<< HEAD
-    if (shr_nuopc_utils_ChkErr(rc,__LINE__,u_FILE_u)) return
-=======
     if (chkerr(rc,__LINE__,u_FILE_u)) return
->>>>>>> dabe086f
 
     if(tmp(1) == 1) med_io_file_exists = .true.
 
@@ -136,10 +125,6 @@
     use pio                   , only : pio_openfile, pio_createfile, PIO_GLOBAL, pio_enddef
     use PIO                   , only : pio_put_att, pio_redef, pio_get_att
     use pio                   , only : pio_seterrorhandling, pio_file_is_open, pio_clobber, pio_write, pio_noclobber
-<<<<<<< HEAD
-    use shr_sys_mod           , only : shr_sys_abort
-=======
->>>>>>> dabe086f
     use med_internalstate_mod , only : logunit
 
     ! input/output arguments
@@ -230,11 +215,7 @@
   end subroutine med_io_wopen
 
   !===============================================================================
-<<<<<<< HEAD
-  subroutine med_io_close(filename, iam, file_ind)
-=======
   subroutine med_io_close(filename, iam, file_ind, rc)
->>>>>>> dabe086f
 
     !---------------
     ! close netcdf file
@@ -242,10 +223,6 @@
 
     use pio, only: pio_file_is_open, pio_closefile
     use med_internalstate_mod, only : logunit
-<<<<<<< HEAD
-    use shr_sys_mod, only : shr_sys_abort
-=======
->>>>>>> dabe086f
 
     ! input/output variables
     character(*),     intent(in)  :: filename
@@ -331,16 +308,6 @@
   end function med_io_date2yyyymmdd
 
   !===============================================================================
-<<<<<<< HEAD
-  character(len=8) function med_io_sec2hms (seconds)
-
-    use shr_sys_mod           , only : shr_sys_abort
-    use med_internalstate_mod , only : logunit
-
-    ! input arguments
-    integer, intent(in) :: seconds
-
-=======
   character(len=8) function med_io_sec2hms (seconds, rc)
 
     use med_internalstate_mod , only : logunit
@@ -349,7 +316,6 @@
     integer, intent(in)  :: seconds
     integer, intent(out) :: rc
 
->>>>>>> dabe086f
     ! local variables
     integer :: hours     ! hours of hh:mm:ss
     integer :: minutes   ! minutes of hh:mm:ss
@@ -400,15 +366,7 @@
     use ESMF                  , only : ESMF_FieldBundleIsCreated, ESMF_FieldBundle, ESMF_Mesh, ESMF_DistGrid
     use ESMF                  , only : ESMF_FieldBundleGet, ESMF_FieldGet, ESMF_MeshGet, ESMF_DistGridGet
     use ESMF                  , only : ESMF_Field, ESMF_FieldGet, ESMF_AttributeGet 
-<<<<<<< HEAD
-    use med_constants_mod     , only : R4, R8, dbug_flag=>med_constants_dbug_flag
     use shr_const_mod         , only : fillvalue=>SHR_CONST_SPVAL
-    use shr_nuopc_methods_mod , only : shr_nuopc_methods_FB_getFieldN
-    use shr_nuopc_methods_mod , only : shr_nuopc_methods_FB_getFldPtr
-    use shr_nuopc_methods_mod , only : shr_nuopc_methods_FB_getNameN
-=======
-    use shr_const_mod         , only : fillvalue=>SHR_CONST_SPVAL
->>>>>>> dabe086f
     use esmFlds               , only : shr_nuopc_fldList_GetMetadata
     use pio                   , only : var_desc_t, io_desc_t, pio_offset_kind
     use pio                   , only : pio_def_dim, pio_inq_dimid, pio_real, pio_def_var, pio_put_att, pio_double
@@ -595,25 +553,15 @@
 
           ! Determine rank of field with name itemc
           call ESMF_FieldBundleGet(FB, itemc,  field=lfield, rc=rc)
-<<<<<<< HEAD
-          if (shr_nuopc_utils_chkerr(rc,__LINE__,u_FILE_u)) return
-          call ESMF_FieldGet(lfield, rank=rank, rc=rc)
-          if (shr_nuopc_utils_chkerr(rc,__LINE__,u_FILE_u)) return
-=======
           if (chkerr(rc,__LINE__,u_FILE_u)) return
           call ESMF_FieldGet(lfield, rank=rank, rc=rc)
           if (chkerr(rc,__LINE__,u_FILE_u)) return
->>>>>>> dabe086f
 
           ! TODO (mvertens, 2019-03-13): this is a temporary mod to NOT write hgt
           if (trim(itemc) /= "hgt") then
              if (rank == 2) then
                 call ESMF_FieldGet(lfield, ungriddedUBound=ungriddedUBound, rc=rc)
-<<<<<<< HEAD
-                if (shr_nuopc_utils_chkerr(rc,__LINE__,u_FILE_u)) return
-=======
                 if (chkerr(rc,__LINE__,u_FILE_u)) return
->>>>>>> dabe086f
                 write(cnumber,'(i0)') ungriddedUbound(1)
                 call ESMF_LogWrite(trim(subname)//':'//'field '//trim(itemc)// &
                      ' has an griddedUBound of  '//trim(cnumber), ESMF_LOGMSG_INFO) 
@@ -688,15 +636,6 @@
        deallocate(dof)
 
        do k = 1,nf
-<<<<<<< HEAD
-          call shr_nuopc_methods_FB_getNameN(FB, k, itemc, rc=rc)
-          if (shr_nuopc_utils_chkerr(rc,__LINE__,u_FILE_u)) return
-
-          call shr_nuopc_methods_FB_getFldPtr(FB, itemc, &
-               fldptr1=fldptr1, fldptr2=fldptr2, rank=rank, rc=rc)
-          if (shr_nuopc_utils_chkerr(rc,__LINE__,u_FILE_u)) return
-
-=======
           call FB_getNameN(FB, k, itemc, rc=rc)
           if (chkerr(rc,__LINE__,u_FILE_u)) return
 
@@ -704,22 +643,15 @@
                fldptr1=fldptr1, fldptr2=fldptr2, rank=rank, rc=rc)
           if (chkerr(rc,__LINE__,u_FILE_u)) return
 
->>>>>>> dabe086f
           ! TODO (mvertens, 2019-03-13): this is a temporary mod to NOT write hgt
           if (trim(itemc) /= "hgt") then
              if (rank == 2) then
 
                 ! Determine the size of the ungridded dimension and the index where the undistributed dimension is located
                 call ESMF_FieldBundleGet(FB, itemc,  field=lfield, rc=rc)
-<<<<<<< HEAD
-                if (shr_nuopc_utils_chkerr(rc,__LINE__,u_FILE_u)) return
-                call ESMF_FieldGet(lfield, ungriddedUBound=ungriddedUBound, gridToFieldMap=gridToFieldMap, rc=rc)
-                if (shr_nuopc_utils_chkerr(rc,__LINE__,u_FILE_u)) return
-=======
                 if (chkerr(rc,__LINE__,u_FILE_u)) return
                 call ESMF_FieldGet(lfield, ungriddedUBound=ungriddedUBound, gridToFieldMap=gridToFieldMap, rc=rc)
                 if (chkerr(rc,__LINE__,u_FILE_u)) return
->>>>>>> dabe086f
 
                 ! Output for each ungriddedUbound index
                 do n = 1,ungriddedUBound(1)
@@ -755,11 +687,7 @@
   end subroutine med_io_write_FB
 
   !===============================================================================
-<<<<<<< HEAD
-  subroutine med_io_write_int(filename, iam, idata, dname, whead, wdata, file_ind)
-=======
   subroutine med_io_write_int(filename, iam, idata, dname, whead, wdata, file_ind, rc)
->>>>>>> dabe086f
 
     use pio    , only : var_desc_t, pio_def_var, pio_put_att, pio_int, pio_inq_varid, pio_put_var
     use esmFlds, only : shr_nuopc_fldList_GetMetadata
@@ -824,21 +752,12 @@
   end subroutine med_io_write_int
 
   !===============================================================================
-<<<<<<< HEAD
-  subroutine med_io_write_int1d(filename, iam, idata, dname, whead, wdata, file_ind)
+  subroutine med_io_write_int1d(filename, iam, idata, dname, whead, wdata, file_ind, rc)
 
     !---------------
     ! Write 1d integer array to netcdf file
     !---------------
 
-=======
-  subroutine med_io_write_int1d(filename, iam, idata, dname, whead, wdata, file_ind, rc)
-
-    !---------------
-    ! Write 1d integer array to netcdf file
-    !---------------
-
->>>>>>> dabe086f
     use pio     , only : var_desc_t, pio_def_dim, pio_def_var
     use pio     , only : pio_put_att, pio_inq_varid, pio_put_var
     use pio     , only : pio_int, pio_def_var
@@ -903,20 +822,12 @@
   end subroutine med_io_write_int1d
 
   !===============================================================================
-<<<<<<< HEAD
-  subroutine med_io_write_r8(filename, iam, rdata, dname, whead, wdata, file_ind)
-=======
   subroutine med_io_write_r8(filename, iam, rdata, dname, whead, wdata, file_ind, rc)
->>>>>>> dabe086f
 
     !---------------
     ! Write scalar double to netcdf file
     !---------------
 
-<<<<<<< HEAD
-    use med_constants_mod , only : R8
-=======
->>>>>>> dabe086f
     use pio               , only : var_desc_t, pio_def_var, pio_put_att
     use pio               , only : pio_double, pio_noerr, pio_inq_varid, pio_put_var
     use esmFlds           , only : shr_nuopc_fldList_GetMetadata
@@ -977,20 +888,12 @@
   end subroutine med_io_write_r8
 
   !===============================================================================
-<<<<<<< HEAD
-  subroutine med_io_write_r81d(filename, iam, rdata, dname, whead, wdata, file_ind)
-=======
   subroutine med_io_write_r81d(filename, iam, rdata, dname, whead, wdata, file_ind, rc)
->>>>>>> dabe086f
 
     !---------------
     ! Write 1d double array to netcdf file
     !---------------
 
-<<<<<<< HEAD
-    use med_constants_mod , only : R8
-=======
->>>>>>> dabe086f
     use pio               , only : var_desc_t, pio_def_dim, pio_def_var
     use pio               , only : pio_inq_varid, pio_put_var, pio_double, pio_put_att
     use esmFlds           , only : shr_nuopc_fldList_GetMetadata
@@ -1051,11 +954,7 @@
   end subroutine med_io_write_r81d
 
   !===============================================================================
-<<<<<<< HEAD
-  subroutine med_io_write_char(filename, iam, rdata, dname, whead, wdata, file_ind)
-=======
   subroutine med_io_write_char(filename, iam, rdata, dname, whead, wdata, file_ind, rc)
->>>>>>> dabe086f
 
     !---------------
     ! Write char string to netcdf file
@@ -1123,20 +1022,12 @@
 
   !===============================================================================
   subroutine med_io_write_time(filename, iam, time_units, time_cal, time_val, nt,&
-<<<<<<< HEAD
-       whead, wdata, tbnds, file_ind)
-=======
        whead, wdata, tbnds, file_ind, rc)
->>>>>>> dabe086f
 
     !---------------
     ! Write time variable to netcdf file
     !---------------
 
-<<<<<<< HEAD
-    use med_constants_mod , only : R8
-=======
->>>>>>> dabe086f
     use shr_cal_mod       , only : shr_cal_calMaxLen
     use shr_cal_mod       , only : shr_cal_noleap
     use shr_cal_mod       , only : shr_cal_gregorian
@@ -1233,13 +1124,11 @@
 
   !===============================================================================
   subroutine med_io_read_FB(filename, vm, iam, FB, pre, frame, rc)
-<<<<<<< HEAD
 
     !---------------
     ! Read FB from netcdf file
     !---------------
 
-    use med_constants_mod     , only : R8, CL
     use shr_const_mod         , only : fillvalue=>SHR_CONST_SPVAL
     use ESMF                  , only : ESMF_FieldBundle, ESMF_Field, ESMF_Mesh, ESMF_DistGrid
     use ESMF                  , only : ESMF_LogWrite, ESMF_LOGMSG_INFO, ESMF_SUCCESS
@@ -1252,9 +1141,6 @@
     use pio                   , only : pio_double, pio_get_att, pio_seterrorhandling, pio_freedecomp, pio_closefile
     use pio                   , only : pio_read_darray, pio_offset_kind, pio_setframe
     use med_constants_mod     , only : dbug_flag=>med_constants_dbug_flag
-    use shr_nuopc_methods_mod , only : shr_nuopc_methods_FB_getNameN
-    use shr_nuopc_methods_mod , only : shr_nuopc_methods_FB_getFldPtr
-    use shr_nuopc_methods_mod , only : shr_nuopc_methods_FB_getFieldN
 
     ! input/output arguments
     character(len=*)                        ,intent(in)  :: filename ! file
@@ -1265,35 +1151,6 @@
     integer(kind=PIO_OFFSET_KIND) ,optional ,intent(in)  :: frame
     integer                                 ,intent(out) :: rc
 
-=======
-
-    !---------------
-    ! Read FB from netcdf file
-    !---------------
-
-    use shr_const_mod         , only : fillvalue=>SHR_CONST_SPVAL
-    use ESMF                  , only : ESMF_FieldBundle, ESMF_Field, ESMF_Mesh, ESMF_DistGrid
-    use ESMF                  , only : ESMF_LogWrite, ESMF_LOGMSG_INFO, ESMF_SUCCESS
-    use ESMF                  , only : ESMF_LOGMSG_ERROR, ESMF_FAILURE
-    use ESMF                  , only : ESMF_FieldBundleIsCreated, ESMF_FieldBundleGet
-    use ESMF                  , only : ESMF_FieldGet, ESMF_MeshGet, ESMF_DistGridGet
-    use pio                   , only : file_desc_T, var_desc_t, io_desc_t, pio_nowrite, pio_openfile
-    use pio                   , only : pio_noerr, PIO_BCAST_ERROR, PIO_INTERNAL_ERROR
-    use pio                   , only : pio_inq_varid
-    use pio                   , only : pio_double, pio_get_att, pio_seterrorhandling, pio_freedecomp, pio_closefile
-    use pio                   , only : pio_read_darray, pio_offset_kind, pio_setframe
-    use med_constants_mod     , only : dbug_flag=>med_constants_dbug_flag
-
-    ! input/output arguments
-    character(len=*)                        ,intent(in)  :: filename ! file
-    type(ESMF_VM)                           ,intent(in)  :: vm
-    integer                                 ,intent(in)  :: iam
-    type(ESMF_FieldBundle)                  ,intent(in)  :: FB       ! data to be read
-    character(len=*)              ,optional ,intent(in)  :: pre      ! prefix to variable name
-    integer(kind=PIO_OFFSET_KIND) ,optional ,intent(in)  :: frame
-    integer                                 ,intent(out) :: rc
-
->>>>>>> dabe086f
     ! local variables
     type(ESMF_Field)              :: lfield
     integer                       :: rcode
@@ -1319,11 +1176,7 @@
     !-------------------------------------------------------------------------------
     rc = ESMF_Success
     call ESMF_LogWrite(trim(subname)//": called", ESMF_LOGMSG_INFO)
-<<<<<<< HEAD
-    if (shr_nuopc_utils_ChkErr(rc,__LINE__,u_FILE_u)) return
-=======
     if (chkerr(rc,__LINE__,u_FILE_u)) return
->>>>>>> dabe086f
 
     lpre = ' '
     if (present(pre)) then
@@ -1336,17 +1189,10 @@
     endif
     if (.not. ESMF_FieldBundleIsCreated(FB,rc=rc)) then
        call ESMF_LogWrite(trim(subname)//" FB "//trim(lpre)//" not created", ESMF_LOGMSG_INFO)
-<<<<<<< HEAD
-       if (shr_nuopc_utils_ChkErr(rc,__LINE__,u_FILE_u)) return
-       if (dbug_flag > 5) then
-          call ESMF_LogWrite(trim(subname)//": done", ESMF_LOGMSG_INFO)
-          if (shr_nuopc_utils_ChkErr(rc,__LINE__,u_FILE_u)) return
-=======
        if (chkerr(rc,__LINE__,u_FILE_u)) return
        if (dbug_flag > 5) then
           call ESMF_LogWrite(trim(subname)//": done", ESMF_LOGMSG_INFO)
           if (chkerr(rc,__LINE__,u_FILE_u)) return
->>>>>>> dabe086f
        endif
        return
     endif
@@ -1355,15 +1201,6 @@
     if (chkerr(rc,__LINE__,u_FILE_u)) return
     write(tmpstr,*) subname//' field count = '//trim(lpre),nf
     call ESMF_LogWrite(trim(tmpstr), ESMF_LOGMSG_INFO)
-<<<<<<< HEAD
-    if (shr_nuopc_utils_ChkErr(rc,__LINE__,u_FILE_u)) return
-    if (nf < 1) then
-       call ESMF_LogWrite(trim(subname)//" FB "//trim(lpre)//" empty", ESMF_LOGMSG_INFO)
-       if (shr_nuopc_utils_ChkErr(rc,__LINE__,u_FILE_u)) return
-       if (dbug_flag > 5) then
-          call ESMF_LogWrite(trim(subname)//": done", ESMF_LOGMSG_INFO)
-          if (shr_nuopc_utils_ChkErr(rc,__LINE__,u_FILE_u)) return
-=======
     if (chkerr(rc,__LINE__,u_FILE_u)) return
     if (nf < 1) then
        call ESMF_LogWrite(trim(subname)//" FB "//trim(lpre)//" empty", ESMF_LOGMSG_INFO)
@@ -1371,7 +1208,6 @@
        if (dbug_flag > 5) then
           call ESMF_LogWrite(trim(subname)//": done", ESMF_LOGMSG_INFO)
           if (chkerr(rc,__LINE__,u_FILE_u)) return
->>>>>>> dabe086f
        endif
        return
     endif
@@ -1379,11 +1215,7 @@
     if (med_io_file_exists(vm, iam, trim(filename))) then
        rcode = pio_openfile(io_subsystem, pioid, pio_iotype, trim(filename),pio_nowrite)
        call ESMF_LogWrite(trim(subname)//' open file '//trim(filename), ESMF_LOGMSG_INFO)
-<<<<<<< HEAD
-       if (shr_nuopc_utils_ChkErr(rc,__LINE__,u_FILE_u)) return
-=======
        if (chkerr(rc,__LINE__,u_FILE_u)) return
->>>>>>> dabe086f
     else
        call ESMF_LogWrite(trim(subname)//' ERROR: file invalid '//trim(filename), &
        ESMF_LOGMSG_ERROR, line=__LINE__, file=u_FILE_u)
@@ -1395,46 +1227,22 @@
 
     do k = 1,nf
        ! Get name of field
-<<<<<<< HEAD
-       call shr_nuopc_methods_FB_getNameN(FB, k, itemc, rc=rc)
-       if (shr_nuopc_utils_chkerr(rc,__LINE__,u_FILE_u)) return
-=======
        call FB_getNameN(FB, k, itemc, rc=rc)
        if (chkerr(rc,__LINE__,u_FILE_u)) return
->>>>>>> dabe086f
 
        ! Get iodesc for all fields based on iodesc of first field (assumes that all fields have
        ! the same iodesc)
        if (k == 1) then
           call ESMF_FieldBundleGet(FB, itemc,  field=lfield, rc=rc)
-<<<<<<< HEAD
-          if (shr_nuopc_utils_chkerr(rc,__LINE__,u_FILE_u)) return
-          call ESMF_FieldGet(lfield, rank=rank, rc=rc)
-          if (shr_nuopc_utils_chkerr(rc,__LINE__,u_FILE_u)) return
-=======
           if (chkerr(rc,__LINE__,u_FILE_u)) return
           call ESMF_FieldGet(lfield, rank=rank, rc=rc)
           if (chkerr(rc,__LINE__,u_FILE_u)) return
->>>>>>> dabe086f
           if (rank == 2) then
              name1 = trim(lpre)//'_'//trim(itemc)//'1'
           else if (rank == 1) then
              name1 = trim(lpre)//'_'//trim(itemc)
           end if
           call med_io_read_init_iodesc(FB, name1, pioid, iodesc, rc)
-<<<<<<< HEAD
-          if (shr_nuopc_utils_chkerr(rc,__LINE__,u_FILE_u)) return
-       end if
-
-       call ESMF_LogWrite(trim(subname)//' reading field '//trim(itemc), ESMF_LOGMSG_INFO)
-       if (shr_nuopc_utils_ChkErr(rc,__LINE__,u_FILE_u)) return
-
-       ! Get pointer to field bundle field
-       ! Field bundle might be 2d or 1d - but field on mediator history or restart file will always be 1d
-       call shr_nuopc_methods_FB_getFldPtr(FB, itemc, &
-            fldptr1=fldptr1, fldptr2=fldptr2, rank=rank, rc=rc)
-       if (shr_nuopc_utils_chkerr(rc,__LINE__,u_FILE_u)) return
-=======
           if (chkerr(rc,__LINE__,u_FILE_u)) return
        end if
 
@@ -1446,22 +1254,15 @@
        call FB_getFldPtr(FB, itemc, &
             fldptr1=fldptr1, fldptr2=fldptr2, rank=rank, rc=rc)
        if (chkerr(rc,__LINE__,u_FILE_u)) return
->>>>>>> dabe086f
 
        if (rank == 2) then
 
           ! Determine the size of the ungridded dimension and the
           ! index where the undistributed dimension is located
           call ESMF_FieldBundleGet(FB, itemc,  field=lfield, rc=rc)
-<<<<<<< HEAD
-          if (shr_nuopc_utils_chkerr(rc,__LINE__,u_FILE_u)) return
-          call ESMF_FieldGet(lfield, ungriddedUBound=ungriddedUBound, gridToFieldMap=gridToFieldMap, rc=rc)
-          if (shr_nuopc_utils_chkerr(rc,__LINE__,u_FILE_u)) return
-=======
           if (chkerr(rc,__LINE__,u_FILE_u)) return
           call ESMF_FieldGet(lfield, ungriddedUBound=ungriddedUBound, gridToFieldMap=gridToFieldMap, rc=rc)
           if (chkerr(rc,__LINE__,u_FILE_u)) return
->>>>>>> dabe086f
 
           if (gridToFieldMap(1) == 1) then
              lsize = size(fldptr2, dim=1)
@@ -1479,11 +1280,7 @@
              rcode = pio_inq_varid(pioid, trim(name1), varid)
              if (rcode == pio_noerr) then
                 call ESMF_LogWrite(trim(subname)//' read field '//trim(name1), ESMF_LOGMSG_INFO)
-<<<<<<< HEAD
-                if (shr_nuopc_utils_ChkErr(rc,__LINE__,u_FILE_u)) return
-=======
                 if (chkerr(rc,__LINE__,u_FILE_u)) return
->>>>>>> dabe086f
                 call pio_setframe(pioid, varid, lframe)
                 call pio_read_darray(pioid, varid, iodesc, fldptr1_tmp, rcode)
                 rcode = pio_get_att(pioid, varid, "_FillValue", lfillvalue)
@@ -1511,11 +1308,7 @@
           rcode = pio_inq_varid(pioid, trim(name1), varid)
           if (rcode == pio_noerr) then
              call ESMF_LogWrite(trim(subname)//' read field '//trim(name1), ESMF_LOGMSG_INFO)
-<<<<<<< HEAD
-             if (shr_nuopc_utils_ChkErr(rc,__LINE__,u_FILE_u)) return
-=======
              if (chkerr(rc,__LINE__,u_FILE_u)) return
->>>>>>> dabe086f
              call pio_setframe(pioid,varid,lframe)
              call pio_read_darray(pioid, varid, iodesc, fldptr1, rcode)
              rcode = pio_get_att(pioid,varid,"_FillValue",lfillvalue)
@@ -1553,8 +1346,6 @@
     use pio  , only : pio_noerr, pio_inq_varndims
     use pio  , only : pio_inq_dimid, pio_inq_dimlen, pio_inq_varid, pio_inq_vardimid
     use pio  , only : pio_double, pio_seterrorhandling, pio_initdecomp
-<<<<<<< HEAD
-    use shr_nuopc_methods_mod, only : shr_nuopc_methods_FB_getFieldN
 
     ! input/output variables
     type(ESMF_FieldBundle) , intent(in)    :: FB
@@ -1608,22 +1399,22 @@
        call ESMF_LogWrite(trim(tmpstr), ESMF_LOGMSG_INFO)
        ng = lnx * lny
 
-       call shr_nuopc_methods_FB_getFieldN(FB, 1, field, rc=rc)
-       if (shr_nuopc_utils_chkerr(rc,__LINE__,u_FILE_u)) return
+       call FB_getFieldN(FB, 1, field, rc=rc)
+       if (chkerr(rc,__LINE__,u_FILE_u)) return
 
        call ESMF_FieldGet(field, mesh=mesh, rc=rc)
-       if (shr_nuopc_utils_chkerr(rc,__LINE__,u_FILE_u)) return
+       if (chkerr(rc,__LINE__,u_FILE_u)) return
 
        call ESMF_MeshGet(mesh, elementDistgrid=distgrid, rc=rc)
-       if (shr_nuopc_utils_chkerr(rc,__LINE__,u_FILE_u)) return
+       if (chkerr(rc,__LINE__,u_FILE_u)) return
 
        call ESMF_DistGridGet(distgrid, dimCount=dimCount, tileCount=tileCount, rc=rc)
-       if (shr_nuopc_utils_chkerr(rc,__LINE__,u_FILE_u)) return
+       if (chkerr(rc,__LINE__,u_FILE_u)) return
 
        allocate(minIndexPTile(dimCount, tileCount), maxIndexPTile(dimCount, tileCount))
        call ESMF_DistGridGet(distgrid, minIndexPTile=minIndexPTile, &
             maxIndexPTile=maxIndexPTile, rc=rc)
-       if (shr_nuopc_utils_chkerr(rc,__LINE__,u_FILE_u)) return
+       if (chkerr(rc,__LINE__,u_FILE_u)) return
        !write(tmpstr,*) subname,' counts = ',dimcount,tilecount,minindexptile,maxindexptile
        !call ESMF_LogWrite(trim(tmpstr), ESMF_LOGMSG_INFO)
 
@@ -1636,7 +1427,7 @@
        endif
 
        call ESMF_DistGridGet(distgrid, localDE=0, elementCount=ns, rc=rc)
-       if (shr_nuopc_utils_chkerr(rc,__LINE__,u_FILE_u)) return
+       if (chkerr(rc,__LINE__,u_FILE_u)) return
 
        allocate(dof(ns))
        call ESMF_DistGridGet(distgrid, localDE=0, seqIndexList=dof, rc=rc)
@@ -1653,110 +1444,8 @@
   end subroutine med_io_read_init_iodesc
 
   !===============================================================================
-  subroutine med_io_read_int(filename, vm, iam, idata, dname)
-
-=======
-
-    ! input/output variables
-    type(ESMF_FieldBundle) , intent(in)    :: FB
-    character(len=*)       , intent(in)    :: name1
-    type(file_desc_t)      , intent(in)    :: pioid
-    type(io_desc_t)        , intent(inout) :: iodesc
-    integer                , intent(out)   :: rc
-
-    ! local variables
-    type(ESMF_Field)    :: field
-    type(ESMF_Mesh)     :: mesh
-    type(ESMF_Distgrid) :: distgrid
-    integer             :: rcode
-    integer             :: ns,ng
-    integer             :: n,ndims
-    integer, pointer    :: dimid(:)
-    type(var_desc_t)    :: varid
-    integer             :: lnx,lny
-    integer             :: tmp(1)
-    integer, pointer    :: minIndexPTile(:,:)
-    integer, pointer    :: maxIndexPTile(:,:)
-    integer             :: dimCount, tileCount
-    integer, pointer    :: Dof(:)
-    character(CL)       :: tmpstr
-    integer             :: rank
-    character(*),parameter :: subName = '(med_io_read_init_iodesc) '
-    !-------------------------------------------------------------------------------
-
-    rc = ESMF_SUCCESS
-
-    rcode = pio_inq_varid(pioid, trim(name1), varid)
-    if (rcode == pio_noerr) then
-
-       rcode = pio_inq_varndims(pioid, varid, ndims)
-       write(tmpstr,*) trim(subname),' ndims = ',ndims
-       call ESMF_LogWrite(trim(tmpstr), ESMF_LOGMSG_INFO)
-
-       allocate(dimid(ndims))
-       rcode = pio_inq_vardimid(pioid, varid, dimid(1:ndims))
-       rcode = pio_inq_dimlen(pioid, dimid(1), lnx)
-       write(tmpstr,*) trim(subname),' lnx = ',lnx
-       call ESMF_LogWrite(trim(tmpstr), ESMF_LOGMSG_INFO)
-       if (ndims>=2) then
-          rcode = pio_inq_dimlen(pioid, dimid(2), lny)
-       else
-          lny = 1
-       end if
-       deallocate(dimid)
-
-       write(tmpstr,*) trim(subname),' lny = ',lny
-       call ESMF_LogWrite(trim(tmpstr), ESMF_LOGMSG_INFO)
-       ng = lnx * lny
-
-       call FB_getFieldN(FB, 1, field, rc=rc)
-       if (chkerr(rc,__LINE__,u_FILE_u)) return
-
-       call ESMF_FieldGet(field, mesh=mesh, rc=rc)
-       if (chkerr(rc,__LINE__,u_FILE_u)) return
-
-       call ESMF_MeshGet(mesh, elementDistgrid=distgrid, rc=rc)
-       if (chkerr(rc,__LINE__,u_FILE_u)) return
-
-       call ESMF_DistGridGet(distgrid, dimCount=dimCount, tileCount=tileCount, rc=rc)
-       if (chkerr(rc,__LINE__,u_FILE_u)) return
-
-       allocate(minIndexPTile(dimCount, tileCount), maxIndexPTile(dimCount, tileCount))
-       call ESMF_DistGridGet(distgrid, minIndexPTile=minIndexPTile, &
-            maxIndexPTile=maxIndexPTile, rc=rc)
-       if (chkerr(rc,__LINE__,u_FILE_u)) return
-       !write(tmpstr,*) subname,' counts = ',dimcount,tilecount,minindexptile,maxindexptile
-       !call ESMF_LogWrite(trim(tmpstr), ESMF_LOGMSG_INFO)
-
-       if (ng > maxval(maxIndexPTile)) then
-          write(tmpstr,*) subname,' WARNING: dimensions do not match', lnx, lny, maxval(maxIndexPTile)
-          call ESMF_LogWrite(trim(tmpstr), ESMF_LOGMSG_INFO)
-          !TODO: this should not be an error for say CTSM which does not send a global grid
-          !rc = ESMF_Failure
-          !return
-       endif
-
-       call ESMF_DistGridGet(distgrid, localDE=0, elementCount=ns, rc=rc)
-       if (chkerr(rc,__LINE__,u_FILE_u)) return
-
-       allocate(dof(ns))
-       call ESMF_DistGridGet(distgrid, localDE=0, seqIndexList=dof, rc=rc)
-       write(tmpstr,*) subname,' dof = ',ns,size(dof),dof(1),dof(ns)  !,minval(dof),maxval(dof)
-       call ESMF_LogWrite(trim(tmpstr), ESMF_LOGMSG_INFO)
-
-       call pio_initdecomp(io_subsystem, pio_double, (/lnx,lny/), dof, iodesc)
-       deallocate(dof)
-
-       deallocate(minIndexPTile, maxIndexPTile)
-
-    end if ! end if rcode check
-
-  end subroutine med_io_read_init_iodesc
-
-  !===============================================================================
   subroutine med_io_read_int(filename, vm, iam, idata, dname, rc)
 
->>>>>>> dabe086f
     !---------------
     ! Read scalar integer from netcdf file
     !---------------
@@ -1782,20 +1471,12 @@
   end subroutine med_io_read_int
 
   !===============================================================================
-<<<<<<< HEAD
-  subroutine med_io_read_int1d(filename, vm, iam, idata, dname)
-=======
   subroutine med_io_read_int1d(filename, vm, iam, idata, dname, rc)
->>>>>>> dabe086f
 
     !---------------
     ! Read 1d integer array from netcdf file
     !---------------
 
-<<<<<<< HEAD
-    use shr_sys_mod           , only : shr_sys_abort
-=======
->>>>>>> dabe086f
     use med_constants_mod     , only : R8
     use pio                   , only : var_desc_t, file_desc_t, PIO_BCAST_ERROR, PIO_INTERNAL_ERROR, pio_seterrorhandling
     use pio                   , only : pio_get_var, pio_inq_varid, pio_get_att, pio_openfile
@@ -1877,30 +1558,17 @@
   end subroutine med_io_read_r8
 
   !===============================================================================
-<<<<<<< HEAD
-  subroutine med_io_read_r81d(filename, vm, iam, rdata, dname)
-=======
   subroutine med_io_read_r81d(filename, vm, iam, rdata, dname, rc)
->>>>>>> dabe086f
 
     !---------------
     ! Read 1d double array from netcdf file
     !---------------
 
-<<<<<<< HEAD
-    use med_constants_mod, only : R8
-    use pio, only : file_desc_t, var_desc_t, pio_openfile, pio_closefile, pio_seterrorhandling
-    use pio, only : PIO_BCAST_ERROR, PIO_INTERNAL_ERROR, pio_inq_varid, pio_get_var
-    use pio, only : pio_nowrite, pio_openfile, pio_global, pio_get_att
-    use med_internalstate_mod, only : logunit
-    use shr_sys_mod, only : shr_sys_abort
-=======
     use med_constants_mod     , only : R8
     use pio                   , only : file_desc_t, var_desc_t, pio_openfile, pio_closefile, pio_seterrorhandling
     use pio                   , only : PIO_BCAST_ERROR, PIO_INTERNAL_ERROR, pio_inq_varid, pio_get_var
     use pio                   , only : pio_nowrite, pio_openfile, pio_global, pio_get_att
     use med_internalstate_mod , only : logunit
->>>>>>> dabe086f
 
     ! input/output arguments
     character(len=*), intent(in)    :: filename ! file
@@ -1914,10 +1582,6 @@
     integer           :: rcode
     type(file_desc_T) :: pioid
     type(var_desc_t)  :: varid
-<<<<<<< HEAD
-    integer           :: rc
-=======
->>>>>>> dabe086f
     character(CL)     :: lversion
     character(CL)     :: name1
     character(*),parameter :: subName = '(med_io_read_r81d) '
@@ -1951,11 +1615,7 @@
   end subroutine med_io_read_r81d
 
   !===============================================================================
-<<<<<<< HEAD
-  subroutine med_io_read_char(filename, vm, iam, rdata, dname)
-=======
   subroutine med_io_read_char(filename, vm, iam, rdata, dname, rc)
->>>>>>> dabe086f
 
     !---------------
     ! Read char string from netcdf file
@@ -1965,10 +1625,6 @@
     use pio                   , only : pio_closefile, pio_inq_varid, pio_get_var
     use pio                   , only : pio_openfile, pio_global, pio_get_att, pio_nowrite
     use med_internalstate_mod , only : logunit
-<<<<<<< HEAD
-    use shr_sys_mod           , only : shr_sys_abort
-=======
->>>>>>> dabe086f
 
     ! input/output arguments
     character(len=*), intent(in)    :: filename ! file
@@ -1982,10 +1638,6 @@
     integer           :: rcode
     type(file_desc_T) :: pioid
     type(var_desc_t)  :: varid
-<<<<<<< HEAD
-    integer           :: rc
-=======
->>>>>>> dabe086f
     character(CL)     :: lversion
     character(CL)     :: name1
     character(CL)     :: charvar   ! buffer for string read/write
