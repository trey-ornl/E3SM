module med_phases_aofluxes_mod

  use med_constants_mod     , only : R8, CL, CX
<<<<<<< HEAD
  use med_constants_mod     , only : dbug_flag => med_constants_dbug_flag
  use med_internalstate_mod , only : mastertask, logunit
  use shr_nuopc_utils_mod   , only : shr_nuopc_memcheck
  use shr_nuopc_methods_mod , only : chkerr => shr_nuopc_methods_chkerr
  use shr_nuopc_methods_mod , only : fldchk => shr_nuopc_methods_FB_FldChk
=======
  use med_internalstate_mod , only : mastertask, logunit
  use med_constants_mod     , only : dbug_flag    => med_constants_dbug_flag
  use shr_nuopc_utils_mod   , only : memcheck     => shr_nuopc_memcheck
  use shr_nuopc_utils_mod   , only : chkerr       => shr_nuopc_utils_chkerr
  use shr_nuopc_methods_mod , only : FB_fldchk    => shr_nuopc_methods_FB_FldChk
  use shr_nuopc_methods_mod , only : FB_GetFldPtr => shr_nuopc_methods_FB_GetFldPtr
  use shr_nuopc_methods_mod , only : FB_diagnose  => shr_nuopc_methods_FB_diagnose
  use shr_nuopc_methods_mod , only : FB_init      => shr_nuopc_methods_FB_init
>>>>>>> dabe086f

  implicit none
  private

  !--------------------------------------------------------------------------
  ! Public routines
  !--------------------------------------------------------------------------

  public  :: med_phases_aofluxes_run

  !--------------------------------------------------------------------------
  ! Private routines
  !--------------------------------------------------------------------------

  private :: med_aofluxes_init
  private :: med_aofluxes_run

  !--------------------------------------------------------------------------
  ! Private data
  !--------------------------------------------------------------------------

  type aoflux_type
     integer  , pointer :: mask        (:) ! ocn domain mask: 0 <=> inactive cell
     real(R8) , pointer :: rmask       (:) ! ocn domain mask: 0 <=> inactive cell
     real(R8) , pointer :: lats        (:) ! latitudes  (degrees)
     real(R8) , pointer :: lons        (:) ! longitudes (degrees)
     real(R8) , pointer :: uocn        (:) ! ocn velocity, zonal
     real(R8) , pointer :: vocn        (:) ! ocn velocity, meridional
     real(R8) , pointer :: tocn        (:) ! ocean temperature
     real(R8) , pointer :: zbot        (:) ! atm level height
     real(R8) , pointer :: ubot        (:) ! atm velocity, zonal
     real(R8) , pointer :: vbot        (:) ! atm velocity, meridional
     real(R8) , pointer :: thbot       (:) ! atm potential T
     real(R8) , pointer :: shum        (:) ! atm specific humidity
     real(R8) , pointer :: shum_16O    (:) ! atm H2O tracer
     real(R8) , pointer :: shum_HDO    (:) ! atm HDO tracer
     real(R8) , pointer :: shum_18O    (:) ! atm H218O tracer
     real(R8) , pointer :: roce_16O    (:) ! ocn H2O ratio
     real(R8) , pointer :: roce_HDO    (:) ! ocn HDO ratio
     real(R8) , pointer :: roce_18O    (:) ! ocn H218O ratio
     real(R8) , pointer :: pbot        (:) ! atm bottom pressure
     real(R8) , pointer :: qbot        (:) ! atm bottom specific humidity
     real(R8) , pointer :: dens        (:) ! atm bottom density
     real(R8) , pointer :: tbot        (:) ! atm bottom surface T
     real(R8) , pointer :: sen         (:) ! heat flux: sensible
     real(R8) , pointer :: lat         (:) ! heat flux: latent
     real(R8) , pointer :: lwup        (:) ! lwup over ocean
     real(R8) , pointer :: evap        (:) ! water flux: evaporation
     real(R8) , pointer :: evap_16O    (:) ! H2O flux: evaporation
     real(R8) , pointer :: evap_HDO    (:) ! HDO flux: evaporation
     real(R8) , pointer :: evap_18O    (:) ! H218O flux: evaporation
     real(R8) , pointer :: taux        (:) ! wind stress, zonal
     real(R8) , pointer :: tauy        (:) ! wind stress, meridional
     real(R8) , pointer :: tref        (:) ! diagnostic:  2m ref T
     real(R8) , pointer :: qref        (:) ! diagnostic:  2m ref Q
     real(R8) , pointer :: u10         (:) ! diagnostic: 10m wind speed
     real(R8) , pointer :: duu10n      (:) ! diagnostic: 10m wind speed squared
     real(R8) , pointer :: lwdn        (:) ! long  wave, downward
     real(R8) , pointer :: ustar       (:) ! saved ustar
     real(R8) , pointer :: re          (:) ! saved re
     real(R8) , pointer :: ssq         (:) ! saved sq
     real(R8) , pointer :: prec_gust   (:) ! atm precip for convective gustiness (kg/m^3)

     ! Fields that are not obtained via GetFldPtr
     real(R8) , pointer :: uGust       (:) ! wind gust
     logical            :: created         ! has this data type been created
  end type aoflux_type

  ! The following three variables are obtained as attributes from gcomp
  logical       :: flds_wiso  ! use case
  logical       :: compute_atm_dens
  logical       :: compute_atm_thbot
  character(*), parameter :: u_FILE_u = &
       __FILE__

!================================================================================
contains
!================================================================================

  subroutine med_phases_aofluxes_run(gcomp, rc)

    use ESMF                  , only : ESMF_GridComp, ESMF_Clock, ESMF_GridCompGet
    use ESMF                  , only : ESMF_LogWrite, ESMF_LOGMSG_INFO, ESMF_SUCCESS
    use ESMF                  , only : ESMF_FieldBundleIsCreated
    use NUOPC                 , only : NUOPC_IsConnected, NUOPC_CompAttributeGet
    use med_internalstate_mod , only : InternalState
    use med_map_mod           , only : med_map_FB_Regrid_Norm
    use esmFlds               , only : shr_nuopc_fldList_GetNumFlds, shr_nuopc_fldList_GetFldNames
    use esmFlds               , only : fldListFr, fldListMed_aoflux, compatm, compocn, compname
<<<<<<< HEAD
    use shr_nuopc_methods_mod , only : shr_nuopc_methods_FB_diagnose
    use shr_nuopc_methods_mod , only : shr_nuopc_methods_FB_init
    use shr_nuopc_scalars_mod , only : flds_scalar_name
=======
>>>>>>> dabe086f
    use perf_mod              , only : t_startf, t_stopf

    !-----------------------------------------------------------------------
    ! Compute atm/ocn fluxes
    !-----------------------------------------------------------------------

    ! input/output variables
    type(ESMF_GridComp)  :: gcomp
    integer, intent(out) :: rc

    ! local variables
    type(InternalState)     :: is_local
    type(aoflux_type), save :: aoflux
    logical, save           :: first_call = .true.
    character(len=*),parameter :: subname='(med_phases_aofluxes)'
    !---------------------------------------

    rc = ESMF_SUCCESS

    ! Get the internal state from the mediator Component.
    nullify(is_local%wrap)
    call ESMF_GridCompGetInternalState(gcomp, is_local, rc)
    if (chkerr(rc,__LINE__,u_FILE_u)) return

    if (first_call) then
       ! If field bundles have been created for the ocean/atmosphere flux computation
       if ( ESMF_FieldBundleIsCreated(is_local%wrap%FBMed_aoflux_a, rc=rc) .and. &
            ESMF_FieldBundleIsCreated(is_local%wrap%FBMed_aoflux_o, rc=rc)) then

          ! Allocate memoroy for the aoflux module data type (mediator atm/ocn field bundle on the ocean grid)
          call med_aofluxes_init(gcomp, aoflux, &
               FBAtm=is_local%wrap%FBImp(compatm,compocn), &
               FBOcn=is_local%wrap%FBImp(compocn,compocn), &
               FBFrac=is_local%wrap%FBfrac(compocn), &
               FBMed_aoflux=is_local%wrap%FBMed_aoflux_o, rc=rc)
          if (chkerr(rc,__LINE__,u_FILE_u)) return
          aoflux%created = .true.
       else
          aoflux%created = .false.
       end if
<<<<<<< HEAD

       ! Now set first_call to .false.
       first_call = .false.
    end if

    ! Return if there is no aoflux has not been created
    if (.not. aoflux%created) then
       RETURN
    end if

    ! Start time timer
    call t_startf('MED:'//subname)

    if (dbug_flag > 5) then
       call ESMF_LogWrite(trim(subname)//": called", ESMF_LOGMSG_INFO)
    endif

    call shr_nuopc_memcheck(subname, 5, mastertask)

    ! TODO(mvertens, 2019-01-12): ONLY regrid atm import fields that are needed for the atm/ocn flux calculation
    
=======

       ! Now set first_call to .false.
       first_call = .false.
    end if

    ! Return if there is no aoflux has not been created
    if (.not. aoflux%created) then
       RETURN
    end if

    ! Start time timer
    call t_startf('MED:'//subname)

    if (dbug_flag > 5) then
       call ESMF_LogWrite(trim(subname)//": called", ESMF_LOGMSG_INFO)
    endif

    call memcheck(subname, 5, mastertask)

    ! TODO(mvertens, 2019-01-12): ONLY regrid atm import fields that are needed for the atm/ocn flux calculation

>>>>>>> dabe086f
    ! Regrid atm import field bundle from atm to ocn grid as input for ocn/atm flux calculation
    call med_map_FB_Regrid_Norm( &
         fldListFr(compatm)%flds, compatm, compocn, &
         is_local%wrap%FBImp(compatm,compatm), &
         is_local%wrap%FBImp(compatm,compocn), &
         is_local%wrap%FBFrac(compatm), &
         is_local%wrap%FBFrac(compocn), &
         is_local%wrap%FBNormOne(compatm,compocn,:), &
         is_local%wrap%RH(compatm,compocn,:), &
         string=trim(compname(compatm))//'2'//trim(compname(compocn)), rc=rc)
    if (chkerr(rc,__LINE__,u_FILE_u)) return

    ! Calculate atm/ocn fluxes on the destination grid
    call med_aofluxes_run(gcomp, aoflux, rc)
    if (chkerr(rc,__LINE__,u_FILE_u)) return

    if (dbug_flag > 1) then
<<<<<<< HEAD
       call shr_nuopc_methods_FB_diagnose(is_local%wrap%FBMed_aoflux_o, &
=======
       call FB_diagnose(is_local%wrap%FBMed_aoflux_o, &
>>>>>>> dabe086f
            string=trim(subname) //' FBAMed_aoflux_o' , rc=rc)
       if (chkerr(rc,__LINE__,u_FILE_u)) return
    end if

    call t_stopf('MED:'//subname)

  end subroutine med_phases_aofluxes_run

!================================================================================

  subroutine med_aofluxes_init(gcomp, aoflux, FBAtm, FBOcn, FBFrac, FBMed_aoflux, rc)

<<<<<<< HEAD
    use ESMF                  , only : ESMF_LogWrite, ESMF_LOGMSG_INFO, ESMF_LogFoundError
    use ESMF                  , only : ESMF_SUCCESS, ESMF_LOGERR_PASSTHRU
    use ESMF                  , only : ESMF_GridComp, ESMF_GridCompGet, ESMF_VM
    use ESMF                  , only : ESMF_Field, ESMF_FieldGet, ESMF_FieldBundle, ESMF_VMGet
    use NUOPC                 , only : NUOPC_CompAttributeGet
    use shr_nuopc_methods_mod , only : shr_nuopc_methods_FB_GetFldPtr
    use perf_mod              , only : t_startf, t_stopf
=======
    use ESMF     , only : ESMF_LogWrite, ESMF_LOGMSG_INFO, ESMF_LogFoundError
    use ESMF     , only : ESMF_SUCCESS, ESMF_LOGERR_PASSTHRU
    use ESMF     , only : ESMF_GridComp, ESMF_GridCompGet, ESMF_VM
    use ESMF     , only : ESMF_Field, ESMF_FieldGet, ESMF_FieldBundle, ESMF_VMGet
    use NUOPC    , only : NUOPC_CompAttributeGet
    use perf_mod , only : t_startf, t_stopf
>>>>>>> dabe086f

    !-----------------------------------------------------------------------
    ! Initialize pointers to the module variables
    !-----------------------------------------------------------------------

    ! input/output variables
    type(ESMF_GridComp)                    :: gcomp
    type(aoflux_type)      , intent(inout) :: aoflux
    type(ESMF_FieldBundle) , intent(in)    :: FBAtm               ! Atm Import fields on aoflux grid
    type(ESMF_FieldBundle) , intent(in)    :: FBOcn               ! Ocn Import fields on aoflux grid
    type(ESMF_FieldBundle) , intent(in)    :: FBfrac              ! Fraction data for various components, on their grid
    type(ESMF_FieldBundle) , intent(inout) :: FBMed_aoflux        ! Ocn albedos computed in mediator
    integer                , intent(out)   :: rc

    ! local variables
    integer                  :: iam
    integer                  :: n
    integer                  :: lsize
    real(R8), pointer        :: ofrac(:)
    real(R8), pointer        :: ifrac(:)
    character(CL)            :: cvalue
    logical                  :: flds_wiso  ! use case
    character(len=CX)        :: tmpstr
    character(*),parameter   :: subName =   '(med_aofluxes_init) '
    !-----------------------------------------------------------------------

    if (dbug_flag > 5) then
      call ESMF_LogWrite(trim(subname)//": called", ESMF_LOGMSG_INFO)
    endif
    rc = ESMF_SUCCESS
<<<<<<< HEAD
    call shr_nuopc_memcheck(subname, 5, mastertask)
=======
    call memcheck(subname, 5, mastertask)
>>>>>>> dabe086f

    !----------------------------------
    ! get attributes that are set as module variables
    !----------------------------------

    call NUOPC_CompAttributeGet(gcomp, name='flds_wiso', value=cvalue, rc=rc)
    if (ESMF_LogFoundError(rcToCheck=rc, msg=ESMF_LOGERR_PASSTHRU, line=__LINE__, file=__FILE__)) return
    read(cvalue,*) flds_wiso

    !----------------------------------
    ! atm/ocn fields
    !----------------------------------

<<<<<<< HEAD
    call shr_nuopc_methods_FB_GetFldPtr(FBMed_aoflux, fldname='So_tref', fldptr1=aoflux%tref, rc=rc)
    if (chkerr(rc,__LINE__,u_FILE_u)) return
    call shr_nuopc_methods_FB_GetFldPtr(FBMed_aoflux, fldname='So_qref', fldptr1=aoflux%qref, rc=rc)
    if (chkerr(rc,__LINE__,u_FILE_u)) return
    call shr_nuopc_methods_FB_GetFldPtr(FBMed_aoflux, fldname='So_ustar', fldptr1=aoflux%ustar, rc=rc)
    if (chkerr(rc,__LINE__,u_FILE_u)) return
    call shr_nuopc_methods_FB_GetFldPtr(FBMed_aoflux, fldname='So_re', fldptr1=aoflux%re, rc=rc)
    if (chkerr(rc,__LINE__,u_FILE_u)) return
    call shr_nuopc_methods_FB_GetFldPtr(FBMed_aoflux, fldname='So_ssq', fldptr1=aoflux%ssq, rc=rc)
    if (chkerr(rc,__LINE__,u_FILE_u)) return
    call shr_nuopc_methods_FB_GetFldPtr(FBMed_aoflux, fldname='So_u10', fldptr1=aoflux%u10, rc=rc)
    if (chkerr(rc,__LINE__,u_FILE_u)) return
    call shr_nuopc_methods_FB_GetFldPtr(FBMed_aoflux, fldname='So_duu10n', fldptr1=aoflux%duu10n, rc=rc)
    if (chkerr(rc,__LINE__,u_FILE_u)) return

    call shr_nuopc_methods_FB_GetFldPtr(FBMed_aoflux, fldname='Faox_taux', fldptr1=aoflux%taux, rc=rc)
    if (chkerr(rc,__LINE__,u_FILE_u)) return
    call shr_nuopc_methods_FB_GetFldPtr(FBMed_aoflux, fldname='Faox_tauy', fldptr1=aoflux%tauy, rc=rc)
    if (chkerr(rc,__LINE__,u_FILE_u)) return
    call shr_nuopc_methods_FB_GetFldPtr(FBMed_aoflux, fldname='Faox_lat', fldptr1=aoflux%lat, rc=rc)
    if (chkerr(rc,__LINE__,u_FILE_u)) return
    call shr_nuopc_methods_FB_GetFldPtr(FBMed_aoflux, fldname='Faox_sen', fldptr1=aoflux%sen, rc=rc)
    if (chkerr(rc,__LINE__,u_FILE_u)) return
    call shr_nuopc_methods_FB_GetFldPtr(FBMed_aoflux, fldname='Faox_evap', fldptr1=aoflux%evap, rc=rc)
=======
    call FB_GetFldPtr(FBMed_aoflux, fldname='So_tref', fldptr1=aoflux%tref, rc=rc)
    if (chkerr(rc,__LINE__,u_FILE_u)) return
    call FB_GetFldPtr(FBMed_aoflux, fldname='So_qref', fldptr1=aoflux%qref, rc=rc)
    if (chkerr(rc,__LINE__,u_FILE_u)) return
    call FB_GetFldPtr(FBMed_aoflux, fldname='So_ustar', fldptr1=aoflux%ustar, rc=rc)
    if (chkerr(rc,__LINE__,u_FILE_u)) return
    call FB_GetFldPtr(FBMed_aoflux, fldname='So_re', fldptr1=aoflux%re, rc=rc)
    if (chkerr(rc,__LINE__,u_FILE_u)) return
    call FB_GetFldPtr(FBMed_aoflux, fldname='So_ssq', fldptr1=aoflux%ssq, rc=rc)
    if (chkerr(rc,__LINE__,u_FILE_u)) return
    call FB_GetFldPtr(FBMed_aoflux, fldname='So_u10', fldptr1=aoflux%u10, rc=rc)
    if (chkerr(rc,__LINE__,u_FILE_u)) return
    call FB_GetFldPtr(FBMed_aoflux, fldname='So_duu10n', fldptr1=aoflux%duu10n, rc=rc)
    if (chkerr(rc,__LINE__,u_FILE_u)) return

    call FB_GetFldPtr(FBMed_aoflux, fldname='Faox_taux', fldptr1=aoflux%taux, rc=rc)
    if (chkerr(rc,__LINE__,u_FILE_u)) return
    call FB_GetFldPtr(FBMed_aoflux, fldname='Faox_tauy', fldptr1=aoflux%tauy, rc=rc)
    if (chkerr(rc,__LINE__,u_FILE_u)) return
    call FB_GetFldPtr(FBMed_aoflux, fldname='Faox_lat', fldptr1=aoflux%lat, rc=rc)
    if (chkerr(rc,__LINE__,u_FILE_u)) return
    call FB_GetFldPtr(FBMed_aoflux, fldname='Faox_sen', fldptr1=aoflux%sen, rc=rc)
    if (chkerr(rc,__LINE__,u_FILE_u)) return
    call FB_GetFldPtr(FBMed_aoflux, fldname='Faox_evap', fldptr1=aoflux%evap, rc=rc)
>>>>>>> dabe086f
    if (chkerr(rc,__LINE__,u_FILE_u)) return

    lsize = size(aoflux%evap)
    if (flds_wiso) then
<<<<<<< HEAD
       call shr_nuopc_methods_FB_GetFldPtr(FBMed_aoflux, fldname='Faox_evap_16O', fldptr1=aoflux%evap_16O, rc=rc)
       if (chkerr(rc,__LINE__,u_FILE_u)) return
       call shr_nuopc_methods_FB_GetFldPtr(FBMed_aoflux, fldname='Faox_evap_18O', fldptr1=aoflux%evap_18O, rc=rc)
       if (chkerr(rc,__LINE__,u_FILE_u)) return
       call shr_nuopc_methods_FB_GetFldPtr(FBMed_aoflux, fldname='Faox_evap_HDO', fldptr1=aoflux%evap_HDO, rc=rc)
=======
       call FB_GetFldPtr(FBMed_aoflux, fldname='Faox_evap_16O', fldptr1=aoflux%evap_16O, rc=rc)
       if (chkerr(rc,__LINE__,u_FILE_u)) return
       call FB_GetFldPtr(FBMed_aoflux, fldname='Faox_evap_18O', fldptr1=aoflux%evap_18O, rc=rc)
       if (chkerr(rc,__LINE__,u_FILE_u)) return
       call FB_GetFldPtr(FBMed_aoflux, fldname='Faox_evap_HDO', fldptr1=aoflux%evap_HDO, rc=rc)
>>>>>>> dabe086f
       if (chkerr(rc,__LINE__,u_FILE_u)) return
    else
       allocate(aoflux%evap_16O(lsize)); aoflux%evap_16O(:) = 0._R8
       allocate(aoflux%evap_18O(lsize)); aoflux%evap_18O(:) = 0._R8
       allocate(aoflux%evap_HDO(lsize)); aoflux%evap_HDO(:) = 0._R8
    end if

<<<<<<< HEAD
    call shr_nuopc_methods_FB_GetFldPtr(FBMed_aoflux, fldname='Faox_lwup', fldptr1=aoflux%lwup, rc=rc)
=======
    call FB_GetFldPtr(FBMed_aoflux, fldname='Faox_lwup', fldptr1=aoflux%lwup, rc=rc)
>>>>>>> dabe086f
    if (chkerr(rc,__LINE__,u_FILE_u)) return

    !----------------------------------
    ! Ocn import fields
    !----------------------------------

<<<<<<< HEAD
    call shr_nuopc_methods_FB_GetFldPtr(FBOcn, fldname='So_omask', fldptr1=aoflux%rmask, rc=rc)
    if (chkerr(rc,__LINE__,u_FILE_u)) return
    call shr_nuopc_methods_FB_GetFldPtr(FBOcn, fldname='So_t', fldptr1=aoflux%tocn, rc=rc)
    if (chkerr(rc,__LINE__,u_FILE_u)) return
    call shr_nuopc_methods_FB_GetFldPtr(FBOcn, fldname='So_u', fldptr1=aoflux%uocn, rc=rc)
    if (chkerr(rc,__LINE__,u_FILE_u)) return
    call shr_nuopc_methods_FB_GetFldPtr(FBOcn, fldname='So_v', fldptr1=aoflux%vocn, rc=rc)
    if (chkerr(rc,__LINE__,u_FILE_u)) return
    if (flds_wiso) then
       call shr_nuopc_methods_FB_GetFldPtr(FBOcn, fldname='So_roce_16O', fldptr1=aoflux%roce_16O, rc=rc)
       if (chkerr(rc,__LINE__,u_FILE_u)) return
       call shr_nuopc_methods_FB_GetFldPtr(FBOcn, fldname='So_roce_18O', fldptr1=aoflux%roce_18O, rc=rc)
       if (chkerr(rc,__LINE__,u_FILE_u)) return
       call shr_nuopc_methods_FB_GetFldPtr(FBOcn, fldname='So_roce_HDO', fldptr1=aoflux%roce_HDO, rc=rc)
=======
    call FB_GetFldPtr(FBOcn, fldname='So_omask', fldptr1=aoflux%rmask, rc=rc)
    if (chkerr(rc,__LINE__,u_FILE_u)) return
    call FB_GetFldPtr(FBOcn, fldname='So_t', fldptr1=aoflux%tocn, rc=rc)
    if (chkerr(rc,__LINE__,u_FILE_u)) return
    call FB_GetFldPtr(FBOcn, fldname='So_u', fldptr1=aoflux%uocn, rc=rc)
    if (chkerr(rc,__LINE__,u_FILE_u)) return
    call FB_GetFldPtr(FBOcn, fldname='So_v', fldptr1=aoflux%vocn, rc=rc)
    if (chkerr(rc,__LINE__,u_FILE_u)) return
    if (flds_wiso) then
       call FB_GetFldPtr(FBOcn, fldname='So_roce_16O', fldptr1=aoflux%roce_16O, rc=rc)
       if (chkerr(rc,__LINE__,u_FILE_u)) return
       call FB_GetFldPtr(FBOcn, fldname='So_roce_18O', fldptr1=aoflux%roce_18O, rc=rc)
       if (chkerr(rc,__LINE__,u_FILE_u)) return
       call FB_GetFldPtr(FBOcn, fldname='So_roce_HDO', fldptr1=aoflux%roce_HDO, rc=rc)
>>>>>>> dabe086f
       if (chkerr(rc,__LINE__,u_FILE_u)) return
    else
       allocate(aoflux%roce_16O(lsize)); aoflux%roce_16O(:) = 0._R8
       allocate(aoflux%roce_18O(lsize)); aoflux%roce_18O(:) = 0._R8
       allocate(aoflux%roce_HDO(lsize)); aoflux%roce_HDO(:) = 0._R8
    end if

    !----------------------------------
    ! Atm import fields
    !----------------------------------

<<<<<<< HEAD
    call shr_nuopc_methods_FB_GetFldPtr(FBAtm, fldname='Sa_z', fldptr1=aoflux%zbot, rc=rc)
    if (chkerr(rc,__LINE__,u_FILE_u)) return
    call shr_nuopc_methods_FB_GetFldPtr(FBAtm, fldname='Sa_u', fldptr1=aoflux%ubot, rc=rc)
    if (chkerr(rc,__LINE__,u_FILE_u)) return
    call shr_nuopc_methods_FB_GetFldPtr(FBAtm, fldname='Sa_v', fldptr1=aoflux%vbot, rc=rc)
    if (chkerr(rc,__LINE__,u_FILE_u)) return
    call shr_nuopc_methods_FB_GetFldPtr(FBAtm, fldname='Sa_tbot', fldptr1=aoflux%tbot, rc=rc)
    if (chkerr(rc,__LINE__,u_FILE_u)) return

    ! bottom level potential temperature will need to be computed if not received from the atm
    if (fldchk(FBAtm, 'Sa_ptem', rc=rc)) then
       call shr_nuopc_methods_FB_GetFldPtr(FBAtm, fldname='Sa_ptem', fldptr1=aoflux%thbot, rc=rc)
=======
    call FB_GetFldPtr(FBAtm, fldname='Sa_z', fldptr1=aoflux%zbot, rc=rc)
    if (chkerr(rc,__LINE__,u_FILE_u)) return
    call FB_GetFldPtr(FBAtm, fldname='Sa_u', fldptr1=aoflux%ubot, rc=rc)
    if (chkerr(rc,__LINE__,u_FILE_u)) return
    call FB_GetFldPtr(FBAtm, fldname='Sa_v', fldptr1=aoflux%vbot, rc=rc)
    if (chkerr(rc,__LINE__,u_FILE_u)) return
    call FB_GetFldPtr(FBAtm, fldname='Sa_tbot', fldptr1=aoflux%tbot, rc=rc)
    if (chkerr(rc,__LINE__,u_FILE_u)) return

    ! bottom level potential temperature will need to be computed if not received from the atm
    if (FB_fldchk(FBAtm, 'Sa_ptem', rc=rc)) then
       call FB_GetFldPtr(FBAtm, fldname='Sa_ptem', fldptr1=aoflux%thbot, rc=rc)
>>>>>>> dabe086f
       if (chkerr(rc,__LINE__,u_FILE_u)) return
       compute_atm_thbot = .false.
    else
       allocate(aoflux%thbot(lsize))
       compute_atm_thbot = .true.
    end if

    ! bottom level density will need to be computed if not received from the atm
<<<<<<< HEAD
    if (fldchk(FBAtm, 'Sa_dens', rc=rc)) then
       call shr_nuopc_methods_FB_GetFldPtr(FBAtm, fldname='Sa_dens', fldptr1=aoflux%dens, rc=rc)
=======
    if (FB_fldchk(FBAtm, 'Sa_dens', rc=rc)) then
       call FB_GetFldPtr(FBAtm, fldname='Sa_dens', fldptr1=aoflux%dens, rc=rc)
>>>>>>> dabe086f
       if (chkerr(rc,__LINE__,u_FILE_u)) return
       compute_atm_dens = .false.
    else
       compute_atm_dens = .true.
       allocate(aoflux%dens(lsize))
    end if

    ! if either density or potential temperature are computed, will need bottom level pressure
    if (compute_atm_dens .or. compute_atm_thbot) then
<<<<<<< HEAD
       call shr_nuopc_methods_FB_GetFldPtr(FBAtm, fldname='Sa_pbot', fldptr1=aoflux%pbot, rc=rc)
       if (chkerr(rc,__LINE__,u_FILE_u)) return
    end if

    call shr_nuopc_methods_FB_GetFldPtr(FBAtm, fldname='Sa_shum', fldptr1=aoflux%shum, rc=rc)
    if (chkerr(rc,__LINE__,u_FILE_u)) return
    if (flds_wiso) then
       call shr_nuopc_methods_FB_GetFldPtr(FBAtm, fldname='Sa_shum_16O', fldptr1=aoflux%shum_16O, rc=rc)
       if (chkerr(rc,__LINE__,u_FILE_u)) return
       call shr_nuopc_methods_FB_GetFldPtr(FBAtm, fldname='Sa_shum_18O', fldptr1=aoflux%shum_18O, rc=rc)
       if (chkerr(rc,__LINE__,u_FILE_u)) return
       call shr_nuopc_methods_FB_GetFldPtr(FBAtm, fldname='Sa_shum_HDO', fldptr1=aoflux%shum_HDO, rc=rc)
=======
       call FB_GetFldPtr(FBAtm, fldname='Sa_pbot', fldptr1=aoflux%pbot, rc=rc)
       if (chkerr(rc,__LINE__,u_FILE_u)) return
    end if

    call FB_GetFldPtr(FBAtm, fldname='Sa_shum', fldptr1=aoflux%shum, rc=rc)
    if (chkerr(rc,__LINE__,u_FILE_u)) return
    if (flds_wiso) then
       call FB_GetFldPtr(FBAtm, fldname='Sa_shum_16O', fldptr1=aoflux%shum_16O, rc=rc)
       if (chkerr(rc,__LINE__,u_FILE_u)) return
       call FB_GetFldPtr(FBAtm, fldname='Sa_shum_18O', fldptr1=aoflux%shum_18O, rc=rc)
       if (chkerr(rc,__LINE__,u_FILE_u)) return
       call FB_GetFldPtr(FBAtm, fldname='Sa_shum_HDO', fldptr1=aoflux%shum_HDO, rc=rc)
>>>>>>> dabe086f
       if (chkerr(rc,__LINE__,u_FILE_u)) return
    else
       allocate(aoflux%shum_16O(lsize)); aoflux%shum_16O(:) = 0._R8
       allocate(aoflux%shum_18O(lsize)); aoflux%shum_18O(:) = 0._R8
       allocate(aoflux%shum_HDO(lsize)); aoflux%shum_HDO(:) = 0._R8
    end if

    ! Optional field used for gust parameterization
<<<<<<< HEAD
    if ( fldchk(FBAtm, 'Faxa_rainc', rc=rc)) then
       call shr_nuopc_methods_FB_GetFldPtr(FBAtm, fldname='Faxa_rainc', fldptr1=aoflux%prec_gust, rc=rc)
=======
    if ( FB_fldchk(FBAtm, 'Faxa_rainc', rc=rc)) then
       call FB_GetFldPtr(FBAtm, fldname='Faxa_rainc', fldptr1=aoflux%prec_gust, rc=rc)
>>>>>>> dabe086f
       if (chkerr(rc,__LINE__,u_FILE_u)) return
       aoflux%prec_gust(:) =  0.0_R8
    end if

    !----------------------------------
    ! Fields that are not obtained via GetFldPtr
    !----------------------------------
    allocate(aoflux%uGust(lsize))
    aoflux%uGust(:)     =  0.0_R8

    !----------------------------------
    ! setup the compute mask.
    !----------------------------------

    ! allocate grid mask fields
    ! default compute everywhere, then "turn off" gridcells
    allocate(aoflux%mask(lsize))
    aoflux%mask(:) = 1

    write(tmpstr,'(i12,g22.12,i12)') lsize,sum(aoflux%rmask),sum(aoflux%mask)
    call ESMF_LogWrite(trim(subname)//" : maskA= "//trim(tmpstr), ESMF_LOGMSG_INFO, rc=rc)

    where (aoflux%rmask(:) == 0._R8) aoflux%mask(:) = 0   ! like nint

    write(tmpstr,'(i12,g22.12,i12)') lsize,sum(aoflux%rmask),sum(aoflux%mask)
    call ESMF_LogWrite(trim(subname)//" : maskB= "//trim(tmpstr), ESMF_LOGMSG_INFO, rc=rc)

    ! TODO: need to check if this logic is correct
    ! then check ofrac + ifrac
<<<<<<< HEAD
    ! call shr_nuopc_methods_FB_getFldPtr(FBFrac , fldname='ofrac' , fldptr1=ofrac, rc=rc)
    ! if (chkerr(rc,__LINE__,u_FILE_u)) return
    ! call shr_nuopc_methods_FB_getFldPtr(FBFrac , fldname='ifrac' , fldptr1=ifrac, rc=rc)
=======
    ! call FB_getFldPtr(FBFrac , fldname='ofrac' , fldptr1=ofrac, rc=rc)
    ! if (chkerr(rc,__LINE__,u_FILE_u)) return
    ! call FB_getFldPtr(FBFrac , fldname='ifrac' , fldptr1=ifrac, rc=rc)
>>>>>>> dabe086f
    ! if (chkerr(rc,__LINE__,u_FILE_u)) return
    ! where (ofrac(:) + ifrac(:) <= 0.0_R8) mask(:) = 0

    if (dbug_flag > 5) then
      call ESMF_LogWrite(trim(subname)//": done", ESMF_LOGMSG_INFO)
    endif
    call t_stopf('MED:'//subname)

  end subroutine med_aofluxes_init

!===============================================================================

  subroutine med_aofluxes_run(gcomp, aoflux, rc)

    use ESMF          , only : ESMF_GridComp, ESMF_Clock, ESMF_Time, ESMF_TimeInterval
    use ESMF          , only : ESMF_GridCompGet, ESMF_ClockGet, ESMF_TimeGet, ESMF_TimeIntervalGet
    use ESMF          , only : ESMF_LogWrite, ESMF_LogMsg_Info
    use NUOPC         , only : NUOPC_CompAttributeGet
    use shr_flux_mod  , only : shr_flux_atmocn, shr_flux_adjust_constants
    use perf_mod      , only : t_startf, t_stopf

    !-----------------------------------------------------------------------
    ! Determine atm/ocn fluxes eother on atm or on ocean grid
    ! The module arrays are set via pointers the the mediator internal states
    ! in med_ocnatm_init and are used below.
    !-----------------------------------------------------------------------

    ! Arguments
    type(ESMF_GridComp)               :: gcomp
    type(aoflux_type) , intent(inout) :: aoflux
    integer           , intent(out)   :: rc
    !
    ! Local variables
    character(CL)           :: cvalue
    integer                 :: n,i                     ! indices
    integer                 :: lsize                   ! local size
    real(R8)                :: gust_fac = huge(1.0_R8) ! wind gust factor
    real(R8)                :: flux_convergence        ! convergence criteria for imlicit flux computation
    integer                 :: flux_max_iteration      ! maximum number of iterations for convergence
    logical                 :: coldair_outbreak_mod    ! cold air outbreak adjustment  (Mahrt & Sun 1995,MWR)
    character(len=CX)       :: tmpstr
    logical,save            :: first_call = .true.
    character(*),parameter  :: subName = '(med_aofluxes_run) '
    !-----------------------------------------------------------------------

    call t_startf('MED:'//subname)

    !----------------------------------
    ! Get config variables on first call
    !----------------------------------

    if (first_call) then
       call NUOPC_CompAttributeGet(gcomp, name='gust_fac', value=cvalue, rc=rc)
       if (chkerr(rc,__LINE__,u_FILE_u)) return
       read(cvalue,*) gust_fac

       call NUOPC_CompAttributeGet(gcomp, name='coldair_outbreak_mod', value=cvalue, rc=rc)
       if (chkerr(rc,__LINE__,u_FILE_u)) return
       read(cvalue,*) coldair_outbreak_mod

       call NUOPC_CompAttributeGet(gcomp, name='flux_max_iteration', value=cvalue, rc=rc)
       if (chkerr(rc,__LINE__,u_FILE_u)) return
       read(cvalue,*) flux_max_iteration

       call NUOPC_CompAttributeGet(gcomp, name='flux_convergence', value=cvalue, rc=rc)
       if (chkerr(rc,__LINE__,u_FILE_u)) return
       read(cvalue,*) flux_convergence

       call shr_flux_adjust_constants(&
            flux_convergence_tolerance=flux_convergence, &
            flux_convergence_max_iteration=flux_max_iteration, &
            coldair_outbreak_mod=coldair_outbreak_mod)

       first_call = .false.
    end if

    !----------------------------------
    ! Determine the compute mask
    !----------------------------------

    ! Prefer to compute just where ocean exists, so setup a mask here.
    ! this could be run with either the ocean or atm grid so need to be careful.
    ! really want the ocean mask on ocean grid or ocean mask mapped to atm grid,
    ! but do not have access to the ocean mask mapped to the atm grid.
    ! the dom mask is a good place to start, on ocean grid, it should be what we want,
    ! on the atm grid, it's just all 1's so not very useful.
    ! next look at ofrac+ifrac in fractions.  want to compute on all non-land points.
    ! using ofrac alone will exclude points that are currently all sea ice but that later
    ! could be less that 100% covered in ice.

    lsize = size(aoflux%mask)

    write(tmpstr,'(i12,g22.12,i12)') lsize,sum(aoflux%rmask),sum(aoflux%mask)
    call ESMF_LogWrite(trim(subname)//" : maskA= "//trim(tmpstr), ESMF_LOGMSG_INFO, rc=rc)

    aoflux%mask(:) = 1
    where (aoflux%rmask(:) == 0._R8) aoflux%mask(:) = 0   ! like nint

    write(tmpstr,'(i12,g22.12,i12)') lsize,sum(aoflux%rmask),sum(aoflux%mask)
    call ESMF_LogWrite(trim(subname)//" : maskB= "//trim(tmpstr), ESMF_LOGMSG_INFO, rc=rc)

    write(tmpstr,'(3i12)') lsize,size(aoflux%mask),sum(aoflux%mask)
    call ESMF_LogWrite(trim(subname)//" : mask= "//trim(tmpstr), ESMF_LOGMSG_INFO, rc=rc)

    !----------------------------------
    ! Update atmosphere/ocean surface fluxes
    !----------------------------------

    if (associated(aoflux%prec_gust)) then
       do n = 1,lsize
         !aoflux%uGust(n) = 1.5_R8*sqrt(uocn(n)**2 + vocn(n)**2) ! there is no wind gust data from ocn
          aoflux%uGust(n) = 0.0_R8
       end do
    end if

    if (compute_atm_thbot) then
       do n = 1,lsize
          if (aoflux%mask(n) /= 0._r8) then
             aoflux%thbot(n) = aoflux%tbot(n)*((100000._R8/aoflux%pbot(n))**0.286_R8)
          end if
       end do
    end if
    if (compute_atm_dens) then
       do n = 1,lsize
          if (aoflux%mask(n) /= 0._r8) then
             aoflux%dens(n) = aoflux%pbot(n)/(287.058_R8*(1._R8 + 0.608_R8*aoflux%shum(n))*aoflux%tbot(n))
          end if
       end do
    end if

    call shr_flux_atmocn (&
         lsize, aoflux%zbot, aoflux%ubot, aoflux%vbot, aoflux%thbot, &
         aoflux%shum, aoflux%shum_16O, aoflux%shum_HDO, aoflux%shum_18O, aoflux%dens , &
         aoflux%tbot, aoflux%uocn, aoflux%vocn, &
         aoflux%tocn, aoflux%mask, aoflux%sen, aoflux%lat, aoflux%lwup, &
         aoflux%roce_16O, aoflux%roce_HDO, aoflux%roce_18O, &
         aoflux%evap, aoflux%evap_16O, aoflux%evap_HDO, aoflux%evap_18O, &
         aoflux%taux, aoflux%tauy, aoflux%tref, aoflux%qref, &
         aoflux%duu10n, ustar_sv=aoflux%ustar, re_sv=aoflux%re, ssq_sv=aoflux%ssq, &
         missval = 0.0_r8)

    do n = 1,lsize
       if (aoflux%mask(n) /= 0) then
          aoflux%u10(n) = sqrt(aoflux%duu10n(n))
       end if
    enddo
    call t_stopf('MED:'//subname)

  end subroutine med_aofluxes_run

end module med_phases_aofluxes_mod<|MERGE_RESOLUTION|>--- conflicted
+++ resolved
@@ -1,13 +1,6 @@
 module med_phases_aofluxes_mod
 
   use med_constants_mod     , only : R8, CL, CX
-<<<<<<< HEAD
-  use med_constants_mod     , only : dbug_flag => med_constants_dbug_flag
-  use med_internalstate_mod , only : mastertask, logunit
-  use shr_nuopc_utils_mod   , only : shr_nuopc_memcheck
-  use shr_nuopc_methods_mod , only : chkerr => shr_nuopc_methods_chkerr
-  use shr_nuopc_methods_mod , only : fldchk => shr_nuopc_methods_FB_FldChk
-=======
   use med_internalstate_mod , only : mastertask, logunit
   use med_constants_mod     , only : dbug_flag    => med_constants_dbug_flag
   use shr_nuopc_utils_mod   , only : memcheck     => shr_nuopc_memcheck
@@ -16,7 +9,6 @@
   use shr_nuopc_methods_mod , only : FB_GetFldPtr => shr_nuopc_methods_FB_GetFldPtr
   use shr_nuopc_methods_mod , only : FB_diagnose  => shr_nuopc_methods_FB_diagnose
   use shr_nuopc_methods_mod , only : FB_init      => shr_nuopc_methods_FB_init
->>>>>>> dabe086f
 
   implicit none
   private
@@ -106,12 +98,6 @@
     use med_map_mod           , only : med_map_FB_Regrid_Norm
     use esmFlds               , only : shr_nuopc_fldList_GetNumFlds, shr_nuopc_fldList_GetFldNames
     use esmFlds               , only : fldListFr, fldListMed_aoflux, compatm, compocn, compname
-<<<<<<< HEAD
-    use shr_nuopc_methods_mod , only : shr_nuopc_methods_FB_diagnose
-    use shr_nuopc_methods_mod , only : shr_nuopc_methods_FB_init
-    use shr_nuopc_scalars_mod , only : flds_scalar_name
-=======
->>>>>>> dabe086f
     use perf_mod              , only : t_startf, t_stopf
 
     !-----------------------------------------------------------------------
@@ -152,7 +138,6 @@
        else
           aoflux%created = .false.
        end if
-<<<<<<< HEAD
 
        ! Now set first_call to .false.
        first_call = .false.
@@ -170,33 +155,10 @@
        call ESMF_LogWrite(trim(subname)//": called", ESMF_LOGMSG_INFO)
     endif
 
-    call shr_nuopc_memcheck(subname, 5, mastertask)
+    call memcheck(subname, 5, mastertask)
 
     ! TODO(mvertens, 2019-01-12): ONLY regrid atm import fields that are needed for the atm/ocn flux calculation
-    
-=======
-
-       ! Now set first_call to .false.
-       first_call = .false.
-    end if
-
-    ! Return if there is no aoflux has not been created
-    if (.not. aoflux%created) then
-       RETURN
-    end if
-
-    ! Start time timer
-    call t_startf('MED:'//subname)
-
-    if (dbug_flag > 5) then
-       call ESMF_LogWrite(trim(subname)//": called", ESMF_LOGMSG_INFO)
-    endif
-
-    call memcheck(subname, 5, mastertask)
-
-    ! TODO(mvertens, 2019-01-12): ONLY regrid atm import fields that are needed for the atm/ocn flux calculation
-
->>>>>>> dabe086f
+
     ! Regrid atm import field bundle from atm to ocn grid as input for ocn/atm flux calculation
     call med_map_FB_Regrid_Norm( &
          fldListFr(compatm)%flds, compatm, compocn, &
@@ -214,11 +176,7 @@
     if (chkerr(rc,__LINE__,u_FILE_u)) return
 
     if (dbug_flag > 1) then
-<<<<<<< HEAD
-       call shr_nuopc_methods_FB_diagnose(is_local%wrap%FBMed_aoflux_o, &
-=======
        call FB_diagnose(is_local%wrap%FBMed_aoflux_o, &
->>>>>>> dabe086f
             string=trim(subname) //' FBAMed_aoflux_o' , rc=rc)
        if (chkerr(rc,__LINE__,u_FILE_u)) return
     end if
@@ -231,22 +189,12 @@
 
   subroutine med_aofluxes_init(gcomp, aoflux, FBAtm, FBOcn, FBFrac, FBMed_aoflux, rc)
 
-<<<<<<< HEAD
-    use ESMF                  , only : ESMF_LogWrite, ESMF_LOGMSG_INFO, ESMF_LogFoundError
-    use ESMF                  , only : ESMF_SUCCESS, ESMF_LOGERR_PASSTHRU
-    use ESMF                  , only : ESMF_GridComp, ESMF_GridCompGet, ESMF_VM
-    use ESMF                  , only : ESMF_Field, ESMF_FieldGet, ESMF_FieldBundle, ESMF_VMGet
-    use NUOPC                 , only : NUOPC_CompAttributeGet
-    use shr_nuopc_methods_mod , only : shr_nuopc_methods_FB_GetFldPtr
-    use perf_mod              , only : t_startf, t_stopf
-=======
     use ESMF     , only : ESMF_LogWrite, ESMF_LOGMSG_INFO, ESMF_LogFoundError
     use ESMF     , only : ESMF_SUCCESS, ESMF_LOGERR_PASSTHRU
     use ESMF     , only : ESMF_GridComp, ESMF_GridCompGet, ESMF_VM
     use ESMF     , only : ESMF_Field, ESMF_FieldGet, ESMF_FieldBundle, ESMF_VMGet
     use NUOPC    , only : NUOPC_CompAttributeGet
     use perf_mod , only : t_startf, t_stopf
->>>>>>> dabe086f
 
     !-----------------------------------------------------------------------
     ! Initialize pointers to the module variables
@@ -277,11 +225,7 @@
       call ESMF_LogWrite(trim(subname)//": called", ESMF_LOGMSG_INFO)
     endif
     rc = ESMF_SUCCESS
-<<<<<<< HEAD
-    call shr_nuopc_memcheck(subname, 5, mastertask)
-=======
     call memcheck(subname, 5, mastertask)
->>>>>>> dabe086f
 
     !----------------------------------
     ! get attributes that are set as module variables
@@ -295,32 +239,6 @@
     ! atm/ocn fields
     !----------------------------------
 
-<<<<<<< HEAD
-    call shr_nuopc_methods_FB_GetFldPtr(FBMed_aoflux, fldname='So_tref', fldptr1=aoflux%tref, rc=rc)
-    if (chkerr(rc,__LINE__,u_FILE_u)) return
-    call shr_nuopc_methods_FB_GetFldPtr(FBMed_aoflux, fldname='So_qref', fldptr1=aoflux%qref, rc=rc)
-    if (chkerr(rc,__LINE__,u_FILE_u)) return
-    call shr_nuopc_methods_FB_GetFldPtr(FBMed_aoflux, fldname='So_ustar', fldptr1=aoflux%ustar, rc=rc)
-    if (chkerr(rc,__LINE__,u_FILE_u)) return
-    call shr_nuopc_methods_FB_GetFldPtr(FBMed_aoflux, fldname='So_re', fldptr1=aoflux%re, rc=rc)
-    if (chkerr(rc,__LINE__,u_FILE_u)) return
-    call shr_nuopc_methods_FB_GetFldPtr(FBMed_aoflux, fldname='So_ssq', fldptr1=aoflux%ssq, rc=rc)
-    if (chkerr(rc,__LINE__,u_FILE_u)) return
-    call shr_nuopc_methods_FB_GetFldPtr(FBMed_aoflux, fldname='So_u10', fldptr1=aoflux%u10, rc=rc)
-    if (chkerr(rc,__LINE__,u_FILE_u)) return
-    call shr_nuopc_methods_FB_GetFldPtr(FBMed_aoflux, fldname='So_duu10n', fldptr1=aoflux%duu10n, rc=rc)
-    if (chkerr(rc,__LINE__,u_FILE_u)) return
-
-    call shr_nuopc_methods_FB_GetFldPtr(FBMed_aoflux, fldname='Faox_taux', fldptr1=aoflux%taux, rc=rc)
-    if (chkerr(rc,__LINE__,u_FILE_u)) return
-    call shr_nuopc_methods_FB_GetFldPtr(FBMed_aoflux, fldname='Faox_tauy', fldptr1=aoflux%tauy, rc=rc)
-    if (chkerr(rc,__LINE__,u_FILE_u)) return
-    call shr_nuopc_methods_FB_GetFldPtr(FBMed_aoflux, fldname='Faox_lat', fldptr1=aoflux%lat, rc=rc)
-    if (chkerr(rc,__LINE__,u_FILE_u)) return
-    call shr_nuopc_methods_FB_GetFldPtr(FBMed_aoflux, fldname='Faox_sen', fldptr1=aoflux%sen, rc=rc)
-    if (chkerr(rc,__LINE__,u_FILE_u)) return
-    call shr_nuopc_methods_FB_GetFldPtr(FBMed_aoflux, fldname='Faox_evap', fldptr1=aoflux%evap, rc=rc)
-=======
     call FB_GetFldPtr(FBMed_aoflux, fldname='So_tref', fldptr1=aoflux%tref, rc=rc)
     if (chkerr(rc,__LINE__,u_FILE_u)) return
     call FB_GetFldPtr(FBMed_aoflux, fldname='So_qref', fldptr1=aoflux%qref, rc=rc)
@@ -345,24 +263,15 @@
     call FB_GetFldPtr(FBMed_aoflux, fldname='Faox_sen', fldptr1=aoflux%sen, rc=rc)
     if (chkerr(rc,__LINE__,u_FILE_u)) return
     call FB_GetFldPtr(FBMed_aoflux, fldname='Faox_evap', fldptr1=aoflux%evap, rc=rc)
->>>>>>> dabe086f
     if (chkerr(rc,__LINE__,u_FILE_u)) return
 
     lsize = size(aoflux%evap)
     if (flds_wiso) then
-<<<<<<< HEAD
-       call shr_nuopc_methods_FB_GetFldPtr(FBMed_aoflux, fldname='Faox_evap_16O', fldptr1=aoflux%evap_16O, rc=rc)
-       if (chkerr(rc,__LINE__,u_FILE_u)) return
-       call shr_nuopc_methods_FB_GetFldPtr(FBMed_aoflux, fldname='Faox_evap_18O', fldptr1=aoflux%evap_18O, rc=rc)
-       if (chkerr(rc,__LINE__,u_FILE_u)) return
-       call shr_nuopc_methods_FB_GetFldPtr(FBMed_aoflux, fldname='Faox_evap_HDO', fldptr1=aoflux%evap_HDO, rc=rc)
-=======
        call FB_GetFldPtr(FBMed_aoflux, fldname='Faox_evap_16O', fldptr1=aoflux%evap_16O, rc=rc)
        if (chkerr(rc,__LINE__,u_FILE_u)) return
        call FB_GetFldPtr(FBMed_aoflux, fldname='Faox_evap_18O', fldptr1=aoflux%evap_18O, rc=rc)
        if (chkerr(rc,__LINE__,u_FILE_u)) return
        call FB_GetFldPtr(FBMed_aoflux, fldname='Faox_evap_HDO', fldptr1=aoflux%evap_HDO, rc=rc)
->>>>>>> dabe086f
        if (chkerr(rc,__LINE__,u_FILE_u)) return
     else
        allocate(aoflux%evap_16O(lsize)); aoflux%evap_16O(:) = 0._R8
@@ -370,33 +279,13 @@
        allocate(aoflux%evap_HDO(lsize)); aoflux%evap_HDO(:) = 0._R8
     end if
 
-<<<<<<< HEAD
-    call shr_nuopc_methods_FB_GetFldPtr(FBMed_aoflux, fldname='Faox_lwup', fldptr1=aoflux%lwup, rc=rc)
-=======
     call FB_GetFldPtr(FBMed_aoflux, fldname='Faox_lwup', fldptr1=aoflux%lwup, rc=rc)
->>>>>>> dabe086f
     if (chkerr(rc,__LINE__,u_FILE_u)) return
 
     !----------------------------------
     ! Ocn import fields
     !----------------------------------
 
-<<<<<<< HEAD
-    call shr_nuopc_methods_FB_GetFldPtr(FBOcn, fldname='So_omask', fldptr1=aoflux%rmask, rc=rc)
-    if (chkerr(rc,__LINE__,u_FILE_u)) return
-    call shr_nuopc_methods_FB_GetFldPtr(FBOcn, fldname='So_t', fldptr1=aoflux%tocn, rc=rc)
-    if (chkerr(rc,__LINE__,u_FILE_u)) return
-    call shr_nuopc_methods_FB_GetFldPtr(FBOcn, fldname='So_u', fldptr1=aoflux%uocn, rc=rc)
-    if (chkerr(rc,__LINE__,u_FILE_u)) return
-    call shr_nuopc_methods_FB_GetFldPtr(FBOcn, fldname='So_v', fldptr1=aoflux%vocn, rc=rc)
-    if (chkerr(rc,__LINE__,u_FILE_u)) return
-    if (flds_wiso) then
-       call shr_nuopc_methods_FB_GetFldPtr(FBOcn, fldname='So_roce_16O', fldptr1=aoflux%roce_16O, rc=rc)
-       if (chkerr(rc,__LINE__,u_FILE_u)) return
-       call shr_nuopc_methods_FB_GetFldPtr(FBOcn, fldname='So_roce_18O', fldptr1=aoflux%roce_18O, rc=rc)
-       if (chkerr(rc,__LINE__,u_FILE_u)) return
-       call shr_nuopc_methods_FB_GetFldPtr(FBOcn, fldname='So_roce_HDO', fldptr1=aoflux%roce_HDO, rc=rc)
-=======
     call FB_GetFldPtr(FBOcn, fldname='So_omask', fldptr1=aoflux%rmask, rc=rc)
     if (chkerr(rc,__LINE__,u_FILE_u)) return
     call FB_GetFldPtr(FBOcn, fldname='So_t', fldptr1=aoflux%tocn, rc=rc)
@@ -411,7 +300,6 @@
        call FB_GetFldPtr(FBOcn, fldname='So_roce_18O', fldptr1=aoflux%roce_18O, rc=rc)
        if (chkerr(rc,__LINE__,u_FILE_u)) return
        call FB_GetFldPtr(FBOcn, fldname='So_roce_HDO', fldptr1=aoflux%roce_HDO, rc=rc)
->>>>>>> dabe086f
        if (chkerr(rc,__LINE__,u_FILE_u)) return
     else
        allocate(aoflux%roce_16O(lsize)); aoflux%roce_16O(:) = 0._R8
@@ -423,20 +311,6 @@
     ! Atm import fields
     !----------------------------------
 
-<<<<<<< HEAD
-    call shr_nuopc_methods_FB_GetFldPtr(FBAtm, fldname='Sa_z', fldptr1=aoflux%zbot, rc=rc)
-    if (chkerr(rc,__LINE__,u_FILE_u)) return
-    call shr_nuopc_methods_FB_GetFldPtr(FBAtm, fldname='Sa_u', fldptr1=aoflux%ubot, rc=rc)
-    if (chkerr(rc,__LINE__,u_FILE_u)) return
-    call shr_nuopc_methods_FB_GetFldPtr(FBAtm, fldname='Sa_v', fldptr1=aoflux%vbot, rc=rc)
-    if (chkerr(rc,__LINE__,u_FILE_u)) return
-    call shr_nuopc_methods_FB_GetFldPtr(FBAtm, fldname='Sa_tbot', fldptr1=aoflux%tbot, rc=rc)
-    if (chkerr(rc,__LINE__,u_FILE_u)) return
-
-    ! bottom level potential temperature will need to be computed if not received from the atm
-    if (fldchk(FBAtm, 'Sa_ptem', rc=rc)) then
-       call shr_nuopc_methods_FB_GetFldPtr(FBAtm, fldname='Sa_ptem', fldptr1=aoflux%thbot, rc=rc)
-=======
     call FB_GetFldPtr(FBAtm, fldname='Sa_z', fldptr1=aoflux%zbot, rc=rc)
     if (chkerr(rc,__LINE__,u_FILE_u)) return
     call FB_GetFldPtr(FBAtm, fldname='Sa_u', fldptr1=aoflux%ubot, rc=rc)
@@ -449,7 +323,6 @@
     ! bottom level potential temperature will need to be computed if not received from the atm
     if (FB_fldchk(FBAtm, 'Sa_ptem', rc=rc)) then
        call FB_GetFldPtr(FBAtm, fldname='Sa_ptem', fldptr1=aoflux%thbot, rc=rc)
->>>>>>> dabe086f
        if (chkerr(rc,__LINE__,u_FILE_u)) return
        compute_atm_thbot = .false.
     else
@@ -458,13 +331,8 @@
     end if
 
     ! bottom level density will need to be computed if not received from the atm
-<<<<<<< HEAD
-    if (fldchk(FBAtm, 'Sa_dens', rc=rc)) then
-       call shr_nuopc_methods_FB_GetFldPtr(FBAtm, fldname='Sa_dens', fldptr1=aoflux%dens, rc=rc)
-=======
     if (FB_fldchk(FBAtm, 'Sa_dens', rc=rc)) then
        call FB_GetFldPtr(FBAtm, fldname='Sa_dens', fldptr1=aoflux%dens, rc=rc)
->>>>>>> dabe086f
        if (chkerr(rc,__LINE__,u_FILE_u)) return
        compute_atm_dens = .false.
     else
@@ -474,20 +342,6 @@
 
     ! if either density or potential temperature are computed, will need bottom level pressure
     if (compute_atm_dens .or. compute_atm_thbot) then
-<<<<<<< HEAD
-       call shr_nuopc_methods_FB_GetFldPtr(FBAtm, fldname='Sa_pbot', fldptr1=aoflux%pbot, rc=rc)
-       if (chkerr(rc,__LINE__,u_FILE_u)) return
-    end if
-
-    call shr_nuopc_methods_FB_GetFldPtr(FBAtm, fldname='Sa_shum', fldptr1=aoflux%shum, rc=rc)
-    if (chkerr(rc,__LINE__,u_FILE_u)) return
-    if (flds_wiso) then
-       call shr_nuopc_methods_FB_GetFldPtr(FBAtm, fldname='Sa_shum_16O', fldptr1=aoflux%shum_16O, rc=rc)
-       if (chkerr(rc,__LINE__,u_FILE_u)) return
-       call shr_nuopc_methods_FB_GetFldPtr(FBAtm, fldname='Sa_shum_18O', fldptr1=aoflux%shum_18O, rc=rc)
-       if (chkerr(rc,__LINE__,u_FILE_u)) return
-       call shr_nuopc_methods_FB_GetFldPtr(FBAtm, fldname='Sa_shum_HDO', fldptr1=aoflux%shum_HDO, rc=rc)
-=======
        call FB_GetFldPtr(FBAtm, fldname='Sa_pbot', fldptr1=aoflux%pbot, rc=rc)
        if (chkerr(rc,__LINE__,u_FILE_u)) return
     end if
@@ -500,7 +354,6 @@
        call FB_GetFldPtr(FBAtm, fldname='Sa_shum_18O', fldptr1=aoflux%shum_18O, rc=rc)
        if (chkerr(rc,__LINE__,u_FILE_u)) return
        call FB_GetFldPtr(FBAtm, fldname='Sa_shum_HDO', fldptr1=aoflux%shum_HDO, rc=rc)
->>>>>>> dabe086f
        if (chkerr(rc,__LINE__,u_FILE_u)) return
     else
        allocate(aoflux%shum_16O(lsize)); aoflux%shum_16O(:) = 0._R8
@@ -509,13 +362,8 @@
     end if
 
     ! Optional field used for gust parameterization
-<<<<<<< HEAD
-    if ( fldchk(FBAtm, 'Faxa_rainc', rc=rc)) then
-       call shr_nuopc_methods_FB_GetFldPtr(FBAtm, fldname='Faxa_rainc', fldptr1=aoflux%prec_gust, rc=rc)
-=======
     if ( FB_fldchk(FBAtm, 'Faxa_rainc', rc=rc)) then
        call FB_GetFldPtr(FBAtm, fldname='Faxa_rainc', fldptr1=aoflux%prec_gust, rc=rc)
->>>>>>> dabe086f
        if (chkerr(rc,__LINE__,u_FILE_u)) return
        aoflux%prec_gust(:) =  0.0_R8
     end if
@@ -545,15 +393,9 @@
 
     ! TODO: need to check if this logic is correct
     ! then check ofrac + ifrac
-<<<<<<< HEAD
-    ! call shr_nuopc_methods_FB_getFldPtr(FBFrac , fldname='ofrac' , fldptr1=ofrac, rc=rc)
-    ! if (chkerr(rc,__LINE__,u_FILE_u)) return
-    ! call shr_nuopc_methods_FB_getFldPtr(FBFrac , fldname='ifrac' , fldptr1=ifrac, rc=rc)
-=======
     ! call FB_getFldPtr(FBFrac , fldname='ofrac' , fldptr1=ofrac, rc=rc)
     ! if (chkerr(rc,__LINE__,u_FILE_u)) return
     ! call FB_getFldPtr(FBFrac , fldname='ifrac' , fldptr1=ifrac, rc=rc)
->>>>>>> dabe086f
     ! if (chkerr(rc,__LINE__,u_FILE_u)) return
     ! where (ofrac(:) + ifrac(:) <= 0.0_R8) mask(:) = 0
 
