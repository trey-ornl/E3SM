--- conflicted
+++ resolved
@@ -6,18 +6,12 @@
   ! length of stop_time - start_time.  It's purpose is to instantiate NINST copies of the
   ! esm driver and its components layed out concurently across mpi tasks.
   !-----------------------------------------------------------------------------
-<<<<<<< HEAD
-  use med_constants_mod     , only : dbug_flag => med_constants_dbug_flag, CL
-  use shr_nuopc_methods_mod , only : shr_nuopc_methods_ChkErr
-  use med_internalstate_mod , only : mastertask
-=======
 
   use shr_kind_mod          , only : cl=>shr_kind_cl
   use shr_nuopc_utils_mod   , only : chkerr => shr_nuopc_utils_ChkErr
   use med_constants_mod     , only : dbug_flag => med_constants_dbug_flag
   use med_internalstate_mod , only : mastertask
 
->>>>>>> dabe086f
   implicit none
   private
 
@@ -159,10 +153,6 @@
     if (chkerr(rc,__LINE__,u_FILE_u)) return
     read(cvalue,*) cpl_rootpe
 
-    call NUOPC_CompAttributeGet(ensemble_driver, name="cpl_rootpe", value=cvalue, rc=rc)
-    if (shr_nuopc_methods_ChkErr(rc,__LINE__,u_FILE_u)) return
-    read(cvalue,*) cpl_rootpe
-
     ! Check valid values of start type
     call NUOPC_CompAttributeGet(ensemble_driver, name="start_type", value=start_type, rc=rc)
     if (chkerr(rc,__LINE__,u_FILE_u)) return
@@ -176,11 +166,7 @@
     end if
 
     call InitRestart(ensemble_driver, read_restart, rc)
-<<<<<<< HEAD
-    if (shr_nuopc_methods_ChkErr(rc,__LINE__,u_FILE_u)) return
-=======
-    if (chkerr(rc,__LINE__,u_FILE_u)) return
->>>>>>> dabe086f
+    if (chkerr(rc,__LINE__,u_FILE_u)) return
     call NUOPC_CompAttributeGet(ensemble_driver, name="ninst", value=cvalue, rc=rc)
     if (chkerr(rc,__LINE__,u_FILE_u)) return
     read(cvalue, *) number_of_members
@@ -234,11 +220,7 @@
           if (chkerr(rc,__LINE__,u_FILE_u)) return
 
           call ReadAttributes(driver, config, "MED_modelio"//trim(inst_suffix)//"::", rc=rc)
-<<<<<<< HEAD
-          if (shr_nuopc_methods_ChkErr(rc,__LINE__,u_FILE_u)) return
-=======
-          if (chkerr(rc,__LINE__,u_FILE_u)) return
->>>>>>> dabe086f
+          if (chkerr(rc,__LINE__,u_FILE_u)) return
           ! Set the mediator log to the MED task 0
           if (mod(localPet,ntasks_per_member)==cpl_rootpe) then
              call NUOPC_CompAttributeGet(driver, name="diro", value=diro, rc=rc)
