module seq_flds_mod

  !====================================================================
  !   New standardized naming convention
  !====================================================================
  !
  !  ---------
  !  definitions:
  !  ---------
  !  state-prefix
  !    first 3 characters: Sx_, Sa_, Si_, Sl_, So_
  !    one letter indices: x,a,l,i,o,g,r
  !    x => coupler (mapping, merging, atm/ocn flux calc done on coupler procs)
  !    a => atm
  !    l => lnd
  !    i => ice
  !    o => ocn
  !    g => glc
  !    r => rof
  !    w => wav
  !
  !  state-name
  !    what follows state prefix
  !
  !  flux-prefix
  !    first 5 characters: Flmn__
  !    lm => between components l and m
  !    n  => computed by component n
  !    example: Fioi => ice/ocn flux computed by ice
  !    example: Fall => atm/lnd flux computed by lnd
  !    If flux prefix has first letter of P (so first five characters are PFlmn_)
  !    then flux is passed straight through without scaling by the corresponding fraction)
  !
  !  flux-name
  !    what follows flux-prefix
  !
  !  ---------
  !  rules:
  !  ---------
  !  1) states:
  !     a) atm attributes fields that HAVE a state-prefix of Sx_ in seq_flds_x2a_states
  !        rule: will merge all identical values of the state-names from
  !           seq_flds_i2x_states
  !           seq_flds_l2x_states
  !           seq_flds_o2x_states
  !           seq_flds_xao_states
  !         to obtain output state-name in seq_flds_x2a_states
  !
  !        rule: to merge input states that originate in the
  !           lnd (l2x_a) will be scaled by the lndfrac
  !           ice (i2x_a) will be scaled by the icefrac
  !           cpl (xao_a) will be scaled by the ocnfrac
  !           ocn (o2x_a) will be scaled by the ocnfrac
  !
  !        example:
  !           seq_flds_l2x_states = "Sl_t"
  !           seq_flds_i2x_states = "Si_t"
  !           seq_flds_o2x_states = "So_t"
  !           seq_flds_x2a_states = "Sx_t"
  !           attribute fields Sl_t, Si_t, So_t, in
  !           attribute vectors l2x_a, i2x_a, o2x_a will be
  !           merged to obtain attribute Sx_t in attribute vector x2a_a
  !
  !     b) atm attribute fields that DO NOT HAVE a state-prefix of Sx_ in seq_flds_x2a_states
  !        rule: copy directly all variables that identical state-prefix
  !               AND state-name in
  !           seq_flds_i2x_states and seq_flds_x2a_states
  !           seq_flds_l2x_states and seq_flds_x2a_states
  !           seq_flds_o2x_states and seq_flds_x2a_states
  !           seq_flds_xao_states and seq_flds_x2a_states
  !
  !        example
  !           seq_flds_i2x_states = ":Si_snowh"
  !           seq_flds_x2a_states = ":Si_snowh"
  !           attribute field of Si_snowh in i2x_a will be copied to
  !           attribute field Si_snowh in x2a_a
  !
  !  2) fluxes:
  !     rule: will merge all identical values of the flux-names from
  !         seq_flds_i2x_states
  !         seq_flds_l2x_states
  !         seq_flds_o2x_states
  !         seq_flds_xao_states
  !       to obtain output state-name in seq_flds_x2a_states
  !
  !     rule: input flux fields that originate in the
  !         lnd (l2x_a) will be scaled by the lndfrac
  !         ice (i2x_a) will be scaled by the icefrac
  !            - ignore all fluxes that are ice/ocn fluxes (e.g. Fioi_)
  !         cpl (xao_a) will be scaled by the ocnfrac
  !         ocn (o2x_a) will be scaled by the ocnfrac+icefrac
  !
  !====================================================================
  !
  !   New user specified fields
  !
  !====================================================================
  ! New fields that are user specidied can be added as namelist variables
  ! by the user in the cpl namelist seq_flds_user using the namelist variable
  ! array cplflds_customs. The user specified new fields must follow the
  ! above naming convention.
  ! As an example, say you want to add a new state 'foo' that is passed
  ! from the land to the atm - you would do this as follows
  !    &seq_flds_user
  !       cplflds_custom = 'Sa_foo->a2x', 'Sa_foo->x2a'
  !    /
  ! This would add the field 'Sa_foo' to the character strings defining the
  ! attribute vectors a2x and x2a. It is assumed that code would need to be
  ! introduced in the atm and land components to deal with this new attribute
  ! vector field.
  ! Currently, the only way to add this is to edit $CASEROOT/user_nl_cpl
  !====================================================================
  !
  !   Coupler fields use cases
  !
  !====================================================================
  ! Previously, new fields that were needed to be passed between components
  ! for certain compsets were specified by cpp-variables. This has been
  ! modified to now be use cases. The use cases are specified in the
  ! namelist cpl_flds_inparm and are currently triggered by the xml
  ! variables CCSM_VOC, CCSM_BGC and GLC_NEC.
  !====================================================================

  use shr_kind_mod      , only : CX => shr_kind_CX, CXX => shr_kind_CXX
  use shr_sys_mod       , only : shr_sys_abort
  use seq_comm_mct      , only : seq_comm_iamroot, seq_comm_setptrs, logunit
  use seq_drydep_mod    , only : seq_drydep_init, seq_drydep_readnl, lnd_drydep
  use shr_megan_mod     , only : shr_megan_readnl, shr_megan_mechcomps_n
  use shr_fire_emis_mod , only : shr_fire_emis_readnl, shr_fire_emis_mechcomps_n, shr_fire_emis_ztop_token
  use shr_carma_mod     , only : shr_carma_readnl
  use shr_ndep_mod      , only : shr_ndep_readnl
  use shr_flds_mod      , only : seq_flds_dom_coord=>shr_flds_dom_coord, seq_flds_dom_other=>shr_flds_dom_other

  implicit none
  public

  interface seq_flds_lookup; module procedure &
       seq_flds_esmf_metadata_get
  end interface seq_flds_lookup

  integer, parameter, private :: CSS = 256  ! use longer short character
  integer, parameter, private :: CLL = 1024
  character(len=CXX) :: seq_drydep_fields   ! List of dry-deposition fields
  character(len=CXX) :: megan_voc_fields    ! List of MEGAN VOC emission fields
  character(len=CXX) :: fire_emis_fields    ! List of fire emission fields
  character(len=CX)  :: carma_fields        ! List of CARMA fields from lnd->atm
  character(len=CX)  :: ndep_fields         ! List of nitrogen deposition fields from atm->lnd/ocn
  integer            :: ice_ncat            ! number of sea ice thickness categories
  logical            :: seq_flds_i2o_per_cat! .true. if select per ice thickness category fields are passed from ice to ocean

  logical            :: rof_heat            ! .true. if river model includes temperature
  logical            :: add_ndep_fields     ! .true. => add ndep fields

  !----------------------------------------------------------------------------
  ! metadata
  !----------------------------------------------------------------------------

  character(len=*),parameter :: undef     = 'undefined'
  integer         ,parameter :: nmax      = 1000        ! maximum number of entries in lookup_entry
  integer                    :: n_entries = 0           ! actual number of entries in lookup_entry
  character(len=CSS), dimension(nmax, 4) :: lookup_entry = undef

  !----------------------------------------------------------------------------
  ! state + flux fields
  !----------------------------------------------------------------------------

  character(CXX) :: seq_flds_a2x_states
  character(CXX) :: seq_flds_a2x_fluxes
  character(CXX) :: seq_flds_a2x_states_to_rof
  character(CXX) :: seq_flds_a2x_fluxes_to_rof
  character(CXX) :: seq_flds_x2a_states
  character(CXX) :: seq_flds_x2a_fluxes

  character(CXX) :: seq_flds_i2x_states
  character(CXX) :: seq_flds_i2x_fluxes
  character(CXX) :: seq_flds_x2i_states
  character(CXX) :: seq_flds_x2i_fluxes

  character(CXX) :: seq_flds_l2x_states
  character(CXX) :: seq_flds_l2x_states_to_glc
  character(CXX) :: seq_flds_l2x_fluxes
  character(CXX) :: seq_flds_l2x_fluxes_to_glc
  character(CXX) :: seq_flds_l2x_fluxes_to_rof
  character(CXX) :: seq_flds_x2l_states
  character(CXX) :: seq_flds_x2l_states_from_glc
  character(CXX) :: seq_flds_x2l_fluxes
  character(CXX) :: seq_flds_x2l_fluxes_from_glc

  character(CXX) :: seq_flds_o2x_states
  character(CXX) :: seq_flds_o2x_fluxes
  character(CXX) :: seq_flds_x2o_states
  character(CXX) :: seq_flds_x2o_fluxes

  character(CXX) :: seq_flds_g2x_states
  character(CXX) :: seq_flds_g2x_states_to_lnd
  character(CXX) :: seq_flds_g2x_fluxes
  character(CXX) :: seq_flds_g2x_fluxes_to_lnd
  character(CXX) :: seq_flds_g2o_liq_fluxes
  character(CXX) :: seq_flds_g2o_ice_fluxes
  character(CXX) :: seq_flds_x2g_states
  character(CXX) :: seq_flds_x2g_states_from_lnd
  character(CXX) :: seq_flds_x2g_states_from_ocn
  character(CXX) :: seq_flds_x2g_fluxes
  character(CXX) :: seq_flds_x2g_fluxes_from_lnd

  character(CXX) :: seq_flds_w2x_states
  character(CXX) :: seq_flds_w2x_fluxes
  character(CXX) :: seq_flds_x2w_states
  character(CXX) :: seq_flds_x2w_fluxes

  character(CXX) :: seq_flds_xao_albedo
  character(CXX) :: seq_flds_xao_states
  character(CXX) :: seq_flds_xao_fluxes
  character(CXX) :: seq_flds_xao_diurnl  ! for diurnal cycle

  character(CXX) :: seq_flds_r2x_states
  character(CXX) :: seq_flds_r2x_fluxes
  character(CXX) :: seq_flds_x2r_states
  character(CXX) :: seq_flds_x2r_fluxes
  character(CXX) :: seq_flds_r2o_liq_fluxes
  character(CXX) :: seq_flds_r2o_ice_fluxes

  !character(CXX) :: seq_flds_x2z_states
  !character(CXX) :: seq_flds_z2x_states
  character(CXX) :: seq_flds_z2x_fluxes
  character(CXX) :: seq_flds_x2z_fluxes

  !----------------------------------------------------------------------------
  ! combined state/flux fields
  !----------------------------------------------------------------------------

  character(CXX) :: seq_flds_dom_fields
  character(CXX) :: seq_flds_a2x_fields
  character(CXX) :: seq_flds_a2x_fields_to_rof
  character(CXX) :: seq_flds_x2a_fields
  character(CXX) :: seq_flds_i2x_fields
  character(CXX) :: seq_flds_x2i_fields
  character(CXX) :: seq_flds_l2x_fields
  character(CXX) :: seq_flds_l2x_fields_to_glc
  character(CXX) :: seq_flds_x2l_fields
  character(CXX) :: seq_flds_x2l_fields_from_glc
  character(CXX) :: seq_flds_o2x_fields
  character(CXX) :: seq_flds_x2o_fields
  character(CXX) :: seq_flds_xao_fields
  character(CXX) :: seq_flds_r2x_fields
  character(CXX) :: seq_flds_x2r_fields
  character(CXX) :: seq_flds_g2x_fields
  character(CXX) :: seq_flds_g2x_fields_to_lnd
  character(CXX) :: seq_flds_x2g_fields
  character(CXX) :: seq_flds_w2x_fields
  character(CXX) :: seq_flds_x2w_fields

  !----------------------------------------------------------------------------
  ! component names
  !----------------------------------------------------------------------------

  character(32) :: atmname='atm'
  character(32) :: ocnname='ocn'
  character(32) :: icename='ice'
  character(32) :: lndname='lnd'
  character(32) :: glcname='glc'
  character(32) :: wavname='wav'
  character(32) :: rofname='rof'

  ! namelist variables
  logical :: nan_check_component_fields

  !----------------------------------------------------------------------------
contains
  !----------------------------------------------------------------------------

  subroutine seq_flds_set(nmlfile, ID, infodata)

    ! !USES:
    use shr_file_mod,   only : shr_file_getUnit, shr_file_freeUnit
    use shr_string_mod, only : shr_string_listIntersect
    use shr_mpi_mod,    only : shr_mpi_bcast
    use glc_elevclass_mod, only : glc_elevclass_init
    use seq_infodata_mod, only : seq_infodata_type, seq_infodata_getdata

    ! !INPUT/OUTPUT PARAMETERS:
    character(len=*), intent(in) :: nmlfile   ! Name-list filename
    integer         , intent(in) :: ID        ! seq_comm ID
    type(seq_infodata_type), intent(in) :: infodata

    ! !LOCAL VARIABLES:
    integer :: mpicom             ! MPI communicator
    integer :: ierr               ! I/O error code
    integer :: unitn              ! Namelist unit number to read

    character(len=CSS) :: attname
    character(len=CSS) :: units
    character(len=CSS) :: longname
    character(len=CSS) :: stdname
    integer            :: num
    character(len=  2) :: cnum
    character(len=CSS) :: name
    character(len=CSS) :: cime_model

    character(CXX) :: dom_coord  = ''
    character(CXX) :: dom_other  = ''

    character(CXX) :: a2x_states = ''
    character(CXX) :: a2x_fluxes = ''
    character(CXX) :: a2x_states_to_rof = ''
    character(CXX) :: a2x_fluxes_to_rof = ''
    character(CXX) :: x2a_states = ''
    character(CXX) :: x2a_fluxes = ''
    character(CXX) :: i2x_states = ''
    character(CXX) :: i2x_fluxes = ''
    character(CXX) :: x2i_states = ''
    character(CXX) :: x2i_fluxes = ''
    character(CXX) :: l2x_states = ''
    character(CXX) :: l2x_states_to_glc = ''
    character(CXX) :: l2x_fluxes = ''
    character(CXX) :: l2x_fluxes_to_glc = ''
    character(CXX) :: l2x_fluxes_to_rof = ''
    character(CXX) :: x2l_states = ''
    character(CXX) :: x2l_states_from_glc = ''
    character(CXX) :: x2l_fluxes = ''
    character(CXX) :: x2l_fluxes_from_glc = ''
    character(CXX) :: o2x_states = ''
    character(CXX) :: o2x_fluxes = ''
    character(CXX) :: x2o_states = ''
    character(CXX) :: x2o_fluxes = ''
    character(CXX) :: g2x_states = ''
    character(CXX) :: g2x_states_to_lnd = ''
    character(CXX) :: g2x_fluxes = ''
    character(CXX) :: g2x_fluxes_to_lnd = ''
    character(CXX) :: g2o_liq_fluxes = ''
    character(CXX) :: g2o_ice_fluxes = ''
    character(CXX) :: x2g_states = ''
    character(CXX) :: x2g_states_from_lnd = ''
    character(CXX) :: x2g_states_from_ocn = ''
    character(CXX) :: x2g_fluxes = ''
    character(CXX) :: x2g_fluxes_from_lnd = ''
    character(CXX) :: xao_albedo = ''
    character(CXX) :: xao_states = ''
    character(CXX) :: xao_fluxes = ''
    character(CXX) :: xao_diurnl = ''
    character(CXX) :: r2x_states = ''
    character(CXX) :: r2x_fluxes = ''
    character(CXX) :: x2r_states = ''
    character(CXX) :: x2r_fluxes = ''
    character(CXX) :: w2x_states = ''
    character(CXX) :: w2x_fluxes = ''
    character(CXX) :: x2w_states = ''
    character(CXX) :: x2w_fluxes = ''
    character(CXX) :: r2o_liq_fluxes = ''
    character(CXX) :: r2o_ice_fluxes = ''

    character(CXX) :: stringtmp  = ''

    !------ namelist -----
    character(len=CSS)  :: fldname, fldflow
    logical :: is_state, is_flux
    integer :: i,n

    ! use cases namelists
    logical :: flds_co2a
    logical :: flds_co2b
    logical :: flds_co2c
    logical :: flds_co2_dmsa
    logical :: flds_bgc_oi
    logical :: flds_wiso
    integer :: glc_nec

    namelist /seq_cplflds_inparm/  &
         flds_co2a, flds_co2b, flds_co2c, flds_co2_dmsa, flds_wiso, glc_nec, &
         ice_ncat, seq_flds_i2o_per_cat, flds_bgc_oi, &
         nan_check_component_fields, rof_heat

    ! user specified new fields
    integer,  parameter :: nfldmax = 200
    character(len=CLL)  :: cplflds_custom(nfldmax) = ''

    namelist /seq_cplflds_userspec/ &
         cplflds_custom

    character(len=*),parameter :: subname = '(seq_flds_set) '

    !-------------------------------------------------------------------------------

    call seq_comm_setptrs(ID,mpicom=mpicom)

    call seq_infodata_GetData(infodata, cime_model=cime_model)

    !---------------------------------------------------------------------------
    ! Read in namelist for use cases
    !---------------------------------------------------------------------------
    ! TODO: permit duplicates to occur - then check for this in seq_flds_add
    ! TODO: add entries for lookup entry table for custom fields
    !---------------------------------------------------------------------------

    if (seq_comm_iamroot(ID)) then
       flds_co2a = .false.
       flds_co2b = .false.
       flds_co2c = .false.
       flds_co2_dmsa = .false.
       flds_bgc_oi   = .false.
       flds_wiso = .false.
       glc_nec   = 0
       ice_ncat  = 1
       seq_flds_i2o_per_cat = .false.
       nan_check_component_fields = .false.
       rof_heat = .false.

       unitn = shr_file_getUnit()
       write(logunit,"(A)") subname//': read seq_cplflds_inparm namelist from: '&
            //trim(nmlfile)
       open( unitn, file=trim(nmlfile), status='old' )
       ierr = 1
       do while( ierr /= 0 )
          read(unitn,nml=seq_cplflds_inparm,iostat=ierr)
          if (ierr < 0) then
             call shr_sys_abort( &
                  subname//"ERROR: namelist read returns an EOF or EOR condition" )
          end if
       end do
       close(unitn)
       call shr_file_freeUnit( unitn )
    end if
    call shr_mpi_bcast(flds_co2a    , mpicom)
    call shr_mpi_bcast(flds_co2b    , mpicom)
    call shr_mpi_bcast(flds_co2c    , mpicom)
    call shr_mpi_bcast(flds_co2_dmsa, mpicom)
    call shr_mpi_bcast(flds_bgc_oi  , mpicom)
    call shr_mpi_bcast(flds_wiso    , mpicom)
    call shr_mpi_bcast(glc_nec      , mpicom)
    call shr_mpi_bcast(ice_ncat     , mpicom)
    call shr_mpi_bcast(seq_flds_i2o_per_cat, mpicom)
    call shr_mpi_bcast(nan_check_component_fields, mpicom)
    call shr_mpi_bcast(rof_heat    , mpicom)

    call glc_elevclass_init(glc_nec)

    !---------------------------------------------------------------------------
    ! Read in namelists for user specified new fields
    !---------------------------------------------------------------------------
    ! TODO: permit duplicates to occur - then check for this in seq_flds_add
    ! TODO: add entries for lookup entry table for custom fields
    !---------------------------------------------------------------------------

    if (seq_comm_iamroot(ID)) then
       cplflds_custom(:) = ' '

       unitn = shr_file_getUnit()
       write(logunit,"(A)") subname//': read seq_cplflds_userspec namelist from: '&
            //trim(nmlfile)
       open( unitn, file=trim(nmlfile), status='old' )
       ierr = 1
       do while( ierr /= 0 )
          read(unitn,nml=seq_cplflds_userspec,iostat=ierr)
          if (ierr < 0) then
             call shr_sys_abort( &
                  subname//"ERROR: namelist read returns an EOF or EOR condition" )
          end if
       end do
       close(unitn)
       call shr_file_freeUnit( unitn )
    end if
    do n = 1, nfldmax
       call shr_mpi_bcast(cplflds_custom(n), mpicom)
    end do

    ! add customized fields through coupler

    do n = 1,nfldmax
       if (cplflds_custom(n) /= ' ') then
          i = scan(cplflds_custom(n),'->')
          fldname = trim(adjustl(cplflds_custom(n)(:i-1)))
          fldflow = trim(adjustl(cplflds_custom(n)(i+2:)))

          if (fldname(1:1) == 'S') then
             is_state = .true.
             is_flux  = .false.
          else if (fldname (1:1) == 'F')  then
             is_state = .false.
             is_flux  = .true.
          else if (fldname (1:2) == 'PF') then
             is_state = .false.
             is_flux  = .true.
          else
             write(logunit,*) subname//'ERROR: fldname must start with S,F,P, not ',trim(fldname)
             call shr_sys_abort(subname//"ERROR: fldname must start with S, F, or P")
          end if

          select case (trim(fldflow))
          case('a2x')
             if (is_state) call seq_flds_add(a2x_states,trim(fldname))
             if (is_flux ) call seq_flds_add(a2x_fluxes,trim(fldname))
          case('x2a')
             if (is_state) call seq_flds_add(x2a_states,trim(fldname))
             if (is_flux ) call seq_flds_add(x2a_fluxes,trim(fldname))
          case('l2x')
             if (is_state) call seq_flds_add(l2x_states,trim(fldname))
             if (is_flux ) call seq_flds_add(l2x_fluxes,trim(fldname))
          case('x2l')
             if (is_state) call seq_flds_add(x2l_states,trim(fldname))
             if (is_flux ) call seq_flds_add(x2l_fluxes,trim(fldname))
          case('r2x')
             if (is_state) call seq_flds_add(r2x_states,trim(fldname))
             if (is_flux ) call seq_flds_add(r2x_fluxes,trim(fldname))
          case('x2r')
             if (is_state) call seq_flds_add(x2r_states,trim(fldname))
             if (is_flux ) call seq_flds_add(x2r_fluxes,trim(fldname))
          case('i2x')
             if (is_state) call seq_flds_add(i2x_states,trim(fldname))
             if (is_flux ) call seq_flds_add(i2x_fluxes,trim(fldname))
          case('x2i')
             if (is_state) call seq_flds_add(x2i_states,trim(fldname))
             if (is_flux ) call seq_flds_add(x2i_fluxes,trim(fldname))
          case('o2x')
             if (is_state) call seq_flds_add(o2x_states,trim(fldname))
             if (is_flux ) call seq_flds_add(o2x_fluxes,trim(fldname))
          case('x2o')
             if (is_state) call seq_flds_add(x2o_states,trim(fldname))
             if (is_flux ) call seq_flds_add(x2o_fluxes,trim(fldname))
          case('g2x')
             if (is_state) call seq_flds_add(g2x_states,trim(fldname))
             if (is_flux ) call seq_flds_add(g2x_fluxes,trim(fldname))
          case('x2g')
             if (is_state) call seq_flds_add(x2g_states,trim(fldname))
             if (is_flux ) call seq_flds_add(x2g_fluxes,trim(fldname))
          case default
             write(logunit,*) subname//'ERROR: ',trim(cplflds_custom(n)),&
                  ' not a recognized value'
             call shr_sys_abort()
          end select
       else
          exit
       end if
    end do

    !----------------------------------------------------------
    ! domain coordinates
    !----------------------------------------------------------

    call seq_flds_add(dom_coord,'lat')
    longname = 'latitude'
    stdname  = 'latitude'
    units    = 'degrees north'
    attname  = 'lat'
    call metadata_set(attname, longname, stdname, units)

    call seq_flds_add(dom_coord,'lon')
    longname = 'longitude'
    stdname  = 'longitude'
    units    = 'degrees east'
    attname  = 'lon'
    call metadata_set(attname, longname, stdname, units)

    call seq_flds_add(dom_coord,'hgt')
    longname = 'height'
    stdname  = 'height, depth, or levels'
    units    = 'unitless'
    attname  = 'hgt'
    call metadata_set(attname, longname, stdname, units)

    call seq_flds_add(dom_other,'area')
    longname = 'cell_area_model'
    stdname  = 'cell area from model'
    units    = 'radian^2'
    attname  = 'area'
    call metadata_set(attname, longname, stdname, units)

    call seq_flds_add(dom_other,'aream')
    longname = 'cell_area_mapping'
    stdname  = 'cell area from mapping file'
    units    = 'radian^2'
    attname  = 'aream'
    call metadata_set(attname, longname, stdname, units)

    call seq_flds_add(dom_other,'mask')
    longname = 'mask'
    stdname  = 'mask'
    units    = '1'
    attname  = 'mask'
    call metadata_set(attname, longname, stdname, units)

    call seq_flds_add(dom_other,'frac')
    longname = 'area_fraction'
    stdname  = 'area fraction'
    units    = '1'
    attname  = 'frac'
    call metadata_set(attname, longname, stdname, units)

    !----------------------------------------------------------
    ! states/fluxes from atm
    !----------------------------------------------------------

    ! height at the lowest model level (m)
    call seq_flds_add(a2x_states,"Sa_z")
    call seq_flds_add(x2l_states,"Sa_z")
    call seq_flds_add(x2i_states,"Sa_z")
    longname = 'Height at the lowest model level'
    stdname  = 'height'
    units    = 'm'
    attname  = 'Sa_z'
    call metadata_set(attname, longname, stdname, units)

    ! topographic height (m)
    call seq_flds_add(a2x_states,"Sa_topo")
    call seq_flds_add(x2l_states,"Sa_topo")
    longname = 'Surface height'
    stdname  = 'height'
    units    = 'm'
    attname  = 'Sa_topo'
    call metadata_set(attname, longname, stdname, units)

    ! zonal wind at the lowest model level (m/s)
    call seq_flds_add(a2x_states,"Sa_u")
    call seq_flds_add(x2l_states,"Sa_u")
    call seq_flds_add(x2i_states,"Sa_u")
<<<<<<< HEAD
    call seq_flds_add(x2r_states,"Sa_u")
=======
    if (rof_heat) then
       call seq_flds_add(x2r_states,"Sa_u")
       call seq_flds_add(a2x_states_to_rof,"Sa_u")
    endif
>>>>>>> a3be468b
    call seq_flds_add(x2w_states,"Sa_u")
    longname = 'Zonal wind at the lowest model level'
    stdname  = 'eastward_wind'
    units    = 'm s-1'
    attname  = 'Sa_u'
    call metadata_set(attname, longname, stdname, units)

    ! meridional wind at the lowest model level (m/s)
    call seq_flds_add(a2x_states,"Sa_v")
    call seq_flds_add(x2l_states,"Sa_v")
    call seq_flds_add(x2i_states,"Sa_v")
<<<<<<< HEAD
    call seq_flds_add(x2r_states,"Sa_v")
=======
    if (rof_heat) then
       call seq_flds_add(x2r_states,"Sa_v")
       call seq_flds_add(a2x_states_to_rof,"Sa_v")
    endif
>>>>>>> a3be468b
    call seq_flds_add(x2w_states,"Sa_v")
    longname = 'Meridional wind at the lowest model level'
    stdname  = 'northward_wind'
    units    = 'm s-1'
    attname  = 'Sa_v'
    call metadata_set(attname, longname, stdname, units)

    ! temperature at the lowest model level (K)
    call seq_flds_add(a2x_states,"Sa_tbot")
    call seq_flds_add(x2l_states,"Sa_tbot")
    call seq_flds_add(x2i_states,"Sa_tbot")
<<<<<<< HEAD
    call seq_flds_add(x2r_states,"Sa_tbot")
=======
    if (rof_heat) then
       call seq_flds_add(x2r_states,"Sa_tbot")
       call seq_flds_add(a2x_states_to_rof,"Sa_tbot")
    endif
>>>>>>> a3be468b
    call seq_flds_add(x2w_states,"Sa_tbot")
    longname = 'Temperature at the lowest model level'
    stdname  = 'air_temperature'
    units    = 'K'
    attname  = 'Sa_tbot'
    call metadata_set(attname, longname, stdname, units)

    ! potential temperature at the lowest model level (K)
    call seq_flds_add(a2x_states,"Sa_ptem")
    call seq_flds_add(x2l_states,"Sa_ptem")
    call seq_flds_add(x2i_states,"Sa_ptem")
    longname = 'Potential temperature at the lowest model level'
    stdname  = 'air_potential_temperature'
    units    = 'K'
    attname  = 'Sa_ptem'
    call metadata_set(attname, longname, stdname, units)

    ! specific humidity at the lowest model level (kg/kg)
    call seq_flds_add(a2x_states,"Sa_shum")
    call seq_flds_add(x2l_states,"Sa_shum")
    call seq_flds_add(x2i_states,"Sa_shum")
<<<<<<< HEAD
    call seq_flds_add(x2r_states,"Sa_shum")
=======
    if(rof_heat) then
       call seq_flds_add(x2r_states,"Sa_shum")
       call seq_flds_add(a2x_states_to_rof,"Sa_shum")
    endif
>>>>>>> a3be468b
    longname = 'Specific humidity at the lowest model level'
    stdname  = 'specific_humidity'
    units    = 'kg kg-1'
    attname  = 'Sa_shum'
    call metadata_set(attname, longname, stdname, units)

    ! pressure at the lowest model level (Pa)
    call seq_flds_add(a2x_states,"Sa_pbot")
    call seq_flds_add(x2l_states,"Sa_pbot")
    call seq_flds_add(x2i_states,"Sa_pbot")
<<<<<<< HEAD
    call seq_flds_add(x2r_states,"Sa_pbot")
=======
    if (rof_heat) then
       call seq_flds_add(x2r_states,"Sa_pbot")
       call seq_flds_add(a2x_states_to_rof,"Sa_pbot")
    endif
>>>>>>> a3be468b
    if (trim(cime_model) == 'e3sm') then
       call seq_flds_add(x2o_states,"Sa_pbot")
    end if
    longname = 'Pressure at the lowest model level'
    stdname  = 'air_pressure'
    units    = 'Pa'
    attname  = 'Sa_pbot'
    call metadata_set(attname, longname, stdname, units)

    ! air density at the lowest model level (kg/m**3)
    call seq_flds_add(a2x_states,"Sa_dens")
    call seq_flds_add(x2i_states,"Sa_dens")
    longname = 'Density at the lowest model level'
    stdname  = 'air_density'
    units    = 'kg m-3'
    attname  = 'Sa_dens'
    call metadata_set(attname, longname, stdname, units)

    ! convective precipitation rate
    ! large-scale (stable) snow rate (water equivalent)
    call seq_flds_add(a2x_fluxes,"Faxa_rainc")
    call seq_flds_add(a2x_fluxes,"Faxa_rainl")
    call seq_flds_add(x2l_fluxes,"Faxa_rainc")
    call seq_flds_add(x2l_fluxes,"Faxa_rainl")
    call seq_flds_add(x2i_fluxes,"Faxa_rain" )
    call seq_flds_add(x2o_fluxes,"Faxa_rain" )
    units    = 'kg m-2 s-1'
    longname = 'Convective precipitation rate'
    stdname  = 'convective_precipitation_flux'
    attname  = 'Faxa_rainc'
    call metadata_set(attname, longname, stdname, units)
    longname = 'Large-scale (stable) precipitation rate'
    stdname  = 'large_scale_precipitation_flux'
    attname  = 'Faxa_rainl'
    call metadata_set(attname, longname, stdname, units)
    longname = 'Water flux due to rain'
    stdname  = 'rainfall_flux'
    attname  = 'Faxa_rain'
    call metadata_set(attname, longname, stdname, units)

    ! convective snow rate (water equivalent)
    ! large-scale (stable) snow rate (water equivalent)
    call seq_flds_add(a2x_fluxes,"Faxa_snowc")
    call seq_flds_add(a2x_fluxes,"Faxa_snowl")
    call seq_flds_add(x2l_fluxes,"Faxa_snowc")
    call seq_flds_add(x2l_fluxes,"Faxa_snowl")
    call seq_flds_add(x2i_fluxes,"Faxa_snow" )
    call seq_flds_add(x2o_fluxes,"Faxa_snow" )
    units    = 'kg m-2 s-1'
    longname = 'Convective snow rate (water equivalent)'
    stdname  = 'convective_snowfall_flux'
    attname  = 'Faxa_snowc'
    call metadata_set(attname, longname, stdname, units)
    longname = 'Large-scale (stable) snow rate (water equivalent)'
    stdname  = 'large_scale_snowfall_flux'
    attname  = 'Faxa_snowl'
    call metadata_set(attname, longname, stdname, units)
    longname = 'Water flux due to snow'
    stdname  = 'surface_snow_melt_flux'
    attname  = 'Faxa_snow'
    call metadata_set(attname, longname, stdname, units)

    ! total precipitation to ocean
    call seq_flds_add(x2o_fluxes,"Faxa_prec")  ! derived rain+snow
    longname = 'Water flux (rain+snow)'
    stdname  = 'precipitation_flux'
    units    = 'kg m-2 s-1'
    attname  = 'Faxa_prec'
    call metadata_set(attname, longname, stdname, units)

    ! downward longwave heat flux (W/m**2)
    call seq_flds_add(a2x_fluxes,"Faxa_lwdn")
    call seq_flds_add(x2l_fluxes,"Faxa_lwdn")
    call seq_flds_add(x2i_fluxes,"Faxa_lwdn")
<<<<<<< HEAD
    call seq_flds_add(x2r_fluxes,"Faxa_lwdn")
=======
    if (rof_heat) then
       call seq_flds_add(x2r_fluxes,"Faxa_lwdn")
       call seq_flds_add(a2x_fluxes_to_rof,"Faxa_lwdn")
    endif
>>>>>>> a3be468b
    call seq_flds_add(x2o_fluxes,"Faxa_lwdn")
    longname = 'Downward longwave heat flux'
    stdname  = 'downwelling_longwave_flux'
    units    = 'W m-2'
    attname  = 'Faxa_lwdn'
    call metadata_set(attname, longname, stdname, units)

    ! direct near-infrared incident solar radiation
    call seq_flds_add(a2x_fluxes,"Faxa_swndr")
    call seq_flds_add(x2i_fluxes,"Faxa_swndr")
<<<<<<< HEAD
    call seq_flds_add(x2r_fluxes,"Faxa_swndr")
=======
    if (rof_heat) then
       call seq_flds_add(x2r_fluxes,"Faxa_swndr")
       call seq_flds_add(a2x_fluxes_to_rof,"Faxa_swndr")
    endif
>>>>>>> a3be468b
    call seq_flds_add(x2l_fluxes,"Faxa_swndr")
    longname = 'Direct near-infrared incident solar radiation'
    stdname  = 'surface_downward_direct_shortwave_flux_due_to_near_infrared_radiation'
    units    = 'W m-2'
    attname  = 'Faxa_swndr'
    call metadata_set(attname, longname, stdname, units)

    ! direct visible incident solar radiation
    call seq_flds_add(a2x_fluxes,"Faxa_swvdr")
    call seq_flds_add(x2i_fluxes,"Faxa_swvdr")
<<<<<<< HEAD
    call seq_flds_add(x2r_fluxes,"Faxa_swvdr")
=======
    if (rof_heat) then
       call seq_flds_add(x2r_fluxes,"Faxa_swvdr")
       call seq_flds_add(a2x_fluxes_to_rof,"Faxa_swvdr")
    endif
>>>>>>> a3be468b
    call seq_flds_add(x2l_fluxes,"Faxa_swvdr")
    longname = 'Direct visible incident solar radiation'
    stdname  = 'surface_downward_direct_shortwave_flux_due_to_visible_radiation'
    units    = 'W m-2'
    attname  = 'Faxa_swvdr'
    call metadata_set(attname, longname, stdname, units)

    ! diffuse near-infrared incident solar radiation
    call seq_flds_add(a2x_fluxes,"Faxa_swndf")
    call seq_flds_add(x2i_fluxes,"Faxa_swndf")
<<<<<<< HEAD
    call seq_flds_add(x2r_fluxes,"Faxa_swndf")
=======
    if (rof_heat) then
       call seq_flds_add(x2r_fluxes,"Faxa_swndf")
       call seq_flds_add(a2x_fluxes_to_rof,"Faxa_swndf")
    endif
>>>>>>> a3be468b
    call seq_flds_add(x2l_fluxes,"Faxa_swndf")
    longname = 'Diffuse near-infrared incident solar radiation'
    stdname  = 'surface_downward_diffuse_shortwave_flux_due_to_near_infrared_radiation'
    units    = 'W m-2'
    attname  = 'Faxa_swndf'
    call metadata_set(attname, longname, stdname, units)

    ! diffuse visible incident solar radiation
    call seq_flds_add(a2x_fluxes,"Faxa_swvdf")
    call seq_flds_add(x2i_fluxes,"Faxa_swvdf")
<<<<<<< HEAD
    call seq_flds_add(x2r_fluxes,"Faxa_swvdf")
=======
    if (rof_heat) then
       call seq_flds_add(x2r_fluxes,"Faxa_swvdf")
       call seq_flds_add(a2x_fluxes_to_rof,"Faxa_swvdf")
    endif
>>>>>>> a3be468b
    call seq_flds_add(x2l_fluxes,"Faxa_swvdf")
    longname = 'Diffuse visible incident solar radiation'
    stdname  = 'surface_downward_diffuse_shortwave_flux_due_to_visible_radiation'
    units    = 'W m-2'
    attname  = 'Faxa_swvdf'
    call metadata_set(attname, longname, stdname, units)

    ! Net shortwave radiation
    call seq_flds_add(a2x_fluxes,"Faxa_swnet") ! diagnostic
    call seq_flds_add(l2x_fluxes,"Fall_swnet") ! diagnostic
    call seq_flds_add(i2x_fluxes,"Faii_swnet") ! diagnostic

    call seq_flds_add(i2x_fluxes,"Fioi_swpen") ! used for Foxx_swnet below
    call seq_flds_add(x2o_fluxes,"Foxx_swnet") ! derived using albedos, Faxa_swxxx and swpen
    units    = 'W m-2'
    longname = 'Net shortwave radiation'
    stdname  = 'surface_net_shortwave_flux'
    attname  = 'Faxa_swnet'
    call metadata_set(attname, longname, stdname, units)
    attname  = 'Fall_swnet'
    call metadata_set(attname, longname, stdname, units)
    attname  = 'Faii_swnet'
    call metadata_set(attname, longname, stdname, units)
    attname  = 'Foxx_swnet'
    call metadata_set(attname, longname, stdname, units)
    longname = 'Net shortwave radiation penetrating into ice and ocean'
    stdname  = 'net_downward_shortwave_flux_in_sea_ice_due_to_penetration'
    attname  = 'Fioi_swpen'
    call metadata_set(attname, longname, stdname, units)

    ! Black Carbon hydrophilic dry deposition
    call seq_flds_add(a2x_fluxes,"Faxa_bcphidry" )
    call seq_flds_add(x2i_fluxes,"Faxa_bcphidry" )
    call seq_flds_add(x2l_fluxes,"Faxa_bcphidry" )
    call seq_flds_add(x2o_fluxes,"Faxa_bcphidry"   )
    longname = 'Hydrophylic black carbon dry deposition flux'
    stdname  = 'dry_deposition_flux_of_hydrophylic_black_carbon'
    units    = 'kg m-2 s-1'
    attname  = 'Faxa_bcphidry'
    call metadata_set(attname, longname, stdname, units)

    ! Black Carbon hydrophobic dry deposition
    call seq_flds_add(a2x_fluxes,"Faxa_bcphodry" )
    call seq_flds_add(x2i_fluxes,"Faxa_bcphodry" )
    call seq_flds_add(x2l_fluxes,"Faxa_bcphodry" )
    call seq_flds_add(x2o_fluxes,"Faxa_bcphodry")
    longname = 'Hydrophobic black carbon dry deposition flux'
    stdname  = 'dry_deposition_flux_of_hydrophobic_black_carbon'
    units    = 'kg m-2 s-1'
    attname  = 'Faxa_bcphodry'
    call metadata_set(attname, longname, stdname, units)

    ! Black Carbon hydrophilic wet deposition
    call seq_flds_add(a2x_fluxes,"Faxa_bcphiwet" )
    call seq_flds_add(x2i_fluxes,"Faxa_bcphiwet" )
    call seq_flds_add(x2l_fluxes,"Faxa_bcphiwet" )
    call seq_flds_add(x2o_fluxes,"Faxa_bcphiwet" )
    longname = 'Hydrophylic black carbon wet deposition flux'
    stdname  = 'wet_deposition_flux_of_hydrophylic_black_carbon'
    units    = 'kg m-2 s-1'
    attname  = 'Faxa_bcphiwet'
    call metadata_set(attname, longname, stdname, units)

    ! Organic Carbon hydrophilic dry deposition
    call seq_flds_add(a2x_fluxes,"Faxa_ocphidry" )
    call seq_flds_add(x2i_fluxes,"Faxa_ocphidry" )
    call seq_flds_add(x2l_fluxes,"Faxa_ocphidry" )
    call seq_flds_add(x2o_fluxes,"Faxa_ocphidry" )
    longname = 'Hydrophylic organic carbon dry deposition flux'
    stdname  = 'dry_deposition_flux_of_hydrophylic_organic_carbon'
    units    = 'kg m-2 s-1'
    attname  = 'Faxa_ocphidry'
    call metadata_set(attname, longname, stdname, units)

    ! Organic Carbon hydrophobic dry deposition
    call seq_flds_add(a2x_fluxes,"Faxa_ocphodry" )
    call seq_flds_add(x2i_fluxes,"Faxa_ocphodry" )
    call seq_flds_add(x2l_fluxes,"Faxa_ocphodry" )
    call seq_flds_add(x2o_fluxes,"Faxa_ocphodry" )
    longname = 'Hydrophobic organic carbon dry deposition flux'
    stdname  = 'dry_deposition_flux_of_hydrophobic_organic_carbon'
    units    = 'kg m-2 s-1'
    attname  = 'Faxa_ocphodry'
    call metadata_set(attname, longname, stdname, units)

    ! Organic Carbon hydrophilic wet deposition
    call seq_flds_add(a2x_fluxes,"Faxa_ocphiwet" )
    call seq_flds_add(x2i_fluxes,"Faxa_ocphiwet" )
    call seq_flds_add(x2l_fluxes,"Faxa_ocphiwet" )
    call seq_flds_add(x2o_fluxes,"Faxa_ocphiwet" )
    longname = 'Hydrophylic organic carbon wet deposition flux'
    stdname  = 'wet_deposition_flux_of_hydrophylic_organic_carbon'
    units    = 'kg m-2 s-1'
    attname  = 'Faxa_ocphiwet'
    call metadata_set(attname, longname, stdname, units)

    ! Size 1 dust -- wet deposition
    call seq_flds_add(a2x_fluxes,"Faxa_dstwet1"  )
    call seq_flds_add(x2i_fluxes,"Faxa_dstwet1"  )
    call seq_flds_add(x2l_fluxes,"Faxa_dstwet1"  )
    call seq_flds_add(x2o_fluxes,"Faxa_dstwet1"  )
    longname = 'Dust wet deposition flux (size 1)'
    stdname  = 'wet_deposition_flux_of_dust'
    units    = 'kg m-2 s-1'
    attname  = 'Faxa_dstwet1'
    call metadata_set(attname, longname, stdname, units)

    ! Size 2 dust -- wet deposition
    call seq_flds_add(a2x_fluxes,"Faxa_dstwet2"  )
    call seq_flds_add(x2i_fluxes,"Faxa_dstwet2"  )
    call seq_flds_add(x2l_fluxes,"Faxa_dstwet2"  )
    call seq_flds_add(x2o_fluxes,"Faxa_dstwet2"  )
    longname = 'Dust wet deposition flux (size 2)'
    stdname  = 'wet_deposition_flux_of_dust'
    units    = 'kg m-2 s-1'
    attname  = 'Faxa_dstwet2'
    call metadata_set(attname, longname, stdname, units)

    ! Size 3 dust -- wet deposition
    call seq_flds_add(a2x_fluxes,"Faxa_dstwet3"  )
    call seq_flds_add(x2i_fluxes,"Faxa_dstwet3"  )
    call seq_flds_add(x2l_fluxes,"Faxa_dstwet3"  )
    call seq_flds_add(x2o_fluxes,"Faxa_dstwet3"  )
    longname = 'Dust wet deposition flux (size 3)'
    stdname  = 'wet_deposition_flux_of_dust'
    units    = 'kg m-2 s-1'
    attname  = 'Faxa_dstwet3'
    call metadata_set(attname, longname, stdname, units)

    ! Size 4 dust -- wet deposition
    call seq_flds_add(a2x_fluxes,"Faxa_dstwet4"  )
    call seq_flds_add(x2i_fluxes,"Faxa_dstwet4"  )
    call seq_flds_add(x2l_fluxes,"Faxa_dstwet4"  )
    call seq_flds_add(x2o_fluxes,"Faxa_dstwet4"  )
    longname = 'Dust wet deposition flux (size 4)'
    stdname  = 'wet_deposition_flux_of_dust'
    units    = 'kg m-2 s-1'
    attname  = 'Faxa_dstwet4'
    call metadata_set(attname, longname, stdname, units)

    ! Size 1 dust -- dry deposition
    call seq_flds_add(a2x_fluxes,"Faxa_dstdry1"  )
    call seq_flds_add(x2i_fluxes,"Faxa_dstdry1"  )
    call seq_flds_add(x2l_fluxes,"Faxa_dstdry1"  )
    call seq_flds_add(x2o_fluxes,"Faxa_dstdry1"  )
    longname = 'Dust dry deposition flux (size 1)'
    stdname  = 'dry_deposition_flux_of_dust'
    units    = 'kg m-2 s-1'
    attname  = 'Faxa_dstdry1'
    call metadata_set(attname, longname, stdname, units)

    ! Size 2 dust -- dry deposition
    call seq_flds_add(a2x_fluxes,"Faxa_dstdry2"  )
    call seq_flds_add(x2i_fluxes,"Faxa_dstdry2"  )
    call seq_flds_add(x2l_fluxes,"Faxa_dstdry2"  )
    call seq_flds_add(x2o_fluxes,"Faxa_dstdry2"  )
    longname = 'Dust dry deposition flux (size 2)'
    stdname  = 'dry_deposition_flux_of_dust'
    units    = 'kg m-2 s-1'
    attname  = 'Faxa_dstdry2'
    call metadata_set(attname, longname, stdname, units)

    ! Size 3 dust -- dry deposition
    call seq_flds_add(a2x_fluxes,"Faxa_dstdry3"  )
    call seq_flds_add(x2i_fluxes,"Faxa_dstdry3"  )
    call seq_flds_add(x2l_fluxes,"Faxa_dstdry3"  )
    call seq_flds_add(x2o_fluxes,"Faxa_dstdry3"  )
    longname = 'Dust dry deposition flux (size 3)'
    stdname  = 'dry_deposition_flux_of_dust'
    units    = 'kg m-2 s-1'
    attname  = 'Faxa_dstdry3'
    call metadata_set(attname, longname, stdname, units)

    ! Size 4 dust -- dry deposition
    call seq_flds_add(a2x_fluxes,"Faxa_dstdry4"  )
    call seq_flds_add(x2i_fluxes,"Faxa_dstdry4"  )
    call seq_flds_add(x2l_fluxes,"Faxa_dstdry4"  )
    call seq_flds_add(x2o_fluxes,"Faxa_dstdry4"  )
    longname = 'Dust dry deposition flux (size 4)'
    stdname  = 'dry_deposition_flux_of_dust'
    units    = 'kg m-2 s-1'
    attname  = 'Faxa_dstdry4'
    call metadata_set(attname, longname, stdname, units)

    !----------------------------------------------------------
    ! states/fluxes to atm (and ocean)
    !----------------------------------------------------------

    ! land/sea-ice/ocean fractions
    call seq_flds_add(x2a_states,'Sf_lfrac')
    call seq_flds_add(x2a_states,'Sf_ifrac')
    call seq_flds_add(x2a_states,'Sf_ofrac')
    longname = 'Surface land fraction'
    stdname  = 'land_area_fraction'
    units    = '1'
    attname  = 'Sf_lfrac'
    call metadata_set(attname, longname, stdname, units)
    longname = 'Surface ice fraction'
    stdname  = 'sea_ice_area_fraction'
    attname  = 'Sf_ifrac'
    call metadata_set(attname, longname, stdname, units)
    longname = 'Surface ocean fraction'
    stdname  = 'sea_area_fraction'
    attname  = 'Sf_ofrac'
    call metadata_set(attname, longname, stdname, units)

    ! Direct albedo (visible radiation)
    call seq_flds_add(i2x_states,"Si_avsdr")
    call seq_flds_add(l2x_states,"Sl_avsdr")
    call seq_flds_add(xao_albedo,"So_avsdr")
    call seq_flds_add(x2a_states,"Sx_avsdr")
    longname = 'Direct albedo (visible radiation)'
    stdname  = 'surface_direct_albedo_due_to_visible_radiation'
    units    = '1'
    attname  = 'Si_avsdr'
    call metadata_set(attname, longname, stdname, units)
    attname  = 'Sl_avsdr'
    call metadata_set(attname, longname, stdname, units)
    attname  = 'So_avsdr'
    call metadata_set(attname, longname, stdname, units)
    attname  = 'Sx_avsdr'
    call metadata_set(attname, longname, stdname, units)

    ! Direct albedo (near-infrared radiation)
    call seq_flds_add(i2x_states,"Si_anidr")
    call seq_flds_add(l2x_states,"Sl_anidr")
    call seq_flds_add(xao_albedo,"So_anidr")
    call seq_flds_add(x2a_states,"Sx_anidr")
    longname = 'Direct albedo (near-infrared radiation)'
    stdname  = 'surface_direct_albedo_due_to_near_infrared_radiation'
    units    = '1'
    attname  = 'Si_anidr'
    call metadata_set(attname, longname, stdname, units)
    attname  = 'Sl_anidr'
    call metadata_set(attname, longname, stdname, units)
    attname  = 'So_anidr'
    call metadata_set(attname, longname, stdname, units)
    attname  = 'Sx_anidr'
    call metadata_set(attname, longname, stdname, units)

    ! Diffuse albedo (visible radiation)
    call seq_flds_add(i2x_states,"Si_avsdf")
    call seq_flds_add(l2x_states,"Sl_avsdf")
    call seq_flds_add(xao_albedo,"So_avsdf")
    call seq_flds_add(x2a_states,"Sx_avsdf")
    longname = 'Diffuse albedo (visible radiation)'
    stdname  = 'surface_diffuse_albedo_due_to_visible_radiation'
    units    = '1'
    attname  = 'Si_avsdf'
    call metadata_set(attname, longname, stdname, units)
    attname  = 'Sl_avsdf'
    call metadata_set(attname, longname, stdname, units)
    attname  = 'So_avsdf'
    call metadata_set(attname, longname, stdname, units)
    attname  = 'Sx_avsdf'
    call metadata_set(attname, longname, stdname, units)

    ! Diffuse albedo (near-infrared radiation)
    call seq_flds_add(i2x_states,"Si_anidf")
    call seq_flds_add(l2x_states,"Sl_anidf")
    call seq_flds_add(xao_albedo,"So_anidf")
    call seq_flds_add(x2a_states,"Sx_anidf")
    longname = 'Diffuse albedo (near-infrared radiation)'
    stdname  = 'surface_diffuse_albedo_due_to_near_infrared_radiation'
    units    = '1'
    attname  = 'Si_anidf'
    call metadata_set(attname, longname, stdname, units)
    attname  = 'Sl_anidf'
    call metadata_set(attname, longname, stdname, units)
    attname  = 'So_anidf'
    call metadata_set(attname, longname, stdname, units)
    attname  = 'Sx_anidf'
    call metadata_set(attname, longname, stdname, units)

    ! Reference temperature at 2 meters
    call seq_flds_add(l2x_states,"Sl_tref")
    call seq_flds_add(i2x_states,"Si_tref")
    call seq_flds_add(xao_states,"So_tref")
    call seq_flds_add(x2a_states,"Sx_tref")
    longname = 'Reference temperature at 2 meters'
    stdname  = 'air_temperature'
    units    = 'K'
    attname  = 'Si_tref'
    call metadata_set(attname, longname, stdname, units)
    attname  = 'Sl_tref'
    call metadata_set(attname, longname, stdname, units)
    attname  = 'So_tref'
    call metadata_set(attname, longname, stdname, units)
    attname  = 'Sx_tref'
    call metadata_set(attname, longname, stdname, units)

    ! Reference specific humidity at 2 meters
    call seq_flds_add(l2x_states,"Sl_qref")
    call seq_flds_add(i2x_states,"Si_qref")
    call seq_flds_add(xao_states,"So_qref")
    call seq_flds_add(x2a_states,"Sx_qref")
    longname = 'Reference specific humidity at 2 meters'
    stdname  = 'specific_humidity'
    units    = 'kg kg-1'
    attname  = 'Si_qref'
    call metadata_set(attname, longname, stdname, units)
    attname  = 'Sl_qref'
    call metadata_set(attname, longname, stdname, units)
    attname  = 'So_qref'
    call metadata_set(attname, longname, stdname, units)
    attname  = 'Sx_qref'
    call metadata_set(attname, longname, stdname, units)

    ! Surface temperature
    call seq_flds_add(l2x_states,"Sl_t")
    call seq_flds_add(i2x_states,"Si_t")
    call seq_flds_add(x2a_states,"So_t")
    call seq_flds_add(x2a_states,"Sx_t")
    longname = 'Surface temperature'
    stdname  = 'surface_temperature'
    units    = 'K'
    attname  = 'Si_t'
    call metadata_set(attname, longname, stdname, units)
    attname  = 'Sl_t'
    call metadata_set(attname, longname, stdname, units)
    attname  = 'So_t'
    call metadata_set(attname, longname, stdname, units)
    attname  = 'Sx_t'
    call metadata_set(attname, longname, stdname, units)

    ! Surface friction velocity in land (land/atm only)
    call seq_flds_add(l2x_states,"Sl_fv")
    call seq_flds_add(x2a_states,"Sl_fv")
    longname = 'Surface fraction velocity in land'
    stdname  = 'fraction_velocity'
    units    = 'm s-1'
    attname  = 'Sl_fv'
    call metadata_set(attname, longname, stdname, units)

    ! Aerodynamical resistance (land/atm only)
    call seq_flds_add(l2x_states,"Sl_ram1")
    call seq_flds_add(x2a_states,"Sl_ram1")
    longname = 'aerodynamic resistance'
    stdname = 'aerodynamic_resistance'
    attname = 'SI_ram1'
    units = 's/m'
    call metadata_set(attname, longname, stdname, units)


    ! Surface snow water equivalent (land/atm only)
    call seq_flds_add(l2x_states,"Sl_snowh")
    call seq_flds_add(x2a_states,"Sl_snowh")
    longname = 'Surface snow water equivalent'
    stdname  = 'surface_snow_water_equivalent'
    units    = 'm'
    attname  = 'Sl_snowh'
    call metadata_set(attname, longname, stdname, units)

    ! Surface snow depth (ice/atm only)
    call seq_flds_add(i2x_states,"Si_snowh")
    call seq_flds_add(x2a_states,"Si_snowh")
    longname = 'Surface snow depth'
    stdname  = 'surface_snow_thickness'
    units    = 'm'
    attname  = 'Si_snowh'
    call metadata_set(attname, longname, stdname, units)

    ! Surface saturation specific humidity in ocean (ocn/atm only)
    call seq_flds_add(xao_states,"So_ssq")
    call seq_flds_add(x2a_states,"So_ssq")
    longname = 'Surface saturation specific humidity in ocean'
    stdname  = 'specific_humidity_at_saturation'
    units    = 'kg kg-1'
    attname  = 'So_ssq'
    call metadata_set(attname, longname, stdname, units)

    ! Square of exch. coeff (tracers) (ocn/atm only)
    call seq_flds_add(xao_states,"So_re")
    call seq_flds_add(x2a_states,"So_re")
    longname = 'Square of exch. coeff (tracers)'
    stdname  = ''
    units    = ''
    attname  = 'So_re'
    call metadata_set(attname, longname, stdname, units)

    ! 10 meter wind
    call seq_flds_add(i2x_states,"Si_u10")
    call seq_flds_add(xao_states,"So_u10")
    call seq_flds_add(l2x_states,"Sl_u10")
    call seq_flds_add(x2a_states,"Sx_u10")
    longname = '10m wind'
    stdname  = '10m_wind'
    units    = 'm'
    attname  = 'u10'
    call metadata_set(attname, longname, stdname, units)

    ! Zonal surface stress"
    call seq_flds_add(l2x_fluxes,"Fall_taux")
    call seq_flds_add(xao_fluxes,"Faox_taux")
    call seq_flds_add(i2x_fluxes,"Faii_taux")
    call seq_flds_add(x2a_fluxes,"Faxx_taux")
    call seq_flds_add(i2x_fluxes,"Fioi_taux")
    call seq_flds_add(x2o_fluxes,"Foxx_taux")
    longname = 'Zonal surface stress'
    stdname  = 'surface_downward_eastward_stress'
    units    = 'N m-2'
    attname  = 'Fall_taux'
    call metadata_set(attname, longname, stdname, units)
    attname  = 'Faox_taux'
    call metadata_set(attname, longname, stdname, units)
    attname  = 'Faii_taux'
    call metadata_set(attname, longname, stdname, units)
    attname  = 'Fioi_taux'
    call metadata_set(attname, longname, stdname, units)
    attname  = 'Faxx_taux'
    call metadata_set(attname, longname, stdname, units)
    attname  = 'Foxx_taux'
    call metadata_set(attname, longname, stdname, units)

    ! Meridional surface stress
    call seq_flds_add(l2x_fluxes,"Fall_tauy")
    call seq_flds_add(xao_fluxes,"Faox_tauy")
    call seq_flds_add(i2x_fluxes,"Faii_tauy")
    call seq_flds_add(x2a_fluxes,"Faxx_tauy")
    call seq_flds_add(i2x_fluxes,"Fioi_tauy")
    call seq_flds_add(x2o_fluxes,"Foxx_tauy")
    longname = 'Meridional surface stress'
    stdname  = 'surface_downward_northward_stress'
    units    = 'N m-2'
    attname  = 'Fall_tauy'
    call metadata_set(attname, longname, stdname, units)
    attname  = 'Faox_tauy'
    call metadata_set(attname, longname, stdname, units)
    attname  = 'Faii_tauy'
    call metadata_set(attname, longname, stdname, units)
    attname  = 'Fioi_tauy'
    call metadata_set(attname, longname, stdname, units)
    attname  = 'Faxx_tauy'
    call metadata_set(attname, longname, stdname, units)
    attname  = 'Foxx_tauy'
    call metadata_set(attname, longname, stdname, units)

    ! Surface latent heat flux
    call seq_flds_add(l2x_fluxes,"Fall_lat")
    call seq_flds_add(xao_fluxes,"Faox_lat")
    call seq_flds_add(i2x_fluxes,"Faii_lat")
    call seq_flds_add(x2a_fluxes,"Faxx_lat")
    call seq_flds_add(x2o_fluxes,"Foxx_lat")
    longname = 'Surface latent heat flux'
    stdname  = 'surface_upward_latent_heat_flux'
    units    = 'W m-2'
    attname  = 'Fall_lat'
    call metadata_set(attname, longname, stdname, units)
    attname  = 'Faox_lat'
    call metadata_set(attname, longname, stdname, units)
    attname  = 'Faii_lat'
    call metadata_set(attname, longname, stdname, units)
    attname  = 'Faxx_lat'
    call metadata_set(attname, longname, stdname, units)
    attname  = 'Foxx_lat'
    call metadata_set(attname, longname, stdname, units)

    ! Surface sensible heat flux
    call seq_flds_add(l2x_fluxes,"Fall_sen")
    call seq_flds_add(xao_fluxes,"Faox_sen")
    call seq_flds_add(i2x_fluxes,"Faii_sen")
    call seq_flds_add(x2a_fluxes,"Faxx_sen")
    call seq_flds_add(x2o_fluxes,"Foxx_sen")
    longname = 'Sensible heat flux'
    stdname  = 'surface_upward_sensible_heat_flux'
    units    = 'W m-2'
    attname  = 'Fall_sen'
    call metadata_set(attname, longname, stdname, units)
    attname  = 'Faox_sen'
    call metadata_set(attname, longname, stdname, units)
    attname  = 'Faii_sen'
    call metadata_set(attname, longname, stdname, units)
    attname  = 'Faxx_sen'
    call metadata_set(attname, longname, stdname, units)
    attname  = 'Foxx_sen'
    call metadata_set(attname, longname, stdname, units)

    ! Surface upward longwave heat flux
    call seq_flds_add(l2x_fluxes,"Fall_lwup")
    call seq_flds_add(xao_fluxes,"Faox_lwup")
    call seq_flds_add(i2x_fluxes,"Faii_lwup")
    call seq_flds_add(x2a_fluxes,"Faxx_lwup")
    call seq_flds_add(x2o_fluxes,"Foxx_lwup")
    longname = 'Surface upward longwave heat flux'
    stdname  = 'surface_net_upward_longwave_flux'
    units    = 'W m-2'
    attname  = 'Fall_lwup'
    call metadata_set(attname, longname, stdname, units)
    attname  = 'Faox_lwup'
    call metadata_set(attname, longname, stdname, units)
    attname  = 'Faii_lwup'
    call metadata_set(attname, longname, stdname, units)
    attname  = 'Faxx_lwup'
    call metadata_set(attname, longname, stdname, units)
    attname  = 'Foxx_lwup'
    call metadata_set(attname, longname, stdname, units)

    ! Evaporation water flux
    call seq_flds_add(l2x_fluxes,"Fall_evap")
    call seq_flds_add(xao_fluxes,"Faox_evap")
    call seq_flds_add(i2x_fluxes,"Faii_evap")
    call seq_flds_add(x2a_fluxes,"Faxx_evap")
    call seq_flds_add(x2o_fluxes,"Foxx_evap")
    longname = 'Evaporation water flux'
    stdname  = 'water_evaporation_flux'
    units    = 'kg m-2 s-1'
    attname  = 'Fall_evap'
    call metadata_set(attname, longname, stdname, units)
    attname  = 'Faox_evap'
    call metadata_set(attname, longname, stdname, units)
    attname  = 'Faii_evap'
    call metadata_set(attname, longname, stdname, units)
    attname  = 'Faxx_evap'
    call metadata_set(attname, longname, stdname, units)

    ! Dust flux (particle bin number 1)
    call seq_flds_add(l2x_fluxes,"Fall_flxdst1")
    call seq_flds_add(x2a_fluxes,"Fall_flxdst1")
    longname = 'Dust flux (particle bin number 1)'
    stdname  = 'dust_flux'
    units    = 'kg m-2 s-1'
    attname  = 'Fall_flxdst1'
    call metadata_set(attname, longname, stdname, units)

    ! Dust flux (particle bin number 2)
    call seq_flds_add(l2x_fluxes,"Fall_flxdst2")
    call seq_flds_add(x2a_fluxes,"Fall_flxdst2")
    longname = 'Dust flux (particle bin number 2)'
    stdname  = 'dust_flux'
    units    = 'kg m-2 s-1'
    attname  = 'Fall_flxdst2'
    call metadata_set(attname, longname, stdname, units)

    ! Dust flux (particle bin number 3)
    call seq_flds_add(l2x_fluxes,"Fall_flxdst3")
    call seq_flds_add(x2a_fluxes,"Fall_flxdst3")
    longname = 'Dust flux (particle bin number 3)'
    stdname  = 'dust_flux'
    units    = 'kg m-2 s-1'
    attname  = 'Fall_flxdst3'
    call metadata_set(attname, longname, stdname, units)

    ! Dust flux (particle bin number 4)
    call seq_flds_add(l2x_fluxes,"Fall_flxdst4")
    call seq_flds_add(x2a_fluxes,"Fall_flxdst4")
    longname = 'Dust flux (particle bin number 4)'
    stdname  = 'dust_flux'
    units    = 'kg m-2 s-1'
    attname  = 'Fall_flxdst4'
    call metadata_set(attname, longname, stdname, units)

    !-----------------------------
    ! atm<->ocn only exchange
    !-----------------------------

    ! Sea level pressure (Pa)
    call seq_flds_add(a2x_states,"Sa_pslv")
    call seq_flds_add(x2o_states,"Sa_pslv")
    longname = 'Sea level pressure'
    stdname  = 'air_pressure_at_sea_level'
    units    = 'Pa'
    attname  = 'Sa_pslv'
    call metadata_set(attname, longname, stdname, units)

    ! Wind speed squared at 10 meters
    call seq_flds_add(xao_states,"So_duu10n")
    call seq_flds_add(x2o_states,"So_duu10n")
    longname = 'Wind speed squared at 10 meters'
    stdname  = 'square_of_wind_speed'
    units    = 'm2 s-2'
    attname  = 'So_duu10n'
    call metadata_set(attname, longname, stdname, units)

    ! Surface friction velocity in ocean
    call seq_flds_add(xao_states,"So_ustar")
    call seq_flds_add(x2a_states,"So_ustar")
    longname = 'Surface fraction velocity in ocean'
    stdname  = 'fraction_velocity'
    units    = 'm s-1'
    attname  = 'So_ustar'
    call metadata_set(attname, longname, stdname, units)

    !-----------------------------
    ! ice<->ocn only exchange
    !-----------------------------

    ! Fractional ice coverage wrt ocean
    call seq_flds_add(i2x_states,"Si_ifrac")
    call seq_flds_add(x2o_states,"Si_ifrac")
    call seq_flds_add(x2w_states,"Si_ifrac")
    longname = 'Fractional ice coverage wrt ocean'
    stdname  = 'sea_ice_area_fraction'
    units    = '1'
    attname  = 'Si_ifrac'
    call metadata_set(attname, longname, stdname, units)

    if (trim(cime_model) == 'e3sm') then
       ! Sea ice basal pressure
       call seq_flds_add(i2x_states,"Si_bpress")
       call seq_flds_add(x2o_states,"Si_bpress")
       longname = 'Sea ice basal pressure'
       stdname  = 'cice_basal_pressure'
       units    = 'Pa'
       attname  = 'Si_bpress'
       call metadata_set(attname, longname, stdname, units)
    end if

    ! Ocean melt and freeze potential
    call seq_flds_add(o2x_fluxes,"Fioo_q")
    call seq_flds_add(x2i_fluxes,"Fioo_q")
    longname = 'Ocean melt and freeze potential'
    stdname  = 'surface_snow_and_ice_melt_heat_flux'
    units    = 'W m-2'
    attname  = 'Fioo_q'
    call metadata_set(attname, longname, stdname, units)

    if (trim(cime_model) == 'e3sm') then
       ! Ocean melt (q<0) potential
       call seq_flds_add(o2x_fluxes,"Fioo_meltp")
       call seq_flds_add(x2i_fluxes,"Fioo_meltp")
       longname = 'Ocean melt (q<0) potential'
       stdname  = 'surface_snow_and_ice_melt_heat_flux'
       units    = 'W m-2'
       attname  = 'Fioo_meltp'
       call metadata_set(attname, longname, stdname, units)
    end if

    if (trim(cime_model) == 'e3sm') then
       ! Ocean frazil production
       call seq_flds_add(o2x_fluxes,"Fioo_frazil")
       call seq_flds_add(x2i_fluxes,"Fioo_frazil")
       longname = 'Ocean frazil production'
       stdname  = 'ocean_frazil_ice_production'
       units    = 'kg m-2 s-1'
       attname  = 'Fioo_frazil'
       call metadata_set(attname, longname, stdname, units)
    end if

    ! Heat flux from melting
    call seq_flds_add(i2x_fluxes,"Fioi_melth")
    call seq_flds_add(x2o_fluxes,"Fioi_melth")
    longname = 'Heat flux from melting'
    stdname  = 'surface_snow_melt_heat_flux'
    units    = 'W m-2'
    attname  = 'Fioi_melth'
    call metadata_set(attname, longname, stdname, units)

    ! Water flux from melting
    call seq_flds_add(i2x_fluxes,"Fioi_meltw")
    call seq_flds_add(x2o_fluxes,"Fioi_meltw")
    longname = 'Water flux due to melting'
    stdname  = 'surface_snow_melt_flux'
    units    = 'kg m-2 s-1'
    attname  = 'Fioi_meltw'
    call metadata_set(attname, longname, stdname, units)

    ! Heat flux from melting icebergs
    call seq_flds_add(i2x_fluxes,"PFioi_bergh")
    call seq_flds_add(x2o_fluxes,"PFioi_bergh")
    longname = 'Heat flux from melting icebergs'
    stdname  = 'surface_iceberg_melt_heat_flux'
    units    = 'W m-2'
    attname  = 'PFioi_bergh'
    call metadata_set(attname, longname, stdname, units)

    ! Water flux from melting icebergs
    call seq_flds_add(i2x_fluxes,"PFioi_bergw")
    call seq_flds_add(x2o_fluxes,"PFioi_bergw")
    longname = 'Water flux due to melting icebergs'
    stdname  = 'surface_iceberg_melt_flux'
    units    = 'kg m-2 s-1'
    attname  = 'PFioi_bergw'
    call metadata_set(attname, longname, stdname, units)

    ! Salt flux
    call seq_flds_add(i2x_fluxes,"Fioi_salt")
    call seq_flds_add(x2o_fluxes,"Fioi_salt")
    longname = 'Salt flux'
    stdname  = 'virtual_salt_flux_into_sea_water'
    units    = 'kg m-2 s-1'
    attname  = 'Fioi_salt'
    call metadata_set(attname, longname, stdname, units)

    ! Black Carbon hydrophilic deposition
    call seq_flds_add(i2x_fluxes,"Fioi_bcphi" )
    call seq_flds_add(x2o_fluxes,"Fioi_bcphi"   )
    longname = 'Hydrophylic black carbon deposition flux'
    stdname  = 'deposition_flux_of_hydrophylic_black_carbon'
    units    = 'kg m-2 s-1'
    attname  = 'Fioi_bcphi'
    call metadata_set(attname, longname, stdname, units)

    ! Black Carbon hydrophobic deposition
    call seq_flds_add(i2x_fluxes,"Fioi_bcpho" )
    call seq_flds_add(x2o_fluxes,"Fioi_bcpho"   )
    longname = 'Hydrophobic black carbon deposition flux'
    stdname  = 'deposition_flux_of_hydrophobic_black_carbon'
    units    = 'kg m-2 s-1'
    attname  = 'Fioi_bcpho'
    call metadata_set(attname, longname, stdname, units)

    ! Dust flux
    call seq_flds_add(i2x_fluxes,"Fioi_flxdst")
    call seq_flds_add(x2o_fluxes,"Fioi_flxdst")
    longname = 'Dust flux'
    stdname  = 'dust_flux'
    units    = 'kg m-2 s-1'
    attname  = 'Fioi_flxdst'
    call metadata_set(attname, longname, stdname, units)

    ! Sea surface temperature
    call seq_flds_add(o2x_states,"So_t")
    call seq_flds_add(x2i_states,"So_t")
    call seq_flds_add(x2w_states,"So_t")

    ! Sea surface  salinity
    call seq_flds_add(o2x_states,"So_s")
    call seq_flds_add(x2i_states,"So_s")
    longname = 'Sea surface salinity'
    stdname  = 'sea_surface_salinity'
    units    = 'g kg-1'
    attname  = 'So_s'
    call metadata_set(attname, longname, stdname, units)

    ! Zonal sea water velocity
    call seq_flds_add(o2x_states,"So_u")
    call seq_flds_add(x2i_states,"So_u")
    call seq_flds_add(x2w_states,"So_u")
    longname = 'Zonal sea water velocity'
    stdname  = 'eastward_sea_water_velocity'
    units    = 'm s-1'
    attname  = 'So_u'
    call metadata_set(attname, longname, stdname, units)

    ! Meridional sea water velocity
    call seq_flds_add(o2x_states,"So_v")
    call seq_flds_add(x2i_states,"So_v")
    call seq_flds_add(x2w_states,"So_v")
    longname = 'Meridional sea water velocity'
    stdname  = 'northward_sea_water_velocity'
    units    = 'm s-1'
    attname  = 'So_v'

    ! Zonal sea surface slope
    call seq_flds_add(o2x_states,"So_dhdx")
    call seq_flds_add(x2i_states,"So_dhdx")
    longname = 'Zonal sea surface slope'
    stdname  = 'sea_surface_eastward_slope'
    units    = 'm m-1'
    attname  = 'So_dhdx'
    call metadata_set(attname, longname, stdname, units)

    ! Meridional sea surface slope
    call seq_flds_add(o2x_states,"So_dhdy")
    call seq_flds_add(x2i_states,"So_dhdy")
    longname = 'Meridional sea surface slope'
    stdname  = 'sea_surface_northward_slope'
    units    = 'm m-1'
    attname  = 'So_dhdy'
    call metadata_set(attname, longname, stdname, units)

    ! Boundary Layer Depth
    call seq_flds_add(o2x_states,"So_bldepth")
    call seq_flds_add(x2w_states,"So_bldepth")
    longname = 'Ocean Boundary Layer Depth'
    stdname  = 'ocean_boundary_layer_depth'
    units    = 'm'
    attname  = 'So_bldepth'
    call metadata_set(attname, longname, stdname, units)

    call seq_flds_add(xao_states,"So_fswpen")
    call seq_flds_add(o2x_states,"So_fswpen")
    longname = 'Fraction of sw penetrating surface layer for diurnal cycle'
    stdname  = 'Fraction of sw penetrating surface layer for diurnal cycle'
    units    = '1'
    attname  = 'So_fswpen'
    call metadata_set(attname, longname, stdname, units)

    !------------------------------
    ! ice<->ocn only exchange - BGC
    !------------------------------
    if (trim(cime_model) == 'e3sm' .and. flds_bgc_oi) then

       ! Ocean algae concentration 1 - diatoms?
       call seq_flds_add(o2x_states,"So_algae1")
       call seq_flds_add(x2i_states,"So_algae1")
       longname = 'Ocean algae concentration 1 - diatoms'
       stdname  = 'ocean_algae_conc_1'
       units    = 'mmol C m-3'
       attname  = 'So_algae1'
       call metadata_set(attname, longname, stdname, units)

       ! Ocean algae concentration 2 - flagellates?
       call seq_flds_add(o2x_states,"So_algae2")
       call seq_flds_add(x2i_states,"So_algae2")
       longname = 'Ocean algae concentration 2 - flagellates'
       stdname  = 'ocean_algae_conc_2'
       units    = 'mmol C m-3'
       attname  = 'So_algae2'
       call metadata_set(attname, longname, stdname, units)

       ! Ocean algae concentration 3 - phaeocyctis?
       call seq_flds_add(o2x_states,"So_algae3")
       call seq_flds_add(x2i_states,"So_algae3")
       longname = 'Ocean algae concentration 3 - phaeocyctis'
       stdname  = 'ocean_algae_conc_3'
       units    = 'mmol C m-3'
       attname  = 'So_algae3'
       call metadata_set(attname, longname, stdname, units)

       ! Ocean dissolved organic carbon concentration 1 - saccharides?
       call seq_flds_add(o2x_states,"So_doc1")
       call seq_flds_add(x2i_states,"So_doc1")
       longname = 'Ocean dissolved organic carbon concentration 1 - saccharides'
       stdname  = 'ocean_dissolved_organic_carbon_conc_1'
       units    = 'mmol C m-3'
       attname  = 'So_doc1'
       call metadata_set(attname, longname, stdname, units)

       ! Ocean dissolved organic carbon concentration 2 - lipids?
       call seq_flds_add(o2x_states,"So_doc2")
       call seq_flds_add(x2i_states,"So_doc2")
       longname = 'Ocean dissolved organic carbon concentration 2 - lipids'
       stdname  = 'ocean_dissolved_organic_carbon_conc_2'
       units    = 'mmol C m-3'
       attname  = 'So_doc2'
       call metadata_set(attname, longname, stdname, units)

       ! Ocean dissolved organic carbon concentration 3 - tbd?
       call seq_flds_add(o2x_states,"So_doc3")
       call seq_flds_add(x2i_states,"So_doc3")
       longname = 'Ocean dissolved organic carbon concentration 3 - tbd'
       stdname  = 'ocean_dissolved_organic_carbon_conc_3'
       units    = 'mmol C m-3'
       attname  = 'So_doc3'
       call metadata_set(attname, longname, stdname, units)

       ! Ocean dissolved inorganic carbon concentration 1
       call seq_flds_add(o2x_states,"So_dic1")
       call seq_flds_add(x2i_states,"So_dic1")
       longname = 'Ocean dissolved inorganic carbon concentration 1'
       stdname  = 'ocean_dissolved_inorganic_carbon_conc_1'
       units    = 'mmol C m-3'
       attname  = 'So_dic1'
       call metadata_set(attname, longname, stdname, units)

       ! Ocean dissolved organic nitrogen concentration 1
       call seq_flds_add(o2x_states,"So_don1")
       call seq_flds_add(x2i_states,"So_don1")
       longname = 'Ocean dissolved organic nitrogen concentration 1'
       stdname  = 'ocean_dissolved_organic_nitrogen_conc_1'
       units    = 'mmol N m-3'
       attname  = 'So_don1'
       call metadata_set(attname, longname, stdname, units)

       ! Ocean nitrate concentration
       call seq_flds_add(o2x_states,"So_no3")
       call seq_flds_add(x2i_states,"So_no3")
       longname = 'Ocean nitrate concentration'
       stdname  = 'ocean_nitrate_conc'
       units    = 'mmol N m-3'
       attname  = 'So_no3'
       call metadata_set(attname, longname, stdname, units)

       ! Ocean silicate concentration
       call seq_flds_add(o2x_states,"So_sio3")
       call seq_flds_add(x2i_states,"So_sio3")
       longname = 'Ocean silicate concentration'
       stdname  = 'ocean_silicate_conc'
       units    = 'mmol Si m-3'
       attname  = 'So_sio3'
       call metadata_set(attname, longname, stdname, units)

       ! Ocean ammonium concentration
       call seq_flds_add(o2x_states,"So_nh4")
       call seq_flds_add(x2i_states,"So_nh4")
       longname = 'Ocean ammonium concentration'
       stdname  = 'ocean_ammonium_conc'
       units    = 'mmol N m-3'
       attname  = 'So_nh4'
       call metadata_set(attname, longname, stdname, units)

       ! Ocean dimethyl sulfide (DMS) concentration
       call seq_flds_add(o2x_states,"So_dms")
       call seq_flds_add(x2i_states,"So_dms")
       longname = 'Ocean dimethyl sulfide concentration'
       stdname  = 'ocean_dimethyl_sulfide_conc'
       units    = 'mmol S m-3'
       attname  = 'So_dms'
       call metadata_set(attname, longname, stdname, units)

       ! Ocean dimethylsulphonio-propionate (DMSP) concentration
       call seq_flds_add(o2x_states,"So_dmsp")
       call seq_flds_add(x2i_states,"So_dmsp")
       longname = 'Ocean dimethylsulphonio-propionate concentration'
       stdname  = 'ocean_dimethylsulphoniopropionate_conc'
       units    = 'mmol S m-3'
       attname  = 'So_dmsp'
       call metadata_set(attname, longname, stdname, units)

       ! Ocean DOCr concentration
       call seq_flds_add(o2x_states,"So_docr")
       call seq_flds_add(x2i_states,"So_docr")
       longname = 'Ocean DOCr concentration'
       stdname  = 'ocean_DOCr_conc'
       units    = 'mmol C m-3'
       attname  = 'So_docr'
       call metadata_set(attname, longname, stdname, units)

       ! Ocean particulate iron concentration 1
       call seq_flds_add(o2x_states,"So_fep1")
       call seq_flds_add(x2i_states,"So_fep1")
       longname = 'Ocean particulate iron concentration 1'
       stdname  = 'ocean_particulate_iron_conc_1'
       units    = 'umol Fe m-3'
       attname  = 'So_fep1'
       call metadata_set(attname, longname, stdname, units)

       ! Ocean particulate iron concentration 2
       call seq_flds_add(o2x_states,"So_fep2")
       call seq_flds_add(x2i_states,"So_fep2")
       longname = 'Ocean particulate iron concentration 2'
       stdname  = 'ocean_particulate_iron_conc_2'
       units    = 'umol Fe m-3'
       attname  = 'So_fep2'
       call metadata_set(attname, longname, stdname, units)

       ! Ocean dissolved iron concentration 1
       call seq_flds_add(o2x_states,"So_fed1")
       call seq_flds_add(x2i_states,"So_fed1")
       longname = 'Ocean dissolved iron concentration 1'
       stdname  = 'ocean_dissolved_iron_conc_1'
       units    = 'umol Fe m-3'
       attname  = 'So_fed1'
       call metadata_set(attname, longname, stdname, units)

       ! Ocean dissolved iron concentration 2
       call seq_flds_add(o2x_states,"So_fed2")
       call seq_flds_add(x2i_states,"So_fed2")
       longname = 'Ocean dissolved iron concentration 2'
       stdname  = 'ocean_dissolved_iron_conc_2'
       units    = 'umol Fe m-3'
       attname  = 'So_fed2'
       call metadata_set(attname, longname, stdname, units)

       ! Ocean z-aerosol concentration 1
       call seq_flds_add(o2x_states,"So_zaer1")
       call seq_flds_add(x2i_states,"So_zaer1")
       longname = 'Ocean z-aerosol concentration 1'
       stdname  = 'ocean_z_aerosol_conc_1'
       units    = 'kg m-3'
       attname  = 'So_zaer1'
       call metadata_set(attname, longname, stdname, units)

       ! Ocean z-aerosol concentration 2
       call seq_flds_add(o2x_states,"So_zaer2")
       call seq_flds_add(x2i_states,"So_zaer2")
       longname = 'Ocean z-aerosol concentration 2'
       stdname  = 'ocean_z_aerosol_conc_2'
       units    = 'kg m-3'
       attname  = 'So_zaer2'
       call metadata_set(attname, longname, stdname, units)

       ! Ocean z-aerosol concentration 3
       call seq_flds_add(o2x_states,"So_zaer3")
       call seq_flds_add(x2i_states,"So_zaer3")
       longname = 'Ocean z-aerosol concentration 3'
       stdname  = 'ocean_z_aerosol_conc_3'
       units    = 'kg m-3'
       attname  = 'So_zaer3'
       call metadata_set(attname, longname, stdname, units)

       ! Ocean z-aerosol concentration 4
       call seq_flds_add(o2x_states,"So_zaer4")
       call seq_flds_add(x2i_states,"So_zaer4")
       longname = 'Ocean z-aerosol concentration 4'
       stdname  = 'ocean_z_aerosol_conc_4'
       units    = 'kg m-3'
       attname  = 'So_zaer4'
       call metadata_set(attname, longname, stdname, units)

       ! Ocean z-aerosol concentration 5
       call seq_flds_add(o2x_states,"So_zaer5")
       call seq_flds_add(x2i_states,"So_zaer5")
       longname = 'Ocean z-aerosol concentration 5'
       stdname  = 'ocean_z_aerosol_conc_5'
       units    = 'kg m-3'
       attname  = 'So_zaer5'
       call metadata_set(attname, longname, stdname, units)

       ! Ocean z-aerosol concentration 6
       call seq_flds_add(o2x_states,"So_zaer6")
       call seq_flds_add(x2i_states,"So_zaer6")
       longname = 'Ocean z-aerosol concentration 6'
       stdname  = 'ocean_z_aerosol_conc_6'
       units    = 'kg m-3'
       attname  = 'So_zaer6'
       call metadata_set(attname, longname, stdname, units)

       ! Sea ice algae flux 1 - diatoms?
       call seq_flds_add(i2x_fluxes,"Fioi_algae1")
       call seq_flds_add(x2o_fluxes,"Fioi_algae1")
       longname = 'Sea ice algae flux 1 - diatoms'
       stdname  = 'seaice_algae_flux_1'
       units    = 'mmol C m-2 s-1'
       attname  = 'Fioi_algae1'
       call metadata_set(attname, longname, stdname, units)

       ! Sea ice algae flux 2 - flagellates?
       call seq_flds_add(i2x_fluxes,"Fioi_algae2")
       call seq_flds_add(x2o_fluxes,"Fioi_algae2")
       longname = 'Sea ice algae flux 2 - flagellates'
       stdname  = 'seaice_algae_flux_2'
       units    = 'mmol C m-2 s-1'
       attname  = 'Fioi_algae2'
       call metadata_set(attname, longname, stdname, units)

       ! Sea ice algae flux 3 - phaeocyctis?
       call seq_flds_add(i2x_fluxes,"Fioi_algae3")
       call seq_flds_add(x2o_fluxes,"Fioi_algae3")
       longname = 'Sea ice algae flux 3 - phaeocyctis'
       stdname  = '_algae_flux_3'
       units    = 'mmol C m-2 s-1'
       attname  = 'Fioi_algae3'
       call metadata_set(attname, longname, stdname, units)

       ! Sea ice dissolved organic carbon flux 1 - saccharides?
       call seq_flds_add(i2x_fluxes,"Fioi_doc1")
       call seq_flds_add(x2o_fluxes,"Fioi_doc1")
       longname = 'Sea ice dissolved organic carbon flux 1 - saccharides'
       stdname  = 'seaice_dissolved_organic_carbon_flux_1'
       units    = 'mmol C m-2 s-1'
       attname  = 'Fioi_doc1'
       call metadata_set(attname, longname, stdname, units)

       ! Sea ice dissolved organic carbon flux 2 - lipids?
       call seq_flds_add(i2x_fluxes,"Fioi_doc2")
       call seq_flds_add(x2o_fluxes,"Fioi_doc2")
       longname = 'Sea ice dissolved organic carbon flux 2 - lipids'
       stdname  = 'seaice_dissolved_organic_carbon_flux_2'
       units    = 'mmol C m-2 s-1'
       attname  = 'Fioi_doc2'
       call metadata_set(attname, longname, stdname, units)

       ! Sea ice dissolved organic carbon flux 3 - tbd?
       call seq_flds_add(i2x_fluxes,"Fioi_doc3")
       call seq_flds_add(x2o_fluxes,"Fioi_doc3")
       longname = 'Sea ice dissolved organic carbon flux 3 - tbd'
       stdname  = 'seaice_dissolved_organic_carbon_flux_3'
       units    = 'mmol C m-2 s-1'
       attname  = 'Fioi_doc3'
       call metadata_set(attname, longname, stdname, units)

       ! Sea ice dissolved inorganic carbon flux 1
       call seq_flds_add(i2x_fluxes,"Fioi_dic1")
       call seq_flds_add(x2o_fluxes,"Fioi_dic1")
       longname = 'Sea ice dissolved inorganic carbon flux 1'
       stdname  = 'seaice_dissolved_inorganic_carbon_flux_1'
       units    = 'mmol C m-2 s-1'
       attname  = 'Fioi_dic1'
       call metadata_set(attname, longname, stdname, units)

       ! Sea ice dissolved organic nitrogen flux 1
       call seq_flds_add(i2x_fluxes,"Fioi_don1")
       call seq_flds_add(x2o_fluxes,"Fioi_don1")
       longname = 'Sea ice dissolved organic nitrogen flux 1'
       stdname  = 'seaice_dissolved_organic_nitrogen_flux_1'
       units    = 'mmol N m-2 s-1'
       attname  = 'Fioi_don1'
       call metadata_set(attname, longname, stdname, units)

       ! Sea ice nitrate flux
       call seq_flds_add(i2x_fluxes,"Fioi_no3")
       call seq_flds_add(x2o_fluxes,"Fioi_no3")
       longname = 'Sea ice nitrate flux'
       stdname  = 'seaice_nitrate_flux'
       units    = 'mmol N m-2 s-1'
       attname  = 'Fioi_no3'
       call metadata_set(attname, longname, stdname, units)

       ! Sea ice silicate flux
       call seq_flds_add(i2x_fluxes,"Fioi_sio3")
       call seq_flds_add(x2o_fluxes,"Fioi_sio3")
       longname = 'Sea ice silicate flux'
       stdname  = 'seaice_silicate_flux'
       units    = 'mmol Si m-2 s-1'
       attname  = 'Fioi_sio3'
       call metadata_set(attname, longname, stdname, units)

       ! Sea ice ammonium flux
       call seq_flds_add(i2x_fluxes,"Fioi_nh4")
       call seq_flds_add(x2o_fluxes,"Fioi_nh4")
       longname = 'Sea ice ammonium flux'
       stdname  = 'seaice_ammonium_flux'
       units    = 'mmol N m-2 s-1'
       attname  = 'Fioi_nh4'
       call metadata_set(attname, longname, stdname, units)

       ! Sea ice dimethyl sulfide (DMS) flux
       call seq_flds_add(i2x_fluxes,"Fioi_dms")
       call seq_flds_add(x2o_fluxes,"Fioi_dms")
       longname = 'Sea ice dimethyl sulfide flux'
       stdname  = 'seaice_dimethyl_sulfide_flux'
       units    = 'mmol S m-2 s-1'
       attname  = 'Fioi_dms'
       call metadata_set(attname, longname, stdname, units)

       ! Sea ice DMSPp flux
       call seq_flds_add(i2x_fluxes,"Fioi_dmspp")
       call seq_flds_add(x2o_fluxes,"Fioi_dmspp")
       longname = 'Sea ice DSMPp flux'
       stdname  = 'seaice_DSMPp_flux'
       units    = 'mmol S m-2 s-1'
       attname  = 'Fioi_dmspp'
       call metadata_set(attname, longname, stdname, units)

       ! Sea ice DMSPd flux
       call seq_flds_add(i2x_fluxes,"Fioi_dmspd")
       call seq_flds_add(x2o_fluxes,"Fioi_dmspd")
       longname = 'Sea ice DSMPd flux'
       stdname  = 'seaice_DSMPd_flux'
       units    = 'mmol S m-2 s-1'
       attname  = 'Fioi_dmspd'
       call metadata_set(attname, longname, stdname, units)

       ! Sea ice DOCr flux
       call seq_flds_add(i2x_fluxes,"Fioi_docr")
       call seq_flds_add(x2o_fluxes,"Fioi_docr")
       longname = 'Sea ice DOCr flux'
       stdname  = 'seaice_DOCr_flux'
       units    = 'mmol C m-2 s-1'
       attname  = 'Fioi_docr'
       call metadata_set(attname, longname, stdname, units)

       ! Sea ice particulate iron flux 1
       call seq_flds_add(i2x_fluxes,"Fioi_fep1")
       call seq_flds_add(x2o_fluxes,"Fioi_fep1")
       longname = 'Sea ice particulate iron flux 1'
       stdname  = 'seaice_particulate_iron_flux_1'
       units    = 'umol Fe m-2 s-1'
       attname  = 'Fioi_fep1'
       call metadata_set(attname, longname, stdname, units)

       ! Sea ice particulate iron flux 2
       call seq_flds_add(i2x_fluxes,"Fioi_fep2")
       call seq_flds_add(x2o_fluxes,"Fioi_fep2")
       longname = 'Sea ice particulate iron flux 2'
       stdname  = 'seaice_particulate_iron_flux_2'
       units    = 'umol Fe m-2 s-1'
       attname  = 'Fioi_fep2'
       call metadata_set(attname, longname, stdname, units)

       ! Sea ice dissolved iron flux 1
       call seq_flds_add(i2x_fluxes,"Fioi_fed1")
       call seq_flds_add(x2o_fluxes,"Fioi_fed1")
       longname = 'Sea ice dissolved iron flux 1'
       stdname  = 'seaice_dissolved_iron_flux_1'
       units    = 'umol Fe m-2 s-1'
       attname  = 'Fioi_fed1'
       call metadata_set(attname, longname, stdname, units)

       ! Sea ice dissolved iron flux 2
       call seq_flds_add(i2x_fluxes,"Fioi_fed2")
       call seq_flds_add(x2o_fluxes,"Fioi_fed2")
       longname = 'Sea ice dissolved iron flux 2'
       stdname  = 'seaice_dissolved_iron_flux_2'
       units    = 'umol Fe m-2 s-1'
       attname  = 'Fioi_fed2'
       call metadata_set(attname, longname, stdname, units)

       ! Sea ice iron dust
       call seq_flds_add(i2x_fluxes,"Fioi_dust1")
       call seq_flds_add(x2o_fluxes,"Fioi_dust1")
       longname = 'Sea ice iron dust 1'
       stdname  = 'seaice_iron_dust_1'
       units    = 'kg m-2 s-1'
       attname  = 'Fioi_dust1'
       call metadata_set(attname, longname, stdname, units)

    endif


    !-----------------------------
    ! lnd->rof exchange
    ! TODO: put in attributes below
    !-----------------------------

    call seq_flds_add(l2x_fluxes,'Flrl_rofsur')
    call seq_flds_add(l2x_fluxes_to_rof,'Flrl_rofsur')
    call seq_flds_add(x2r_fluxes,'Flrl_rofsur')
    longname = 'Water flux from land (liquid surface)'
    stdname  = 'water_flux_into_runoff_surface'
    units    = 'kg m-2 s-1'
    attname  = 'Flrl_rofsur'
    call metadata_set(attname, longname, stdname, units)

    call seq_flds_add(l2x_fluxes,'Flrl_rofgwl')
    call seq_flds_add(l2x_fluxes_to_rof,'Flrl_rofgwl')
    call seq_flds_add(x2r_fluxes,'Flrl_rofgwl')
    longname = 'Water flux from land (liquid glacier, wetland, and lake)'
    stdname  = 'water_flux_into_runoff_from_gwl'
    units    = 'kg m-2 s-1'
    attname  = 'Flrl_rofgwl'
    call metadata_set(attname, longname, stdname, units)

    call seq_flds_add(l2x_fluxes,'Flrl_rofsub')
    call seq_flds_add(l2x_fluxes_to_rof,'Flrl_rofsub')
    call seq_flds_add(x2r_fluxes,'Flrl_rofsub')
    longname = 'Water flux from land (liquid subsurface)'
    stdname  = 'water_flux_into_runoff_subsurface'
    units    = 'kg m-2 s-1'
    attname  = 'Flrl_rofsub'
    call metadata_set(attname, longname, stdname, units)

    call seq_flds_add(l2x_fluxes,'Flrl_rofdto')
    call seq_flds_add(l2x_fluxes_to_rof,'Flrl_rofdto')
    call seq_flds_add(x2r_fluxes,'Flrl_rofdto')
    longname = 'Water flux from land direct to ocean'
    stdname  = 'water_flux_direct_to_ocean'
    units    = 'kg m-2 s-1'
    attname  = 'Flrl_rofdto'
    call metadata_set(attname, longname, stdname, units)

    call seq_flds_add(l2x_fluxes,'Flrl_rofi')
    call seq_flds_add(l2x_fluxes_to_rof,'Flrl_rofi')
    call seq_flds_add(x2r_fluxes,'Flrl_rofi')
    longname = 'Water flux from land (frozen)'
    stdname  = 'frozen_water_flux_into_runoff'
    units    = 'kg m-2 s-1'
    attname  = 'Flrl_rofi'
    call metadata_set(attname, longname, stdname, units)

    if (trim(cime_model) == 'e3sm') then
       call seq_flds_add(l2x_fluxes,'Flrl_demand')
       call seq_flds_add(l2x_fluxes_to_rof,'Flrl_demand')
       call seq_flds_add(x2r_fluxes,'Flrl_demand')
       longname = 'Water flux total demand in land from rof'
       stdname  = 'water_flux_total_demand_from_runoff'
       units    = 'kg m-2 s-1'
       attname  = 'Flrl_demand'
       call metadata_set(attname, longname, stdname, units)
    call seq_flds_add(l2x_fluxes,'Flrl_Tqsur')
<<<<<<< HEAD
=======
    call seq_flds_add(l2x_fluxes_to_rof,'Flrl_Tqsur')
>>>>>>> a3be468b
    call seq_flds_add(x2r_fluxes,'Flrl_Tqsur')
    longname = 'Temperature of surface runoff'
    stdname  = 'Temperature_of_surface_runoff'
    units    = 'Kelvin'
    attname  = 'Flrl_Tqsur'
    call metadata_set(attname, longname, stdname, units)

    call seq_flds_add(l2x_fluxes,'Flrl_Tqsub')
<<<<<<< HEAD
=======
    call seq_flds_add(l2x_fluxes_to_rof,'Flrl_Tqsub')
>>>>>>> a3be468b
    call seq_flds_add(x2r_fluxes,'Flrl_Tqsub')
    longname = 'Temperature of subsurface runoff'
    stdname  = 'Temperature_of_subsurface_runoff'
    units    = 'Kelvin'
    attname  = 'Flrl_Tqsub'
    call metadata_set(attname, longname, stdname, units)
    endif

    ! Currently only the CESM land and runoff models treat irrigation as a separate
    ! field: in E3SM, this field is folded in to the other runoff fields. Eventually,
    ! E3SM may want to update its land and runoff models to map irrigation specially, as
    ! CESM does.
    !
    ! (Once E3SM is using this irrigation field, all that needs to be done is to remove
    ! this conditional: Code in other places in the coupler is written to trigger off of
    ! whether Flrl_irrig has been added to the field list, so it should Just Work if this
    ! conditional is removed.)
    if (trim(cime_model) == 'cesm') then
       ! Irrigation flux (land/rof only)
       call seq_flds_add(l2x_fluxes,"Flrl_irrig")
       call seq_flds_add(x2r_fluxes,"Flrl_irrig")
       longname = 'Irrigation flux (withdrawal from rivers)'
       stdname  = 'irrigation'
       units    = 'kg m-2 s-1'
       attname  = 'Flrl_irrig'
       call metadata_set(attname, longname, stdname, units)
    end if

    !-----------------------------
    ! rof->ocn (runoff) and rof->lnd (flooding)
    !-----------------------------

    call seq_flds_add(r2x_fluxes,'Forr_rofl')
    call seq_flds_add(x2o_fluxes,'Foxx_rofl')
    call seq_flds_add(r2o_liq_fluxes,'Forr_rofl')
    longname = 'Water flux due to runoff (liquid)'
    stdname  = 'water_flux_into_sea_water'
    units    = 'kg m-2 s-1'
    attname  = 'Forr_rofl'
    call metadata_set(attname, longname, stdname, units)
    attname  = 'Foxx_rofl'
    call metadata_set(attname, longname, stdname, units)

    call seq_flds_add(r2x_fluxes,'Forr_rofi')
    call seq_flds_add(x2o_fluxes,'Foxx_rofi')
    call seq_flds_add(r2o_ice_fluxes,'Forr_rofi')
    longname = 'Water flux due to runoff (frozen)'
    stdname  = 'frozen_water_flux_into_sea_water'
    units    = 'kg m-2 s-1'
    attname  = 'Forr_rofi'
    call metadata_set(attname, longname, stdname, units)
    attname  = 'Foxx_rofi'
    call metadata_set(attname, longname, stdname, units)

    call seq_flds_add(r2x_fluxes,'Firr_rofi')
    call seq_flds_add(x2i_fluxes,'Fixx_rofi')
    longname = 'Water flux due to runoff (frozen)'
    stdname  = 'frozen_water_flux_into_sea_ice'
    units    = 'kg m-2 s-1'
    attname  = 'Firr_rofi'
    call metadata_set(attname, longname, stdname, units)
    attname  = 'Fixx_rofi'
    call metadata_set(attname, longname, stdname, units)

    call seq_flds_add(r2x_fluxes,'Flrr_flood')
    call seq_flds_add(x2l_fluxes,'Flrr_flood')
    longname = 'Waterrflux due to flooding'
    stdname  = 'flooding_water_flux'
    units    = 'kg m-2 s-1'
    attname  = 'Flrr_flood'
    call metadata_set(attname, longname, stdname, units)

    call seq_flds_add(r2x_fluxes,'Flrr_volr')
    call seq_flds_add(x2l_fluxes,'Flrr_volr')
    longname = 'River channel total water volume'
    stdname  = 'rtm_volr'
    units    = 'm'
    attname  = 'Flrr_volr'
    call metadata_set(attname, longname, stdname, units)

    call seq_flds_add(r2x_fluxes,'Flrr_volrmch')
    call seq_flds_add(x2l_fluxes,'Flrr_volrmch')
    longname = 'River channel main channel water volume'
    stdname  = 'rtm_volrmch'
    units    = 'm'
    attname  = 'Flrr_volrmch'
    call metadata_set(attname, longname, stdname, units)

    if (trim(cime_model) == 'e3sm') then
       call seq_flds_add(r2x_fluxes,'Flrr_supply')
       call seq_flds_add(x2l_fluxes,'Flrr_supply')
       longname = 'River model supply for land use'
       stdname  = 'rtm_supply'
       units    = 'kg m-2 s-1'
       attname  = 'Flrr_supply'
       call metadata_set(attname, longname, stdname, units)
    endif
    
	if (trim(cime_model) == 'e3sm') then   
       call seq_flds_add(r2x_fluxes,'Flrr_deficit')
       call seq_flds_add(x2l_fluxes,'Flrr_deficit')
       longname = 'River model supply deficit'
       stdname  = 'rtm_deficit'
       units    = 'kg m-2 s-1'
       attname  = 'Flrr_deficit'
       call metadata_set(attname, longname, stdname, units)
    endif
    !-----------------------------
    ! wav->ocn and ocn->wav
    !-----------------------------

    call seq_flds_add(w2x_states,'Sw_lamult')
    call seq_flds_add(x2o_states,'Sw_lamult')
    longname = 'Langmuir multiplier'
    stdname  = 'wave_model_langmuir_multiplier'
    units    = ''
    attname  = 'Sw_lamult'
    call metadata_set(attname, longname, stdname, units)

    call seq_flds_add(w2x_states,'Sw_ustokes')
    call seq_flds_add(x2o_states,'Sw_ustokes')
    longname = 'Stokes drift u component'
    stdname  = 'wave_model_stokes_drift_eastward_velocity'
    units    = 'm/s'
    attname  = 'Sw_ustokes'
    call metadata_set(attname, longname, stdname, units)

    call seq_flds_add(w2x_states,'Sw_vstokes')
    call seq_flds_add(x2o_states,'Sw_vstokes')
    longname = 'Stokes drift v component'
    stdname  = 'wave_model_stokes_drift_northward_velocity'
    units    = 'm/s'
    attname  = 'Sw_vstokes'
    call metadata_set(attname, longname, stdname, units)

    call seq_flds_add(w2x_states,'Sw_hstokes')
    call seq_flds_add(x2o_states,'Sw_hstokes')
    longname = 'Stokes drift depth'
    stdname  = 'wave_model_stokes_drift_depth'
    units    = 'm'
    attname  = 'Sw_hstokes'
    call metadata_set(attname, longname, stdname, units)

    !-----------------------------
    ! New xao_states diagnostic
    ! fields for history output only
    !-----------------------------

    call seq_flds_add(xao_fluxes,"Faox_swdn")
    longname = 'Downward solar radiation'
    stdname  = 'surface_downward_shortwave_flux'
    units    = 'W m-2'
    attname  = 'Faox_swdn'
    call metadata_set(attname, longname, stdname, units)

    call seq_flds_add(xao_fluxes,"Faox_swup")
    longname = 'Upward solar radiation'
    stdname  = 'surface_upward_shortwave_flux'
    units    = 'W m-2'
    attname  = 'Faox_swup'
    call metadata_set(attname, longname, stdname, units)

    call seq_flds_add(xao_diurnl,"So_tbulk_diurn")
    longname = 'atm/ocn flux temperature bulk'
    stdname  = 'aoflux_tbulk'
    units    = 'K'
    attname  = 'So_tbulk_diurn'
    call metadata_set(attname, longname, stdname, units)

    call seq_flds_add(xao_diurnl,"So_tskin_diurn")
    longname = 'atm/ocn flux temperature skin'
    stdname  = 'aoflux_tskin'
    units    = 'K'
    attname  = 'So_tskin_diurn'
    call metadata_set(attname, longname, stdname, units)

    call seq_flds_add(xao_diurnl,"So_tskin_night_diurn")
    longname = 'atm/ocn flux temperature skin at night'
    stdname  = 'aoflux_tskin_night'
    units    = 'K'
    attname  = 'So_tskin_night_diurn'
    call metadata_set(attname, longname, stdname, units)

    call seq_flds_add(xao_diurnl,"So_tskin_day_diurn")
    longname = 'atm/ocn flux temperature skin at day'
    stdname  = 'aoflux_tskin_day'
    units    = 'K'
    attname  = 'So_tskin_day_diurn'
    call metadata_set(attname, longname, stdname, units)

    call seq_flds_add(xao_diurnl,"So_cskin_diurn")
    longname = 'atm/ocn flux cool skin'
    stdname  = 'aoflux_cskin'
    units    = 'K'
    attname  = 'So_cskin_diurn'
    call metadata_set(attname, longname, stdname, units)

    call seq_flds_add(xao_diurnl,"So_cskin_night_diurn")
    longname = 'atm/ocn flux cool skin at night'
    stdname  = 'aoflux_cskin_night'
    units    = 'K'
    attname  = 'So_cskin_night_diurn'
    call metadata_set(attname, longname, stdname, units)

    call seq_flds_add(xao_diurnl,"So_warm_diurn")
    longname = 'atm/ocn flux warming'
    stdname  = 'aoflux_warm'
    units    = 'unitless'
    attname  = 'So_warm_diurn'
    call metadata_set(attname, longname, stdname, units)

    call seq_flds_add(xao_diurnl,"So_salt_diurn")
    longname = 'atm/ocn flux salting'
    stdname  = 'aoflux_salt'
    units    = 'unitless'
    attname  = 'So_salt_diurn'
    call metadata_set(attname, longname, stdname, units)

    call seq_flds_add(xao_diurnl,"So_speed_diurn")
    longname = 'atm/ocn flux speed'
    stdname  = 'aoflux_speed'
    units    = 'unitless'
    attname  = 'So_speed_diurn'
    call metadata_set(attname, longname, stdname, units)

    call seq_flds_add(xao_diurnl,"So_regime_diurn")
    longname = 'atm/ocn flux regime'
    stdname  = 'aoflux_regime'
    units    = 'unitless'
    attname  = 'So_regime_diurn'
    call metadata_set(attname, longname, stdname, units)

    call seq_flds_add(xao_diurnl,"So_warmmax_diurn")
    longname = 'atm/ocn flux warming dialy max'
    stdname  = 'aoflux_warmmax'
    units    = 'unitless'
    attname  = 'So_warmmax_diurn'
    call metadata_set(attname, longname, stdname, units)

    call seq_flds_add(xao_diurnl,"So_windmax_diurn")
    longname = 'atm/ocn flux wind daily max'
    stdname  = 'aoflux_windmax'
    units    = 'unitless'
    attname  = 'So_windmax_diurn'
    call metadata_set(attname, longname, stdname, units)

    call seq_flds_add(xao_diurnl,"So_qsolavg_diurn")
    longname = 'atm/ocn flux q-solar daily avg'
    stdname  = 'aoflux_qsolavg'
    units    = 'unitless'
    attname  = 'So_qsolavg_diurn'
    call metadata_set(attname, longname, stdname, units)

    call seq_flds_add(xao_diurnl,"So_windavg_diurn")
    longname = 'atm/ocn flux wind daily avg'
    stdname  = 'aoflux_windavg'
    units    = 'unitless'
    attname  = 'So_windavg_diurn'
    call metadata_set(attname, longname, stdname, units)

    call seq_flds_add(xao_diurnl,"So_warmmaxinc_diurn")
    longname = 'atm/ocn flux daily max increment'
    stdname  = 'aoflux_warmmaxinc'
    units    = 'unitless'
    attname  = 'So_warmmaxinc_diurn'
    call metadata_set(attname, longname, stdname, units)

    call seq_flds_add(xao_diurnl,"So_windmaxinc_diurn")
    longname = 'atm/ocn flux wind daily max increment'
    stdname  = 'aoflux_windmaxinc'
    units    = 'unitless'
    attname  = 'So_windmaxinc_diurn'
    call metadata_set(attname, longname, stdname, units)

    call seq_flds_add(xao_diurnl,"So_qsolinc_diurn")
    longname = 'atm/ocn flux q-solar increment'
    stdname  = 'aoflux_qsolinc'
    units    = 'unitless'
    attname  = 'So_qsolinc_diurn'
    call metadata_set(attname, longname, stdname, units)

    call seq_flds_add(xao_diurnl,"So_windinc_diurn")
    longname = 'atm/ocn flux wind increment'
    stdname  = 'aoflux_windinc'
    units    = 'unitless'
    attname  = 'So_windinc_diurn'
    call metadata_set(attname, longname, stdname, units)

    call seq_flds_add(xao_diurnl,"So_ninc_diurn")
    longname = 'atm/ocn flux increment counter'
    stdname  = 'aoflux_ninc'
    units    = 'unitless'
    attname  = 'So_ninc_diurn'
    call metadata_set(attname, longname, stdname, units)

    !-----------------------------
    ! glc fields
    !-----------------------------

    name = 'Fogg_rofl'
    call seq_flds_add(g2x_fluxes,trim(name))
    ! Don't need to add this to x2o_fluxes, because Foxx_rofl is already added in the
    ! course of adding Forr_rofl
    call seq_flds_add(g2o_liq_fluxes,trim(name))
    longname = 'glc liquid runoff flux to ocean'
    stdname  = 'glacier_liquid_runoff_flux_to_ocean'
    units    = 'kg m-2 s-1'
    attname  = 'Fogg_rofl'
    call metadata_set(attname, longname, stdname, units)

    name = 'Fogg_rofi'
    call seq_flds_add(g2x_fluxes,trim(name))
    ! Don't need to add this to x2o_fluxes, because Foxx_rofi is already added in the
    ! course of adding Forr_rofi
    call seq_flds_add(g2o_ice_fluxes,trim(name))
    longname = 'glc frozen runoff flux to ocean'
    stdname  = 'glacier_frozen_runoff_flux_to_ocean'
    units    = 'kg m-2 s-1'
    attname  = 'Fogg_rofi'
    call metadata_set(attname, longname, stdname, units)

    name = 'Figg_rofi'
    call seq_flds_add(g2x_fluxes,trim(name))
    ! Don't need to add this to x2i_fluxes, because Fixx_rofi is already added in the
    ! course of adding Firr_rofi
    longname = 'glc frozen runoff_iceberg flux to ice'
    stdname  = 'glacier_frozen_runoff_flux_to_seaice'
    units    = 'kg m-2 s-1'
    attname  = 'Figg_rofi'
    call metadata_set(attname, longname, stdname, units)

    name = 'Sg_icemask'
    call seq_flds_add(g2x_states,trim(name))
    call seq_flds_add(g2x_states_to_lnd,trim(name))
    call seq_flds_add(x2l_states,trim(name))
    call seq_flds_add(x2l_states_from_glc,trim(name))
    if (trim(cime_model) == 'e3sm') then
       call seq_flds_add(x2o_states,trim(name))
    endif
    longname = 'Ice sheet grid coverage on global grid'
    stdname  = 'ice_sheet_grid_mask'
    units    = '1'
    attname  = 'Sg_icemask'
    call metadata_set(attname, longname, stdname, units)

    name = 'Sg_icemask_coupled_fluxes'
    call seq_flds_add(g2x_states,trim(name))
    call seq_flds_add(g2x_states_to_lnd,trim(name))
    call seq_flds_add(x2l_states,trim(name))
    call seq_flds_add(x2l_states_from_glc,trim(name))
    longname = 'Ice sheet mask where we are potentially sending non-zero fluxes'
    stdname  = 'icemask_coupled_fluxes'
    units    = '1'
    attname  = 'Sg_icemask_coupled_fluxes'
    call metadata_set(attname, longname, stdname, units)

    ! glc fields with multiple elevation classes: lnd->glc
    !
    ! Note that these fields are sent in multiple elevation classes from lnd->cpl, but
    ! the fields sent from cpl->glc do NOT have elevation classes
    !
    ! Also note that we need to keep track of the l2x fields destined for glc in the
    ! additional variables, l2x_fluxes_to_glc and l2x_states_to_glc. This is needed so that
    ! we can set up an additional attribute vector holding accumulated quantities of just
    ! these fields. (We can't determine these field lists with a call to
    ! mct_aVect_initSharedFields, because the field names differ between l2x and x2g.)

    name = 'Flgl_qice'
    longname = 'New glacier ice flux'
    stdname  = 'ice_flux_out_of_glacier'
    units    = 'kg m-2 s-1'
    attname  = 'Flgl_qice'
    call set_glc_elevclass_field(name, attname, longname, stdname, units, l2x_fluxes)
    call set_glc_elevclass_field(name, attname, longname, stdname, units, l2x_fluxes_to_glc, &
         additional_list = .true.)
    call seq_flds_add(x2g_fluxes,trim(name))
    call seq_flds_add(x2g_fluxes_from_lnd,trim(name))
    call metadata_set(attname, longname, stdname, units)

    name = 'Sl_tsrf'
    longname = 'Surface temperature of glacier'
    stdname  = 'surface_temperature'
    units    = 'deg C'
    attname  = 'Sl_tsrf'
    call set_glc_elevclass_field(name, attname, longname, stdname, units, l2x_states)
    call set_glc_elevclass_field(name, attname, longname, stdname, units, l2x_states_to_glc, &
         additional_list = .true.)
    call seq_flds_add(x2g_states,trim(name))
    call seq_flds_add(x2g_states_from_lnd,trim(name))
    call metadata_set(attname, longname, stdname, units)

    ! Sl_topo is sent from lnd -> cpl, but is NOT sent to glc (it is only used for the
    ! remapping in the coupler)
    name = 'Sl_topo'
    longname = 'Surface height'
    stdname  = 'height'
    units    = 'm'
    attname  = 'Sl_topo'
    call set_glc_elevclass_field(name, attname, longname, stdname, units, l2x_states)
    call set_glc_elevclass_field(name, attname, longname, stdname, units, l2x_states_to_glc, &
         additional_list = .true.)

    ! glc fields with multiple elevation classes: glc->lnd
    !
    ! Note that the fields sent from glc->cpl do NOT have elevation classes, but the
    ! fields from cpl->lnd are broken into multiple elevation classes

    name = 'Sg_ice_covered'
    longname = 'Fraction of glacier area'
    stdname  = 'glacier_area_fraction'
    units    = '1'
    attname  = 'Sg_ice_covered'
    call seq_flds_add(g2x_states,trim(name))
    call seq_flds_add(g2x_states_to_lnd,trim(name))
    call metadata_set(attname, longname, stdname, units)
    call set_glc_elevclass_field(name, attname, longname, stdname, units, x2l_states)
    call set_glc_elevclass_field(name, attname, longname, stdname, units, x2l_states_from_glc, &
         additional_list = .true.)

    name = 'Sg_topo'
    longname = 'Surface height of glacier'
    stdname  = 'height'
    units    = 'm'
    attname  = 'Sg_topo'
    call seq_flds_add(g2x_states,trim(name))
    call seq_flds_add(g2x_states_to_lnd,trim(name))
    call metadata_set(attname, longname, stdname, units)
    call set_glc_elevclass_field(name, attname, longname, stdname, units, x2l_states)
    call set_glc_elevclass_field(name, attname, longname, stdname, units, x2l_states_from_glc, &
         additional_list = .true.)

    name = 'Flgg_hflx'
    longname = 'Downward heat flux from glacier interior'
    stdname  = 'downward_heat_flux_in_glacier'
    units    = 'W m-2'
    attname  = 'Flgg_hflx'
    call seq_flds_add(g2x_fluxes,trim(name))
    call seq_flds_add(g2x_fluxes_to_lnd,trim(name))
    call metadata_set(attname, longname, stdname, units)
    call set_glc_elevclass_field(name, attname, longname, stdname, units, x2l_fluxes)
    call set_glc_elevclass_field(name, attname, longname, stdname, units, x2l_fluxes_from_glc, &
         additional_list = .true.)

    if (trim(cime_model) == 'e3sm') then
       name = 'So_blt'
       call seq_flds_add(o2x_states,trim(name))
       call seq_flds_add(x2g_states,trim(name))
       call seq_flds_add(x2g_states_from_ocn,trim(name))
       longname = 'Ice shelf boundary layer ocean temperature'
       stdname  = 'Ice_shelf_boundary_layer_ocean_temperature'
       units    = 'C'
       attname  = 'So_blt'
       call metadata_set(attname, longname, stdname, units)

       name = 'So_bls'
       call seq_flds_add(o2x_states,trim(name))
       call seq_flds_add(x2g_states,trim(name))
       call seq_flds_add(x2g_states_from_ocn,trim(name))
       longname = 'Ice shelf boundary layer ocean salinity'
       stdname  = 'Ice_shelf_boundary_layer_ocean_salinity'
       units    = 'psu'
       attname  = 'So_bls'
       call metadata_set(attname, longname, stdname, units)

       name = 'So_htv'
       call seq_flds_add(o2x_states,trim(name))
       call seq_flds_add(x2g_states,trim(name))
       call seq_flds_add(x2g_states_from_ocn,trim(name))
       longname = 'Ice shelf ocean heat transfer velocity'
       stdname  = 'Ice_shelf_ocean_heat_transfer_velocity'
       units    = 'm/s'
       attname  = 'So_htv'
       call metadata_set(attname, longname, stdname, units)

       name = 'So_stv'
       call seq_flds_add(o2x_states,trim(name))
       call seq_flds_add(x2g_states,trim(name))
       call seq_flds_add(x2g_states_from_ocn,trim(name))
       longname = 'Ice shelf ocean salinity transfer velocity'
       stdname  = 'Ice_shelf_ocean_salinity_transfer_velocity'
       units    = 'm/s'
       attname  = 'So_stv'
       call metadata_set(attname, longname, stdname, units)

       name = 'So_rhoeff'
       call seq_flds_add(o2x_states,trim(name))
       call seq_flds_add(x2g_states,trim(name))
       call seq_flds_add(x2g_states_from_ocn,trim(name))
       longname = 'Ocean effective pressure'
       stdname  = 'Ocean_effective_pressure'
       units    = 'Pa'
       attname  = 'So_rhoeff'
       call metadata_set(attname, longname, stdname, units)

       name = 'Fogx_qicelo'
       call seq_flds_add(g2x_fluxes,trim(name))
       call seq_flds_add(x2o_fluxes,trim(name))
       longname = 'Subshelf liquid flux for ocean'
       stdname  = 'Subshelf_liquid_flux_for_ocean'
       units    = 'kg m-2 s-1'
       attname  = 'Fogx_qicelo'
       call metadata_set(attname, longname, stdname, units)

       name = 'Fogx_qiceho'
       call seq_flds_add(g2x_fluxes,trim(name))
       call seq_flds_add(x2o_fluxes,trim(name))
       longname = 'Subshelf heat flux for the ocean'
       stdname  = 'Subshelf_heat_flux_for_the_ocean'
       units    = 'W m-2'
       attname  = 'Fogx_qiceho'
       call metadata_set(attname, longname, stdname, units)

       name = 'Sg_blit'
       call seq_flds_add(g2x_states,trim(name))
       call seq_flds_add(x2o_states,trim(name))
       longname = 'Boundary layer interface temperature for ocean'
       stdname  = 'Boundary_layer_interface_temperature_for_ocean'
       units    = 'C'
       attname  = 'Sg_blit'
       call metadata_set(attname, longname, stdname, units)

       name = 'Sg_blis'
       call seq_flds_add(g2x_states,trim(name))
       call seq_flds_add(x2o_states,trim(name))
       longname = 'Boundary layer interface salinity for ocean'
       stdname  = 'Boundary_layer_interface_salinity_for_ocean'
       units    = 'psu'
       attname  = 'Sg_blis'
       call metadata_set(attname, longname, stdname, units)

       name = 'Sg_lithop'
       call seq_flds_add(g2x_states,trim(name))
       call seq_flds_add(x2o_states,trim(name))
       longname = 'Ice sheet lithostatic pressure'
       stdname  = 'Ice_sheet_lithostatic_pressure'
       units    = 'Pa'
       attname  = 'Sg_lithop'
       call metadata_set(attname, longname, stdname, units)

       name = 'Sg_icemask_grounded'
       call seq_flds_add(g2x_states,trim(name))
       call seq_flds_add(x2o_states,trim(name))
       longname = 'Grounded ice mask'
       stdname  = 'Grounded_ice_mask'
       units    = 'unitless'
       attname  = 'Sg_icemask_grounded'
       call metadata_set(attname, longname, stdname, units)

       name = 'Sg_icemask_floating'
       call seq_flds_add(g2x_states,trim(name))
       call seq_flds_add(x2o_states,trim(name))
       longname = 'Floating ice mask'
       stdname  = 'Floating_ice_mask'
       units    = 'unitless'
       attname  = 'Sg_icemask_floating'
       call metadata_set(attname, longname, stdname, units)

       name = 'Sg_tbot'
       call seq_flds_add(g2x_states,trim(name))
       call seq_flds_add(x2o_states,trim(name))
       longname = 'Bottom layer ice temperature'
       stdname  = 'Bottom_layer_ice_temperature'
       units    = 'C'
       attname  = 'Sg_tbot'
       call metadata_set(attname, longname, stdname, units)

       name = 'Sg_dztbot'
       call seq_flds_add(g2x_states,trim(name))
       call seq_flds_add(x2o_states,trim(name))
       longname = 'Bottom layer ice layer half thickness'
       stdname  = 'Bottom_layer_ice_layer_half_thickness'
       units    = 'm'
       attname  = 'Sg_dztbot'
       call metadata_set(attname, longname, stdname, units)

       name = 'Fogx_qiceli'
       call seq_flds_add(x2g_fluxes,trim(name))
       longname = 'Subshelf mass flux for ice sheet'
       stdname  = 'Subshelf_mass_flux_for_ice_sheet'
       units    = 'kg m-2 s-1'
       attname  = 'Fogx_qiceli'
       call metadata_set(attname, longname, stdname, units)

       name = 'Fogx_qicehi'
       call seq_flds_add(x2g_fluxes,trim(name))
       longname = 'Subshelf heat flux for ice sheet'
       stdname  = 'Subshelf_heat_flux_for_ice_sheet'
       units    = 'W m-2'
       attname  = 'Fogx_qicehi'
       call metadata_set(attname, longname, stdname, units)
    endif

    ! Done glc fields

    if (flds_co2a) then

       call seq_flds_add(a2x_states, "Sa_co2prog")
       call seq_flds_add(x2l_states, "Sa_co2prog")
       call seq_flds_add(x2o_states, "Sa_co2prog")
       longname = 'Prognostic CO2 at the lowest model level'
       stdname  = ''
       units    = '1e-6 mol/mol'
       attname  = 'Sa_co2prog'
       call metadata_set(attname, longname, stdname, units)

       call seq_flds_add(a2x_states, "Sa_co2diag")
       call seq_flds_add(x2l_states, "Sa_co2diag")
       call seq_flds_add(x2o_states, "Sa_co2diag")
       longname = 'Diagnostic CO2 at the lowest model level'
       stdname  = ''
       units    = '1e-6 mol/mol'
       attname  = 'Sa_co2diag'
       call metadata_set(attname, longname, stdname, units)

    else if (flds_co2b) then

       call seq_flds_add(a2x_states,  "Sa_co2prog")
       call seq_flds_add(x2l_states,  "Sa_co2prog")
       longname = 'Prognostic CO2 at the lowest model level'
       stdname  = ''
       units    = '1e-6 mol/mol'
       attname  = 'Sa_co2prog'
       call metadata_set(attname, longname, stdname, units)

       call seq_flds_add(a2x_states,  "Sa_co2diag")
       call seq_flds_add(x2l_states,  "Sa_co2diag")
       longname = 'Diagnostic CO2 at the lowest model level'
       stdname  = ''
       units    = '1e-6 mol/mol'
       attname  = 'Sa_co2diag'
       call metadata_set(attname, longname, stdname, units)

       call seq_flds_add(l2x_fluxes,  "Fall_fco2_lnd")
       call seq_flds_add(x2a_fluxes,  "Fall_fco2_lnd")
       longname = 'Surface flux of CO2 from land'
       stdname  = 'surface_upward_flux_of_carbon_dioxide_where_land'
       units    = 'moles m-2 s-1'
       attname  = 'Fall_fco2_lnd'
       call metadata_set(attname, longname, stdname, units)

    else if (flds_co2c) then

       call seq_flds_add(a2x_states, "Sa_co2prog")
       call seq_flds_add(x2l_states, "Sa_co2prog")
       call seq_flds_add(x2o_states, "Sa_co2prog")
       longname = 'Prognostic CO2 at the lowest model level'
       stdname  = ''
       units    = '1e-6 mol/mol'
       attname  = 'Sa_co2prog'
       call metadata_set(attname, longname, stdname, units)

       call seq_flds_add(a2x_states, "Sa_co2diag")
       call seq_flds_add(x2l_states, "Sa_co2diag")
       call seq_flds_add(x2o_states, "Sa_co2diag")
       longname = 'Diagnostic CO2 at the lowest model level'
       stdname  = ''
       units    = '1e-6 mol/mol'
       attname  = 'Sa_co2diag'
       call metadata_set(attname, longname, stdname, units)

       call seq_flds_add(l2x_fluxes, "Fall_fco2_lnd")
       call seq_flds_add(x2a_fluxes, "Fall_fco2_lnd")
       longname = 'Surface flux of CO2 from land'
       stdname  = 'surface_upward_flux_of_carbon_dioxide_where_land'
       units    = 'moles m-2 s-1'
       attname  = 'Fall_foc2_lnd'
       call metadata_set(attname, longname, stdname, units)

       call seq_flds_add(o2x_fluxes, "Faoo_fco2_ocn")
       call seq_flds_add(x2a_fluxes, "Faoo_fco2_ocn")
       longname = 'Surface flux of CO2 from ocean'
       stdname  = 'surface_upward_flux_of_carbon_dioxide_where_open_sea'
       units    = 'moles m-2 s-1'
       attname  = 'Faoo_fco2_ocn'
       call metadata_set(attname, longname, stdname, units)

    else if (flds_co2_dmsa) then

       call seq_flds_add(a2x_states, "Sa_co2prog")
       call seq_flds_add(x2l_states, "Sa_co2prog")
       longname = 'Prognostic CO2 at the lowest model level'
       stdname  = ''
       units    = '1e-6 mol/mol'
       attname  = 'Sa_co2prog'
       call metadata_set(attname, longname, stdname, units)

       call seq_flds_add(a2x_states, "Sa_co2diag")
       call seq_flds_add(x2l_states, "Sa_co2diag")
       longname = 'Diagnostic CO2 at the lowest model level'
       stdname  = ''
       units    = '1e-6 mol/mol'
       attname  = 'Sa_co2diag'
       call metadata_set(attname, longname, stdname, units)

       call seq_flds_add(o2x_fluxes, "Faoo_fdms_ocn")
       call seq_flds_add(x2a_fluxes, "Faoo_fdms_ocn")
       longname = 'Surface flux of DMS'
       stdname  = 'surface_upward_flux_of_dimethyl_sulfide'
       units    = 'moles m-2 s-1'
       attname  = 'Faoo_fdms'
       call metadata_set(attname, longname, stdname, units)

       call seq_flds_add(l2x_fluxes, "Fall_fco2_lnd")
       call seq_flds_add(x2a_fluxes, "Fall_fco2_lnd")
       longname = 'Surface flux of CO2 from land'
       stdname  = 'surface_upward_flux_of_carbon_dioxide_where_land'
       units    = 'moles m-2 s-1'
       attname  = 'Fall_foc2_lnd'
       call metadata_set(attname, longname, stdname, units)

       call seq_flds_add(o2x_fluxes, "Faoo_fco2_ocn")
       call seq_flds_add(x2a_fluxes, "Faoo_fco2_ocn")
       longname = 'Surface flux of CO2 from ocean'
       stdname  = 'surface_upward_flux_of_carbon_dioxide_where_open_sea'
       units    = 'moles m-2 s-1'
       attname  = 'Faoo_fco2_ocn'
       call metadata_set(attname, longname, stdname, units)

    endif

    if (flds_wiso) then
       call seq_flds_add(o2x_states, "So_roce_16O")
       call seq_flds_add(x2i_states, "So_roce_16O")
       longname = 'Ratio of ocean surface level abund. H2_16O/H2O/Rstd'
       stdname  = ''
       units    = ' '
       attname  = 'So_roce_16O'
       call metadata_set(attname, longname, stdname, units)

       call seq_flds_add(o2x_states, "So_roce_18O")
       call seq_flds_add(x2i_states, "So_roce_18O")
       longname = 'Ratio of ocean surface level abund. H2_18O/H2O/Rstd'
       attname  = 'So_roce_18O'
       call metadata_set(attname, longname, stdname, units)

       call seq_flds_add(o2x_states, "So_roce_HDO")
       call seq_flds_add(x2i_states, "So_roce_HDO")
       longname = 'Ratio of ocean surface level abund. HDO/H2O/Rstd'
       attname  = 'So_roce_HDO'
       call metadata_set(attname, longname, stdname, units)

       !--------------------------------------------
       !Atmospheric specific humidty at lowest level:
       !--------------------------------------------

       ! specific humidity of H216O at the lowest model level (kg/kg)
       call seq_flds_add(a2x_states,"Sa_shum_16O")
       call seq_flds_add(x2l_states,"Sa_shum_16O")
       call seq_flds_add(x2i_states,"Sa_shum_16O")
       longname = 'Specific humidty of H216O at the lowest model level'
       stdname  = 'H216OV'
       units    = 'kg kg-1'
       attname  = 'Sa_shum_16O'
       call metadata_set(attname, longname, stdname, units)

       ! specific humidity of HD16O at the lowest model level (kg/kg)
       call seq_flds_add(a2x_states,"Sa_shum_HDO")
       call seq_flds_add(x2l_states,"Sa_shum_HDO")
       call seq_flds_add(x2i_states,"Sa_shum_HDO")
       longname = 'Specific humidty of HD16O at the lowest model level'
       stdname  = 'HD16OV'
       attname  = 'Sa_shum_HDO'
       call metadata_set(attname, longname, stdname, units)

       ! specific humidity of H218O at the lowest model level (kg/kg)
       call seq_flds_add(a2x_states,"Sa_shum_18O")
       call seq_flds_add(x2l_states,"Sa_shum_18O")
       call seq_flds_add(x2i_states,"Sa_shum_18O")
       longname = 'Specific humidty of H218O at the lowest model level'
       stdname  = 'H218OV'
       attname  = 'Sa_shum_18O'
       call metadata_set(attname, longname, stdname, units)

       ! Surface snow water equivalent (land/atm only)
       call seq_flds_add(l2x_states,"Sl_snowh_16O")
       call seq_flds_add(l2x_states,"Sl_snowh_18O")
       call seq_flds_add(l2x_states,"Sl_snowh_HDO")
       call seq_flds_add(x2a_states,"Sl_snowh_16O")
       call seq_flds_add(x2a_states,"Sl_snowh_18O")
       call seq_flds_add(x2a_states,"Sl_snowh_HDO")
       longname = 'Isotopic surface snow water equivalent'
       stdname  = 'surface_snow_water_equivalent'
       units    = 'm'
       attname  = 'Sl_snowh_16O'
       call metadata_set(attname, longname, stdname, units)
       attname  = 'Sl_snowh_18O'
       call metadata_set(attname, longname, stdname, units)
       attname  = 'Sl_snowh_HDO'
       call metadata_set(attname, longname, stdname, units)
       attname  = 'Sl_snowh_16O'
       call metadata_set(attname, longname, stdname, units)
       attname  = 'Sl_snowh_18O'
       call metadata_set(attname, longname, stdname, units)
       attname  = 'Sl_snowh_HDO'
       call metadata_set(attname, longname, stdname, units)

       !--------------
       !Isotopic Rain:
       !--------------

       !Isotopic Precipitation Fluxes:
       units    = 'kg m-2 s-1'
       call seq_flds_add(a2x_fluxes,"Faxa_rainc_16O")
       call seq_flds_add(a2x_fluxes,"Faxa_rainl_16O")
       call seq_flds_add(x2o_fluxes, "Faxa_rain_16O")
       call seq_flds_add(x2l_fluxes,"Faxa_rainc_16O")
       call seq_flds_add(x2l_fluxes,"Faxa_rainl_16O")
       call seq_flds_add(x2i_fluxes, "Faxa_rain_16O")
       longname = 'Water flux due to H216O rain' !equiv. to bulk
       stdname  = 'H2_16O_rainfall_flux'
       attname  = 'Faxa_rain_16O'
       call metadata_set(attname, longname, stdname, units)
       longname = 'H216O Convective precipitation rate'
       stdname  = 'H2_16O_convective_precipitation_flux'
       attname  = 'Faxa_rainc_16O'
       call metadata_set(attname, longname, stdname, units)
       longname = 'H216O Large-scale (stable) precipitation rate'
       stdname  = 'H2_16O_large_scale_precipitation_flux'
       attname  = 'Faxa_rainl_16O'
       call metadata_set(attname, longname, stdname, units)

       call seq_flds_add(a2x_fluxes,"Faxa_rainc_18O")
       call seq_flds_add(a2x_fluxes,"Faxa_rainl_18O")
       call seq_flds_add(x2o_fluxes, "Faxa_rain_18O")
       call seq_flds_add(x2l_fluxes,"Faxa_rainc_18O")
       call seq_flds_add(x2l_fluxes,"Faxa_rainl_18O")
       call seq_flds_add(x2i_fluxes, "Faxa_rain_18O")
       longname = 'Water flux due to H218O rain'
       stdname  = 'h2_18o_rainfall_flux'
       attname  = 'Faxa_rain_18O'
       call metadata_set(attname, longname, stdname, units)
       longname = 'H218O Convective precipitation rate'
       stdname  = 'H2_18O_convective_precipitation_flux'
       attname  = 'Faxa_rainc_18O'
       call metadata_set(attname, longname, stdname, units)
       longname = 'H218O Large-scale (stable) precipitation rate'
       stdname  = 'H2_18O_large_scale_precipitation_flux'
       attname  = 'Faxa_rainl_18O'
       call metadata_set(attname, longname, stdname, units)

       call seq_flds_add(a2x_fluxes,"Faxa_rainc_HDO")
       call seq_flds_add(a2x_fluxes,"Faxa_rainl_HDO")
       call seq_flds_add(x2o_fluxes, "Faxa_rain_HDO")
       call seq_flds_add(x2l_fluxes,"Faxa_rainc_HDO")
       call seq_flds_add(x2l_fluxes,"Faxa_rainl_HDO")
       call seq_flds_add(x2i_fluxes, "Faxa_rain_HDO")
       longname = 'Water flux due to HDO rain'
       stdname  = 'hdo_rainfall_flux'
       attname  = 'Faxa_rain_HDO'
       call metadata_set(attname, longname, stdname, units)
       longname = 'HDO Convective precipitation rate'
       stdname  = 'HDO_convective_precipitation_flux'
       attname  = 'Faxa_rainc_HDO'
       call metadata_set(attname, longname, stdname, units)
       longname = 'HDO Large-scale (stable) precipitation rate'
       stdname  = 'HDO_large_scale_precipitation_flux'
       attname  = 'Faxa_rainl_HDO'
       call metadata_set(attname, longname, stdname, units)

       !-------------
       !Isotopic snow:
       !-------------

       call seq_flds_add(a2x_fluxes,"Faxa_snowc_16O")
       call seq_flds_add(a2x_fluxes,"Faxa_snowl_16O")
       call seq_flds_add(x2o_fluxes, "Faxa_snow_16O")
       call seq_flds_add(x2l_fluxes,"Faxa_snowc_16O")
       call seq_flds_add(x2l_fluxes,"Faxa_snowl_16O")
       call seq_flds_add(x2i_fluxes, "Faxa_snow_16O")
       longname = 'Water equiv. H216O snow flux'
       stdname  = 'h2_16o_snowfall_flux'
       attname  = 'Faxa_snow_16O'
       call metadata_set(attname, longname, stdname, units)
       longname = 'H2_16O Convective snow rate (water equivalent)'
       stdname  = 'H2_16O_convective_snowfall_flux'
       attname  = 'Faxa_snowc_16O'
       call metadata_set(attname, longname, stdname, units)
       longname = 'H2_16O Large-scale (stable) snow rate (water equivalent)'
       stdname  = 'H2_16O_large_scale_snowfall_flux'
       attname  = 'Faxa_snowl_16O'
       call metadata_set(attname, longname, stdname, units)

       call seq_flds_add(a2x_fluxes,"Faxa_snowc_18O")
       call seq_flds_add(a2x_fluxes,"Faxa_snowl_18O")
       call seq_flds_add(x2o_fluxes, "Faxa_snow_18O")
       call seq_flds_add(x2l_fluxes,"Faxa_snowc_18O")
       call seq_flds_add(x2l_fluxes,"Faxa_snowl_18O")
       call seq_flds_add(x2i_fluxes, "Faxa_snow_18O")
       longname = 'Isotopic water equiv. snow flux of H218O'
       stdname  = 'h2_18o_snowfall_flux'
       attname  = 'Faxa_snow_18O'
       call metadata_set(attname, longname, stdname, units)
       longname = 'H2_18O Convective snow rate (water equivalent)'
       stdname  = 'H2_18O_convective_snowfall_flux'
       attname  = 'Faxa_snowc_18O'
       call metadata_set(attname, longname, stdname, units)
       longname = 'H2_18O Large-scale (stable) snow rate (water equivalent)'
       stdname  = 'H2_18O_large_scale_snowfall_flux'
       attname  = 'Faxa_snowl_18O'
       call metadata_set(attname, longname, stdname, units)

       call seq_flds_add(a2x_fluxes,"Faxa_snowc_HDO")
       call seq_flds_add(a2x_fluxes,"Faxa_snowl_HDO")
       call seq_flds_add(x2o_fluxes, "Faxa_snow_HDO")
       call seq_flds_add(x2l_fluxes,"Faxa_snowc_HDO")
       call seq_flds_add(x2l_fluxes,"Faxa_snowl_HDO")
       call seq_flds_add(x2i_fluxes, "Faxa_snow_HDO")
       longname = 'Isotopic water equiv. snow flux of HDO'
       stdname  = 'hdo_snowfall_flux'
       attname  = 'Faxa_snow_HDO'
       call metadata_set(attname, longname, stdname, units)
       longname = 'HDO Convective snow rate (water equivalent)'
       stdname  = 'HDO_convective_snowfall_flux'
       attname  = 'Faxa_snowc_HDO'
       call metadata_set(attname, longname, stdname, units)
       longname = 'HDO Large-scale (stable) snow rate (water equivalent)'
       stdname  = 'HDO_large_scale_snowfall_flux'
       attname  = 'Faxa_snowl_HDO'
       call metadata_set(attname, longname, stdname, units)

       !----------------------------------
       !Isotopic precipitation (rain+snow):
       !----------------------------------

       call seq_flds_add(x2o_fluxes,"Faxa_prec_16O")  ! derived rain+snow
       longname = 'Isotopic Water flux (rain+snow) for H2_16O'
       stdname  = 'h2_18o_precipitation_flux'
       attname  = 'Faxa_prec_16O'
       call metadata_set(attname, longname, stdname, units)

       call seq_flds_add(x2o_fluxes,"Faxa_prec_18O")  ! derived rain+snow
       longname = 'Isotopic Water flux (rain+snow) for H2_18O'
       stdname  = 'h2_18o_precipitation_flux'
       units    = 'kg m-2 s-1'
       attname  = 'Faxa_prec_18O'
       call metadata_set(attname, longname, stdname, units)

       call seq_flds_add(x2o_fluxes,"Faxa_prec_HDO")  ! derived rain+snow
       longname = 'Isotopic Water flux (rain+snow) for HD_O'
       stdname  = 'hdo_precipitation_flux'
       units    = 'kg m-2 s-1'
       attname  = 'Faxa_prec_HDO'
       call metadata_set(attname, longname, stdname, units)

       !-------------------------------------
       !Isotopic two meter reference humidity:
       !-------------------------------------

       ! H216O Reference specific humidity at 2 meters
       call seq_flds_add(l2x_states,"Sl_qref_16O")
       call seq_flds_add(i2x_states,"Si_qref_16O")
       call seq_flds_add(xao_states,"So_qref_16O")
       call seq_flds_add(x2a_states,"Sx_qref_16O")
       longname = 'Reference H216O specific humidity at 2 meters'
       stdname  = 'H216O_specific_humidity'
       units    = 'kg kg-1'
       attname  = 'Si_qref_16O'
       call metadata_set(attname, longname, stdname, units)
       attname  = 'Sl_qref_16O'
       call metadata_set(attname, longname, stdname, units)
       attname  = 'So_qref_16O'
       call metadata_set(attname, longname, stdname, units)
       attname  = 'Sx_qref_16O'
       call metadata_set(attname, longname, stdname, units)

       ! HD16O Reference specific humidity at 2 meters
       call seq_flds_add(l2x_states,"Sl_qref_HDO")
       call seq_flds_add(i2x_states,"Si_qref_HDO")
       call seq_flds_add(xao_states,"So_qref_HDO")
       call seq_flds_add(x2a_states,"Sx_qref_HDO")
       longname = 'Reference HD16O specific humidity at 2 meters'
       stdname  = 'HD16O_specific_humidity'
       units    = 'kg kg-1'
       attname  = 'Si_qref_HDO'
       call metadata_set(attname, longname, stdname, units)
       attname  = 'Sl_qref_HDO'
       call metadata_set(attname, longname, stdname, units)
       attname  = 'So_qref_HDO'
       call metadata_set(attname, longname, stdname, units)
       attname  = 'Sx_qref_HDO'
       call metadata_set(attname, longname, stdname, units)

       ! H218O Reference specific humidity at 2 meters
       call seq_flds_add(l2x_states,"Sl_qref_18O")
       call seq_flds_add(i2x_states,"Si_qref_18O")
       call seq_flds_add(xao_states,"So_qref_18O")
       call seq_flds_add(x2a_states,"Sx_qref_18O")
       longname = 'Reference H218O specific humidity at 2 meters'
       stdname  = 'H218O_specific_humidity'
       units    = 'kg kg-1'
       attname  = 'Si_qref_18O'
       call metadata_set(attname, longname, stdname, units)
       attname  = 'Sl_qref_18O'
       call metadata_set(attname, longname, stdname, units)
       attname  = 'So_qref_18O'
       call metadata_set(attname, longname, stdname, units)
       attname  = 'Sx_qref_18O'
       call metadata_set(attname, longname, stdname, units)

       !-------------------------
       !Isotopic Evaporation flux:
       !-------------------------

       ! H216O Evaporation water flux
       call seq_flds_add(l2x_fluxes,"Fall_evap_16O")
       call seq_flds_add(i2x_fluxes,"Faii_evap_16O")
       call seq_flds_add(xao_fluxes,"Faox_evap_16O")
       call seq_flds_add(x2a_fluxes,"Faxx_evap_16O")
       call seq_flds_add(x2o_fluxes,"Foxx_evap_16O")
       longname = 'Evaporation H216O flux'
       stdname  = 'H216O_evaporation_flux'
       units    = 'kg m-2 s-1'
       attname  = 'Fall_evap_16O'
       call metadata_set(attname, longname, stdname, units)
       attname  = 'Faii_evap_16O'
       call metadata_set(attname, longname, stdname, units)
       attname  = 'Faox_evap_16O'
       call metadata_set(attname, longname, stdname, units)
       attname  = 'Faxx_evap_16O'
       call metadata_set(attname, longname, stdname, units)
       attname  = 'Foxx_evap_16O'
       call metadata_set(attname, longname, stdname, units)

       ! HD16O Evaporation water flux
       call seq_flds_add(l2x_fluxes,"Fall_evap_HDO")
       call seq_flds_add(i2x_fluxes,"Faii_evap_HDO")
       call seq_flds_add(xao_fluxes,"Faox_evap_HDO")
       call seq_flds_add(x2a_fluxes,"Faxx_evap_HDO")
       call seq_flds_add(x2o_fluxes,"Foxx_evap_HDO")
       longname = 'Evaporation HD16O flux'
       stdname  = 'HD16O_evaporation_flux'
       units    = 'kg m-2 s-1'
       attname  = 'Fall_evap_HDO'
       call metadata_set(attname, longname, stdname, units)
       attname  = 'Faii_evap_HDO'
       call metadata_set(attname, longname, stdname, units)
       attname  = 'Faox_evap_HDO'
       call metadata_set(attname, longname, stdname, units)
       attname  = 'Foxx_evap_HDO'
       call metadata_set(attname, longname, stdname, units)
       attname  = 'Faxx_evap_HDO'
       call metadata_set(attname, longname, stdname, units)

       ! H218O Evaporation water flux
       call seq_flds_add(l2x_fluxes,"Fall_evap_18O")
       call seq_flds_add(i2x_fluxes,"Faii_evap_18O")
       call seq_flds_add(xao_fluxes,"Faox_evap_18O")
       call seq_flds_add(x2a_fluxes,"Faxx_evap_18O")
       call seq_flds_add(x2o_fluxes,"Foxx_evap_18O")
       longname = 'Evaporation H218O flux'
       stdname  = 'H218O_evaporation_flux'
       units    = 'kg m-2 s-1'
       attname  = 'Fall_evap_18O'
       call metadata_set(attname, longname, stdname, units)
       attname  = 'Faii_evap_18O'
       call metadata_set(attname, longname, stdname, units)
       attname  = 'Faox_evap_18O'
       call metadata_set(attname, longname, stdname, units)
       attname  = 'Faxx_evap_18O'
       call metadata_set(attname, longname, stdname, units)
       attname  = 'Foxx_evap_18O'
       call metadata_set(attname, longname, stdname, units)

       !-----------------------------
       !Isotopic sea ice melting flux:
       !-----------------------------

       ! H216O Water flux from melting
       units    = 'kg m-2 s-1'
       call seq_flds_add(i2x_fluxes,"Fioi_meltw_16O")
       call seq_flds_add(x2o_fluxes,"Fioi_meltw_16O")
       longname = 'H2_16O flux due to melting'
       stdname  = 'h2_16o_surface_snow_melt_flux'
       attname  = 'Fioi_meltw_16O'
       call metadata_set(attname, longname, stdname, units)

       ! H218O Water flux from melting
       call seq_flds_add(i2x_fluxes,"Fioi_meltw_18O")
       call seq_flds_add(x2o_fluxes,"Fioi_meltw_18O")
       longname = 'H2_18O flux due to melting'
       stdname  = 'h2_18o_surface_snow_melt_flux'
       attname  = 'Fioi_meltw_18O'
       call metadata_set(attname, longname, stdname, units)

       ! HDO Water flux from melting
       units    = 'kg m-2 s-1'
       call seq_flds_add(i2x_fluxes,"Fioi_meltw_HDO")
       call seq_flds_add(x2o_fluxes,"Fioi_meltw_HDO")
       longname = 'HDO flux due to melting'
       stdname  = 'hdo_surface_snow_melt_flux'
       attname  = 'Fioi_meltw_HDO'
       call metadata_set(attname, longname, stdname, units)

       !Iso-Runoff
       ! r2o, l2x, x2r

       units    = 'kg m-2 s-1'
       call seq_flds_add(l2x_fluxes,'Flrl_rofi_16O')
       call seq_flds_add(x2r_fluxes,'Flrl_rofi_16O')
       longname = 'H2_16O Water flux from land (frozen)'
       stdname  = 'H2_16O_frozen_water_flux_into_runoff'
       attname  = 'Flrl_rofi_16O'
       call metadata_set(attname, longname, stdname, units)
       call seq_flds_add(l2x_fluxes,'Flrl_rofi_18O')
       call seq_flds_add(x2r_fluxes,'Flrl_rofi_18O')
       longname = 'H2_18O Water flux from land (frozen)'
       stdname  = 'H2_18O_frozen_water_flux_into_runoff'
       attname  = 'Flrl_rofi_18O'
       call metadata_set(attname, longname, stdname, units)
       call seq_flds_add(l2x_fluxes,'Flrl_rofi_HDO')
       call seq_flds_add(x2r_fluxes,'Flrl_rofi_HDO')
       longname = 'HDO Water flux from land (frozen)'
       stdname  = 'HDO_frozen_water_flux_into_runoff'
       attname  = 'Flrl_rofi_HDO'
       call metadata_set(attname, longname, stdname, units)

       call seq_flds_add(l2x_fluxes,'Flrl_rofl_16O')
       call seq_flds_add(x2r_fluxes,'Flrl_rofl_16O')
       longname = 'H2_16O Water flux from land (liquid)'
       stdname  = 'H2_16O_liquid_water_flux_into_runoff'
       attname  = 'Flrl_rofl_16O'
       call metadata_set(attname, longname, stdname, units)
       call seq_flds_add(l2x_fluxes,'Flrl_rofl_18O')
       call seq_flds_add(x2r_fluxes,'Flrl_rofl_18O')
       longname = 'H2_18O Water flux from land (liquid)'
       stdname  = 'H2_18O_liquid_water_flux_into_runoff'
       attname  = 'Flrl_rofl_18O'
       call metadata_set(attname, longname, stdname, units)
       call seq_flds_add(l2x_fluxes,'Flrl_rofl_HDO')
       call seq_flds_add(x2r_fluxes,'Flrl_rofl_HDO')
       longname = 'HDO Water flux from land (liquid)'
       stdname  = 'HDO_liquid_water_flux_into_runoff'
       attname  = 'Flrl_rofl_HDO'
       call metadata_set(attname, longname, stdname, units)

       ! r2x, x2o
       call seq_flds_add(r2x_fluxes,'Forr_rofl_16O')
       call seq_flds_add(x2o_fluxes,'Foxx_rofl_16O')
       call seq_flds_add(r2o_liq_fluxes,'Forr_rofl_16O')
       longname = 'H2_16O Water flux due to liq runoff '
       stdname  = 'H2_16O_water_flux_into_sea_water'
       attname  = 'Forr_rofl_16O'
       call metadata_set(attname, longname, stdname, units)
       attname  = 'Foxx_rofl_16O'
       call metadata_set(attname, longname, stdname, units)
       call seq_flds_add(r2x_fluxes,'Forr_rofl_18O')
       call seq_flds_add(x2o_fluxes,'Foxx_rofl_18O')
       call seq_flds_add(r2o_liq_fluxes,'Forr_rofl_18O')
       longname = 'H2_18O Water flux due to liq runoff '
       stdname  = 'H2_18O_water_flux_into_sea_water'
       attname  = 'Forr_rofl_18O'
       call metadata_set(attname, longname, stdname, units)
       attname  = 'Foxx_rofl_18O'
       call metadata_set(attname, longname, stdname, units)
       call seq_flds_add(r2x_fluxes,'Forr_rofl_HDO')
       call seq_flds_add(x2o_fluxes,'Foxx_rofl_HDO')
       call seq_flds_add(r2o_liq_fluxes,'Forr_rofl_HDO')
       longname = 'HDO Water flux due to liq runoff '
       stdname  = 'HDO_water_flux_into_sea_water'
       attname  = 'Forr_rofl_HDO'
       call metadata_set(attname, longname, stdname, units)
       attname  = 'Foxx_rofl_HDO'
       call metadata_set(attname, longname, stdname, units)

       call seq_flds_add(r2x_fluxes,'Forr_rofi_16O')
       call seq_flds_add(x2o_fluxes,'Foxx_rofi_16O')
       call seq_flds_add(r2o_ice_fluxes,'Forr_rofi_16O')
       longname = 'H2_16O Water flux due to ice runoff '
       stdname  = 'H2_16O_water_flux_into_sea_water'
       attname  = 'Forr_rofi_16O'
       call metadata_set(attname, longname, stdname, units)
       attname  = 'Foxx_rofi_16O'
       call metadata_set(attname, longname, stdname, units)
       call seq_flds_add(r2x_fluxes,'Forr_rofi_18O')
       call seq_flds_add(x2o_fluxes,'Foxx_rofi_18O')
       call seq_flds_add(r2o_ice_fluxes,'Forr_rofi_18O')
       longname = 'H2_18O Water flux due to ice runoff '
       stdname  = 'H2_18O_water_flux_into_sea_water'
       attname  = 'Forr_rofi_18O'
       call metadata_set(attname, longname, stdname, units)
       attname  = 'Foxx_rofi_18O'
       call metadata_set(attname, longname, stdname, units)
       call seq_flds_add(r2x_fluxes,'Forr_rofi_HDO')
       call seq_flds_add(x2o_fluxes,'Foxx_rofi_HDO')
       call seq_flds_add(r2o_ice_fluxes,'Forr_rofi_HDO')
       longname = 'HDO Water flux due to ice runoff '
       stdname  = 'HDO_water_flux_into_sea_water'
       attname  = 'Forr_rofi_HDO'
       call metadata_set(attname, longname, stdname, units)

       ! r2x, x2l
       call seq_flds_add(r2x_fluxes,'Flrr_flood_16O')
       call seq_flds_add(x2l_fluxes,'Flrr_flood_16O')
       longname = 'H2_16O waterrflux due to flooding'
       stdname  = 'H2_16O_flodding_water_flux_back_to_land'
       attname  = 'Flrr_flood_16O'
       call metadata_set(attname, longname, stdname, units)
       call seq_flds_add(r2x_fluxes,'Flrr_flood_18O')
       call seq_flds_add(x2l_fluxes,'Flrr_flood_18O')
       longname = 'H2_18O waterrflux due to flooding'
       stdname  = 'H2_18O_flodding_water_flux_back_to_land'
       attname  = 'Flrr_flood_18O'
       call metadata_set(attname, longname, stdname, units)
       call seq_flds_add(r2x_fluxes,'Flrr_flood_HDO')
       call seq_flds_add(x2l_fluxes,'Flrr_flood_HDO')
       longname = 'HDO Waterrflux due to flooding'
       stdname  = 'HDO_flodding_water_flux_back_to_land'
       attname  = 'Flrr_flood_HDO'
       call metadata_set(attname, longname, stdname, units)

       units    = 'm3'
       call seq_flds_add(r2x_states,'Flrr_volr_16O')
       call seq_flds_add(x2l_states,'Flrr_volr_16O')
       longname = 'H2_16O river channel water volume '
       stdname  = 'H2_16O_rtm_volr'
       attname  = 'Flrr_volr_16O'
       call metadata_set(attname, longname, stdname, units)
       call seq_flds_add(r2x_states,'Flrr_volr_18O')
       call seq_flds_add(x2l_states,'Flrr_volr_18O')
       longname = 'H2_18O river channel water volume '
       stdname  = 'H2_18O_rtm_volr'
       attname  = 'Flrr_volr_18O'
       call metadata_set(attname, longname, stdname, units)
       call seq_flds_add(r2x_states,'Flrr_volr_HDO')
       call seq_flds_add(x2l_states,'Flrr_volr_HDO')
       longname = 'HDO river channel water volume '
       stdname  = 'HDO_rtm_volr'
       attname  = 'Flrr_volr_HDO'
       call metadata_set(attname, longname, stdname, units)

       ! call seq_flds_add(r2x_fluxes,'Flrr_flood_HDO')
       ! call seq_flds_add(x2l_fluxes,'Flrr_flood_HDO')
       ! longname = 'H2_18O Waterrflux due to flooding'
       ! stdname  = 'H2_18O_flodding_water_flux_back_to_land'
       ! attname  = 'Flrr_flood_18O'
       ! call metadata_set(attname, longname, stdname, units)

       !-----------------------------

    endif !Water isotopes

    !-----------------------------------------------------------------------------
    ! optional per thickness category fields
    !-----------------------------------------------------------------------------

    if (seq_flds_i2o_per_cat) then
       do num = 1, ice_ncat
          write(cnum,'(i2.2)') num

          ! Fractional ice coverage wrt ocean

          name = 'Si_ifrac_' // cnum
          call seq_flds_add(i2x_states,name)
          call seq_flds_add(x2o_states,name)
          longname = 'fractional ice coverage wrt ocean for thickness category ' // cnum
          stdname  = 'sea_ice_area_fraction'
          units    = '1'
          attname  = name
          call metadata_set(attname, longname, stdname, units)

          ! Net shortwave radiation

          name = 'PFioi_swpen_ifrac_' // cnum
          call seq_flds_add(i2x_fluxes,name)
          call seq_flds_add(x2o_fluxes,name)
          longname = 'net shortwave radiation penetrating into ice and ocean times ice fraction for thickness category ' // cnum
          stdname  = 'product_of_net_downward_shortwave_flux_at_sea_water_surface_and_sea_ice_area_fraction'
          units    = 'W m-2'
          attname  = name
          call metadata_set(attname, longname, stdname, units)

       end do

       ! Fractional atmosphere coverage wrt ocean

       name = 'Sf_afrac'
       call seq_flds_add(x2o_states,name)
       longname = 'fractional atmosphere coverage wrt ocean'
       stdname  = 'atmosphere_area_fraction'
       units    = '1'
       attname  = name
       call metadata_set(attname, longname, stdname, units)

       name = 'Sf_afracr'
       call seq_flds_add(x2o_states,name)
       longname = 'fractional atmosphere coverage used in radiation computations wrt ocean'
       stdname  = 'atmosphere_area_fraction'
       units    = '1'
       attname  = name
       call metadata_set(attname, longname, stdname, units)

       ! Net shortwave radiation

       name = 'Foxx_swnet_afracr'
       call seq_flds_add(x2o_fluxes,name)
       longname = 'net shortwave radiation times atmosphere fraction'
       stdname = 'product_of_net_downward_shortwave_flux_at_sea_water_surface_and_atmosphere_area_fraction'
       units = 'W m-2'
       attname = name
       call metadata_set(attname, longname, stdname, units)
    endif

    !-----------------------------------------------------------------------------
    ! Read namelist for CARMA
    ! if carma_flds are specified then setup fields for CLM to CAM communication
    !-----------------------------------------------------------------------------

    call shr_carma_readnl(nlfilename='drv_flds_in', carma_fields=carma_fields)
    if (carma_fields /= ' ') then
       call seq_flds_add(l2x_fluxes, trim(carma_fields))
       call seq_flds_add(x2a_fluxes, trim(carma_fields))
       longname = 'Volumetric soil water'
       stdname  = 'soil_water'
       units    = 'm3/m3'
       call metadata_set(carma_fields, longname, stdname, units)
    endif

    !-----------------------------------------------------------------------------
    ! Read namelist for MEGAN
    ! if MEGAN emission are specified then setup fields for CLM to CAM communication
    ! (emissions fluxes)
    !-----------------------------------------------------------------------------

    call shr_megan_readnl(nlfilename='drv_flds_in', ID=ID, megan_fields=megan_voc_fields)
    if (shr_megan_mechcomps_n>0) then
       call seq_flds_add(l2x_fluxes, trim(megan_voc_fields))
       call seq_flds_add(x2a_fluxes, trim(megan_voc_fields))
       longname = 'MEGAN emission fluxes'
       stdname  = 'megan_fluxes'
       units    = 'molecules/m2/sec'
       call metadata_set(megan_voc_fields, longname, stdname, units)
    endif

    !-----------------------------------------------------------------------------
    ! Read namelist for Fire Emissions
    ! if fire emission are specified then setup fields for CLM to CAM communication
    ! (emissions fluxes)
    !-----------------------------------------------------------------------------

    call shr_fire_emis_readnl(nlfilename='drv_flds_in', ID=ID, emis_fields=fire_emis_fields)
    if (shr_fire_emis_mechcomps_n>0) then
       call seq_flds_add(l2x_fluxes, trim(fire_emis_fields))
       call seq_flds_add(x2a_fluxes, trim(fire_emis_fields))
       longname = 'wild fire emission fluxes'
       stdname  = 'fire_emis'
       units    = 'kg/m2/sec'
       call metadata_set(fire_emis_fields, longname, stdname, units)

       call seq_flds_add(l2x_states, trim(shr_fire_emis_ztop_token))
       call seq_flds_add(x2a_states, trim(shr_fire_emis_ztop_token))
       longname = 'wild fire plume height'
       stdname  = 'fire_plume_top'
       units    = 'm'

       call metadata_set(shr_fire_emis_ztop_token, longname, stdname, units)
    endif

    !-----------------------------------------------------------------------------
    ! Dry Deposition fields
    ! First read namelist and figure out the drydep field list to pass
    ! Then check if file exists and if not, n_drydep will be zero
    ! Then add dry deposition fields to land export and atmosphere import states
    ! Then initialize dry deposition fields
    ! Note: CAM and CLM will then call seq_drydep_setHCoeff
    !-----------------------------------------------------------------------------

    call seq_drydep_readnl(nlfilename="drv_flds_in", ID=ID, seq_drydep_fields=seq_drydep_fields)
    if ( lnd_drydep ) then
       call seq_flds_add(l2x_states, seq_drydep_fields)
       call seq_flds_add(x2a_states, seq_drydep_fields)

       longname = 'dry deposition velocity'
       stdname  = 'drydep_vel'
       units    = 'cm/sec'

       call metadata_set(seq_drydep_fields, longname, stdname, units)
    endif
    call seq_drydep_init( )

    !-----------------------------------------------------------------------------
    ! Nitrogen Deposition fields
    ! First read namelist and figure out the ndepdep field list to pass
    ! Then check if file exists and if not, n_drydep will be zero
    ! Then add nitrogen deposition fields to atm export, lnd import and ocn import
    !-----------------------------------------------------------------------------

    call shr_ndep_readnl(nlfilename="drv_flds_in", ID=ID, ndep_fields=ndep_fields, add_ndep_fields=add_ndep_fields)
    if (add_ndep_fields) then
       call seq_flds_add(a2x_fluxes, ndep_fields)
       call seq_flds_add(x2l_fluxes, ndep_fields)
       call seq_flds_add(x2o_fluxes, ndep_fields)

       longname = 'nitrogen deposition flux'
       stdname  = 'nitrogen_deposition'
       units    = 'kg(N)/m2/sec'

       call metadata_set(ndep_fields, longname, stdname, units)
    end if

    !----------------------------------------------------------------------------
    ! state + flux fields
    !----------------------------------------------------------------------------

    seq_flds_dom_coord  = trim(dom_coord )
    seq_flds_a2x_states = trim(a2x_states)
    seq_flds_a2x_states_to_rof = trim(a2x_states_to_rof)
    seq_flds_x2a_states = trim(x2a_states)
    seq_flds_i2x_states = trim(i2x_states)
    seq_flds_x2i_states = trim(x2i_states)
    seq_flds_l2x_states = trim(l2x_states)
    seq_flds_l2x_states_to_glc = trim(l2x_states_to_glc)
    seq_flds_x2l_states = trim(x2l_states)
    seq_flds_x2l_states_from_glc = trim(x2l_states_from_glc)
    seq_flds_o2x_states = trim(o2x_states)
    seq_flds_x2o_states = trim(x2o_states)
    seq_flds_g2x_states = trim(g2x_states)
    seq_flds_g2x_states_to_lnd = trim(g2x_states_to_lnd)
    seq_flds_x2g_states = trim(x2g_states)
    seq_flds_x2g_states_from_lnd = trim(x2g_states_from_lnd)
    seq_flds_x2g_states_from_ocn = trim(x2g_states_from_ocn)
    seq_flds_xao_states = trim(xao_states)
    seq_flds_xao_albedo = trim(xao_albedo)
    seq_flds_xao_diurnl = trim(xao_diurnl)
    seq_flds_r2x_states = trim(r2x_states)
    seq_flds_x2r_states = trim(x2r_states)
    seq_flds_w2x_states = trim(w2x_states)
    seq_flds_x2w_states = trim(x2w_states)

    seq_flds_dom_other  = trim(dom_other )
    seq_flds_a2x_fluxes = trim(a2x_fluxes)
    seq_flds_a2x_fluxes_to_rof = trim(a2x_fluxes_to_rof)
    seq_flds_x2a_fluxes = trim(x2a_fluxes)
    seq_flds_i2x_fluxes = trim(i2x_fluxes)
    seq_flds_x2i_fluxes = trim(x2i_fluxes)
    seq_flds_l2x_fluxes = trim(l2x_fluxes)
    seq_flds_l2x_fluxes_to_glc = trim(l2x_fluxes_to_glc)
    seq_flds_l2x_fluxes_to_rof = trim(l2x_fluxes_to_rof)
    seq_flds_x2l_fluxes = trim(x2l_fluxes)
    seq_flds_x2l_fluxes_from_glc = trim(x2l_fluxes_from_glc)
    seq_flds_o2x_fluxes = trim(o2x_fluxes)
    seq_flds_x2o_fluxes = trim(x2o_fluxes)
    seq_flds_g2x_fluxes = trim(g2x_fluxes)
    seq_flds_g2x_fluxes_to_lnd = trim(g2x_fluxes_to_lnd)
    seq_flds_g2o_liq_fluxes = trim(g2o_liq_fluxes)
    seq_flds_g2o_ice_fluxes = trim(g2o_ice_fluxes)
    seq_flds_x2g_fluxes = trim(x2g_fluxes)
    seq_flds_x2g_fluxes_from_lnd = trim(x2g_fluxes_from_lnd)
    seq_flds_xao_fluxes = trim(xao_fluxes)
    seq_flds_r2x_fluxes = trim(r2x_fluxes)
    seq_flds_x2r_fluxes = trim(x2r_fluxes)
    seq_flds_w2x_fluxes = trim(w2x_fluxes)
    seq_flds_x2w_fluxes = trim(x2w_fluxes)
    seq_flds_r2o_liq_fluxes = trim(r2o_liq_fluxes)
    seq_flds_r2o_ice_fluxes = trim(r2o_ice_fluxes)

    if (seq_comm_iamroot(ID)) then
       write(logunit,*) subname//': seq_flds_a2x_states= ',trim(seq_flds_a2x_states)
       write(logunit,*) subname//': seq_flds_a2x_fluxes= ',trim(seq_flds_a2x_fluxes)
       write(logunit,*) subname//': seq_flds_x2a_states= ',trim(seq_flds_x2a_states)
       write(logunit,*) subname//': seq_flds_x2a_fluxes= ',trim(seq_flds_x2a_fluxes)
       write(logunit,*) subname//': seq_flds_l2x_states= ',trim(seq_flds_l2x_states)
       write(logunit,*) subname//': seq_flds_l2x_fluxes= ',trim(seq_flds_l2x_fluxes)
       write(logunit,*) subname//': seq_flds_x2l_states= ',trim(seq_flds_x2l_states)
       write(logunit,*) subname//': seq_flds_g2x_states_to_lnd= ',trim(seq_flds_g2x_states_to_lnd)
       write(logunit,*) subname//': seq_flds_x2l_states_from_glc= ',trim(seq_flds_x2l_states_from_glc)
       write(logunit,*) subname//': seq_flds_x2l_fluxes= ',trim(seq_flds_x2l_fluxes)
       write(logunit,*) subname//': seq_flds_x2l_fluxes_from_glc= ',trim(seq_flds_x2l_fluxes_from_glc)
       write(logunit,*) subname//': seq_flds_i2x_states= ',trim(seq_flds_i2x_states)
       write(logunit,*) subname//': seq_flds_i2x_fluxes= ',trim(seq_flds_i2x_fluxes)
       write(logunit,*) subname//': seq_flds_x2i_states= ',trim(seq_flds_x2i_states)
       write(logunit,*) subname//': seq_flds_x2i_fluxes= ',trim(seq_flds_x2i_fluxes)
       write(logunit,*) subname//': seq_flds_o2x_states= ',trim(seq_flds_o2x_states)
       write(logunit,*) subname//': seq_flds_o2x_fluxes= ',trim(seq_flds_o2x_fluxes)
       write(logunit,*) subname//': seq_flds_x2o_states= ',trim(seq_flds_x2o_states)
       write(logunit,*) subname//': seq_flds_x2o_fluxes= ',trim(seq_flds_x2o_fluxes)
       write(logunit,*) subname//': seq_flds_r2o_liq_fluxes= ',trim(seq_flds_r2o_liq_fluxes)
       write(logunit,*) subname//': seq_flds_r2o_ice_fluxes= ',trim(seq_flds_r2o_ice_fluxes)
       write(logunit,*) subname//': seq_flds_g2x_states= ',trim(seq_flds_g2x_states)
       write(logunit,*) subname//': seq_flds_g2x_fluxes= ',trim(seq_flds_g2x_fluxes)
       write(logunit,*) subname//': seq_flds_g2o_liq_fluxes= ',trim(seq_flds_g2o_liq_fluxes)
       write(logunit,*) subname//': seq_flds_g2o_iceq_fluxes= ',trim(seq_flds_g2o_ice_fluxes)
       write(logunit,*) subname//': seq_flds_x2g_states= ',trim(seq_flds_x2g_states)
       write(logunit,*) subname//': seq_flds_x2g_states_from_lnd= ',trim(seq_flds_x2g_states_from_lnd)
       write(logunit,*) subname//': seq_flds_l2x_states_to_glc= ',trim(seq_flds_l2x_states_to_glc)
       write(logunit,*) subname//': seq_flds_x2g_states_from_ocn= ',trim(seq_flds_x2g_states_from_ocn)
       write(logunit,*) subname//': seq_flds_x2g_fluxes= ',trim(seq_flds_x2g_fluxes)
       write(logunit,*) subname//': seq_flds_x2g_fluxes_from_lnd= ',trim(seq_flds_x2g_fluxes_from_lnd)
       write(logunit,*) subname//': seq_flds_l2x_fluxes_to_glc= ',trim(seq_flds_l2x_fluxes_to_glc)
       write(logunit,*) subname//': seq_flds_xao_states= ',trim(seq_flds_xao_states)
       write(logunit,*) subname//': seq_flds_xao_fluxes= ',trim(seq_flds_xao_fluxes)
       write(logunit,*) subname//': seq_flds_xao_albedo= ',trim(seq_flds_xao_albedo)
       write(logunit,*) subname//': seq_flds_xao_diurnl= ',trim(seq_flds_xao_diurnl)
       write(logunit,*) subname//': seq_flds_r2x_states= ',trim(seq_flds_r2x_states)
       write(logunit,*) subname//': seq_flds_r2x_fluxes= ',trim(seq_flds_r2x_fluxes)
       write(logunit,*) subname//': seq_flds_x2r_states= ',trim(seq_flds_x2r_states)
       write(logunit,*) subname//': seq_flds_a2x_states_to_rof= ',trim(seq_flds_a2x_states_to_rof)
       write(logunit,*) subname//': seq_flds_x2r_fluxes= ',trim(seq_flds_x2r_fluxes)
       write(logunit,*) subname//': seq_flds_a2x_fluxes_to_rof= ',trim(seq_flds_a2x_fluxes_to_rof)
       write(logunit,*) subname//': seq_flds_l2x_fluxes_to_rof= ',trim(seq_flds_l2x_fluxes_to_rof)
       write(logunit,*) subname//': seq_flds_w2x_states= ',trim(seq_flds_w2x_states)
       write(logunit,*) subname//': seq_flds_w2x_fluxes= ',trim(seq_flds_w2x_fluxes)
       write(logunit,*) subname//': seq_flds_x2w_states= ',trim(seq_flds_x2w_states)
       write(logunit,*) subname//': seq_flds_x2w_fluxes= ',trim(seq_flds_x2w_fluxes)
    end if

    call catFields(seq_flds_dom_fields, seq_flds_dom_coord , seq_flds_dom_other )
    call catFields(seq_flds_a2x_fields, seq_flds_a2x_states, seq_flds_a2x_fluxes)
    call catFields(seq_flds_a2x_fields_to_rof, seq_flds_a2x_states_to_rof, seq_flds_a2x_fluxes_to_rof)
    call catFields(seq_flds_x2a_fields, seq_flds_x2a_states, seq_flds_x2a_fluxes)
    call catFields(seq_flds_i2x_fields, seq_flds_i2x_states, seq_flds_i2x_fluxes)
    call catFields(seq_flds_x2i_fields, seq_flds_x2i_states, seq_flds_x2i_fluxes)
    call catFields(seq_flds_l2x_fields, seq_flds_l2x_states, seq_flds_l2x_fluxes)
    call catFields(seq_flds_l2x_fields_to_glc, seq_flds_l2x_states_to_glc, seq_flds_l2x_fluxes_to_glc)
    call catFields(seq_flds_x2l_fields, seq_flds_x2l_states, seq_flds_x2l_fluxes)
    call catFields(seq_flds_x2l_fields_from_glc, seq_flds_x2l_states_from_glc, seq_flds_x2l_fluxes_from_glc)
    call catFields(seq_flds_o2x_fields, seq_flds_o2x_states, seq_flds_o2x_fluxes)
    call catFields(seq_flds_x2o_fields, seq_flds_x2o_states, seq_flds_x2o_fluxes)
    call catFields(seq_flds_g2x_fields, seq_flds_g2x_states, seq_flds_g2x_fluxes)
    call catFields(seq_flds_g2x_fields_to_lnd, seq_flds_g2x_states_to_lnd, seq_flds_g2x_fluxes_to_lnd)
    call catFields(seq_flds_x2g_fields, seq_flds_x2g_states, seq_flds_x2g_fluxes)
    call catFields(seq_flds_xao_fields, seq_flds_xao_albedo, seq_flds_xao_states)
    call catFields(stringtmp          , seq_flds_xao_fields, seq_flds_xao_fluxes)
    call catFields(seq_flds_xao_fields, stringtmp          , seq_flds_xao_diurnl)
    call catFields(seq_flds_r2x_fields, seq_flds_r2x_states, seq_flds_r2x_fluxes)
    call catFields(seq_flds_x2r_fields, seq_flds_x2r_states, seq_flds_x2r_fluxes)
    call catFields(seq_flds_w2x_fields, seq_flds_w2x_states, seq_flds_w2x_fluxes)
    call catFields(seq_flds_x2w_fields, seq_flds_x2w_states, seq_flds_x2w_fluxes)

  end subroutine seq_flds_set

  !===============================================================================
  !BOP ===========================================================================
  !
  ! !IROUTINE: seq_flds_add
  !
  ! !DESCRIPTION:
  !  Returns new concatentated field list
  !  in the output character string {\tt outfld}.
  !
  ! !REVISION HISTORY:
  !  2011-Nov-27  - M. Vertenstein - first version
  !
  ! !INTERFACE: ------------------------------------------------------------------

  subroutine seq_flds_add(outfld, str)

    ! !USES:

    ! !INPUT/OUTPUT PARAMETERS:

    character(len=*),intent(in)    :: str      ! string
    character(len=*),intent(inout) :: outfld   ! output field name

    !EOP

    character(len=*),parameter :: subname = '(seq_flds_add) '
    !-------------------------------------------------------------------------------
    !
    !-------------------------------------------------------------------------------

    if (trim(outfld) == '') then
       outfld = trim(str)
    else
       outfld = trim(outfld)//':'//trim(str)
    end if
    if (len_trim(outfld) >= CXX) then
       write(logunit,*)'fields are = ',trim(outfld)
       write(logunit,*)'fields length = ',len_trim(outfld)
       call shr_sys_abort(subname//'ERROR: maximum length of xxx_states or xxx_fluxes has been exceeded')
    end if

  end subroutine seq_flds_add

  !===============================================================================
  !BOP ===========================================================================
  !
  ! !IROUTINE: catFields
  !
  ! !DESCRIPTION:
  !  Returns {\tt nfld} concatentated field lists
  !  in the output character string {\tt outfield}.
  !
  ! !REVISION HISTORY:
  !  2003-Jan-24  - T. Craig - first version
  !
  ! !INTERFACE: ------------------------------------------------------------------

  subroutine catFields(outfield, str1, str2)

    ! !USES:

    ! !INPUT/OUTPUT PARAMETERS:

    character(len=*),intent(inout) :: outfield   ! output field name
    character(len=*),intent(in)    :: str1       ! string1
    character(len=*),intent(in )   :: str2       ! string2

    !EOP

    character(len=*),parameter :: subname = '(seq_flds_catFields) '
    !-------------------------------------------------------------------------------
    !
    !-------------------------------------------------------------------------------

    outfield = ''
    if (len_trim(str1) > 0 .and. len_trim(str2) > 0) then
       if (len_trim(str1) + len_trim(str2) + 1 > len(outfield)) then
          call shr_sys_abort(subname//' ERROR: maximum length of string has been exceeded sum')
       endif
       outfield = trim(str1)//':'//trim(str2)
    else
       if (len_trim(str1) > 0) then
          if (len_trim(str1) > len(outfield)) then
             call shr_sys_abort(subname//' ERROR: maximum length of string has been exceeded str1')
          endif
          outfield = trim(str1)
       endif
       if (len_trim(str2) > 0) then
          if (len_trim(str2) > len(outfield)) then
             call shr_sys_abort(subname//' ERROR: maximum length of string has been exceeded str2')
          endif
          outfield = trim(str2)
       endif
    endif

  end subroutine catFields

  !===============================================================================
  !BOP ===========================================================================
  !
  ! !IROUTINE: seq_flds_getField
  !
  ! !DESCRIPTION:
  !  Returns {\tt nfld} element of the colon-delimited string {\tt cstring}
  !  in the output character string {\tt outfield}.
  !
  ! !REVISION HISTORY:
  !  2003-Jan-24  - T. Craig - first version
  !
  ! !INTERFACE: ------------------------------------------------------------------

  subroutine seq_flds_getField(outfield, nfld, cstring)

    ! !USES:
    use mct_mod

    ! !INPUT/OUTPUT PARAMETERS:

    character(len=*),intent(out) :: outfield   ! output field name
    integer         ,intent(in ) :: nfld       ! field number
    character(len=*),intent(in ) :: cstring    ! colon delimited field string

    !EOP

    type(mct_list)   :: mctIstr  ! mct list from input cstring
    type(mct_string) :: mctOStr  ! mct string for output outfield
    character(len=*),parameter :: subname = '(seq_flds_getField) '

    !-------------------------------------------------------------------------------
    !
    !-------------------------------------------------------------------------------

    outfield = ''

    call mct_list_init(mctIstr,cstring)
    call mct_list_get(mctOStr,nfld,mctIstr)
    outfield = mct_string_toChar(mctOStr)
    call mct_list_clean(mctIstr)
    call mct_string_clean(mctOStr)

  end subroutine seq_flds_getField

  !===============================================================================
  ! If the attname passed in contains colons it is assumed to be a list of fields
  ! all of which have the same names and units
  subroutine metadata_set(attname , longname, stdname , units   )

    ! !USES:
    implicit none

    ! !INPUT/OUTPUT PARAMETERS:
    character(len=*), intent(in) :: attname
    character(len=*), intent(in) :: longname
    character(len=*), intent(in) :: stdname
    character(len=*), intent(in) :: units

    !EOP
    character(len=*),parameter :: subname = '(seq_flds_metadata_set) '
    integer :: i, j

    i = index(attname,':')
    j=1

    do while(i>j .and. i<=len_trim(attname))
       n_entries = n_entries + 1
       lookup_entry(n_entries,1) = attname(j:i-1)
       lookup_entry(n_entries,2) = trim(longname)
       lookup_entry(n_entries,3) = trim(stdname )
       lookup_entry(n_entries,4) = trim(units   )
       j=i+1
       i =  index(attname(j:),':') + j - 1
    enddo
    n_entries = n_entries + 1
    i = len_trim(attname)
    lookup_entry(n_entries,1) = attname(j:i)
    lookup_entry(n_entries,2) = trim(longname)
    lookup_entry(n_entries,3) = trim(stdname )
    lookup_entry(n_entries,4) = trim(units   )




    if (n_entries .ge. nmax) then
       write(logunit,*)'n_entries= ',n_entries,' nmax = ',nmax,' attname= ',trim(attname)
       call shr_sys_abort(subname//'ERROR: nmax fields in lookup_entry table exceeded')
    end if

  end subroutine metadata_set

  !===============================================================================

  subroutine set_glc_elevclass_field(name, attname, longname, stdname, units, fieldlist, &
       additional_list)

    ! Sets a coupling field for all glc elevation classes (1:glc_nec) plus bare land
    ! (index 0).
    !
    ! Note that, if glc_nec = 0, then we don't create any coupling fields (not even the
    ! bare land (0) index)
    !
    ! Puts the coupling fields in the given fieldlist, and also does the appropriate
    ! metadata_set calls.
    !
    ! additional_list should be .false. (or absent) the first time this is called for a
    ! given set of coupling fields. However, if this same set of coupling fields is being
    ! added to multiple field lists, then additional_list should be set to true for the
    ! second and subsequent calls; in this case, the metadata_set calls are not done
    ! (because they have already been done).
    !
    ! name, attname and longname give the base name of the field; the elevation class
    ! index will be appended as a suffix

    ! !USES:
    use glc_elevclass_mod, only : glc_get_num_elevation_classes, glc_elevclass_as_string

    ! !INPUT/OUTPUT PARAMETERS:
    character(len=*), intent(in) :: name     ! base field name to add to fieldlist
    character(len=*), intent(in) :: attname  ! base field name for metadata
    character(len=*), intent(in) :: longname ! base long name for metadata
    character(len=*), intent(in) :: stdname  ! standard name for metadata
    character(len=*), intent(in) :: units    ! units for metadata
    character(len=*), intent(inout) :: fieldlist  ! field list into which the fields should be added

    logical, intent(in), optional :: additional_list  ! whether this is an additional list for the same set of coupling fields (see above for details; defaults to false)

    !EOP
    integer            :: num
    character(len= 16) :: cnum
    logical :: l_additional_list  ! local version of the optional additional_list argument

    l_additional_list = .false.
    if (present(additional_list)) then
       l_additional_list = additional_list
    end if

    if (glc_get_num_elevation_classes() > 0) then
       do num = 0, glc_get_num_elevation_classes()
          cnum = glc_elevclass_as_string(num)

          call seq_flds_add(fieldlist, trim(name) // trim(cnum))

          if (.not. l_additional_list) then
             call metadata_set(attname  = trim(attname) // trim(cnum), &
                  longname = trim(longname) // ' of elevation class ' // trim(cnum), &
                  stdname  = stdname, &
                  units    = units)
          end if
       end do
    end if
  end subroutine set_glc_elevclass_field

  !===============================================================================

  subroutine seq_flds_esmf_metadata_get(shortname, longname, stdname, units)

    ! !USES:
    use shr_string_mod, only : shr_string_lastindex
    implicit none

    ! !INPUT/OUTPUT PARAMETERS:
    character(len=*), intent(in)  :: shortname
    character(len=*),optional, intent(out) :: longname
    character(len=*),optional, intent(out) :: stdname
    character(len=*),optional, intent(out) :: units

    !EOP

    !--- local ---
    integer :: i,n
    character(len=CSS) :: llongname, lstdname, lunits, lshortname  ! local copies
    character(len=*),parameter :: undef = 'undefined'
    character(len=*),parameter :: unknown = 'unknown'
    logical :: found
    character(len=*),parameter :: subname = '(seq_flds_esmf_metadata_get) '

    !--- define field metadata (name, long_name, standard_name, units) ---

    llongname = trim(unknown)
    lstdname  = trim(unknown)
    lunits    = trim(unknown)

    found = .false.

    if (.not.found) then
       i = 1
       do while (i <= n_entries .and. .not.found)
          lshortname = trim(shortname)
          if (trim(lshortname) == trim(lookup_entry(i,1))) then
             llongname = trim(lookup_entry(i,2))
             lstdname  = trim(lookup_entry(i,3))
             lunits    = trim(lookup_entry(i,4))
             found     =.true.
          end if
          i = i + 1
       end do
    endif

    if (.not.found) then
       i = 1
       do while (i <= n_entries .and. .not.found)
          n = shr_string_lastIndex(shortname,"_")
          lshortname = ""
          if (n < len_trim(shortname)) lshortname = shortname(n+1:len_trim(shortname))
          if (trim(lshortname) == trim(lookup_entry(i,1))) then
             llongname = trim(lookup_entry(i,2))
             lstdname  = trim(lookup_entry(i,3))
             lunits    = trim(lookup_entry(i,4))
             found     = .true.
          end if
          i = i + 1
       end do
    endif

    if (present(longname)) then
       longname = trim(llongname)
    endif
    if (present(stdname))  then
       stdname = trim(lstdname)
    endif
    if (present(units)) then
       units = trim(lunits)
    endif

  end subroutine seq_flds_esmf_metadata_get

end module seq_flds_mod<|MERGE_RESOLUTION|>--- conflicted
+++ resolved
@@ -612,14 +612,10 @@
     call seq_flds_add(a2x_states,"Sa_u")
     call seq_flds_add(x2l_states,"Sa_u")
     call seq_flds_add(x2i_states,"Sa_u")
-<<<<<<< HEAD
-    call seq_flds_add(x2r_states,"Sa_u")
-=======
     if (rof_heat) then
        call seq_flds_add(x2r_states,"Sa_u")
        call seq_flds_add(a2x_states_to_rof,"Sa_u")
     endif
->>>>>>> a3be468b
     call seq_flds_add(x2w_states,"Sa_u")
     longname = 'Zonal wind at the lowest model level'
     stdname  = 'eastward_wind'
@@ -631,14 +627,10 @@
     call seq_flds_add(a2x_states,"Sa_v")
     call seq_flds_add(x2l_states,"Sa_v")
     call seq_flds_add(x2i_states,"Sa_v")
-<<<<<<< HEAD
-    call seq_flds_add(x2r_states,"Sa_v")
-=======
     if (rof_heat) then
        call seq_flds_add(x2r_states,"Sa_v")
        call seq_flds_add(a2x_states_to_rof,"Sa_v")
     endif
->>>>>>> a3be468b
     call seq_flds_add(x2w_states,"Sa_v")
     longname = 'Meridional wind at the lowest model level'
     stdname  = 'northward_wind'
@@ -650,14 +642,10 @@
     call seq_flds_add(a2x_states,"Sa_tbot")
     call seq_flds_add(x2l_states,"Sa_tbot")
     call seq_flds_add(x2i_states,"Sa_tbot")
-<<<<<<< HEAD
-    call seq_flds_add(x2r_states,"Sa_tbot")
-=======
     if (rof_heat) then
        call seq_flds_add(x2r_states,"Sa_tbot")
        call seq_flds_add(a2x_states_to_rof,"Sa_tbot")
     endif
->>>>>>> a3be468b
     call seq_flds_add(x2w_states,"Sa_tbot")
     longname = 'Temperature at the lowest model level'
     stdname  = 'air_temperature'
@@ -679,14 +667,10 @@
     call seq_flds_add(a2x_states,"Sa_shum")
     call seq_flds_add(x2l_states,"Sa_shum")
     call seq_flds_add(x2i_states,"Sa_shum")
-<<<<<<< HEAD
-    call seq_flds_add(x2r_states,"Sa_shum")
-=======
     if(rof_heat) then
        call seq_flds_add(x2r_states,"Sa_shum")
        call seq_flds_add(a2x_states_to_rof,"Sa_shum")
     endif
->>>>>>> a3be468b
     longname = 'Specific humidity at the lowest model level'
     stdname  = 'specific_humidity'
     units    = 'kg kg-1'
@@ -697,14 +681,10 @@
     call seq_flds_add(a2x_states,"Sa_pbot")
     call seq_flds_add(x2l_states,"Sa_pbot")
     call seq_flds_add(x2i_states,"Sa_pbot")
-<<<<<<< HEAD
-    call seq_flds_add(x2r_states,"Sa_pbot")
-=======
     if (rof_heat) then
        call seq_flds_add(x2r_states,"Sa_pbot")
        call seq_flds_add(a2x_states_to_rof,"Sa_pbot")
     endif
->>>>>>> a3be468b
     if (trim(cime_model) == 'e3sm') then
        call seq_flds_add(x2o_states,"Sa_pbot")
     end if
@@ -779,14 +759,10 @@
     call seq_flds_add(a2x_fluxes,"Faxa_lwdn")
     call seq_flds_add(x2l_fluxes,"Faxa_lwdn")
     call seq_flds_add(x2i_fluxes,"Faxa_lwdn")
-<<<<<<< HEAD
-    call seq_flds_add(x2r_fluxes,"Faxa_lwdn")
-=======
     if (rof_heat) then
        call seq_flds_add(x2r_fluxes,"Faxa_lwdn")
        call seq_flds_add(a2x_fluxes_to_rof,"Faxa_lwdn")
     endif
->>>>>>> a3be468b
     call seq_flds_add(x2o_fluxes,"Faxa_lwdn")
     longname = 'Downward longwave heat flux'
     stdname  = 'downwelling_longwave_flux'
@@ -797,14 +773,10 @@
     ! direct near-infrared incident solar radiation
     call seq_flds_add(a2x_fluxes,"Faxa_swndr")
     call seq_flds_add(x2i_fluxes,"Faxa_swndr")
-<<<<<<< HEAD
-    call seq_flds_add(x2r_fluxes,"Faxa_swndr")
-=======
     if (rof_heat) then
        call seq_flds_add(x2r_fluxes,"Faxa_swndr")
        call seq_flds_add(a2x_fluxes_to_rof,"Faxa_swndr")
     endif
->>>>>>> a3be468b
     call seq_flds_add(x2l_fluxes,"Faxa_swndr")
     longname = 'Direct near-infrared incident solar radiation'
     stdname  = 'surface_downward_direct_shortwave_flux_due_to_near_infrared_radiation'
@@ -815,14 +787,10 @@
     ! direct visible incident solar radiation
     call seq_flds_add(a2x_fluxes,"Faxa_swvdr")
     call seq_flds_add(x2i_fluxes,"Faxa_swvdr")
-<<<<<<< HEAD
-    call seq_flds_add(x2r_fluxes,"Faxa_swvdr")
-=======
     if (rof_heat) then
        call seq_flds_add(x2r_fluxes,"Faxa_swvdr")
        call seq_flds_add(a2x_fluxes_to_rof,"Faxa_swvdr")
     endif
->>>>>>> a3be468b
     call seq_flds_add(x2l_fluxes,"Faxa_swvdr")
     longname = 'Direct visible incident solar radiation'
     stdname  = 'surface_downward_direct_shortwave_flux_due_to_visible_radiation'
@@ -833,14 +801,10 @@
     ! diffuse near-infrared incident solar radiation
     call seq_flds_add(a2x_fluxes,"Faxa_swndf")
     call seq_flds_add(x2i_fluxes,"Faxa_swndf")
-<<<<<<< HEAD
-    call seq_flds_add(x2r_fluxes,"Faxa_swndf")
-=======
     if (rof_heat) then
        call seq_flds_add(x2r_fluxes,"Faxa_swndf")
        call seq_flds_add(a2x_fluxes_to_rof,"Faxa_swndf")
     endif
->>>>>>> a3be468b
     call seq_flds_add(x2l_fluxes,"Faxa_swndf")
     longname = 'Diffuse near-infrared incident solar radiation'
     stdname  = 'surface_downward_diffuse_shortwave_flux_due_to_near_infrared_radiation'
@@ -851,14 +815,10 @@
     ! diffuse visible incident solar radiation
     call seq_flds_add(a2x_fluxes,"Faxa_swvdf")
     call seq_flds_add(x2i_fluxes,"Faxa_swvdf")
-<<<<<<< HEAD
-    call seq_flds_add(x2r_fluxes,"Faxa_swvdf")
-=======
     if (rof_heat) then
        call seq_flds_add(x2r_fluxes,"Faxa_swvdf")
        call seq_flds_add(a2x_fluxes_to_rof,"Faxa_swvdf")
     endif
->>>>>>> a3be468b
     call seq_flds_add(x2l_fluxes,"Faxa_swvdf")
     longname = 'Diffuse visible incident solar radiation'
     stdname  = 'surface_downward_diffuse_shortwave_flux_due_to_visible_radiation'
@@ -2101,10 +2061,7 @@
        attname  = 'Flrl_demand'
        call metadata_set(attname, longname, stdname, units)
     call seq_flds_add(l2x_fluxes,'Flrl_Tqsur')
-<<<<<<< HEAD
-=======
     call seq_flds_add(l2x_fluxes_to_rof,'Flrl_Tqsur')
->>>>>>> a3be468b
     call seq_flds_add(x2r_fluxes,'Flrl_Tqsur')
     longname = 'Temperature of surface runoff'
     stdname  = 'Temperature_of_surface_runoff'
@@ -2113,10 +2070,7 @@
     call metadata_set(attname, longname, stdname, units)
 
     call seq_flds_add(l2x_fluxes,'Flrl_Tqsub')
-<<<<<<< HEAD
-=======
     call seq_flds_add(l2x_fluxes_to_rof,'Flrl_Tqsub')
->>>>>>> a3be468b
     call seq_flds_add(x2r_fluxes,'Flrl_Tqsub')
     longname = 'Temperature of subsurface runoff'
     stdname  = 'Temperature_of_subsurface_runoff'
