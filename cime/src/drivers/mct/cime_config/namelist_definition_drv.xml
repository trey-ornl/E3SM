--- conflicted
+++ resolved
@@ -4821,13 +4821,8 @@
        Surface albedo for direct radiation
     </desc>
     <values>
-<<<<<<< HEAD
-      <value>0.06</value>
-      <value aqua_planet_sst_type="sst_aquap11">0.07</value>
-=======
       <value>0.06D0</value>
       <value aqua_planet_sst_type="sst_aquap_constant">0.07D0</value>
->>>>>>> a3be468b
     </values>
   </entry>
 
@@ -4851,13 +4846,8 @@
        minimum wind speed for atmOcn flux calculations
     </desc>
     <values>
-<<<<<<< HEAD
-      <value>0.5</value>
-      <value aqua_planet_sst_type="sst_aquap_constant">1.0</value>
-=======
       <value>0.5D0</value>
       <value aqua_planet_sst_type="sst_aquap_constant">1.0D0</value>
->>>>>>> a3be468b
     </values>
   </entry>
 
