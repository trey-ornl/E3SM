--- conflicted
+++ resolved
@@ -58,11 +58,7 @@
         config['aqua_planet_sst_type'] = docn_mode
     else:
         config['aqua_planet_sst_type'] = 'none'
-<<<<<<< HEAD
-        
-=======
-
->>>>>>> a3be468b
+
     if case.get_value('RUN_TYPE') == 'startup':
         config['run_type'] = 'startup'
     elif case.get_value('RUN_TYPE') == 'hybrid':
