MODULE shr_orb_mod

  use shr_kind_mod, only: SHR_KIND_R8, SHR_KIND_IN
  use shr_sys_mod
  use shr_const_mod
  use shr_log_mod, only: s_loglev  => shr_log_Level
  use shr_log_mod, only: s_logunit => shr_log_Unit

  IMPLICIT none

  !----------------------------------------------------------------------------
  ! PUBLIC: Interfaces and global data
  !----------------------------------------------------------------------------
  public :: shr_orb_cosz
  public :: shr_orb_params
  public :: shr_orb_decl
  public :: shr_orb_print
  public :: set_constant_zenith_angle_deg

  real   (SHR_KIND_R8),public,parameter :: SHR_ORB_UNDEF_REAL = 1.e36_SHR_KIND_R8 ! undefined real
  integer(SHR_KIND_IN),public,parameter :: SHR_ORB_UNDEF_INT  = 2000000000        ! undefined int

  !----------------------------------------------------------------------------
  ! PRIVATE: by default everything else is private to this module
  !----------------------------------------------------------------------------
  private

  real   (SHR_KIND_R8),parameter :: pi                 = SHR_CONST_PI
  real   (SHR_KIND_R8),parameter :: SHR_ORB_ECCEN_MIN  =   0.0_SHR_KIND_R8 ! min value for eccen
  real   (SHR_KIND_R8),parameter :: SHR_ORB_ECCEN_MAX  =   0.1_SHR_KIND_R8 ! max value for eccen
  real   (SHR_KIND_R8),parameter :: SHR_ORB_OBLIQ_MIN  = -90.0_SHR_KIND_R8 ! min value for obliq
  real   (SHR_KIND_R8),parameter :: SHR_ORB_OBLIQ_MAX  = +90.0_SHR_KIND_R8 ! max value for obliq
  real   (SHR_KIND_R8),parameter :: SHR_ORB_MVELP_MIN  =   0.0_SHR_KIND_R8 ! min value for mvelp
  real   (SHR_KIND_R8),parameter :: SHR_ORB_MVELP_MAX  = 360.0_SHR_KIND_R8 ! max value for mvelp

  ! This variable overrides the behavior of shr_orb_cosz() when >=0
  ! this is be set by calling set_constant_zenith_angle_deg()
  real   (SHR_KIND_R8) :: constant_zenith_angle_deg = -1  ! constant, uniform zneith angle [degrees]

  !===============================================================================
CONTAINS
  !===============================================================================

<<<<<<< HEAD
=======
  SUBROUTINE set_constant_zenith_angle_deg(angle_deg)
    real(SHR_KIND_R8),intent(in) :: angle_deg
    constant_zenith_angle_deg = angle_deg
  END SUBROUTINE set_constant_zenith_angle_deg

  !=======================================================================
  !=======================================================================

>>>>>>> a3be468b
  real(SHR_KIND_R8) pure FUNCTION shr_orb_cosz(jday,lat,lon,declin,dt_avg,uniform_angle)

    !----------------------------------------------------------------------------
    !
    ! FUNCTION to return the cosine of the solar zenith angle.
    ! Assumes 365.0 days/year.
    !
    !--------------- Code History -----------------------------------------------
    !
    ! Original Author: Brian Kauffman
    ! Date:            Jan/98
    ! History:         adapted from statement FUNCTION in share/orb_cosz.h
    !
    !----------------------------------------------------------------------------

    real   (SHR_KIND_R8),intent(in) :: jday   ! Julian cal day (1.xx to 365.xx)
    real   (SHR_KIND_R8),intent(in) :: lat    ! Centered latitude (radians)
    real   (SHR_KIND_R8),intent(in) :: lon    ! Centered longitude (radians)
    real   (SHR_KIND_R8),intent(in) :: declin ! Solar declination (radians)
    real   (SHR_KIND_R8),intent(in), optional   :: dt_avg ! if present and set non-zero, then use in the
    real   (SHR_KIND_R8),intent(in), optional   :: uniform_angle ! if present and true, apply uniform insolation 
    ! average cosz calculation
    logical :: use_dt_avg

    !----------------------------------------------------------------------------
<<<<<<< HEAD
    
    if (present(uniform_angle)) then
       shr_orb_cosz = cos(uniform_angle)
    else ! perform the calculation of shr_orb_cosz
       use_dt_avg = .false.
       if (present(dt_avg)) then
          if (dt_avg /= 0.0_shr_kind_r8) use_dt_avg = .true.
       end if
       ! If dt for the average cosz is specified, then call the shr_orb_avg_cosz
       if (use_dt_avg) then
          shr_orb_cosz =  shr_orb_avg_cosz(jday, lat, lon, declin, dt_avg)
       else
          shr_orb_cosz = sin(lat)*sin(declin) - &
               cos(lat)*cos(declin) * &
               cos((jday-floor(jday))*2.0_SHR_KIND_R8*pi + lon)
       end if
=======

    if ( constant_zenith_angle_deg >= 0 ) then
      shr_orb_cosz = cos( constant_zenith_angle_deg * SHR_CONST_PI/180. )
      return
    end if

    if (present(uniform_angle)) then
      shr_orb_cosz = cos(uniform_angle)
      return
    end if

    ! perform the calculation of shr_orb_cosz
    use_dt_avg = .false.
    if (present(dt_avg)) then
      if (dt_avg /= 0.0_shr_kind_r8) use_dt_avg = .true.
    end if
    ! If dt for the average cosz is specified, then call the shr_orb_avg_cosz
    if (use_dt_avg) then
      shr_orb_cosz = shr_orb_avg_cosz(jday, lat, lon, declin, dt_avg)
    else
      shr_orb_cosz = sin(lat)*sin(declin) - cos(lat)*cos(declin) * &
                     cos((jday-floor(jday))*2.0_SHR_KIND_R8*pi + lon)
>>>>>>> a3be468b
    end if

  END FUNCTION shr_orb_cosz

  !=======================================================================
  ! A New Algorithm for Calculation of Cosine Solar Zenith Angle
  ! Author: Linjiong Zhou
  ! E-mail: linjiongzhou@hotmail.com
  ! Date  : 2015.02.22
  ! Ref.  : Zhou et al., GRL, 2015
  !=======================================================================

  real (SHR_KIND_R8) pure function shr_orb_avg_cosz(jday, lat, lon, declin, dt_avg)

    use shr_const_mod, only : pi => shr_const_pi

    implicit none

    !-----------------------------------------------------------------------
    ! In/Out Arguements

    real(SHR_KIND_R8), intent(in) :: jday   ! Julian calendar day (1.xx to 365.xx)
    real(SHR_KIND_R8), intent(in) :: lat    ! latitude (radian)
    real(SHR_KIND_R8), intent(in) :: lon    ! longitude (radian)
    real(SHR_KIND_R8), intent(in) :: declin ! solar declination (radian)
    real(SHR_KIND_R8), intent(in) :: dt_avg ! dt for averaged cosz calculation

    !-----------------------------------------------------------------------
    ! Local Arguments

    real(SHR_KIND_R8),parameter :: piover2 = pi/2.0_SHR_KIND_R8
    real(SHR_KIND_R8),parameter :: twopi   = pi*2.0_SHR_KIND_R8

    real(SHR_KIND_R8) :: aa, bb
    real(SHR_KIND_R8) :: del, phi
    real(SHR_KIND_R8) :: cos_h, h
    real(SHR_KIND_R8) :: t1, t2, dt
    real(SHR_KIND_R8) :: tt1, tt2, tt3, tt4

    !-----------------------------------------------------------------------
    ! Compute Half-day Length

    ! adjust latitude so that its tangent will be defined
    if (lat ==  piover2) then
       del = lat - 1.0e-05_SHR_KIND_R8
    else if (lat ==  -piover2) then
       del = lat + 1.0e-05_SHR_KIND_R8
    else
       del = lat
    end if

    ! adjust declination so that its tangent will be defined
    if (declin == piover2) then
       phi = declin - 1.0e-05_SHR_KIND_R8
    else if (declin == -piover2) then
       phi = declin + 1.0e-05_SHR_KIND_R8
    else
       phi = declin
    end if

    ! define the cosine of the half-day length
    ! adjust for cases of all daylight or all night
    cos_h = - tan(del) * tan(phi)
    if (cos_h <= -1.0_SHR_KIND_R8) then
       h = pi
    else if (cos_h >= 1.0_SHR_KIND_R8) then
       h = 0.0_SHR_KIND_R8
    else
       h = acos(cos_h)
    end if

    !-----------------------------------------------------------------------
    ! Define Local Time t and t + dt

    ! adjust t to be between -pi and pi
    t1 = (jday - int(jday)) * twopi + lon - pi

    if (t1 >=  pi) then
       t1 = t1 - twopi
    else if (t1 < -pi) then
       t1 = t1 + twopi
    end if

    dt = dt_avg / 86400.0_SHR_KIND_R8 * twopi
    t2 = t1 + dt

    !-----------------------------------------------------------------------
    ! Compute Cosine Solar Zenith angle

    ! define terms needed in the cosine zenith angle equation
    aa = sin(lat) * sin(declin)
    bb = cos(lat) * cos(declin)

    ! define the hour angle
    ! force it to be between -h and h
    ! consider the situation when the night period is too short
    if (t2 >= pi .and. t1 <= pi .and. pi - h <= dt) then
       tt2 = h
       tt1 = min(max(t1, -h)       ,         h)
       tt4 = min(max(t2, twopi - h), twopi + h)
       tt3 = twopi - h
    else if (t2 >= -pi .and. t1 <= -pi .and. pi - h <= dt) then
       tt2 = - twopi + h
       tt1 = min(max(t1, -twopi - h), -twopi + h)
       tt4 = min(max(t2, -h)        ,          h)
       tt3 = -h
    else
       if (t2 > pi) then
          tt2 = min(max(t2 - twopi, -h), h)
       else if (t2 < - pi) then
          tt2 = min(max(t2 + twopi, -h), h)
       else
          tt2 = min(max(t2 ,        -h), h)
       end if
       if (t1 > pi) then
          tt1 = min(max(t1 - twopi, -h), h)
       else if (t1 < - pi) then
          tt1 = min(max(t1 + twopi, -h), h)
       else
          tt1 = min(max(t1        , -h), h)
       end if
       tt4 = 0.0_SHR_KIND_R8
       tt3 = 0.0_SHR_KIND_R8
    end if

    ! perform a time integration to obtain cosz if desired
    ! output is valid over the period from t to t + dt
    if (tt2 > tt1 .or. tt4 > tt3) then
       shr_orb_avg_cosz = (aa * (tt2 - tt1) + bb * (sin(tt2) - sin(tt1))) / dt + &
            (aa * (tt4 - tt3) + bb * (sin(tt4) - sin(tt3))) / dt
    else
       shr_orb_avg_cosz = 0.0_SHR_KIND_R8
    end if

  end function shr_orb_avg_cosz

  !===============================================================================

  SUBROUTINE shr_orb_params( iyear_AD , eccen  , obliq , mvelp     ,     &
       &               obliqr   , lambm0 , mvelpp, log_print )

    !-------------------------------------------------------------------------------
    !
    ! Calculate earths orbital parameters using Dave Threshers formula which
    ! came from Berger, Andre.  1978  "A Simple Algorithm to Compute Long-Term
    ! Variations of Daily Insolation".  Contribution 18, Institute of Astronomy
    ! and Geophysics, Universite Catholique de Louvain, Louvain-la-Neuve, Belgium
    !
    !------------------------------Code history-------------------------------------
    !
    ! Original Author: Erik Kluzek
    ! Date:            Oct/97
    !
    !-------------------------------------------------------------------------------

    !----------------------------- Arguments ------------------------------------
    integer(SHR_KIND_IN),intent(in)    :: iyear_AD  ! Year to calculate orbit for
    real   (SHR_KIND_R8),intent(inout) :: eccen     ! orbital eccentricity
    real   (SHR_KIND_R8),intent(inout) :: obliq     ! obliquity in degrees
    real   (SHR_KIND_R8),intent(inout) :: mvelp     ! moving vernal equinox long
    real   (SHR_KIND_R8),intent(out)   :: obliqr    ! Earths obliquity in rad
    real   (SHR_KIND_R8),intent(out)   :: lambm0    ! Mean long of perihelion at
    ! vernal equinox (radians)
    real   (SHR_KIND_R8),intent(out)   :: mvelpp    ! moving vernal equinox long
    ! of perihelion plus pi (rad)
    logical             ,intent(in)    :: log_print ! Flags print of status/error

    !------------------------------ Parameters ----------------------------------
    integer(SHR_KIND_IN),parameter :: poblen =47 ! # of elements in series wrt obliquity
    integer(SHR_KIND_IN),parameter :: pecclen=19 ! # of elements in series wrt eccentricity
    integer(SHR_KIND_IN),parameter :: pmvelen=78 ! # of elements in series wrt vernal equinox
    real   (SHR_KIND_R8),parameter :: psecdeg = 1.0_SHR_KIND_R8/3600.0_SHR_KIND_R8 ! arc sec to deg conversion

    real   (SHR_KIND_R8) :: degrad = pi/180._SHR_KIND_R8   ! degree to radian conversion factor
    real   (SHR_KIND_R8) :: yb4_1950AD         ! number of years before 1950 AD

    character(len=*),parameter :: subname = '(shr_orb_params)'

    ! Cosine series data for computation of obliquity: amplitude (arc seconds),
    ! rate (arc seconds/year), phase (degrees).

    real   (SHR_KIND_R8), parameter :: obamp(poblen) =  & ! amplitudes for obliquity cos series
         &      (/   -2462.2214466_SHR_KIND_R8, -857.3232075_SHR_KIND_R8, -629.3231835_SHR_KIND_R8,   &
         &            -414.2804924_SHR_KIND_R8, -311.7632587_SHR_KIND_R8,  308.9408604_SHR_KIND_R8,   &
         &            -162.5533601_SHR_KIND_R8, -116.1077911_SHR_KIND_R8,  101.1189923_SHR_KIND_R8,   &
         &             -67.6856209_SHR_KIND_R8,   24.9079067_SHR_KIND_R8,   22.5811241_SHR_KIND_R8,   &
         &             -21.1648355_SHR_KIND_R8,  -15.6549876_SHR_KIND_R8,   15.3936813_SHR_KIND_R8,   &
         &              14.6660938_SHR_KIND_R8,  -11.7273029_SHR_KIND_R8,   10.2742696_SHR_KIND_R8,   &
         &               6.4914588_SHR_KIND_R8,    5.8539148_SHR_KIND_R8,   -5.4872205_SHR_KIND_R8,   &
         &              -5.4290191_SHR_KIND_R8,    5.1609570_SHR_KIND_R8,    5.0786314_SHR_KIND_R8,   &
         &              -4.0735782_SHR_KIND_R8,    3.7227167_SHR_KIND_R8,    3.3971932_SHR_KIND_R8,   &
         &              -2.8347004_SHR_KIND_R8,   -2.6550721_SHR_KIND_R8,   -2.5717867_SHR_KIND_R8,   &
         &              -2.4712188_SHR_KIND_R8,    2.4625410_SHR_KIND_R8,    2.2464112_SHR_KIND_R8,   &
         &              -2.0755511_SHR_KIND_R8,   -1.9713669_SHR_KIND_R8,   -1.8813061_SHR_KIND_R8,   &
         &              -1.8468785_SHR_KIND_R8,    1.8186742_SHR_KIND_R8,    1.7601888_SHR_KIND_R8,   &
         &              -1.5428851_SHR_KIND_R8,    1.4738838_SHR_KIND_R8,   -1.4593669_SHR_KIND_R8,   &
         &               1.4192259_SHR_KIND_R8,   -1.1818980_SHR_KIND_R8,    1.1756474_SHR_KIND_R8,   &
         &              -1.1316126_SHR_KIND_R8,    1.0896928_SHR_KIND_R8/)

    real   (SHR_KIND_R8), parameter :: obrate(poblen) = & ! rates for obliquity cosine series
         &        (/  31.609974_SHR_KIND_R8, 32.620504_SHR_KIND_R8, 24.172203_SHR_KIND_R8,   &
         &            31.983787_SHR_KIND_R8, 44.828336_SHR_KIND_R8, 30.973257_SHR_KIND_R8,   &
         &            43.668246_SHR_KIND_R8, 32.246691_SHR_KIND_R8, 30.599444_SHR_KIND_R8,   &
         &            42.681324_SHR_KIND_R8, 43.836462_SHR_KIND_R8, 47.439436_SHR_KIND_R8,   &
         &            63.219948_SHR_KIND_R8, 64.230478_SHR_KIND_R8,  1.010530_SHR_KIND_R8,   &
         &             7.437771_SHR_KIND_R8, 55.782177_SHR_KIND_R8,  0.373813_SHR_KIND_R8,   &
         &            13.218362_SHR_KIND_R8, 62.583231_SHR_KIND_R8, 63.593761_SHR_KIND_R8,   &
         &            76.438310_SHR_KIND_R8, 45.815258_SHR_KIND_R8,  8.448301_SHR_KIND_R8,   &
         &            56.792707_SHR_KIND_R8, 49.747842_SHR_KIND_R8, 12.058272_SHR_KIND_R8,   &
         &            75.278220_SHR_KIND_R8, 65.241008_SHR_KIND_R8, 64.604291_SHR_KIND_R8,   &
         &             1.647247_SHR_KIND_R8,  7.811584_SHR_KIND_R8, 12.207832_SHR_KIND_R8,   &
         &            63.856665_SHR_KIND_R8, 56.155990_SHR_KIND_R8, 77.448840_SHR_KIND_R8,   &
         &             6.801054_SHR_KIND_R8, 62.209418_SHR_KIND_R8, 20.656133_SHR_KIND_R8,   &
         &            48.344406_SHR_KIND_R8, 55.145460_SHR_KIND_R8, 69.000539_SHR_KIND_R8,   &
         &            11.071350_SHR_KIND_R8, 74.291298_SHR_KIND_R8, 11.047742_SHR_KIND_R8,   &
         &             0.636717_SHR_KIND_R8, 12.844549_SHR_KIND_R8/)

    real   (SHR_KIND_R8), parameter :: obphas(poblen) = & ! phases for obliquity cosine series
         &      (/    251.9025_SHR_KIND_R8, 280.8325_SHR_KIND_R8, 128.3057_SHR_KIND_R8,   &
         &            292.7252_SHR_KIND_R8,  15.3747_SHR_KIND_R8, 263.7951_SHR_KIND_R8,   &
         &            308.4258_SHR_KIND_R8, 240.0099_SHR_KIND_R8, 222.9725_SHR_KIND_R8,   &
         &            268.7809_SHR_KIND_R8, 316.7998_SHR_KIND_R8, 319.6024_SHR_KIND_R8,   &
         &            143.8050_SHR_KIND_R8, 172.7351_SHR_KIND_R8,  28.9300_SHR_KIND_R8,   &
         &            123.5968_SHR_KIND_R8,  20.2082_SHR_KIND_R8,  40.8226_SHR_KIND_R8,   &
         &            123.4722_SHR_KIND_R8, 155.6977_SHR_KIND_R8, 184.6277_SHR_KIND_R8,   &
         &            267.2772_SHR_KIND_R8,  55.0196_SHR_KIND_R8, 152.5268_SHR_KIND_R8,   &
         &             49.1382_SHR_KIND_R8, 204.6609_SHR_KIND_R8,  56.5233_SHR_KIND_R8,   &
         &            200.3284_SHR_KIND_R8, 201.6651_SHR_KIND_R8, 213.5577_SHR_KIND_R8,   &
         &             17.0374_SHR_KIND_R8, 164.4194_SHR_KIND_R8,  94.5422_SHR_KIND_R8,   &
         &            131.9124_SHR_KIND_R8,  61.0309_SHR_KIND_R8, 296.2073_SHR_KIND_R8,   &
         &            135.4894_SHR_KIND_R8, 114.8750_SHR_KIND_R8, 247.0691_SHR_KIND_R8,   &
         &            256.6114_SHR_KIND_R8,  32.1008_SHR_KIND_R8, 143.6804_SHR_KIND_R8,   &
         &             16.8784_SHR_KIND_R8, 160.6835_SHR_KIND_R8,  27.5932_SHR_KIND_R8,   &
         &            348.1074_SHR_KIND_R8,  82.6496_SHR_KIND_R8/)

    ! Cosine/sine series data for computation of eccentricity and fixed vernal
    ! equinox longitude of perihelion (fvelp): amplitude,
    ! rate (arc seconds/year), phase (degrees).

    real   (SHR_KIND_R8), parameter :: ecamp (pecclen) = & ! ampl for eccen/fvelp cos/sin series
         &      (/   0.01860798_SHR_KIND_R8,  0.01627522_SHR_KIND_R8, -0.01300660_SHR_KIND_R8,   &
         &           0.00988829_SHR_KIND_R8, -0.00336700_SHR_KIND_R8,  0.00333077_SHR_KIND_R8,   &
         &          -0.00235400_SHR_KIND_R8,  0.00140015_SHR_KIND_R8,  0.00100700_SHR_KIND_R8,   &
         &           0.00085700_SHR_KIND_R8,  0.00064990_SHR_KIND_R8,  0.00059900_SHR_KIND_R8,   &
         &           0.00037800_SHR_KIND_R8, -0.00033700_SHR_KIND_R8,  0.00027600_SHR_KIND_R8,   &
         &           0.00018200_SHR_KIND_R8, -0.00017400_SHR_KIND_R8, -0.00012400_SHR_KIND_R8,   &
         &           0.00001250_SHR_KIND_R8/)

    real   (SHR_KIND_R8), parameter :: ecrate(pecclen) = & ! rates for eccen/fvelp cos/sin series
         &      (/    4.2072050_SHR_KIND_R8,  7.3460910_SHR_KIND_R8, 17.8572630_SHR_KIND_R8,  &
         &           17.2205460_SHR_KIND_R8, 16.8467330_SHR_KIND_R8,  5.1990790_SHR_KIND_R8,  &
         &           18.2310760_SHR_KIND_R8, 26.2167580_SHR_KIND_R8,  6.3591690_SHR_KIND_R8,  &
         &           16.2100160_SHR_KIND_R8,  3.0651810_SHR_KIND_R8, 16.5838290_SHR_KIND_R8,  &
         &           18.4939800_SHR_KIND_R8,  6.1909530_SHR_KIND_R8, 18.8677930_SHR_KIND_R8,  &
         &           17.4255670_SHR_KIND_R8,  6.1860010_SHR_KIND_R8, 18.4174410_SHR_KIND_R8,  &
         &            0.6678630_SHR_KIND_R8/)

    real   (SHR_KIND_R8), parameter :: ecphas(pecclen) = & ! phases for eccen/fvelp cos/sin series
         &      (/    28.620089_SHR_KIND_R8, 193.788772_SHR_KIND_R8, 308.307024_SHR_KIND_R8,  &
         &           320.199637_SHR_KIND_R8, 279.376984_SHR_KIND_R8,  87.195000_SHR_KIND_R8,  &
         &           349.129677_SHR_KIND_R8, 128.443387_SHR_KIND_R8, 154.143880_SHR_KIND_R8,  &
         &           291.269597_SHR_KIND_R8, 114.860583_SHR_KIND_R8, 332.092251_SHR_KIND_R8,  &
         &           296.414411_SHR_KIND_R8, 145.769910_SHR_KIND_R8, 337.237063_SHR_KIND_R8,  &
         &           152.092288_SHR_KIND_R8, 126.839891_SHR_KIND_R8, 210.667199_SHR_KIND_R8,  &
         &            72.108838_SHR_KIND_R8/)

    ! Sine series data for computation of moving vernal equinox longitude of
    ! perihelion: amplitude (arc seconds), rate (arc sec/year), phase (degrees).

    real   (SHR_KIND_R8), parameter :: mvamp (pmvelen) = & ! amplitudes for mvelp sine series
         &      (/   7391.0225890_SHR_KIND_R8, 2555.1526947_SHR_KIND_R8, 2022.7629188_SHR_KIND_R8,  &
         &          -1973.6517951_SHR_KIND_R8, 1240.2321818_SHR_KIND_R8,  953.8679112_SHR_KIND_R8,  &
         &           -931.7537108_SHR_KIND_R8,  872.3795383_SHR_KIND_R8,  606.3544732_SHR_KIND_R8,  &
         &           -496.0274038_SHR_KIND_R8,  456.9608039_SHR_KIND_R8,  346.9462320_SHR_KIND_R8,  &
         &           -305.8412902_SHR_KIND_R8,  249.6173246_SHR_KIND_R8, -199.1027200_SHR_KIND_R8,  &
         &            191.0560889_SHR_KIND_R8, -175.2936572_SHR_KIND_R8,  165.9068833_SHR_KIND_R8,  &
         &            161.1285917_SHR_KIND_R8,  139.7878093_SHR_KIND_R8, -133.5228399_SHR_KIND_R8,  &
         &            117.0673811_SHR_KIND_R8,  104.6907281_SHR_KIND_R8,   95.3227476_SHR_KIND_R8,  &
         &             86.7824524_SHR_KIND_R8,   86.0857729_SHR_KIND_R8,   70.5893698_SHR_KIND_R8,  &
         &            -69.9719343_SHR_KIND_R8,  -62.5817473_SHR_KIND_R8,   61.5450059_SHR_KIND_R8,  &
         &            -57.9364011_SHR_KIND_R8,   57.1899832_SHR_KIND_R8,  -57.0236109_SHR_KIND_R8,  &
         &            -54.2119253_SHR_KIND_R8,   53.2834147_SHR_KIND_R8,   52.1223575_SHR_KIND_R8,  &
         &            -49.0059908_SHR_KIND_R8,  -48.3118757_SHR_KIND_R8,  -45.4191685_SHR_KIND_R8,  &
         &            -42.2357920_SHR_KIND_R8,  -34.7971099_SHR_KIND_R8,   34.4623613_SHR_KIND_R8,  &
         &            -33.8356643_SHR_KIND_R8,   33.6689362_SHR_KIND_R8,  -31.2521586_SHR_KIND_R8,  &
         &            -30.8798701_SHR_KIND_R8,   28.4640769_SHR_KIND_R8,  -27.1960802_SHR_KIND_R8,  &
         &             27.0860736_SHR_KIND_R8,  -26.3437456_SHR_KIND_R8,   24.7253740_SHR_KIND_R8,  &
         &             24.6732126_SHR_KIND_R8,   24.4272733_SHR_KIND_R8,   24.0127327_SHR_KIND_R8,  &
         &             21.7150294_SHR_KIND_R8,  -21.5375347_SHR_KIND_R8,   18.1148363_SHR_KIND_R8,  &
         &            -16.9603104_SHR_KIND_R8,  -16.1765215_SHR_KIND_R8,   15.5567653_SHR_KIND_R8,  &
         &             15.4846529_SHR_KIND_R8,   15.2150632_SHR_KIND_R8,   14.5047426_SHR_KIND_R8,  &
         &            -14.3873316_SHR_KIND_R8,   13.1351419_SHR_KIND_R8,   12.8776311_SHR_KIND_R8,  &
         &             11.9867234_SHR_KIND_R8,   11.9385578_SHR_KIND_R8,   11.7030822_SHR_KIND_R8,  &
         &             11.6018181_SHR_KIND_R8,  -11.2617293_SHR_KIND_R8,  -10.4664199_SHR_KIND_R8,  &
         &             10.4333970_SHR_KIND_R8,  -10.2377466_SHR_KIND_R8,   10.1934446_SHR_KIND_R8,  &
         &            -10.1280191_SHR_KIND_R8,   10.0289441_SHR_KIND_R8,  -10.0034259_SHR_KIND_R8/)

    real   (SHR_KIND_R8), parameter :: mvrate(pmvelen) = & ! rates for mvelp sine series
         &      (/    31.609974_SHR_KIND_R8, 32.620504_SHR_KIND_R8, 24.172203_SHR_KIND_R8,   &
         &             0.636717_SHR_KIND_R8, 31.983787_SHR_KIND_R8,  3.138886_SHR_KIND_R8,   &
         &            30.973257_SHR_KIND_R8, 44.828336_SHR_KIND_R8,  0.991874_SHR_KIND_R8,   &
         &             0.373813_SHR_KIND_R8, 43.668246_SHR_KIND_R8, 32.246691_SHR_KIND_R8,   &
         &            30.599444_SHR_KIND_R8,  2.147012_SHR_KIND_R8, 10.511172_SHR_KIND_R8,   &
         &            42.681324_SHR_KIND_R8, 13.650058_SHR_KIND_R8,  0.986922_SHR_KIND_R8,   &
         &             9.874455_SHR_KIND_R8, 13.013341_SHR_KIND_R8,  0.262904_SHR_KIND_R8,   &
         &             0.004952_SHR_KIND_R8,  1.142024_SHR_KIND_R8, 63.219948_SHR_KIND_R8,   &
         &             0.205021_SHR_KIND_R8,  2.151964_SHR_KIND_R8, 64.230478_SHR_KIND_R8,   &
         &            43.836462_SHR_KIND_R8, 47.439436_SHR_KIND_R8,  1.384343_SHR_KIND_R8,   &
         &             7.437771_SHR_KIND_R8, 18.829299_SHR_KIND_R8,  9.500642_SHR_KIND_R8,   &
         &             0.431696_SHR_KIND_R8,  1.160090_SHR_KIND_R8, 55.782177_SHR_KIND_R8,   &
         &            12.639528_SHR_KIND_R8,  1.155138_SHR_KIND_R8,  0.168216_SHR_KIND_R8,   &
         &             1.647247_SHR_KIND_R8, 10.884985_SHR_KIND_R8,  5.610937_SHR_KIND_R8,   &
         &            12.658184_SHR_KIND_R8,  1.010530_SHR_KIND_R8,  1.983748_SHR_KIND_R8,   &
         &            14.023871_SHR_KIND_R8,  0.560178_SHR_KIND_R8,  1.273434_SHR_KIND_R8,   &
         &            12.021467_SHR_KIND_R8, 62.583231_SHR_KIND_R8, 63.593761_SHR_KIND_R8,   &
         &            76.438310_SHR_KIND_R8,  4.280910_SHR_KIND_R8, 13.218362_SHR_KIND_R8,   &
         &            17.818769_SHR_KIND_R8,  8.359495_SHR_KIND_R8, 56.792707_SHR_KIND_R8,   &
         &            8.448301_SHR_KIND_R8,  1.978796_SHR_KIND_R8,  8.863925_SHR_KIND_R8,   &
         &             0.186365_SHR_KIND_R8,  8.996212_SHR_KIND_R8,  6.771027_SHR_KIND_R8,   &
         &            45.815258_SHR_KIND_R8, 12.002811_SHR_KIND_R8, 75.278220_SHR_KIND_R8,   &
         &            65.241008_SHR_KIND_R8, 18.870667_SHR_KIND_R8, 22.009553_SHR_KIND_R8,   &
         &            64.604291_SHR_KIND_R8, 11.498094_SHR_KIND_R8,  0.578834_SHR_KIND_R8,   &
         &             9.237738_SHR_KIND_R8, 49.747842_SHR_KIND_R8,  2.147012_SHR_KIND_R8,   &
         &             1.196895_SHR_KIND_R8,  2.133898_SHR_KIND_R8,  0.173168_SHR_KIND_R8/)

    real   (SHR_KIND_R8), parameter :: mvphas(pmvelen) = & ! phases for mvelp sine series
         &      (/    251.9025_SHR_KIND_R8, 280.8325_SHR_KIND_R8, 128.3057_SHR_KIND_R8,   &
         &            348.1074_SHR_KIND_R8, 292.7252_SHR_KIND_R8, 165.1686_SHR_KIND_R8,   &
         &            263.7951_SHR_KIND_R8,  15.3747_SHR_KIND_R8,  58.5749_SHR_KIND_R8,   &
         &             40.8226_SHR_KIND_R8, 308.4258_SHR_KIND_R8, 240.0099_SHR_KIND_R8,   &
         &            222.9725_SHR_KIND_R8, 106.5937_SHR_KIND_R8, 114.5182_SHR_KIND_R8,   &
         &            268.7809_SHR_KIND_R8, 279.6869_SHR_KIND_R8,  39.6448_SHR_KIND_R8,   &
         &            126.4108_SHR_KIND_R8, 291.5795_SHR_KIND_R8, 307.2848_SHR_KIND_R8,   &
         &             18.9300_SHR_KIND_R8, 273.7596_SHR_KIND_R8, 143.8050_SHR_KIND_R8,   &
         &            191.8927_SHR_KIND_R8, 125.5237_SHR_KIND_R8, 172.7351_SHR_KIND_R8,   &
         &            316.7998_SHR_KIND_R8, 319.6024_SHR_KIND_R8,  69.7526_SHR_KIND_R8,   &
         &            123.5968_SHR_KIND_R8, 217.6432_SHR_KIND_R8,  85.5882_SHR_KIND_R8,   &
         &            156.2147_SHR_KIND_R8,  66.9489_SHR_KIND_R8,  20.2082_SHR_KIND_R8,   &
         &            250.7568_SHR_KIND_R8,  48.0188_SHR_KIND_R8,   8.3739_SHR_KIND_R8,   &
         &             17.0374_SHR_KIND_R8, 155.3409_SHR_KIND_R8,  94.1709_SHR_KIND_R8,   &
         &            221.1120_SHR_KIND_R8,  28.9300_SHR_KIND_R8, 117.1498_SHR_KIND_R8,   &
         &            320.5095_SHR_KIND_R8, 262.3602_SHR_KIND_R8, 336.2148_SHR_KIND_R8,   &
         &            233.0046_SHR_KIND_R8, 155.6977_SHR_KIND_R8, 184.6277_SHR_KIND_R8,   &
         &            267.2772_SHR_KIND_R8,  78.9281_SHR_KIND_R8, 123.4722_SHR_KIND_R8,   &
         &            188.7132_SHR_KIND_R8, 180.1364_SHR_KIND_R8,  49.1382_SHR_KIND_R8,   &
         &            152.5268_SHR_KIND_R8,  98.2198_SHR_KIND_R8,  97.4808_SHR_KIND_R8,   &
         &            221.5376_SHR_KIND_R8, 168.2438_SHR_KIND_R8, 161.1199_SHR_KIND_R8,   &
         &             55.0196_SHR_KIND_R8, 262.6495_SHR_KIND_R8, 200.3284_SHR_KIND_R8,   &
         &            201.6651_SHR_KIND_R8, 294.6547_SHR_KIND_R8,  99.8233_SHR_KIND_R8,   &
         &            213.5577_SHR_KIND_R8, 154.1631_SHR_KIND_R8, 232.7153_SHR_KIND_R8,   &
         &            138.3034_SHR_KIND_R8, 204.6609_SHR_KIND_R8, 106.5938_SHR_KIND_R8,   &
         &            250.4676_SHR_KIND_R8, 332.3345_SHR_KIND_R8,  27.3039_SHR_KIND_R8/)

    !---------------------------Local variables----------------------------------
    integer(SHR_KIND_IN) :: i       ! Index for series summations
    real   (SHR_KIND_R8) :: obsum   ! Obliquity series summation
    real   (SHR_KIND_R8) :: cossum  ! Cos series summation for eccentricity/fvelp
    real   (SHR_KIND_R8) :: sinsum  ! Sin series summation for eccentricity/fvelp
    real   (SHR_KIND_R8) :: fvelp   ! Fixed vernal equinox long of perihelion
    real   (SHR_KIND_R8) :: mvsum   ! mvelp series summation
    real   (SHR_KIND_R8) :: beta    ! Intermediate argument for lambm0
    real   (SHR_KIND_R8) :: years   ! Years to time of interest ( pos <=> future)
    real   (SHR_KIND_R8) :: eccen2  ! eccentricity squared
    real   (SHR_KIND_R8) :: eccen3  ! eccentricity cubed

    !-------------------------- Formats -----------------------------------------
    character(len=*),parameter :: F00 = "('(shr_orb_params) ',4a)"
    character(len=*),parameter :: F01 = "('(shr_orb_params) ',a,i9)"
    character(len=*),parameter :: F02 = "('(shr_orb_params) ',a,f6.3)"
    character(len=*),parameter :: F03 = "('(shr_orb_params) ',a,es14.6)"

    !----------------------------------------------------------------------------
    ! radinp and algorithms below will need a degree to radian conversion factor

    if ( log_print .and. s_loglev > 0 ) then
       write(s_logunit,F00) 'Calculate characteristics of the orbit:'
    end if

    ! Check for flag to use input orbit parameters

    IF ( iyear_AD == SHR_ORB_UNDEF_INT ) THEN

       ! Check input obliq, eccen, and mvelp to ensure reasonable

       if( obliq == SHR_ORB_UNDEF_REAL )then
          write(s_logunit,F00) trim(subname)//' Have to specify orbital parameters:'
          write(s_logunit,F00) 'Either set: iyear_AD, OR [obliq, eccen, and mvelp]:'
          write(s_logunit,F00) 'iyear_AD is the year to simulate orbit for (ie. 1950): '
          write(s_logunit,F00) 'obliq, eccen, mvelp specify the orbit directly:'
          write(s_logunit,F00) 'The AMIP II settings (for a 1995 orbit) are: '
          write(s_logunit,F00) ' obliq =  23.4441'
          write(s_logunit,F00) ' eccen =   0.016715'
          write(s_logunit,F00) ' mvelp = 102.7'
          call shr_sys_abort(subname//' ERROR: unreasonable obliq')
       else if ( log_print ) then
          write(s_logunit,F00) 'Use input orbital parameters: '
       end if
       if( (obliq < SHR_ORB_OBLIQ_MIN).or.(obliq > SHR_ORB_OBLIQ_MAX) ) then
          write(s_logunit,F03) 'Input obliquity unreasonable: ', obliq
          call shr_sys_abort(subname//' ERROR: unreasonable obliq')
       end if
       if( (eccen < SHR_ORB_ECCEN_MIN).or.(eccen > SHR_ORB_ECCEN_MAX) ) then
          write(s_logunit,F03) 'Input eccentricity unreasonable: ', eccen
          call shr_sys_abort(subname//' ERROR: unreasonable eccen')
       end if
       if( (mvelp < SHR_ORB_MVELP_MIN).or.(mvelp > SHR_ORB_MVELP_MAX) ) then
          write(s_logunit,F03) 'Input mvelp unreasonable: ' , mvelp
          call shr_sys_abort(subname//' ERROR: unreasonable mvelp')
       end if
       eccen2 = eccen*eccen
       eccen3 = eccen2*eccen

    ELSE  ! Otherwise calculate based on years before present

       if ( log_print .and. s_loglev > 0) then
          write(s_logunit,F01) 'Calculate orbit for year: ' , iyear_AD
       end if
       yb4_1950AD = 1950.0_SHR_KIND_R8 - real(iyear_AD,SHR_KIND_R8)
       if ( abs(yb4_1950AD) .gt. 1000000.0_SHR_KIND_R8 )then
          write(s_logunit,F00) 'orbit only valid for years+-1000000'
          write(s_logunit,F00) 'Relative to 1950 AD'
          write(s_logunit,F03) '# of years before 1950: ',yb4_1950AD
          write(s_logunit,F01) 'Year to simulate was  : ',iyear_AD
          call shr_sys_abort(subname//' ERROR: unreasonable year')
       end if

       ! The following calculates the earths obliquity, orbital eccentricity
       ! (and various powers of it) and vernal equinox mean longitude of
       ! perihelion for years in the past (future = negative of years past),
       ! using constants (see parameter section) given in the program of:
       !
       ! Berger, Andre.  1978  A Simple Algorithm to Compute Long-Term Variations
       ! of Daily Insolation.  Contribution 18, Institute of Astronomy and
       ! Geophysics, Universite Catholique de Louvain, Louvain-la-Neuve, Belgium.
       !
       ! and formulas given in the paper (where less precise constants are also
       ! given):
       !
       ! Berger, Andre.  1978.  Long-Term Variations of Daily Insolation and
       ! Quaternary Climatic Changes.  J. of the Atmo. Sci. 35:2362-2367
       !
       ! The algorithm is valid only to 1,000,000 years past or hence.
       ! For a solution valid to 5-10 million years past see the above author.
       ! Algorithm below is better for years closer to present than is the
       ! 5-10 million year solution.
       !
       ! Years to time of interest must be negative of years before present
       ! (1950) in formulas that follow.

       years = - yb4_1950AD

       ! In the summations below, cosine or sine arguments, which end up in
       ! degrees, must be converted to radians via multiplication by degrad.
       !
       ! Summation of cosine series for obliquity (epsilon in Berger 1978) in
       ! degrees. Convert the amplitudes and rates, which are in arc secs, into
       ! degrees via multiplication by psecdeg (arc seconds to degrees conversion
       ! factor).  For obliq, first term is Berger 1978 epsilon star; second
       ! term is series summation in degrees.

       obsum = 0.0_SHR_KIND_R8
       do i = 1, poblen
          obsum = obsum + obamp(i)*psecdeg*cos((obrate(i)*psecdeg*years + &
               &       obphas(i))*degrad)
       end do
       obliq = 23.320556_SHR_KIND_R8 + obsum

       ! Summation of cosine and sine series for computation of eccentricity
       ! (eccen; e in Berger 1978) and fixed vernal equinox longitude of
       ! perihelion (fvelp; pi in Berger 1978), which is used for computation
       ! of moving vernal equinox longitude of perihelion.  Convert the rates,
       ! which are in arc seconds, into degrees via multiplication by psecdeg.

       cossum = 0.0_SHR_KIND_R8
       do i = 1, pecclen
          cossum = cossum+ecamp(i)*cos((ecrate(i)*psecdeg*years+ecphas(i))*degrad)
       end do

       sinsum = 0.0_SHR_KIND_R8
       do i = 1, pecclen
          sinsum = sinsum+ecamp(i)*sin((ecrate(i)*psecdeg*years+ecphas(i))*degrad)
       end do

       ! Use summations to calculate eccentricity

       eccen2 = cossum*cossum + sinsum*sinsum
       eccen  = sqrt(eccen2)
       eccen3 = eccen2*eccen

       ! A series of cases for fvelp, which is in radians.
       if (abs(cossum) .le. 1.0E-8_SHR_KIND_R8) then
          if (sinsum .eq. 0.0_SHR_KIND_R8) then
             fvelp = 0.0_SHR_KIND_R8
          else if (sinsum .lt. 0.0_SHR_KIND_R8) then
             fvelp = 1.5_SHR_KIND_R8*pi
          else if (sinsum .gt. 0.0_SHR_KIND_R8) then
             fvelp = .5_SHR_KIND_R8*pi
          endif
       else if (cossum .lt. 0.0_SHR_KIND_R8) then
          fvelp = atan(sinsum/cossum) + pi
       else ! cossum > 1.0e-8
          if (sinsum .lt. 0.0_SHR_KIND_R8) then
             fvelp = atan(sinsum/cossum) + 2.0_SHR_KIND_R8*pi
          else
             fvelp = atan(sinsum/cossum)
          endif
       endif

       ! Summation of sin series for computation of moving vernal equinox long
       ! of perihelion (mvelp; omega bar in Berger 1978) in degrees.  For mvelp,
       ! first term is fvelp in degrees; second term is Berger 1978 psi bar
       ! times years and in degrees; third term is Berger 1978 zeta; fourth
       ! term is series summation in degrees.  Convert the amplitudes and rates,
       ! which are in arc seconds, into degrees via multiplication by psecdeg.
       ! Series summation plus second and third terms constitute Berger 1978
       ! psi, which is the general precession.

       mvsum = 0.0_SHR_KIND_R8
       do i = 1, pmvelen
          mvsum = mvsum + mvamp(i)*psecdeg*sin((mvrate(i)*psecdeg*years + &
               &       mvphas(i))*degrad)
       end do
       mvelp = fvelp/degrad + 50.439273_SHR_KIND_R8*psecdeg*years + 3.392506_SHR_KIND_R8 + mvsum

       ! Cases to make sure mvelp is between 0 and 360.

       do while (mvelp .lt. 0.0_SHR_KIND_R8)
          mvelp = mvelp + 360.0_SHR_KIND_R8
       end do
       do while (mvelp .ge. 360.0_SHR_KIND_R8)
          mvelp = mvelp - 360.0_SHR_KIND_R8
       end do

    END IF  ! end of test on whether to calculate or use input orbital params

    ! Orbit needs the obliquity in radians

    obliqr = obliq*degrad

    ! 180 degrees must be added to mvelp since observations are made from the
    ! earth and the sun is considered (wrongly for the algorithm) to go around
    ! the earth. For a more graphic explanation see Appendix B in:
    !
    ! A. Berger, M. Loutre and C. Tricot. 1993.  Insolation and Earth Orbital
    ! Periods.  J. of Geophysical Research 98:10,341-10,362.
    !
    ! Additionally, orbit will need this value in radians. So mvelp becomes
    ! mvelpp (mvelp plus pi)

    mvelpp = (mvelp + 180._SHR_KIND_R8)*degrad

    ! Set up an argument used several times in lambm0 calculation ahead.

    beta = sqrt(1._SHR_KIND_R8 - eccen2)

    ! The mean longitude at the vernal equinox (lambda m nought in Berger
    ! 1978; in radians) is calculated from the following formula given in
    ! Berger 1978.  At the vernal equinox the true longitude (lambda in Berger
    ! 1978) is 0.

    lambm0 = 2._SHR_KIND_R8*((.5_SHR_KIND_R8*eccen + .125_SHR_KIND_R8*eccen3)*(1._SHR_KIND_R8 + beta)*sin(mvelpp)  &
         &      - .250_SHR_KIND_R8*eccen2*(.5_SHR_KIND_R8    + beta)*sin(2._SHR_KIND_R8*mvelpp)            &
         &      + .125_SHR_KIND_R8*eccen3*(1._SHR_KIND_R8/3._SHR_KIND_R8 + beta)*sin(3._SHR_KIND_R8*mvelpp))

    if ( log_print ) then
       write(s_logunit,F03) '------ Computed Orbital Parameters ------'
       write(s_logunit,F03) 'Eccentricity      = ',eccen
       write(s_logunit,F03) 'Obliquity (deg)   = ',obliq
       write(s_logunit,F03) 'Obliquity (rad)   = ',obliqr
       write(s_logunit,F03) 'Long of perh(deg) = ',mvelp
       write(s_logunit,F03) 'Long of perh(rad) = ',mvelpp
       write(s_logunit,F03) 'Long at v.e.(rad) = ',lambm0
       write(s_logunit,F03) '-----------------------------------------'
    end if

  END SUBROUTINE shr_orb_params

  !===============================================================================

  SUBROUTINE shr_orb_decl(calday ,eccen ,mvelpp ,lambm0 ,obliqr ,delta ,eccf)

    !-------------------------------------------------------------------------------
    !
    ! Compute earth/orbit parameters using formula suggested by
    ! Duane Thresher.
    !
    !---------------------------Code history----------------------------------------
    !
    ! Original version:  Erik Kluzek
    ! Date:              Oct/1997
    !
    !-------------------------------------------------------------------------------

    !------------------------------Arguments--------------------------------
    real   (SHR_KIND_R8),intent(in)  :: calday ! Calendar day, including fraction
    real   (SHR_KIND_R8),intent(in)  :: eccen  ! Eccentricity
    real   (SHR_KIND_R8),intent(in)  :: obliqr ! Earths obliquity in radians
    real   (SHR_KIND_R8),intent(in)  :: lambm0 ! Mean long of perihelion at the
    ! vernal equinox (radians)
    real   (SHR_KIND_R8),intent(in)  :: mvelpp ! moving vernal equinox longitude
    ! of perihelion plus pi (radians)
    real   (SHR_KIND_R8),intent(out) :: delta  ! Solar declination angle in rad
    real   (SHR_KIND_R8),intent(out) :: eccf   ! Earth-sun distance factor (ie. (1/r)**2)

    !---------------------------Local variables-----------------------------
    real   (SHR_KIND_R8),parameter :: dayspy = 365.0_SHR_KIND_R8  ! days per year
    real   (SHR_KIND_R8),parameter :: ve     = 80.5_SHR_KIND_R8   ! Calday of vernal equinox
    ! assumes Jan 1 = calday 1

    real   (SHR_KIND_R8) ::   lambm  ! Lambda m, mean long of perihelion (rad)
    real   (SHR_KIND_R8) ::   lmm    ! Intermediate argument involving lambm
    real   (SHR_KIND_R8) ::   lamb   ! Lambda, the earths long of perihelion
    real   (SHR_KIND_R8) ::   invrho ! Inverse normalized sun/earth distance
    real   (SHR_KIND_R8) ::   sinl   ! Sine of lmm

    ! Compute eccentricity factor and solar declination using
    ! day value where a round day (such as 213.0) refers to 0z at
    ! Greenwich longitude.
    !
    ! Use formulas from Berger, Andre 1978: Long-Term Variations of Daily
    ! Insolation and Quaternary Climatic Changes. J. of the Atmo. Sci.
    ! 35:2362-2367.
    !
    ! To get the earths true longitude (position in orbit; lambda in Berger
    ! 1978) which is necessary to find the eccentricity factor and declination,
    ! must first calculate the mean longitude (lambda m in Berger 1978) at
    ! the present day.  This is done by adding to lambm0 (the mean longitude
    ! at the vernal equinox, set as March 21 at noon, when lambda=0; in radians)
    ! an increment (delta lambda m in Berger 1978) that is the number of
    ! days past or before (a negative increment) the vernal equinox divided by
    ! the days in a model year times the 2*pi radians in a complete orbit.

    lambm = lambm0 + (calday - ve)*2._SHR_KIND_R8*pi/dayspy
    lmm   = lambm  - mvelpp

    ! The earths true longitude, in radians, is then found from
    ! the formula in Berger 1978:

    sinl  = sin(lmm)
    lamb  = lambm  + eccen*(2._SHR_KIND_R8*sinl + eccen*(1.25_SHR_KIND_R8*sin(2._SHR_KIND_R8*lmm)  &
         &     + eccen*((13.0_SHR_KIND_R8/12.0_SHR_KIND_R8)*sin(3._SHR_KIND_R8*lmm) - 0.25_SHR_KIND_R8*sinl)))

    ! Using the obliquity, eccentricity, moving vernal equinox longitude of
    ! perihelion (plus), and earths true longitude, the declination (delta)
    ! and the normalized earth/sun distance (rho in Berger 1978; actually inverse
    ! rho will be used), and thus the eccentricity factor (eccf), can be
    ! calculated from formulas given in Berger 1978.

    invrho = (1._SHR_KIND_R8 + eccen*cos(lamb - mvelpp)) / (1._SHR_KIND_R8 - eccen*eccen)

    ! Set solar declination and eccentricity factor

    delta  = asin(sin(obliqr)*sin(lamb))
    eccf   = invrho*invrho

    return

  END SUBROUTINE shr_orb_decl

  !===============================================================================

  SUBROUTINE shr_orb_print( iyear_AD, eccen, obliq, mvelp )

    !-------------------------------------------------------------------------------
    !
    ! Print out the information on the Earths input orbital characteristics
    !
    !---------------------------Code history----------------------------------------
    !
    ! Original version:  Erik Kluzek
    ! Date:              Oct/1997
    !
    !-------------------------------------------------------------------------------

    !---------------------------Arguments----------------------------------------
    integer(SHR_KIND_IN),intent(in) :: iyear_AD ! requested Year (AD)
    real   (SHR_KIND_R8),intent(in) :: eccen    ! eccentricity (unitless)
    ! (typically 0 to 0.1)
    real   (SHR_KIND_R8),intent(in) :: obliq    ! obliquity (-90 to +90 degrees)
    ! typically 22-26
    real   (SHR_KIND_R8),intent(in) :: mvelp    ! moving vernal equinox at perhel
    ! (0 to 360 degrees)
    !-------------------------- Formats -----------------------------------------
    character(len=*),parameter :: F00 = "('(shr_orb_print) ',4a)"
    character(len=*),parameter :: F01 = "('(shr_orb_print) ',a,i9.4)"
    character(len=*),parameter :: F02 = "('(shr_orb_print) ',a,f6.3)"
    character(len=*),parameter :: F03 = "('(shr_orb_print) ',a,es14.6)"
    !----------------------------------------------------------------------------

    if (s_loglev > 0) then
       if ( iyear_AD .ne. SHR_ORB_UNDEF_INT ) then
          if ( iyear_AD > 0 ) then
             write(s_logunit,F01) 'Orbital parameters calculated for year: AD ',iyear_AD
          else
             write(s_logunit,F01) 'Orbital parameters calculated for year: BC ',iyear_AD
          end if
       else if ( obliq /= SHR_ORB_UNDEF_REAL ) then
          write(s_logunit,F03) 'Orbital parameters: '
          write(s_logunit,F03) 'Obliquity (degree):              ', obliq
          write(s_logunit,F03) 'Eccentricity (unitless):         ', eccen
          write(s_logunit,F03) 'Long. of moving Perhelion (deg): ', mvelp
       else
          write(s_logunit,F03) 'Orbit parameters not set!'
       end if
    endif

  END SUBROUTINE shr_orb_print
  !===============================================================================

END MODULE shr_orb_mod<|MERGE_RESOLUTION|>--- conflicted
+++ resolved
@@ -41,8 +41,6 @@
 CONTAINS
   !===============================================================================
 
-<<<<<<< HEAD
-=======
   SUBROUTINE set_constant_zenith_angle_deg(angle_deg)
     real(SHR_KIND_R8),intent(in) :: angle_deg
     constant_zenith_angle_deg = angle_deg
@@ -51,7 +49,6 @@
   !=======================================================================
   !=======================================================================
 
->>>>>>> a3be468b
   real(SHR_KIND_R8) pure FUNCTION shr_orb_cosz(jday,lat,lon,declin,dt_avg,uniform_angle)
 
     !----------------------------------------------------------------------------
@@ -77,24 +74,6 @@
     logical :: use_dt_avg
 
     !----------------------------------------------------------------------------
-<<<<<<< HEAD
-    
-    if (present(uniform_angle)) then
-       shr_orb_cosz = cos(uniform_angle)
-    else ! perform the calculation of shr_orb_cosz
-       use_dt_avg = .false.
-       if (present(dt_avg)) then
-          if (dt_avg /= 0.0_shr_kind_r8) use_dt_avg = .true.
-       end if
-       ! If dt for the average cosz is specified, then call the shr_orb_avg_cosz
-       if (use_dt_avg) then
-          shr_orb_cosz =  shr_orb_avg_cosz(jday, lat, lon, declin, dt_avg)
-       else
-          shr_orb_cosz = sin(lat)*sin(declin) - &
-               cos(lat)*cos(declin) * &
-               cos((jday-floor(jday))*2.0_SHR_KIND_R8*pi + lon)
-       end if
-=======
 
     if ( constant_zenith_angle_deg >= 0 ) then
       shr_orb_cosz = cos( constant_zenith_angle_deg * SHR_CONST_PI/180. )
@@ -117,7 +96,6 @@
     else
       shr_orb_cosz = sin(lat)*sin(declin) - cos(lat)*cos(declin) * &
                      cos((jday-floor(jday))*2.0_SHR_KIND_R8*pi + lon)
->>>>>>> a3be468b
     end if
 
   END FUNCTION shr_orb_cosz
