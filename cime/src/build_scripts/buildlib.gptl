--- conflicted
+++ resolved
@@ -47,11 +47,7 @@
     gmake_opts = "-f {gptl}/Makefile install -C {bldroot} MACFILE={macfile} MODEL=gptl GPTL_DIR={gptl} GPTL_LIBDIR={bldroot}"\
         " SHAREDPATH={install} {stdargs} "\
         .format(gptl=gptl_dir, bldroot=bldroot, macfile=os.path.join(caseroot,"Macros.make"),
-<<<<<<< HEAD
-                install=installpath, stdargs=get_standard_makefile_args(case))
-=======
                 install=installpath, stdargs=get_standard_makefile_args(case, shared_lib=True))
->>>>>>> dabe086f
 
     gmake_cmd = case.get_value("GMAKE")
 
