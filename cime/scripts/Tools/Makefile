--- conflicted
+++ resolved
@@ -473,12 +473,8 @@
 # Use the MCT dir for the cache for all configure calls because it is the first one
 #
 CFLAGS+=$(CPPDEFS)
-<<<<<<< HEAD
-CXXFLAGS := $(CFLAGS)
-=======
 CXXFLAGS+=$(CPPDEFS)
 
->>>>>>> d55d19d6
 CONFIG_ARGS +=  CC="$(CC)" FC="$(FC)" MPICC="$(MPICC)" \
                 MPIFC="$(MPIFC)" FCFLAGS="$(FFLAGS) $(FREEFLAGS) $(INCLDIR)" \
                 CPPDEFS="$(CPPDEFS)" CFLAGS="$(CFLAGS) -I.. $(INCLDIR)" \
