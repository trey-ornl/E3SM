--- conflicted
+++ resolved
@@ -19,11 +19,7 @@
     try:
         if mach in ['titan']:
             return os.environ["PBS_JOBID"]
-<<<<<<< HEAD
-        elif mach in ['anvil', 'edison', 'cori-haswell', 'cori-knl']:
-=======
         elif mach in ['anvil', 'compy', 'cori-haswell', 'cori-knl']:
->>>>>>> dabe086f
             return os.environ["SLURM_JOB_ID"]
         elif mach in ['mira', 'theta']:
             return os.environ["COBALT_JOBID"]
@@ -190,11 +186,7 @@
                 full_cmd = cmd + " " + filename
                 run_cmd_no_fail(full_cmd + "." + lid, from_dir=full_timing_dir)
                 gzip_existing_file(os.path.join(full_timing_dir, filename + "." + lid))
-<<<<<<< HEAD
-        elif mach == "anvil":
-=======
         elif mach in ["anvil", "compy"]:
->>>>>>> dabe086f
             for cmd, filename in [("sinfo -l", "sinfol"), 
                                   ("squeue -o '%all' --job {}".format(job_id), "squeueall_jobid"),
                                   ("squeue -o '%.10i %.10P %.15u %.20a %.2t %.6D %.8C %.12M %.12l %.20S %.20V %j'", "squeuef"),
@@ -368,12 +360,9 @@
             globs_to_copy.append("%s*OU" % job_id)
         elif mach == "anvil":
             globs_to_copy.append("%s*run*%s" % (case.get_value("CASE"), job_id))
-<<<<<<< HEAD
-=======
         elif mach == "compy":
             globs_to_copy.append("slurm.err")
             globs_to_copy.append("slurm.out")
->>>>>>> dabe086f
         elif mach in ["mira", "theta"]:
             globs_to_copy.append("%s*error" % job_id)
             globs_to_copy.append("%s*output" % job_id)
