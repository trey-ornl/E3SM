!===============================================================================
! SVN $Id:
! SVN $URL:
!===============================================================================
!BOP ===========================================================================
!
! !MODULE: shr_scam_mod.F90 --- Module to handle single column mode share routines.
!
! !DESCRIPTION:
!    Routines needed by drv or several component models for running in single column mode
!
! !REVISION HISTORY:
!    2010 Nov 05 - E. Kluzek ---- add PIO and file interfaces for getCloseLatLon
!    2007 Sep 14 - B. Kauffman  - svn checkin
!    2007 Aug 29 - J. Truesdale - first version
!
! !INTERFACE: ------------------------------------------------------------------

module shr_scam_mod

! !USES:

   use shr_kind_mod  ! defines kinds
   use shr_sys_mod   ! system calls
   use shr_file_mod  ! file utilities
   use shr_kind_mod,    only : R8=>SHR_KIND_R8,IN=>SHR_KIND_IN,CL=>SHR_KIND_CL
   use shr_log_mod,     only : s_loglev  => shr_log_Level
   use shr_log_mod,     only : s_logunit => shr_log_Unit

   implicit none

   private           ! By default everything is private to this module

! !PUBLIC TYPES:

   ! no public types

! !PUBLIC MEMBER FUNCTIONS:

   public :: shr_scam_getCloseLatLon ! return lat and lon point/index
   public :: shr_scam_checkSurface   ! check grid fraction in focndomain dataset

   interface shr_scam_getCloseLatLon
     module procedure shr_scam_getCloseLatLonNC
     module procedure shr_scam_getCloseLatLonPIO
     module procedure shr_scam_getCloseLatLonFile
   end interface

! !PUBLIC DATA MEMBERS:

   ! no public data members

!EOP

! !PRIVATE  MEMBER FUNCTIONS:

   private :: is_latlon          ! Check if variable name is a latitude or longitude
   private :: get_close          ! Retrieve the closest lat/lon
   private :: get_latlonindices  ! Get the start/count indices to retreive lat or long

! !PRIVATE DATA MEMBERS:

   save

!===============================================================================
CONTAINS
!===============================================================================

!===============================================================================
!BOP ===========================================================================
!
! !IROUTINE: shr_scam_getCloseLatLonNC
!
! !DESCRIPTION:
!    routine to search in netcdf file and return lat and lon point/index closest to target point
!
! !REVISION HISTORY:
!     2010 Nov 05 - E. Kluzek ---- Use is_latlon/get_close/get_latlonindices routines
!     2007 Aug 29 - J. Truesdale - first version
!
! !INTERFACE: ------------------------------------------------------------------

subroutine shr_scam_getCloseLatLonNC(ncid, targetLat,  targetLon, closeLat, closeLon, &
                                     closeLatIdx, closeLonIdx, found, rc)
! !USES:
   use netcdf
   use shr_ncread_mod, only: shr_ncread_handleErr
   implicit none

! !INPUT/OUTPUT PARAMETERS:

   integer(IN),intent(in)  :: ncid         ! netcdf id
   real   (R8),intent(in)  :: targetLat    ! find closest latitude to this point
   real   (R8),intent(in)  :: targetLon    ! find closest longitude to this point
   real   (R8),intent(out) :: closeLat     ! returned close lat
   real   (R8),intent(out) :: closeLon     ! returned close lon
   integer(IN),intent(out) :: closeLatIdx  ! index of returned lat point
   integer(IN),intent(out) :: closeLonIdx  ! index of returned lon point
   logical, optional, intent(out) :: found ! if found answer (will abort if found NOT sent and
                                           ! it couldn't find the lat/lon dimensions)
   integer, optional, intent(out)   :: rc  ! Return code

!EOP


   !----- local variables -----
   real   (R8),allocatable          :: lats(:),lons(:)
   integer(IN)                      :: rcode   ! netCDF routine return code
   integer(IN)                      ::  len
   integer(IN)                      ::  latlen
   integer(IN)                      ::  lonlen
   integer(IN)                      ::  ndims
   integer(IN)                      ::  nlatdims
   integer(IN)                      ::  nlondims
   integer(IN)                      ::  nvars
   integer(IN)                      ::  nvarid
   integer(IN)                      ::  ndimid
   integer(IN)                      ::  strt(nf90_max_var_dims),cnt(nf90_max_var_dims)
   integer(IN)                      ::  nlon,nlat
   integer(IN), dimension(nf90_max_var_dims) :: dimids
   logical                          ::  lfound        ! local version of found
   character(len=80), allocatable   ::  vars(:)
   character(len=80), allocatable   ::  latdimnames(:)
   character(len=80), allocatable   ::  londimnames(:)
   character(*),parameter :: subname = "(shr_scam_getCloseLatLonNC) "

!-------------------------------------------------------------------------------
! Notes:
!-------------------------------------------------------------------------------

   if ( present(rc) )then
      rc = 0
   end if
   if ( present(found) )then
      lfound = found
   else
      lfound = .false.
   end if
   if ( present(rc) )then
      rc = 0   ! Initialize return code to something
   end if

   !--- Get variable info for search ---

   rcode = nf90_inquire(ncid, nVariables=nvars)
   if (rcode /= nf90_noerr) then
      call shr_ncread_handleErr( rcode, subname//"ERROR from nf90_inquire" )
      if ( present(rc) )then
         rc = rcode
         return
      end if
   endif

   allocate( vars(nvars) )
   do nvarid = 1, nvars
      rcode = nf90_inquire_variable(ncid, nvarid, vars(nvarid), ndims=ndims,dimids = dimids)
      if (rcode /= nf90_noerr) then
         call shr_ncread_handleErr( rcode, subname//"ERROR inquiring about variable "// &
                                    trim(vars(nvarid)) )
         if ( present(rc) )then
            rc = rcode
            return
         end if
      endif
      !-- If latitude variable ---
      if ( is_latlon( vars(nvarid), latitude=.true., varnotdim=.true. ) )then
         nlatdims = ndims
         allocate( latdimnames(ndims) )
         do ndimid =  1,ndims
            rcode = nf90_inquire_dimension(ncid, dimids(ndimid), latdimnames(ndimid), len)
            if (rcode /= nf90_noerr) then
               call shr_ncread_handleErr( rcode, subname// &
                   "ERROR: Cant read netcdf latitude variable dimension")
               if ( present(rc) )then
                  rc = rcode
                  return
               end if
            endif
            !--- is this a latitude dimension  ---
            if ( is_latlon( latdimnames(ndimid), latitude=.true., varnotdim=.false. ) )then
               latlen = len
            end if
         end do
      end if
      !-- If longitude variable ---
      if ( is_latlon( vars(nvarid), latitude=.false., varnotdim=.true. ) )then
         nlondims = ndims
         allocate( londimnames(ndims) )
         do ndimid =  1,ndims
            rcode = nf90_inquire_dimension(ncid, dimids(ndimid), londimnames(ndimid), len)
            call shr_ncread_handleErr( rcode, subname &
                           //"ERROR: Cant read netcdf longitude variable dimension" )
            if ( rcode /= nf90_noerr .and. present(rc) )then
               rc = rcode
               return
            end if
            !--- is this a longitude dimension  ---
            if ( is_latlon( londimnames(ndimid), latitude=.false., varnotdim=.false. ) )then
               lonlen = len
            end if
         end do
      end if
   end do

   !--- Look for/extract lat lon coordinate variables from file ---

   nlat=0
   nlon=0
   nvarid=0

   !--- Loop through all variables until we find lat and lon ---

   do while (nvarid < nvars .and.(nlon.eq.0 .or. nlat.eq.0))
      nvarid=nvarid+1

      !--- Get latitude ---

      if ( is_latlon( vars(nvarid), latitude=.true., varnotdim=.true. ) )then

         call get_latlonindices( latitude=.true., dimnames=latdimnames, ndims=nlatdims, &
                                 nlen=latlen, strt=strt, cnt=cnt )
         nlat = latlen
         allocate(lats(nlat))
         rcode= nf90_get_var(ncid, nvarid ,lats, start = strt, count = cnt)
         call shr_ncread_handleErr( rcode, subname &
                           //"ERROR: Cant read netcdf latitude" )
         if ( rcode /= nf90_noerr .and. present(rc) )then
            rc = rcode
            return
         end if
      end if

      !--- Get longitude ---

      if ( is_latlon( vars(nvarid), latitude=.false., varnotdim=.true. ) )then
         call get_latlonindices( latitude=.false., ndims=nlondims, dimnames=londimnames, &
                                 nlen=lonlen, strt=strt, cnt=cnt )
         nlon = lonlen
         allocate(lons(nlon))
         rcode= nf90_get_var(ncid, nvarid ,lons, start = strt, count = cnt)
         call shr_ncread_handleErr( rcode, subname &
                           //"ERROR: Cant read netcdf longitude" )
         if ( rcode /= nf90_noerr .and. present(rc) )then
            rc = rcode
            return
         end if
      end if
   end do
   if ( present(found) )then
      if ( nlat == 0 .or. nlon == 0 ) then
         write(s_logunit,*) subname//"WARNING: Cant find appropriate latitude or longitude coordinate variables"
         found = .false.
      else
         call get_close( targetLon, targetLat, nlon, lons, nlat, lats, closelonidx, closelatidx, found )
         if ( found )then
            closelon=lons(closelonidx)
            closelat=lats(closelatidx)
         end if
      end if
   else

      call get_close( targetLon, targetLat, nlon, lons, nlat, lats, closelonidx, closelatidx )
      closelon=lons(closelonidx)
      closelat=lats(closelatidx)

   end if

   if (londimnames(1) .eq. 'ncol') then !-- Enforce for SE grids
     closelatidx = 1
   endif

   if (londimnames(1) .eq. 'ncol') then !-- Enforce for SE grids
     closelatidx = 1
   endif

   if ( allocated(lats)        ) deallocate(lats)
   if ( allocated(lons)        ) deallocate(lons)
   if ( allocated(latdimnames) ) deallocate(latdimnames)
   if ( allocated(londimnames) ) deallocate(londimnames)
   if ( allocated(vars)        ) deallocate( vars )

   return

end subroutine shr_scam_getCloseLatLonNC

!===============================================================================
!BOP ===========================================================================
!
! !IROUTINE: shr_scam_getCloseLatLonPIO
!
! !DESCRIPTION:
!    routine to search in netcdf file and return lat and lon point/index
!    closest to target point using PIO.
!
! !REVISION HISTORY:
!     2010 Nov 01 - E. Kluzek  - first version
!
! !INTERFACE: ------------------------------------------------------------------

subroutine shr_scam_getCloseLatLonPIO(pioid, targetLat,  targetLon, closeLat, closeLon, &
                                      closeLatIdx, closeLonIdx, found, rc )
   use netcdf
   use pio
   use shr_ncread_mod, only: shr_ncread_handleErr
   implicit none

! !INPUT/OUTPUT PARAMETERS:

   type(file_desc_t), intent(inout) :: pioid        ! pio file ID
   real   (R8),       intent(in)    :: targetLat    ! find closest latitude to this point
   real   (R8),       intent(in)    :: targetLon    ! find closest longitude to this point
   real   (R8),       intent(out)   :: closeLat     ! returned close lat
   real   (R8),       intent(out)   :: closeLon     ! returned close lon
   integer(IN),       intent(out)   :: closeLatIdx  ! index of returned lat point
   integer(IN),       intent(out)   :: closeLonIdx  ! index of returned lon point
   logical, optional, intent(out)   :: found        ! if found answer (will abort if found NOT sent and
                                                    ! it couldn't find the lat/lon dimensions)
   integer, optional, intent(out)   :: rc           ! Return code

!EOP


   !----- local variables -----
   real   (R8),allocatable          :: lats(:),lons(:)
   integer(IN)                      :: rcode   ! netCDF routine return code
   integer(IN)                      ::  len      = 0
   integer(IN)                      ::  latlen   = 0
   integer(IN)                      ::  lonlen   = 0
   integer(IN)                      ::  ndims    = 0
   integer(IN)                      ::  nlatdims = 0
   integer(IN)                      ::  nlondims = 0
   integer(IN)                      ::  nvars    = 0
   integer(IN)                      ::  nvarid
   integer(IN)                      ::  ndimid
   integer(IN)                      ::  strt(nf90_max_var_dims),cnt(nf90_max_var_dims)
   integer(IN)                      ::  nlon = 0, nlat = 0
   logical                          ::  lfound
   logical                          ::  is_segrid, islatitude        ! local version of found
   integer(IN), dimension(nf90_max_var_dims) :: dimids
   character(len=80), allocatable   ::  vars(:)
   character(len=80), allocatable   ::  latdimnames(:)
   character(len=80), allocatable   ::  londimnames(:)
   character(*),parameter :: subname = "(shr_scam_getCloseLatLonPIO) "

!-------------------------------------------------------------------------------
! Notes:
!-------------------------------------------------------------------------------

   if ( present(found) )then
      lfound = found
   else
      lfound = .false.
   end if
   if ( present(rc) )then
      rc = 0   ! Initialize return code to something
   end if
   !--- Get variable info for search ---

   call pio_seterrorhandling(pioid,PIO_BCAST_ERROR)
   rcode = pio_inquire(pioid, nVariables=nvars)
   if (rcode /= PIO_noerr) then
      call shr_ncread_handleErr( rcode, subname//"ERROR: from PIO_inquire ")
      if ( present(rc) )then
         rc = rcode
         return
      end if
   endif

   allocate( vars(nvars) )
   do nvarid = 1, nvars
      rcode = pio_inquire_variable(pioid, nvarid, vars(nvarid), ndims=ndims,dimids = dimids)
      if (rcode /= PIO_noerr) then
         write(s_logunit,*) subname//"ERROR inquiring about variable id #", nvarid
         call shr_ncread_handleErr( rcode, subname//"ERROR: inquiring about variable" )
         if ( present(rc) )then
            rc = rcode
            return
         end if
      endif
      !-- If latitude variable ---
      if ( is_latlon( vars(nvarid), latitude=.true., varnotdim=.true. ) )then
         nlatdims = ndims
         allocate( latdimnames(ndims) )
         do ndimid =  1,ndims
            rcode = pio_inquire_dimension(pioid, dimids(ndimid), latdimnames(ndimid), len)
            if (rcode /= pio_noerr) then
               call shr_ncread_handleErr( rcode, subname// &
                                   "ERROR: Cant read netcdf latitude variable dimension")
               if ( present(rc) )then
                  rc = rcode
                  return
               end if
            endif
            !--- is this a latitude dimension  ---
            if ( is_latlon( latdimnames(ndimid), latitude=.true., varnotdim=.false. ) )then
               latlen = len
            end if
         end do
      end if
      !-- If longitude variable ---
      if ( is_latlon( vars(nvarid), latitude=.false., varnotdim=.true. ) )then
         nlondims = ndims
         allocate( londimnames(ndims) )
         do ndimid =  1,ndims
            rcode = pio_inquire_dimension(pioid, dimids(ndimid), londimnames(ndimid), len)
            if (rcode /= PIO_noerr) then
               call shr_ncread_handleErr( rcode, subname// &
                                   "ERROR: Cant read netcdf longitude variable dimension")
               if ( present(rc) )then
                  rc = rcode
                  return
               end if
            endif
            !--- is this a longitude dimension  ---
            if ( is_latlon( londimnames(ndimid), latitude=.false., varnotdim=.false. ) )then
               lonlen = len
            end if
         end do
      end if
   end do

   !--- Look for/extract lat lon coordinate variables from file ---

   nlat=0
   nlon=0
   nvarid=0

   if (latlen .eq. 1 .and. lonlen .gt. 1) then
     latlen=lonlen
     islatitude=.false. ! if spectral element lat and lon
                        !   are on same array structure
     is_segrid=.true.
   else
     islatitude=.true.
     is_segrid=.false.
   endif

   !--- Loop through all variables until we find lat and lon ---

   do while (nvarid < nvars .and.(nlon.eq.0 .or. nlat.eq.0))
      nvarid=nvarid+1

      !--- Get latitude ---

      if ( is_latlon( vars(nvarid), latitude=.true., varnotdim=.true. ) )then

         call get_latlonindices( latitude=islatitude, ndims=nlatdims, dimnames=latdimnames, &
                                 nlen=latlen, strt=strt, cnt=cnt )

         nlat = latlen
         allocate(lats(nlat))
         rcode= pio_get_var(pioid, nvarid ,strt(:nlatdims), cnt(:nlatdims), lats)
         if (rcode /= PIO_noerr) then
            call shr_ncread_handleErr( rcode, subname// &
                               "ERROR: Cant read netcdf latitude")
            if ( present(rc) )then
               rc = rcode
               return
            end if
         endif
      end if

      !--- Get longitude ---

      if ( is_latlon( vars(nvarid), latitude=.false., varnotdim=.true. ) )then
         call get_latlonindices( latitude=.false., ndims=nlondims, dimnames=londimnames, &
                                 nlen=lonlen, strt=strt, cnt=cnt )
         nlon = lonlen
         allocate(lons(nlon))
         rcode= pio_get_var(pioid, nvarid ,strt(:nlondims), cnt(:nlondims), lons)
         if (rcode /= PIO_noerr) then
            call shr_ncread_handleErr( rcode, subname// &
                               "ERROR: Cant read netcdf longitude")
            if ( present(rc) )then
               rc = rcode
               return
            end if
         endif
      end if
   end do
   call pio_seterrorhandling(pioid,PIO_INTERNAL_ERROR)

   if ( present(found) )then
      if ( nlat == 0 .or. nlon == 0 ) then
         write(s_logunit,*) subname//"WARNING: Cant find appropriate latitude or longitude coordinate variables"
         found = .false.
      else
         call get_close( targetLon, targetLat, nlon, lons, nlat, lats, closelonidx, closelatidx, found )
         if ( found )then
            closelon=lons(closelonidx)
            closelat=lats(closelatidx)
         end if
      end if
   else
      call get_close( targetLon, targetLat, nlon, lons, nlat, lats, closelonidx, closelatidx )
      closelon=lons(closelonidx)
      closelat=lats(closelatidx)
   end if
   if ( allocated(lats) ) deallocate(lats)
   if ( allocated(lons) ) deallocate(lons)
   deallocate( vars )

   !--- If dealing with SE grids, set this to 1
   if (is_segrid) then
     closelatidx = 1
   endif

   return
end subroutine shr_scam_getCloseLatLonPIO

!===============================================================================
!BOP ===========================================================================
!
! !IROUTINE: shr_scam_getCloseLatLonFile
!
! !DESCRIPTION:
!    routine to search in netcdf file and return lat and lon point/index closest to target point
!
! !REVISION HISTORY:
!     2010 Oct 27 - E. Kluzek - first version
!
! !INTERFACE: ------------------------------------------------------------------

subroutine shr_scam_getCloseLatLonFile(filename, targetLat,  targetLon, closeLat, closeLon, &
                                       closeLatIdx, closeLonIdx, found, rc)
! !USES:
   use shr_ncread_mod, only: shr_ncread_open, shr_ncread_close
   use netcdf
   implicit none

! !INPUT/OUTPUT PARAMETERS:

   character(len=*),intent(in)    :: filename     ! Input NetCDF filename
   real   (R8),intent(in)         :: targetLat    ! find closest latitude to this point
   real   (R8),intent(in)         :: targetLon    ! find closest longitude to this point
   real   (R8),intent(out)        :: closeLat     ! returned close lat
   real   (R8),intent(out)        :: closeLon     ! returned close lon
   integer(IN),intent(out)        :: closeLatIdx  ! index of returned lat point
   integer(IN),intent(out)        :: closeLonIdx  ! index of returned lon point
   logical, optional, intent(out) :: found        ! if found answer (will abort if found NOT sent and
                                                  ! it couldn't find the lat/lon dimensions)
   integer, optional, intent(out) :: rc           ! Return code

!EOP


   !----- local variables -----
   integer :: ncid    ! NetCDF file ID
   integer :: rCode   ! return code
   character(*),parameter :: subname = "(shr_scam_getCloseLatLonFile) "

!-------------------------------------------------------------------------------
! Notes:
!-------------------------------------------------------------------------------
   call shr_ncread_open(fileName,ncid,rCode)
   if ( rCode /= NF90_NOERR )then
      found = .false.
      if ( present(rc) ) rc = rCode
      return
   end if
   call shr_scam_getCloseLatLonNC(ncid, targetLat,  targetLon, closeLat, closeLon, &
                                  closeLatIdx, closeLonIdx, found=found, rc=rCode)
   if ( rCode /= 0 )then
      if ( present(rc) ) rc = rCode
      return
   end if
   call shr_ncread_close(ncid,rCode)
   if ( rCode /= NF90_NOERR )then
      if ( present(rc) ) rc = rCode
   end if

end subroutine shr_scam_getCloseLatLonFile


!===============================================================================
!BOP ===========================================================================
!
! !IROUTINE: shr_scam_checkSurface
!
! !DESCRIPTION:
!    routine to check grid fraction from the focndomain dataset
!    and provide information to correctly flag land, ocean or ice for
!    single column mode
!
! !REVISION HISTORY:
!     2007 Aug 29 - J. Truesdale - first version
!
! !INTERFACE: ------------------------------------------------------------------

subroutine shr_scam_checkSurface(scmlon, scmlat, ocn_compid, ocn_mpicom, &
     lnd_present, sno_present, ocn_present, ice_present, &
     rof_present, flood_present, rofice_present)

! !USES:
   use shr_dmodel_mod    ! shr data model stuff
   use mct_mod
   use netcdf
   use shr_strdata_mod, only : shr_strdata_readnml, shr_strdata_type
   implicit none

! !INPUT/OUTPUT PARAMETERS:

   real(R8),                     intent(in)  :: scmlon,scmlat ! single column lat lon
   integer(IN),                  intent(in)  :: ocn_compid   ! id for ocean model
   integer(IN),                  intent(in)  :: ocn_mpicom   ! mpi communicator for ocean
   logical,            optional, intent(inout) :: lnd_present  ! land point
   logical,            optional, intent(inout) :: sno_present  ! land doing sno
   logical,            optional, intent(inout) :: ice_present  ! ice point
   logical,            optional, intent(inout) :: ocn_present  ! ocean point
   logical,            optional, intent(inout) :: rof_present  ! land point with rof
   logical,            optional, intent(inout) :: flood_present  ! rof doing flood
   logical,            optional, intent(inout) :: rofice_present ! land point with rof

!EOP

   !----- local variables -----
   type(shr_strdata_type)  :: SCAMSDAT
   integer(IN)             :: rcode            ! error code
   integer(IN)             :: ncid_ocn         ! netcdf id for ocn_in
   integer(IN)             :: fracid           !  id for frac variable
   integer(IN)             :: closeLatIdx      ! index of returned lat point
   integer(IN)             :: closeLonIdx      ! index of returned lon point
   integer(IN)             :: unitn            ! io unit
   real   (R8)             :: ocn_frac(1,1)    ! ocean fraction
   real   (R8)             :: closeLat         ! returned close lat
   real   (R8)             :: closeLon         ! returned close lon
   character(len=CL)       :: nrevsn = ' '     ! full path restart file for branch
   character(len=CL)       :: rest_pfile = './rpointer.dom' ! restart pointer file
   character(len=CL)       :: bndtvs           ! sst file
   character(len=CL)       :: focndomain       ! ocn domain file
   logical                 :: sstcyc           ! flag for sst cycling
   logical                 :: docn_exists           ! flag if file exists locally
   logical                 :: ocn_exists            ! flag if file exists locally
   logical                 :: exists            ! flag if file exists locally

   ! Whether the grid point is over ocn or land (or both).
   logical                 :: ocn_point
   logical                 :: lnd_point

   !----- formats -----
   character(*),parameter :: subname = "(shr_scam_checkSurface) "
   character(*),parameter :: F00   = "('(shr_scam_checkSurface) ',8a)"
   character(len=CL)      :: decomp = '1d' ! restart pointer file
<<<<<<< HEAD
   real(r8)               :: fixed_sst 
=======
   real(r8)               :: sst_constant_value 
>>>>>>> 4473de6d
   character(len=CL)      :: restfilm = 'unset'
   character(len=CL)      :: restfils = 'unset'
   integer(IN)   :: nfrac
   logical :: force_prognostic_true = .false.
   namelist /dom_inparm/ sstcyc, nrevsn, rest_pfile, bndtvs, focndomain
<<<<<<< HEAD
   namelist / docn_nml / decomp, fixed_sst, force_prognostic_true, &
=======
   namelist / docn_nml / decomp, sst_constant_value, force_prognostic_true, &
>>>>>>> 4473de6d
        restfilm, restfils

!-------------------------------------------------------------------------------
! Notes:
!-------------------------------------------------------------------------------

   inquire( file='ocn_in', exist=ocn_exists )
   inquire( file='docn_in', exist=docn_exists )
   if (ocn_exists) then
      !--- read in the ocn_in namelist to get name for focndomain file

      unitn = shr_file_getUnit() ! get an unused unit number
      open( unitn, file='ocn_in', status='old' )
      rcode = 1
      do while ( rcode /= 0 )
         read(unitn, dom_inparm, iostat=rcode)
         if (rcode < 0) then
            call shr_sys_abort( 'shr_scam_checkSurface encountered end-of-file on namelist read' )
         endif
      end do
      close( unitn )
      call shr_file_freeUnit(unitn)

      !--- open the netcdf file ---

      inquire(file=trim(focndomain),exist=exists)
      if (.not.exists) call shr_sys_abort(subName//"ERROR: file does not exist: "//trim(focndomain))
      rcode = nf90_open(focndomain,nf90_nowrite,ncid_ocn)
      if (rCode /= nf90_noerr) call shr_sys_abort(subName//"ERROR opening data file : "//trim(focndomain))
      if (s_loglev > 0) write(s_logunit,F00) 'opened netCDF data file: ',trim(focndomain)

      !--- Extract the fraction for current column ---

      call shr_scam_getCloseLatLon(ncid_ocn,scmlat,scmlon,closelat,closelon,closelatidx,closelonidx)
      rcode = nf90_inq_varid(ncid_ocn, 'frac', fracid)
      if (rcode /= nf90_noerr) then
         call shr_sys_abort(subname//"ERROR getting varid from variable frac in file "//trim(focndomain))
      end if
      rcode = nf90_get_var(ncid_ocn,fracid,ocn_frac,start=(/closelonidx,closelatidx/),count=(/1,1/))
      if (rcode /= nf90_noerr) then
         call shr_sys_abort(subname//"ERROR getting ocean fraction from "//trim(focndomain))
      end if

      !--- Set the appropriate surface flags based on ocean fraction.

      ocn_point = (ocn_frac(1,1) > 0._r8)
      lnd_point = (ocn_frac(1,1) < 1._r8)
   else if (docn_exists) then
      !--- read in the docn_in namelist to get name for focndomain file

      unitn = shr_file_getUnit() ! get an unused unit number
      open( unitn, file='docn_in', status='old' )
      rcode = 1
      do while ( rcode /= 0 )
         read (unitn,nml=docn_nml,iostat=rcode)
         if (rcode < 0) then
            call shr_sys_abort( 'shr_scam_checkSurface encountered end-of-file on namelist read' )
         endif
      end do
      close( unitn )
      call shr_file_freeUnit(unitn)
      call shr_strdata_readnml(SCAMSDAT,'docn_in')
      call shr_dmodel_readgrid(SCAMSDAT%grid,SCAMSDAT%gsmap,SCAMSDAT%nxg,SCAMSDAT%nyg,SCAMSDAT%nzg, &
           SCAMSDAT%domainfile, ocn_compid, ocn_mpicom, '2d1d', readfrac=.true., &
           scmmode=.true.,scmlon=scmlon,scmlat=scmlat)
      nfrac = mct_aVect_indexRA(SCAMSDAT%grid%data,'frac')

      ocn_point = (SCAMSDAT%grid%data%rAttr(nfrac,1) > 0._r8)
      lnd_point = (SCAMSDAT%grid%data%rAttr(nfrac,1) < 1._r8)
      call mct_ggrid_clean(SCAMSDAT%grid)
      call mct_gsmap_clean(SCAMSDAT%gsmap)
   else
   ! Exit early if no ocn component
      ocn_point = .false.
      lnd_point = .true.
   end if

   ! If land is on but point is not over land, turn it off.
   if (present(lnd_present))   lnd_present   = lnd_present .and. lnd_point
   if (present(sno_present))   sno_present   = sno_present .and. lnd_point

   ! If ocean is on but point is not over ocean, turn it off.
   if (present(ocn_present))   ocn_present   = ocn_present .and. ocn_point
   if (present(ice_present))   ice_present   = ice_present .and. ocn_point

   ! Always turn rof off.
   if (present(rof_present))    rof_present   = .false.
   if (present(flood_present))  flood_present = .false.
   if (present(rofice_present)) rofice_present = .false.

end subroutine shr_scam_checkSurface

!===============================================================================
!BOP ===========================================================================
!
! !IROUTINE: is_latlon
!
! !DESCRIPTION:
!
!     Returns true if the given variable name is a valid latitude or longitude
!     name. The logical input variable latitude is a flag to indicate if you are
!     checking for latitude or longitude variable names.
!
! !REVISION HISTORY:
!     2010 Oct 27 - E. Kluzek  - first version
!
! !INTERFACE: ------------------------------------------------------------------
logical function is_latlon( var_name, latitude, varnotdim )
! !USES:
! !INPUT/OUTPUT PARAMETERS:
    implicit none
    character(len=*), intent(in) :: var_name  ! Input variable name
    logical,          intent(in) :: latitude  ! Flag, true if you want a latitude variable
                                              ! if false check for longitude
    logical,          intent(in) :: varnotdim ! Flag, true if this is a variable
                                              ! and NOT a dimension
!EOP

   !----- local variables -----
   character(len=3)  :: xyvar    ! Variable name for 2D x-y coordinate variables
   character(len=3)  :: Capxyvar ! change xyvar to caps
   character(len=11) :: gcvar    ! Variable name for gridcell coordinate variables
!-------------------------------------------------------------------------------
! Notes:
!-------------------------------------------------------------------------------

    is_latlon = .false.
    if ( latitude )then
      if ( varnotdim )then
         xyvar    = "yc"
         Capxyvar = "YC"
         gcvar    = "grid1d_lat"
      else
         xyvar    = "nj"
         Capxyvar = "NJ"
         gcvar    = "gridcell"
      end if
      if ( trim(var_name) == 'lat'          .or. trim(var_name) == 'latixy'    .or. &
           trim(var_name) == trim(xyvar)    .or. trim(var_name) == 'lsmlat'    .or. &
           trim(var_name) == trim(gcvar)    .or.                                    &
           trim(var_name) == 'LAT'          .or. trim(var_name) == 'LATIXY'    .or. &
           trim(var_name) == trim(Capxyvar) .or. trim(var_name) == 'LSMLAT'    .or. &
           trim(var_name) == 'ncol')  then
           is_latlon = .true.
      else
           is_latlon = .false.
      end if
    else
      if ( varnotdim )then
         xyvar    = "xc"
         Capxyvar = "XC"
         gcvar    = "grid1d_lon"
      else
         xyvar    = "ni"
         Capxyvar = "NI"
         gcvar    = "gridcell"
      end if
      if ( trim(var_name) == 'lon'          .or. trim(var_name) == 'longxy'    .or. &
           trim(var_name) == trim(xyvar)    .or. trim(var_name) == 'lsmlon'    .or. &
           trim(var_name) == trim(gcvar)    .or.                                    &
           trim(var_name) == 'LON'          .or. trim(var_name) == 'LONGXY'    .or. &
           trim(var_name) == trim(Capxyvar) .or. trim(var_name) == 'LSMLON'    .or. &
           trim(var_name) == 'ncol')  then
           is_latlon = .true.
      else
           is_latlon = .false.
      end if
    end if
    return
end function is_latlon

!===============================================================================

!===============================================================================
!BOP ===========================================================================
!
! !IROUTINE: get_latlonindices
!
! !DESCRIPTION:
!        Get the start and count indices to retreive latitude or longitude
!
! !REVISION HISTORY:
!     2010 Nov 03 - E. Kluzek  - first version
!
! !INTERFACE: ------------------------------------------------------------------
subroutine get_latlonindices( latitude, ndims, dimnames, nlen, strt, cnt )
! !USES:
! !INPUT/OUTPUT PARAMETERS:
   implicit none
   logical,     intent(IN)  :: latitude            ! If this is latitude or not (long)
   integer(IN), intent(IN)  :: ndims               ! Number of dimensions
   character(len=*), intent(IN) :: dimnames(ndims) ! Dimension names
   integer(IN), intent(IN)  :: nlen                ! Dimension length
   integer(IN), intent(OUT) :: strt(ndims)         ! Start along dimension
   integer(IN), intent(OUT) :: cnt(ndims)          ! Count along dimension
!EOP

   !----- local variables -----
   integer(IN)   ::  ndimid
   logical       :: found = .false.
   character(*),parameter :: subname = "(shr_scam_getlatlonindices) "
!-------------------------------------------------------------------------------
! Notes:
!-------------------------------------------------------------------------------

   if ( ndims == 0 )then
      call shr_sys_abort( subname//"ERROR: Could NOT find dimension")
   end if
   if ( nlen  == 0 )then
      call shr_sys_abort( subname//"ERROR: Could NOT find dimension length")
   end if
   do ndimid =  1, ndims
      !--- is this a lat/longitude dimension  ---
      if ( is_latlon( dimnames(ndimid), latitude=latitude, varnotdim=.false. ) )then
         strt(ndimid)  = 1
         cnt(ndimid) = nlen
         found         = .true.
      else
         strt(ndimid)  = 1
         cnt(ndimid) = 1
      endif
   end do
   if (.not. found ) then
      if ( latitude )then
         call shr_sys_abort( subname//"ERROR: Cant find a useable latitude dimension" )
      else
         call shr_sys_abort( subname//"ERROR: Cant find a useable longitude dimension")
      end if
   end if
end subroutine get_latlonindices

!===============================================================================

!===============================================================================
!BOP ===========================================================================
!
! !IROUTINE: get_close
!
! !DESCRIPTION:
!           Get the close latitude and longitude indices for latitude/longitude.
!
! !REVISION HISTORY:
!     2010 Nov 03 - E. Kluzek  - first version
!
! !INTERFACE: ------------------------------------------------------------------
subroutine get_close( targetlon, targetlat, nlon, lons, nlat, lats, closelonidx, &
                      closelatidx, found )

! !USES:
! !INPUT/OUTPUT PARAMETERS:
   implicit none
   real   (R8),intent(in)   :: targetLon    ! find closest longitude to this point
   real   (R8),intent(in)   :: targetLat    ! find closest latitude to this point
   integer(IN),intent(in)   :: nlon         ! Number of longitudes
   real   (R8),intent(in)   :: lons(nlon)   ! Longitude array
   integer(IN),intent(in)   :: nlat         ! Number of latitudes
   real   (R8),intent(in)   :: lats(nlat)   ! Latitude array
   integer(IN),intent(out)  :: closeLatIdx  ! index of returned lat point
   integer(IN),intent(out)  :: closeLonIdx  ! index of returned lon point
   logical, optional, intent(out):: found   ! if found answer (will abort if found NOT sent and
                                            ! it couldn't find the lat/lon dimensions)
!EOP

   !----- local variables -----
   real   (R8),allocatable  :: poslons(:)
   real   (R8)              :: postargetlon
   character(*),parameter :: subname = "(shr_scam_getclose) "
   real   (R8) :: minpoint, testpoint
   integer :: n
!-------------------------------------------------------------------------------
! Notes:
!-------------------------------------------------------------------------------
   if ( present(found) )then
      found = .true.
   end if

   !--- Did we get find valid lat and lon coordinate variables ---

   if (nlon == 0) then
      write(s_logunit,*) subname//"ERROR: Coudnt find longitude coordinate"
      if ( present(found) )then
         found = .false.
         return
      else
         call shr_sys_abort( subname//"ERROR: Couldnt find a longitude coordinate variable")
      end if
   end if
   if (nlat == 0) then
      write(s_logunit,*) subname//"ERROR: Coudnt find latitude coordinate"
      if ( present(found) )then
         found = .false.
         return
      else
         call shr_sys_abort( subname//"ERROR: Couldnt find a latitude coordinate variable")
      end if
   end if
   !--- Convert target latitude to within 0-360 ---
   postargetlon=mod(targetlon+360._r8,360._r8)

   !--- Make sure target latitude within globe ---
   if ( targetlat < -90.0_r8 .or. targetlat > 90.0_r8 )then
      write(s_logunit,*) subname//"ERROR: target latitude out of range = ", targetlat
      if ( present(found) )then
         found = .false.
         return
      else
         call shr_sys_abort( subname//"ERROR: target latitude out of reasonable range")
      end if
   end if

   !--- convert lons array and targetlon to 0,360 ---

   allocate(poslons(nlon))
   poslons=mod(lons+360._r8,360._r8)

   !--- find index of value closest to 0 and set returned values ---

   !--- if SCM uses Eulerian grids
   if (nlat .ne. nlon) then

     closelonidx=(MINLOC(abs(poslons-postargetlon),dim=1))
     closelatidx=(MINLOC(abs(lats-targetlat),dim=1))

   else !--- if SCM uses SE grids

     minpoint=1000.0
     do n = 1, nlon
       testpoint=abs(poslons(n)-postargetlon)+abs(lats(n)-targetlat)
       if (testpoint .lt. minpoint) then
         minpoint=testpoint
         closelonidx=n
       endif
     enddo
     closelatidx=closelonidx ! yes these are set equal since in SE files
                             !  lat/lon are on same array

   endif

   !--- if it gets here we need to clean up after ourselves ---

   deallocate(poslons)
   return
end subroutine get_close

!===============================================================================

end module shr_scam_mod<|MERGE_RESOLUTION|>--- conflicted
+++ resolved
@@ -641,21 +641,13 @@
    character(*),parameter :: subname = "(shr_scam_checkSurface) "
    character(*),parameter :: F00   = "('(shr_scam_checkSurface) ',8a)"
    character(len=CL)      :: decomp = '1d' ! restart pointer file
-<<<<<<< HEAD
-   real(r8)               :: fixed_sst 
-=======
    real(r8)               :: sst_constant_value 
->>>>>>> 4473de6d
    character(len=CL)      :: restfilm = 'unset'
    character(len=CL)      :: restfils = 'unset'
    integer(IN)   :: nfrac
    logical :: force_prognostic_true = .false.
    namelist /dom_inparm/ sstcyc, nrevsn, rest_pfile, bndtvs, focndomain
-<<<<<<< HEAD
-   namelist / docn_nml / decomp, fixed_sst, force_prognostic_true, &
-=======
    namelist / docn_nml / decomp, sst_constant_value, force_prognostic_true, &
->>>>>>> 4473de6d
         restfilm, restfils
 
 !-------------------------------------------------------------------------------
