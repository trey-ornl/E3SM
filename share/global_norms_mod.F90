--- conflicted
+++ resolved
@@ -518,10 +518,9 @@
           write(iulog,'(a,f10.2,a)') 'SSP preservation (120m/s) RKSSP euler step dt  < S *', &
                min_gw/(120.0d0*max_normDinv*rrearth),'s'
        endif
-<<<<<<< HEAD
        if (tracer_transport_type == TRACERTRANSPORT_SE_GLL) then
           write(iulog,'(a,f10.2,a)') 'Stability: advective (120m/s)   dt_tracer < S *',&
-               1/(120.0d0*max_max_eig*lambda_max*rrearth),'s'
+               1/(120.0d0*max_normDinv*lambda_max*rrearth),'s'
        else if (tracer_transport_type == TRACERTRANSPORT_FLUXFORM_FVM   .or.&
                 tracer_transport_type == TRACERTRANSPORT_LAGRANGIAN_FVM) then
           !
@@ -535,9 +534,6 @@
                dble(nhe)*(2.0D0*dd_pi*Rearth/dble(4.0*ne*nc))/120.0d0,'s'
           write(iulog,*) "(note that fvm stability is also limited by flow deformation - Lipschitz criterion!)"
        end if
-=======
-       write(iulog,'(a,f10.2,a)') 'Stability: advective (120m/s)   dt_tracer < S *', 1/(120.0d0*max_normDinv*lambda_max*rrearth),'s'
->>>>>>> b9735ad2
        write(iulog,'(a,f10.2,a)') 'Stability: gravity wave(342m/s)   dt_dyn  < S *', &
             1/(342.0d0*max_normDinv*lambda_max*rrearth),'s'
        if (nu>0) then
@@ -545,17 +541,10 @@
               write(iulog,'(a,f10.2,a)') 'Stability: viscosity dt < S *',1/(((rrearth*max_normDinv)**2)*lambda_vis),'s'
           endif
           if (hypervis_order==2) then
-<<<<<<< HEAD
-             ! counrant number = dtnu*max_eig_hypervis  < S
-             !  dt < S  1/nu*max_eig
-             write(iulog,'(a,es10.3,a)') "Stability: nu_q   hyperviscosity dt < S *", 1/(nu_q*max_eig_hypervis),'s'
-             write(iulog,'(a,es10.3,a)') "Stability: nu_vor hyperviscosity dt < S *", 1/(nu*max_eig_hypervis),'s'
-=======
              ! counrant number = dtnu*normDinv_hypervis  < S
              !  dt < S  1/nu*normDinv
              write(iulog,'(a,f10.2,a)') "Stability: nu_q   hyperviscosity dt < S *", 1/(nu_q*normDinv_hypervis),'s'
              write(iulog,'(a,f10.2,a)') "Stability: nu_vor hyperviscosity dt < S *", 1/(nu*normDinv_hypervis),'s'
->>>>>>> b9735ad2
              
              ! bug in nu_div implimentation:
              ! we apply nu_ration=(nu_div/nu) in laplace, so it is applied 2x
