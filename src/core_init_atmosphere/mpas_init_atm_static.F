! Copyright (c) 2013,  Los Alamos National Security, LLC (LANS)
! and the University Corporation for Atmospheric Research (UCAR).
!
! Unless noted otherwise source code is licensed under the BSD license.
! Additional copyright and license information can be found in the LICENSE file
! distributed with this code, or at http://mpas-dev.github.com/license.html
!
!==================================================================================================
 module mpas_init_atm_static
!==================================================================================================
 use atm_advection
 use mpas_dmpar
 use mpas_pool_routines
 use mpas_derived_types, only : MPAS_LOG_WARN, MPAS_LOG_ERR, MPAS_LOG_CRIT
 use mpas_log, only : mpas_log_write
 use init_atm_hinterp
 use init_atm_llxy
 use mpas_c_interfacing, only : mpas_f_to_c_string

 use mpas_atmphys_utilities

 use iso_c_binding, only : c_char, c_int, c_float, c_loc, c_ptr

 implicit none
 private
 public:: init_atm_static,           &
          init_atm_check_read_error, &
          nearest_cell,              &
          sphere_distance

 interface
    subroutine read_geogrid(fname, rarray, nx, ny, nz, isigned, endian, &
                            scalefactor, wordsize, status) bind(C)
       use iso_c_binding, only : c_char, c_int, c_float, c_ptr
       character (c_char), dimension(*), intent(in) :: fname
       type (c_ptr), value :: rarray
       integer (c_int), intent(in), value :: nx
       integer (c_int), intent(in), value :: ny
       integer (c_int), intent(in), value :: nz
       integer (c_int), intent(in), value :: isigned
       integer (c_int), intent(in), value :: endian
       real (c_float), intent(in), value :: scalefactor
       integer (c_int), intent(in), value :: wordsize
       integer (c_int), intent(inout) :: status
    end subroutine read_geogrid
 end interface

 contains

!==================================================================================================
 subroutine init_atm_static(mesh, dims, configs)
!==================================================================================================

!inout arguments:
 type (mpas_pool_type), intent(inout) :: mesh
 type (mpas_pool_type), intent(in) :: dims
 type (mpas_pool_type), intent(in) :: configs

!constants
 integer, parameter :: nBdyLayers = 7   ! The number of relaxation layers plus the number of specified layers
                                        ! This value is used in determining whether extra checks are needed
                                        ! in the remapping of terrain, land use, and soil category pixels

!local variables:
 type(proj_info):: proj

 character(len=StrKIND) :: fname
 character(kind=c_char), dimension(StrKIND+1) :: c_fname
 character(len=StrKIND), pointer :: config_geog_data_path
 character(len=StrKIND), pointer :: config_landuse_data
 character(len=StrKIND), pointer :: config_topo_data
 character(len=StrKIND), pointer :: config_vegfrac_data
 character(len=StrKIND), pointer :: config_albedo_data
 character(len=StrKIND), pointer :: config_maxsnowalbedo_data
 character(len=StrKIND+1) :: geog_data_path      ! same as config_geog_data_path, but guaranteed to have a trailing slash
 character(len=StrKIND+1) :: geog_sub_path       ! subdirectory names in config_geog_data_path, with trailing slash

 integer:: isice_lu,iswater_lu,ismax_lu

 integer(c_int):: nx,ny,nz
 integer(c_int):: endian,isigned,istatus,wordsize
 integer:: i,j,k
 integer :: ii, jj
 integer:: iCell,iEdge,iVtx,iPoint,iTileStart,iTileEnd,jTileStart,jTileEnd
 integer,dimension(5) :: interp_list
 integer,dimension(:),allocatable  :: nhs
 integer,dimension(:,:),allocatable:: ncat
      
 real(kind=c_float):: scalefactor
 real(kind=c_float),dimension(:,:,:),pointer,contiguous :: rarray
 type(c_ptr) :: rarray_ptr

 real(kind=RKIND):: start_lat
 real(kind=RKIND):: start_lon

 integer, pointer :: supersample_fac

 real(kind=RKIND):: lat,lon,x,y,z
 real(kind=RKIND):: lat_pt,lon_pt
 real(kind=RKIND),dimension(:,:),allocatable  :: soiltemp_1deg
 real(kind=RKIND),dimension(:,:),allocatable  :: maxsnowalb
 real(kind=RKIND),dimension(:,:,:),allocatable:: vegfra

 integer, pointer :: nCells, nEdges, nVertices, maxEdges
 logical, pointer :: on_a_sphere
 real (kind=RKIND), pointer :: sphere_radius
 
 integer, dimension(:), pointer :: nEdgesOnCell
 integer, dimension(:,:), pointer :: cellsOnCell
 integer, dimension(:,:), pointer :: verticesOnCell
 real (kind=RKIND), dimension(:), pointer :: xCell, yCell, zCell
 real (kind=RKIND), dimension(:), pointer :: xVertex, yVertex, zVertex
 real (kind=RKIND), dimension(:), pointer :: xEdge, yEdge, zEdge
 real (kind=RKIND), dimension(:), pointer :: dvEdge, dcEdge
 real (kind=RKIND), dimension(:), pointer :: areaCell, areaTriangle
 real (kind=RKIND), dimension(:,:), pointer :: kiteAreasOnVertex
 real (kind=RKIND), dimension(:), pointer :: latCell, lonCell
 real (kind=RKIND), dimension(:), pointer :: latVertex, lonVertex
 real (kind=RKIND), dimension(:), pointer :: latEdge, lonEdge
 real (kind=RKIND), dimension(:), pointer :: fEdge, fVertex

 real (kind=RKIND), dimension(:), pointer :: ter
 real (kind=RKIND), dimension(:), pointer :: soiltemp
 real (kind=RKIND), dimension(:), pointer :: snoalb
 real (kind=RKIND), dimension(:), pointer :: shdmin, shdmax
 real (kind=RKIND), dimension(:,:), pointer :: greenfrac
 real (kind=RKIND), dimension(:,:), pointer :: albedo12m
 real (kind=RKIND) :: msgval, fillval
 integer, dimension(:), pointer :: lu_index
 integer, dimension(:), pointer :: soilcat_top
 integer, dimension(:), pointer :: landmask
 integer, dimension(:), pointer :: bdyMaskCell
 character(len=StrKIND), pointer :: mminlu

 real (kind=RKIND) :: xPixel, yPixel, zPixel

!--------------------------------------------------------------------------------------------------


 call mpas_log_write('')
 call mpas_log_write('--- enter subroutine init_atm_static:')

 call mpas_pool_get_config(configs, 'config_geog_data_path', config_geog_data_path)
 call mpas_pool_get_config(configs, 'config_landuse_data', config_landuse_data)
 call mpas_pool_get_config(configs, 'config_topo_data', config_topo_data)
 call mpas_pool_get_config(configs, 'config_vegfrac_data', config_vegfrac_data)
 call mpas_pool_get_config(configs, 'config_albedo_data', config_albedo_data)
 call mpas_pool_get_config(configs, 'config_maxsnowalbedo_data', config_maxsnowalbedo_data)
 call mpas_pool_get_config(configs, 'config_supersample_factor', supersample_fac)

 write(geog_data_path, '(a)') config_geog_data_path
 i = len_trim(geog_data_path)
 if (geog_data_path(i:i) /= '/') then
    geog_data_path(i+1:i+1) = '/'
 end if

!
! Scale all distances and areas from a unit sphere to one with radius sphere_radius
!


 call mpas_pool_get_array(mesh, 'xCell', xCell)
 call mpas_pool_get_array(mesh, 'yCell', yCell)
 call mpas_pool_get_array(mesh, 'zCell', zCell)
 call mpas_pool_get_array(mesh, 'xVertex', xVertex)
 call mpas_pool_get_array(mesh, 'yVertex', yVertex)
 call mpas_pool_get_array(mesh, 'zVertex', zVertex)
 call mpas_pool_get_array(mesh, 'xEdge', xEdge)
 call mpas_pool_get_array(mesh, 'yEdge', yEdge)
 call mpas_pool_get_array(mesh, 'zEdge', zEdge)
 call mpas_pool_get_array(mesh, 'dcEdge', dcEdge)
 call mpas_pool_get_array(mesh, 'dvEdge', dvEdge)
 call mpas_pool_get_array(mesh, 'areaCell', areaCell)
 call mpas_pool_get_array(mesh, 'areaTriangle', areaTriangle)
 call mpas_pool_get_array(mesh, 'kiteAreasOnVertex', kiteAreasOnVertex)
 call mpas_pool_get_array(mesh, 'latCell', latCell)
 call mpas_pool_get_array(mesh, 'lonCell', lonCell)
 call mpas_pool_get_array(mesh, 'latEdge', latEdge)
 call mpas_pool_get_array(mesh, 'lonEdge', lonEdge)
 call mpas_pool_get_array(mesh, 'latVertex', latVertex)
 call mpas_pool_get_array(mesh, 'lonVertex', lonVertex)
 call mpas_pool_get_array(mesh, 'fEdge', fEdge)
 call mpas_pool_get_array(mesh, 'fVertex', fVertex)
 call mpas_pool_get_array(mesh, 'bdyMaskCell', bdyMaskCell)
 
 call mpas_pool_get_array(mesh, 'nEdgesOnCell', nEdgesOnCell)
 call mpas_pool_get_array(mesh, 'cellsOnCell', cellsOnCell)
 call mpas_pool_get_array(mesh, 'verticesOnCell', verticesOnCell)

 call mpas_pool_get_array(mesh, 'ter', ter)
 call mpas_pool_get_array(mesh, 'lu_index', lu_index)
 call mpas_pool_get_array(mesh, 'mminlu', mminlu)
 call mpas_pool_get_array(mesh, 'soilcat_top', soilcat_top)
 call mpas_pool_get_array(mesh, 'landmask', landmask)
 call mpas_pool_get_array(mesh, 'soiltemp', soiltemp)
 call mpas_pool_get_array(mesh, 'snoalb', snoalb)
 call mpas_pool_get_array(mesh, 'greenfrac', greenfrac)
 call mpas_pool_get_array(mesh, 'albedo12m', albedo12m)
 call mpas_pool_get_array(mesh, 'shdmin', shdmin)
 call mpas_pool_get_array(mesh, 'shdmax', shdmax)

 call mpas_pool_get_config(mesh, 'on_a_sphere', on_a_sphere)
 call mpas_pool_get_config(mesh, 'sphere_radius', sphere_radius)

 call mpas_pool_get_dimension(dims, 'nCells', nCells)
 call mpas_pool_get_dimension(dims, 'nEdges', nEdges)
 call mpas_pool_get_dimension(dims, 'nVertices', nVertices)
 call mpas_pool_get_dimension(dims, 'maxEdges', maxEdges)

 xCell = xCell * sphere_radius
 yCell = yCell * sphere_radius
 zCell = zCell * sphere_radius
 xVertex = xVertex * sphere_radius
 yVertex = yVertex * sphere_radius
 zVertex = zVertex * sphere_radius
 xEdge = xEdge * sphere_radius
 yEdge = yEdge * sphere_radius
 zEdge = zEdge * sphere_radius
 dvEdge = dvEdge * sphere_radius
 dcEdge = dcEdge * sphere_radius
 areaCell = areaCell * sphere_radius**2.0
 areaTriangle = areaTriangle * sphere_radius**2.0
 kiteAreasOnVertex = kiteAreasOnVertex * sphere_radius**2.0


!
! Initialize Coriolis parameter field on edges and vertices
!
 do iEdge=1,nEdges
    fEdge(iEdge)  = 2.0 * omega * sin(latEdge(iEdge))
 end do
 do iVtx=1,nVertices
    fVertex(iVtx) = 2.0 * omega * sin(latVertex(iVtx))
 end do


!
! Compute weights used in advection and deformation calculation
!
 call atm_initialize_advection_rk(mesh, nCells, nEdges, maxEdges, on_a_sphere, sphere_radius) 
 call atm_initialize_deformation_weights(mesh, nCells, on_a_sphere, sphere_radius) 


!
! Set land use and soil category parameters for water and ice
!
 surface_input_select0: select case(trim(config_landuse_data))
    case('USGS')
       isice_lu = 24
       iswater_lu = 16
       ismax_lu = 24
       write(mminlu,'(a)') 'USGS'
    case('MODIFIED_IGBP_MODIS_NOAH')
       isice_lu = 15
       iswater_lu = 17
       ismax_lu = 20
       write(mminlu,'(a)') 'MODIFIED_IGBP_MODIS_NOAH'
    case default
         call mpas_log_write('*****************************************************************', messageType=MPAS_LOG_ERR)
         call mpas_log_write('Invalid land use dataset '''//trim(config_landuse_data) &
                                       //''' selected for config_landuse_data',                   messageType=MPAS_LOG_ERR)
         call mpas_log_write('   Possible options are: ''USGS'', ''MODIFIED_IGBP_MODIS_NOAH''',   messageType=MPAS_LOG_ERR)
         call mpas_log_write('*****************************************************************', messageType=MPAS_LOG_ERR)
         call mpas_log_write('Please correct the namelist.', messageType=MPAS_LOG_CRIT)
 end select surface_input_select0


!
! Interpolate HGT
!
!nx = 126
!ny = 126
 nx = 1206
 ny = 1206
 nz = 1
 isigned  = 1
 endian   = 0
 wordsize = 2
 scalefactor = 1.0
 allocate(rarray(nx,ny,nz))
 allocate(nhs(nCells))
 nhs(:) = 0
 ter(:) = 0.0

 rarray_ptr = c_loc(rarray)

 start_lat = -89.99583
 select case(trim(config_topo_data))
    case('GTOPO30')
       call mpas_log_write('Using GTOPO30 terrain dataset')
       geog_sub_path = 'topo_30s/'
       start_lon = -179.99583
    case('GMTED2010')
       call mpas_log_write('Using GMTED2010 terrain dataset')
       geog_sub_path = 'topo_gmted2010_30s/'
       start_lon = 0.004166667
    case('default')
       call mpas_log_write('*****************************************************************', messageType=MPAS_LOG_ERR)
       call mpas_log_write('Invalid topography dataset '''//trim(config_topo_data) &
                                     //''' selected for config_topo_data',                      messageType=MPAS_LOG_ERR)
       call mpas_log_write('   Possible options are: ''GTOPO30'', ''GMTED2010''',               messageType=MPAS_LOG_ERR)
       call mpas_log_write('*****************************************************************', messageType=MPAS_LOG_ERR)
       call mpas_log_write('Please correct the namelist.', messageType=MPAS_LOG_CRIT)
 end select

 do jTileStart = 1,20401,ny-6
    jTileEnd = jTileStart + ny - 1 - 6

    do iTileStart=1,42001,nx-6
       iTileEnd = iTileStart + nx - 1 - 6
       write(fname,'(a,i5.5,a1,i5.5,a1,i5.5,a1,i5.5)') trim(geog_data_path)//trim(geog_sub_path), &
                    iTileStart,'-',iTileEnd,'.',jTileStart,'-',jTileEnd
       call mpas_log_write(trim(fname))
       call mpas_f_to_c_string(fname, c_fname)

       call read_geogrid(c_fname,rarray_ptr,nx,ny,nz,isigned,endian, &
                         scalefactor,wordsize,istatus)
       call init_atm_check_read_error(istatus, fname)

       iPoint = 1
       do j=4,ny-3
       do i=4,nx-3
          lat_pt = start_lat + (jTileStart + j - 5) * 0.0083333333
          lon_pt = start_lon + (iTileStart + i - 5) * 0.0083333333
          lat_pt = lat_pt * PI / 180.0
          lon_pt = lon_pt * PI / 180.0

          iPoint = nearest_cell(lat_pt,lon_pt,iPoint,nCells,maxEdges, &
                                nEdgesOnCell,cellsOnCell, &
                                latCell,lonCell)

          !
          ! For all but the outermost boundary cells, we can safely assume that the nearest
          ! model grid cell contains the pixel (else, a different cell would be nearest)
          !
          if (bdyMaskCell(iPoint) < nBdyLayers) then
             ter(iPoint) = ter(iPoint) + rarray(i,j,1)
             nhs(iPoint) = nhs(iPoint) + 1

          ! For outermost boundary cells, additional work is needed to verify that the pixel
          ! actually lies within the nearest cell
          else
             zPixel = sphere_radius * sin(lat_pt)                  ! Model cell coordinates assume a "full" sphere radius
             xPixel = sphere_radius * cos(lon_pt) * cos(lat_pt)    ! at this point, so we need to ues the same radius
             yPixel = sphere_radius * sin(lon_pt) * cos(lat_pt)    ! for source pixel coordinates

             if (in_cell(xPixel, yPixel, zPixel, xCell(iPoint), yCell(iPoint), zCell(iPoint), &
                         nEdgesOnCell(iPoint), verticesOnCell(:,iPoint), xVertex, yVertex, zVertex)) then

                ter(iPoint) = ter(iPoint) + rarray(i,j,1)
                nhs(iPoint) = nhs(iPoint) + 1

             end if
          end if
       end do
       end do

    end do
 end do

 do iCell = 1,nCells
    ter(iCell) = ter(iCell) / real(nhs(iCell))
 end do
 deallocate(rarray)
 deallocate(nhs)
 call mpas_log_write('--- end interpolate TER')


!
! Interpolate LU_INDEX
!
 surface_input_select1: select case(trim(config_landuse_data))
    case('USGS')
       call mpas_log_write('Using 24-class USGS 30-arc-second land cover dataset')
       geog_sub_path = 'landuse_30s/'
    case('MODIFIED_IGBP_MODIS_NOAH')
       call mpas_log_write('Using 20-class MODIS 30-arc-second land cover dataset')
       geog_sub_path = 'modis_landuse_20class_30s/'
    case default
       call mpas_log_write('*****************************************************************', messageType=MPAS_LOG_ERR)
       call mpas_log_write('Invalid land use dataset '''//trim(config_landuse_data) &
                                     //''' selected for config_landuse_data',                   messageType=MPAS_LOG_ERR)
       call mpas_log_write('   Possible options are: ''USGS'', ''MODIFIED_IGBP_MODIS_NOAH''',   messageType=MPAS_LOG_ERR)
       call mpas_log_write('*****************************************************************', messageType=MPAS_LOG_ERR)
       call mpas_log_write('Please correct the namelist.', messageType=MPAS_LOG_CRIT)
 end select surface_input_select1
 nx = 1200
 ny = 1200
 nz = 1
 isigned  = 1
 endian   = 0
 wordsize = 1
 scalefactor = 1.0
 allocate(rarray(nx,ny,nz))
 allocate(ncat(ismax_lu,nCells))
 ncat(:,:) = 0
 lu_index(:) = 0.0

 rarray_ptr = c_loc(rarray)

 do jTileStart = 1,20401,ny
    jTileEnd = jTileStart + ny - 1

    do iTileStart = 1,42001,nx
       iTileEnd = iTileStart + nx - 1
       write(fname,'(a,i5.5,a1,i5.5,a1,i5.5,a1,i5.5)') trim(geog_data_path)// &
             trim(geog_sub_path),iTileStart,'-',iTileEnd,'.',jTileStart,'-',jTileEnd
       call mpas_log_write(trim(fname))
       call mpas_f_to_c_string(fname, c_fname)

       call read_geogrid(c_fname,rarray_ptr,nx,ny,nz,isigned,endian, &
                         scalefactor,wordsize,istatus)
       call init_atm_check_read_error(istatus, fname)

       iPoint = 1
       do j=1,ny
       do i=1,nx
!
! The MODIS dataset appears to have zeros at the South Pole, possibly other places, too
!
if (rarray(i,j,1) == 0) cycle

          lat_pt = -89.99583  + (jTileStart + j - 2) * 0.0083333333
          lon_pt = -179.99583 + (iTileStart + i - 2) * 0.0083333333
          lat_pt = lat_pt * PI / 180.0
          lon_pt = lon_pt * PI / 180.0

          iPoint = nearest_cell(lat_pt,lon_pt,iPoint,nCells,maxEdges, &
                                nEdgesOnCell,cellsOnCell, &
                                latCell,lonCell)

          !
          ! For all but the outermost boundary cells, we can safely assume that the nearest
          ! model grid cell contains the pixel (else, a different cell would be nearest)
          !
          if (bdyMaskCell(iPoint) < nBdyLayers) then
             ncat(int(rarray(i,j,1)),iPoint) = ncat(int(rarray(i,j,1)),iPoint) + 1

          ! For outermost boundary cells, additional work is needed to verify that the pixel
          ! actually lies within the nearest cell
          else
             zPixel = sphere_radius * sin(lat_pt)                  ! Model cell coordinates assume a "full" sphere radius
             xPixel = sphere_radius * cos(lon_pt) * cos(lat_pt)    ! at this point, so we need to ues the same radius
             yPixel = sphere_radius * sin(lon_pt) * cos(lat_pt)    ! for source pixel coordinates

             if (in_cell(xPixel, yPixel, zPixel, xCell(iPoint), yCell(iPoint), zCell(iPoint), &
                         nEdgesOnCell(iPoint), verticesOnCell(:,iPoint), xVertex, yVertex, zVertex)) then

                ncat(int(rarray(i,j,1)),iPoint) = ncat(int(rarray(i,j,1)),iPoint) + 1

             end if
          end if
       end do
       end do

    end do
 end do

 do iCell = 1,nCells
    lu_index(iCell) = 1
    do i = 2,ismax_lu
       if(ncat(i,iCell) > ncat(lu_index(iCell),iCell)) then
          lu_index(iCell) = i
       end if
    end do
 end do
 deallocate(rarray)
 deallocate(ncat)
 call mpas_log_write('--- end interpolate LU_INDEX')


!
! Interpolate SOILCAT_TOP
!
 nx = 1200
 ny = 1200
 nz = 1
 isigned     = 1
 endian      = 0
 wordsize    = 1
 scalefactor = 1.0
 allocate(rarray(nx,ny,nz))
 allocate(ncat(16,nCells))
 ncat(:,:) = 0
 soilcat_top(:) = 0.0

 rarray_ptr = c_loc(rarray)

 do jTileStart = 1,20401,ny
    jTileEnd = jTileStart + ny - 1

    do iTileStart = 1,42001,nx
       iTileEnd = iTileStart + nx - 1
       write(fname,'(a,i5.5,a1,i5.5,a1,i5.5,a1,i5.5)') trim(geog_data_path)// &
             'soiltype_top_30s/',iTileStart,'-',iTileEnd,'.',jTileStart,'-',jTileEnd
       call mpas_log_write(trim(fname))
       call mpas_f_to_c_string(fname, c_fname)

       call read_geogrid(c_fname,rarray_ptr,nx,ny,nz,isigned,endian, &
                         scalefactor,wordsize,istatus)
       call init_atm_check_read_error(istatus, fname)

       iPoint = 1
       do j=1,ny
       do i=1,nx
          lat_pt = -89.99583  + (jTileStart + j - 2) * 0.0083333333
          lon_pt = -179.99583 + (iTileStart + i - 2) * 0.0083333333
          lat_pt = lat_pt * PI / 180.0
          lon_pt = lon_pt * PI / 180.0

          iPoint = nearest_cell(lat_pt,lon_pt,iPoint,nCells,maxEdges, &
                                nEdgesOnCell,cellsOnCell, &
                                latCell,lonCell)

          !
          ! For all but the outermost boundary cells, we can safely assume that the nearest
          ! model grid cell contains the pixel (else, a different cell would be nearest)
          !
          if (bdyMaskCell(iPoint) < nBdyLayers) then
             ncat(int(rarray(i,j,1)),iPoint) = ncat(int(rarray(i,j,1)),iPoint) + 1

          ! For outermost boundary cells, additional work is needed to verify that the pixel
          ! actually lies within the nearest cell
          else
             zPixel = sphere_radius * sin(lat_pt)                  ! Model cell coordinates assume a "full" sphere radius
             xPixel = sphere_radius * cos(lon_pt) * cos(lat_pt)    ! at this point, so we need to ues the same radius
             yPixel = sphere_radius * sin(lon_pt) * cos(lat_pt)    ! for source pixel coordinates

             if (in_cell(xPixel, yPixel, zPixel, xCell(iPoint), yCell(iPoint), zCell(iPoint), &
                         nEdgesOnCell(iPoint), verticesOnCell(:,iPoint), xVertex, yVertex, zVertex)) then

                ncat(int(rarray(i,j,1)),iPoint) = ncat(int(rarray(i,j,1)),iPoint) + 1

             end if
          end if
       end do
       end do

    end do
 end do

 do iCell = 1,nCells
    soilcat_top(iCell) = 1
    do i = 2,16
       if(ncat(i,iCell) > ncat(soilcat_top(iCell),iCell)) then
          soilcat_top(iCell) = i
       end if
    end do
 end do
 deallocate(rarray)
 deallocate(ncat)
 call mpas_log_write('--- end interpolate SOILCAT_TOP')


!!!!!!!!!!!!!!!!!!!!!!!!!!!!!!!!!!!!!!!!!!!!!!!!!!!!!!!!!!!!!!!!!!!!!!!!!!!!!!!!!!!!!!!!!!!!!!!!!!!
! KLUDGE TO FIX SOIL TYPE OVER ANTARCTICA
!!!!!!!!!!!!!!!!!!!!!!!!!!!!!!!!!!!!!!!!!!!!!!!!!!!!!!!!!!!!!!!!!!!!!!!!!!!!!!!!!!!!!!!!!!!!!!!!!!!
 where (lu_index == isice_lu) soilcat_top = 16

!!!!!!!!!!!!!!!!!!!!!!!!!!!!!!!!!!!!!!!!!!!!!!!!!!!!!!!!!!!!!!!!!!!!!!!!!!!!!!!!!!!!!!!!!!!!!!!!!!!
! CORRECT INCONSISTENT SOIL AND LAND USE DATA
!!!!!!!!!!!!!!!!!!!!!!!!!!!!!!!!!!!!!!!!!!!!!!!!!!!!!!!!!!!!!!!!!!!!!!!!!!!!!!!!!!!!!!!!!!!!!!!!!!!
 do iCell = 1,nCells
    if (lu_index(iCell) == iswater_lu .or. &
        soilcat_top(iCell) == 14) then
        if (lu_index(iCell) /= iswater_lu) then
            call mpas_log_write('Turning lu_index into water at $i', intArgs=(/iCell/))
            lu_index(iCell) = iswater_lu
        end if
        if (soilcat_top(iCell) /= 14) then
            call mpas_log_write('Turning soilcat_top into water at $i', intArgs=(/iCell/))
            soilcat_top(iCell) = 14
        end if
    end if
 end do


!
! Derive LANDMASK
!
 landmask(:) = 0
 do iCell=1, nCells
    if (lu_index(iCell) /= iswater_lu) landmask(iCell) = 1
 end do
 call mpas_log_write('--- end interpolate LANDMASK')


!
! Interpolate SOILTEMP:
!
 nx = 186
 ny = 186
 nz = 1
 isigned  = 0
 endian   = 0
 wordsize = 2
 scalefactor = 0.01
 allocate(rarray(nx,ny,nz))
 allocate(soiltemp_1deg(-2:363,-2:183))
 soiltemp(:) = 0.0

 rarray_ptr = c_loc(rarray)

 call map_set(PROJ_LATLON, proj,  &
              latinc = 1.0_RKIND, &
              loninc = 1.0_RKIND, &
              knowni = 1.0_RKIND, &
              knownj = 1.0_RKIND, &
              lat1 = -89.5_RKIND, &
              lon1 = -179.5_RKIND)

 write(fname,'(a,i5.5,a1,i5.5,a1,i5.5,a1,i5.5)') trim(geog_data_path)// &
       'soiltemp_1deg/',1,'-',180,'.',1,'-',180
 call mpas_log_write(trim(fname))
 call mpas_f_to_c_string(fname, c_fname)

 call read_geogrid(c_fname,rarray_ptr,nx,ny,nz,isigned, endian, &
                   scalefactor,wordsize,istatus)
 call init_atm_check_read_error(istatus, fname)
 soiltemp_1deg(-2:180,-2:183) = rarray(1:183,1:186,1)

 write(fname,'(a,i5.5,a1,i5.5,a1,i5.5,a1,i5.5)') trim(geog_data_path)// &
            'soiltemp_1deg/',181,'-',360,'.',1,'-',180
 call mpas_log_write(trim(fname))
 call mpas_f_to_c_string(fname, c_fname)

 call read_geogrid(c_fname,rarray_ptr,nx,ny,nz,isigned,endian, &
                        scalefactor,wordsize,istatus)
 call init_atm_check_read_error(istatus,fname)
 soiltemp_1deg(181:363,-2:183) = rarray(4:186,1:186,1)

 interp_list(1) = FOUR_POINT
 interp_list(2) = W_AVERAGE4
 interp_list(3) = W_AVERAGE16
 interp_list(4) = SEARCH
 interp_list(5) = 0

 do iCell = 1,nCells
  
    if(landmask(iCell) == 1) then
       lat = latCell(iCell) * DEG_PER_RAD
       lon = lonCell(iCell) * DEG_PER_RAD
       call latlon_to_ij(proj, lat, lon, x, y)
       if(x < 0.5) then
          lon = lon + 360.0
          call latlon_to_ij(proj, lat, lon, x, y)
       else if (x >= 360.5) then
          lon = lon - 360.0
          call latlon_to_ij(proj, lat, lon, x, y)
       end if
       if (y < 1.0) y = 1.0
       if (y > 179.0) y = 179.0
       soiltemp(iCell) = interp_sequence(x,y,1,soiltemp_1deg,-2,363,-2,183, &
                                           1,1,0.0_RKIND,interp_list,1)
    else
       soiltemp(iCell) = 0.0
    end if

 end do
 deallocate(rarray)
 deallocate(soiltemp_1deg)
 call mpas_log_write('--- end interpolate SOILTEMP')


!
! Interpolate SNOALB
!
 if (trim(config_maxsnowalbedo_data) == 'MODIS') then

<<<<<<< HEAD
    call mpas_log_write('Using MODIS 0.05-deg data for maximum snow albedo')
    if (supersample_fac > 1) then
       call mpas_log_write('   Dataset will be supersampled by a factor of $i', intArgs=(/supersample_fac/))
    end if

    nx = 1206
    ny = 1206
    nz = 1
    isigned  = 1
    endian   = 0
    wordsize = 2
    scalefactor = 0.01
    msgval = real(-999.0,kind=R4KIND)*real(0.01,kind=R4KIND)
    fillval = 0.0
    allocate(rarray(nx,ny,nz))
    allocate(nhs(nCells))
    nhs(:) = 0
    snoalb(:) = 0.0

    start_lat = 90.0 - 0.05 * 0.5 / supersample_fac
    start_lon = -180.0 + 0.05 * 0.5 / supersample_fac
    geog_sub_path = 'maxsnowalb_modis/'

    do jTileStart = 1,02401,ny-6
       jTileEnd = jTileStart + ny - 1 - 6

       do iTileStart=1,06001,nx-6
          iTileEnd = iTileStart + nx - 1 - 6
          write(fname,'(a,i5.5,a1,i5.5,a1,i5.5,a1,i5.5)') trim(geog_data_path)//trim(geog_sub_path), &
                       iTileStart,'-',iTileEnd,'.',jTileStart,'-',jTileEnd
          call mpas_log_write(trim(fname))

          call read_geogrid(fname,len_trim(fname),rarray,nx,ny,nz,isigned,endian, &
                            scalefactor,wordsize,istatus)
          call init_atm_check_read_error(istatus, fname)

          iPoint = 1
          do j=supersample_fac * 3 + 1, supersample_fac * (ny-3)
          do i=supersample_fac * 3 + 1, supersample_fac * (nx-3)
             ii = (i - 1) / supersample_fac + 1
             jj = (j - 1) / supersample_fac + 1

             lat_pt = start_lat - (supersample_fac*(jTileStart-1) + j - (supersample_fac*3+1)) * 0.05 / supersample_fac
             lon_pt = start_lon + (supersample_fac*(iTileStart-1) + i - (supersample_fac*3+1)) * 0.05 / supersample_fac
             lat_pt = lat_pt * PI / 180.0
             lon_pt = lon_pt * PI / 180.0

             iPoint = nearest_cell(lat_pt,lon_pt,iPoint,nCells,maxEdges, &
                                   nEdgesOnCell,cellsOnCell, &
                                   latCell,lonCell)
             if (rarray(ii,jj,1) /= msgval) then

                !
                ! This field only matters for land cells, and for all but the outermost boundary cells,
                ! we can safely assume that the nearest model grid cell contains the pixel (else, a different
                ! cell would be nearest)
                !
                if (landmask(iPoint) == 1 .and. bdyMaskCell(iPoint) < nBdyLayers) then
                   snoalb(iPoint) = snoalb(iPoint) + rarray(ii,jj,1)
                   nhs(iPoint) = nhs(iPoint) + 1

                ! For outermost land cells, additional work is needed to verify that the pixel
                ! actually lies within the nearest cell
                else if (landmask(iPoint) == 1) then
                   zPixel = sphere_radius * sin(lat_pt)                  ! Model cell coordinates assume a "full" sphere radius
                   xPixel = sphere_radius * cos(lon_pt) * cos(lat_pt)    ! at this point, so we need to ues the same radius
                   yPixel = sphere_radius * sin(lon_pt) * cos(lat_pt)    ! for source pixel coordinates

                   if (in_cell(xPixel, yPixel, zPixel, xCell(iPoint), yCell(iPoint), zCell(iPoint), &
                               nEdgesOnCell(iPoint), verticesOnCell(:,iPoint), xVertex, yVertex, zVertex)) then
                      snoalb(iPoint) = snoalb(iPoint) + rarray(ii,jj,1)
                      nhs(iPoint) = nhs(iPoint) + 1
                   end if
                end if
             end if
          end do
          end do

       end do
    end do

    do iCell = 1,nCells
       !
       ! Mismatches in land mask can lead to MPAS land points with no maximum snow albedo.
       ! Ideally, we would perform a search for nearby valid albedos, but for now using
       ! the fill value will at least allow the model to run. In general, the number of cells
       ! to be treated in this way tends to be a very small fraction of the total number of cells.
       !
       if (nhs(iCell) == 0) then
          snoalb(iCell) = fillval
       else
          snoalb(iCell) = snoalb(iCell) / real(nhs(iCell))
       end if
       snoalb(iCell) = 0.01_RKIND * snoalb(iCell)        ! Convert from percent to fraction
    end do
    deallocate(rarray)
    deallocate(nhs)

 else if (trim(config_maxsnowalbedo_data) == 'NCEP') then

    call mpas_log_write('Using NCEP 1.0-deg data for maximum snow albedo')

    nx = 186
    ny = 186
    nz = 1
    isigned     = 0
    endian      = 0
    wordsize    = 1
    scalefactor = 1.0
    allocate(rarray(nx,ny,nz))
    allocate(maxsnowalb(-2:363,-2:183))
    snoalb(:) = 0.0

    call map_set(PROJ_LATLON, proj,  &
                 latinc = 1.0_RKIND, &
                 loninc = 1.0_RKIND, &
                 knowni = 1.0_RKIND, &
                 knownj = 1.0_RKIND, &
                 lat1 = -89.5_RKIND, &
                 lon1 = -179.5_RKIND)

    write(fname,'(a,i5.5,a1,i5.5,a1,i5.5,a1,i5.5)') trim(geog_data_path)// &
          'maxsnowalb/',1,'-',180,'.',1,'-',180
    call mpas_log_write(trim(fname))

    call read_geogrid(fname,len_trim(fname),rarray,nx,ny,nz,isigned,endian, &
                      scalefactor,wordsize,istatus)
    call init_atm_check_read_error(istatus,fname)
    maxsnowalb(-2:180,-2:183) = rarray(1:183,1:186,1)

    write(fname,'(a,i5.5,a1,i5.5,a1,i5.5,a1,i5.5)') trim(geog_data_path)// &
          'maxsnowalb/',181,'-',360,'.',1,'-',180
    call mpas_log_write(trim(fname))

    call read_geogrid(fname,len_trim(fname),rarray,nx,ny,nz,isigned,endian, &
                      scalefactor,wordsize,istatus)
    call init_atm_check_read_error(istatus, fname)
    maxsnowalb(181:363,-2:183) = rarray(4:186,1:186,1)

    interp_list(1) = FOUR_POINT
    interp_list(2) = W_AVERAGE4
    interp_list(3) = W_AVERAGE16
    interp_list(4) = SEARCH
    interp_list(5) = 0

    do iCell = 1,nCells

       if(landmask(iCell) == 1) then
          lat = latCell(iCell) * DEG_PER_RAD
          lon = lonCell(iCell) * DEG_PER_RAD
          call latlon_to_ij(proj, lat, lon, x, y)
          if(x < 0.5) then
             lon = lon + 360.0
             call latlon_to_ij(proj, lat, lon, x, y)
          else if (x >= 360.5) then
             lon = lon - 360.0
             call latlon_to_ij(proj, lat, lon, x, y)
          end if
          if (y < 1.0) y = 1.0
          if (y > 179.0) y = 179.0
          snoalb(iCell) = interp_sequence(x,y,1,maxsnowalb,-2,363,-2,183, &
                                            1,1,0.0_RKIND,interp_list,1)
       else
          snoalb(iCell) = 0.0
       end if

    end do
    snoalb(:) = snoalb(:) / 100.0
    deallocate(rarray)
    deallocate(maxsnowalb)
=======
 rarray_ptr = c_loc(rarray)

 call map_set(PROJ_LATLON, proj,  &
              latinc = 1.0_RKIND, &
              loninc = 1.0_RKIND, &
              knowni = 1.0_RKIND, &
              knownj = 1.0_RKIND, &
              lat1 = -89.5_RKIND, &
              lon1 = -179.5_RKIND)

 write(fname,'(a,i5.5,a1,i5.5,a1,i5.5,a1,i5.5)') trim(geog_data_path)// &
       'maxsnowalb/',1,'-',180,'.',1,'-',180
 call mpas_log_write(trim(fname))
 call mpas_f_to_c_string(fname, c_fname)

 call read_geogrid(c_fname,rarray_ptr,nx,ny,nz,isigned,endian, &
                   scalefactor,wordsize,istatus)
 call init_atm_check_read_error(istatus,fname)
 maxsnowalb(-2:180,-2:183) = rarray(1:183,1:186,1)

 write(fname,'(a,i5.5,a1,i5.5,a1,i5.5,a1,i5.5)') trim(geog_data_path)// &
       'maxsnowalb/',181,'-',360,'.',1,'-',180
 call mpas_log_write(trim(fname))
 call mpas_f_to_c_string(fname, c_fname)

 call read_geogrid(c_fname,rarray_ptr,nx,ny,nz,isigned,endian, &
                   scalefactor,wordsize,istatus)
 call init_atm_check_read_error(istatus, fname)
 maxsnowalb(181:363,-2:183) = rarray(4:186,1:186,1)
>>>>>>> c1580c34

 else

    call mpas_log_write('*****************************************************************', messageType=MPAS_LOG_ERR)
    call mpas_log_write('Invalid maximum snow albedo dataset '''//trim(config_maxsnowalbedo_data) &
                                  //''' selected for config_maxsnowalbedo_data',             messageType=MPAS_LOG_ERR)
    call mpas_log_write('   Possible options are: ''MODIS'', ''NCEP''',                      messageType=MPAS_LOG_ERR)
    call mpas_log_write('*****************************************************************', messageType=MPAS_LOG_ERR)
    call mpas_log_write('Please correct the namelist.', messageType=MPAS_LOG_CRIT)

 end if

 call mpas_log_write('--- end interpolate SNOALB')


!
! Interpolate GREENFRAC
!
 if (trim(config_vegfrac_data) == 'MODIS') then

    call mpas_log_write('Using MODIS FPAR 30-arc-second data for climatological monthly vegetation fraction')

    nx = 1200
    ny = 1200
    nz = 12
    isigned  = 0
    endian   = 0
    wordsize = 1
    scalefactor = 1.0
    msgval = 200.0
    fillval = 0.0
    allocate(vegfra(nx,ny,nz))
    allocate(nhs(nCells))
    nhs(:) = 0
    greenfrac(:,:) = 0.0

    start_lat = -89.99583
    start_lon = -179.99583
    geog_sub_path = 'greenfrac_fpar_modis/'

    do jTileStart = 1,20401,ny
       jTileEnd = jTileStart + ny - 1

       do iTileStart=1,42001,nx
          iTileEnd = iTileStart + nx - 1
          write(fname,'(a,i5.5,a1,i5.5,a1,i5.5,a1,i5.5)') trim(geog_data_path)//trim(geog_sub_path), &
                       iTileStart,'-',iTileEnd,'.',jTileStart,'-',jTileEnd
          call mpas_log_write(trim(fname))

          call read_geogrid(fname,len_trim(fname),vegfra,nx,ny,nz,isigned,endian, &
                            scalefactor,wordsize,istatus)
          call init_atm_check_read_error(istatus, fname)

          iPoint = 1
          do j=1,ny
          do i=1,nx
             lat_pt = start_lat + (jTileStart + j - 2) * 0.0083333333
             lon_pt = start_lon + (iTileStart + i - 2) * 0.0083333333
             lat_pt = lat_pt * PI / 180.0
             lon_pt = lon_pt * PI / 180.0

             iPoint = nearest_cell(lat_pt,lon_pt,iPoint,nCells,maxEdges, &
                                   nEdgesOnCell,cellsOnCell, &
                                   latCell,lonCell)

             !
             ! This field only matters for land cells, and for all but the outermost boundary cells,
             ! we can safely assume that the nearest model grid cell contains the pixel (else, a different
             ! cell would be nearest)
             !
             if (landmask(iPoint) == 1 .and. bdyMaskCell(iPoint) < nBdyLayers) then
                do k=1,nz
                   if (vegfra(i,j,k) == msgval) then
                      vegfra(i,j,k) = fillval
                   end if
                   greenfrac(k,iPoint) = greenfrac(k,iPoint) + vegfra(i,j,k)
                end do
                nhs(iPoint) = nhs(iPoint) + 1

             ! For outermost land cells, additional work is needed to verify that the pixel
             ! actually lies within the nearest cell
             else if (landmask(iPoint) == 1) then
                zPixel = sphere_radius * sin(lat_pt)                  ! Model cell coordinates assume a "full" sphere radius
                xPixel = sphere_radius * cos(lon_pt) * cos(lat_pt)    ! at this point, so we need to ues the same radius
                yPixel = sphere_radius * sin(lon_pt) * cos(lat_pt)    ! for source pixel coordinates

                if (in_cell(xPixel, yPixel, zPixel, xCell(iPoint), yCell(iPoint), zCell(iPoint), &
                            nEdgesOnCell(iPoint), verticesOnCell(:,iPoint), xVertex, yVertex, zVertex)) then
                   do k=1,nz
                      if (vegfra(i,j,k) == msgval) then
                         vegfra(i,j,k) = fillval
                      end if
                      greenfrac(k,iPoint) = greenfrac(k,iPoint) + vegfra(i,j,k)
                   end do
                   nhs(iPoint) = nhs(iPoint) + 1
                end if
             end if
          end do
          end do

<<<<<<< HEAD
       end do
    end do

    do iCell = 1,nCells
       ! For land points that have no overlap with valid data, and for water points,
       ! just use the fill value...
       if (nhs(iCell) == 0) then
          greenfrac(:,iCell) = fillval
       else
          greenfrac(:,iCell) = greenfrac(:,iCell) / real(nhs(iCell))
       end if
       shdmin(iCell) = minval(greenfrac(:,iCell))
       shdmax(iCell) = maxval(greenfrac(:,iCell))
    end do
    deallocate(vegfra)
    deallocate(nhs)

 else if (trim(config_vegfrac_data) == 'NCEP') then

    call mpas_log_write('Using NCEP 0.144-deg data for climatological monthly vegetation fraction')

    nx = 1256
    ny = 1256
    nz = 12
    isigned     = 0
    endian      = 0
    wordsize    = 1
    scalefactor = 1.0
    allocate(rarray(nx,ny,nz))
    allocate(vegfra(-2:2503,-2:1253,12))
    greenfrac(:,:) = 0.0

    call map_set(PROJ_LATLON, proj,    &
                 latinc = 0.144_RKIND, &
                 loninc = 0.144_RKIND, &
                 knowni = 1.0_RKIND,   &
                 knownj = 1.0_RKIND,   &
                 lat1 = -89.928_RKIND, &
                 lon1 = -179.928_RKIND)

    write(fname,'(a,i5.5,a1,i5.5,a1,i5.5,a1,i5.5)') trim(geog_data_path)// &
          'greenfrac/',1,'-',1250,'.',1,'-',1250
    call mpas_log_write(trim(fname))

    call read_geogrid(fname,len_trim(fname),rarray,nx,ny,nz,isigned,endian, &
                      scalefactor,wordsize,istatus)
    call init_atm_check_read_error(istatus,fname)
    vegfra(-2:1250,-2:1253,1:12) = rarray(1:1253,1:1256,1:12)

    write(fname,'(a,i5.5,a1,i5.5,a1,i5.5,a1,i5.5)') trim(geog_data_path)// &
          'greenfrac/',1251,'-',2500,'.',1,'-',1250
    call mpas_log_write(trim(fname))

    call read_geogrid(fname,len_trim(fname),rarray,nx,ny,nz,isigned,endian, &
                      scalefactor,wordsize,istatus)
    call init_atm_check_read_error(istatus,fname)
    vegfra(1251:2503,-2:1253,1:12) = rarray(4:1256,1:1256,1:12)

    do iCell = 1,nCells

       if (landmask(iCell) == 1) then
          lat = latCell(iCell) * DEG_PER_RAD
          lon = lonCell(iCell) * DEG_PER_RAD
          call latlon_to_ij(proj, lat, lon, x, y)
          if(x < 0.5) then
             lon = lon + 360.0
             call latlon_to_ij(proj, lat, lon, x, y)
          else if(x >= 2500.5) then
             lon = lon - 360.0
             call latlon_to_ij(proj, lat, lon, x, y)
          end if
          if (y < 1.0) y = 1.0
          if (y > 1249.0) y = 1249.0
          do k = 1,12
             greenfrac(k,iCell) = interp_sequence(x,y,k,vegfra,-2,2503,-2,1253, &
                                                    1,12,-1.e30_RKIND,interp_list,1)
          end do
       else
          greenfrac(:,iCell) = 0.0
       end if
       shdmin(iCell) = minval(greenfrac(:,iCell))
       shdmax(iCell) = maxval(greenfrac(:,iCell))

    end do
    deallocate(rarray)
    deallocate(vegfra)

 else

    call mpas_log_write('*****************************************************************', messageType=MPAS_LOG_ERR)
    call mpas_log_write('Invalid monthly vegetation fraction dataset '''//trim(config_vegfrac_data) &
                                  //''' selected for config_vegfrac_data',                   messageType=MPAS_LOG_ERR)
    call mpas_log_write('   Possible options are: ''MODIS'', ''NCEP''',                      messageType=MPAS_LOG_ERR)
    call mpas_log_write('*****************************************************************', messageType=MPAS_LOG_ERR)
    call mpas_log_write('Please correct the namelist.', messageType=MPAS_LOG_CRIT)
=======
 rarray_ptr = c_loc(rarray)

 call map_set(PROJ_LATLON, proj,    &
              latinc = 0.144_RKIND, &
              loninc = 0.144_RKIND, &
              knowni = 1.0_RKIND,   &
              knownj = 1.0_RKIND,   &
              lat1 = -89.928_RKIND, &
              lon1 = -179.928_RKIND)

 write(fname,'(a,i5.5,a1,i5.5,a1,i5.5,a1,i5.5)') trim(geog_data_path)// &
       'greenfrac/',1,'-',1250,'.',1,'-',1250
 call mpas_log_write(trim(fname))
 call mpas_f_to_c_string(fname, c_fname)

 call read_geogrid(c_fname,rarray_ptr,nx,ny,nz,isigned,endian, &
                   scalefactor,wordsize,istatus)
 call init_atm_check_read_error(istatus,fname)
 vegfra(-2:1250,-2:1253,1:12) = rarray(1:1253,1:1256,1:12)

 write(fname,'(a,i5.5,a1,i5.5,a1,i5.5,a1,i5.5)') trim(geog_data_path)// &
       'greenfrac/',1251,'-',2500,'.',1,'-',1250
 call mpas_log_write(trim(fname))
 call mpas_f_to_c_string(fname, c_fname)

 call read_geogrid(c_fname,rarray_ptr,nx,ny,nz,isigned,endian, &
                   scalefactor,wordsize,istatus)
 call init_atm_check_read_error(istatus,fname)
 vegfra(1251:2503,-2:1253,1:12) = rarray(4:1256,1:1256,1:12)
>>>>>>> c1580c34

 end if

 call mpas_log_write('--- end interpolate GREENFRAC')


!
! Interpolate ALBEDO12M
!
<<<<<<< HEAD
 if (trim(config_albedo_data) == 'MODIS') then

    call mpas_log_write('Using MODIS 0.05-deg data for climatological monthly albedo')
    if (supersample_fac > 1) then
       call mpas_log_write('   Dataset will be supersampled by a factor of $i', intArgs=(/supersample_fac/))
    end if

    nx = 1206
    ny = 1206
    nz = 12
    isigned  = 1
    endian   = 0
    wordsize = 2
    scalefactor = 0.01
    msgval = real(-999.0,kind=R4KIND)*real(0.01,kind=R4KIND)
    fillval = 8.0
    allocate(rarray(nx,ny,nz))
    allocate(nhs(nCells))
    nhs(:) = 0
    albedo12m(:,:) = 0.0

    start_lat = 90.0 - 0.05 * 0.5 / supersample_fac
    start_lon = -180.0 + 0.05 * 0.5 / supersample_fac
    geog_sub_path = 'albedo_modis/'

    do jTileStart = 1,02401,ny-6
       jTileEnd = jTileStart + ny - 1 - 6

       do iTileStart=1,06001,nx-6
          iTileEnd = iTileStart + nx - 1 - 6
          write(fname,'(a,i5.5,a1,i5.5,a1,i5.5,a1,i5.5)') trim(geog_data_path)//trim(geog_sub_path), &
                       iTileStart,'-',iTileEnd,'.',jTileStart,'-',jTileEnd
          call mpas_log_write(trim(fname))

          call read_geogrid(fname,len_trim(fname),rarray,nx,ny,nz,isigned,endian, &
                            scalefactor,wordsize,istatus)
          call init_atm_check_read_error(istatus, fname)

          iPoint = 1
          do j=supersample_fac * 3 + 1, supersample_fac * (ny-3)
          do i=supersample_fac * 3 + 1, supersample_fac * (nx-3)
             ii = (i - 1) / supersample_fac + 1
             jj = (j - 1) / supersample_fac + 1

             lat_pt = start_lat - (supersample_fac*(jTileStart-1) + j - (supersample_fac*3+1)) * 0.05 / supersample_fac
             lon_pt = start_lon + (supersample_fac*(iTileStart-1) + i - (supersample_fac*3+1)) * 0.05 / supersample_fac
             lat_pt = lat_pt * PI / 180.0
             lon_pt = lon_pt * PI / 180.0

             iPoint = nearest_cell(lat_pt,lon_pt,iPoint,nCells,maxEdges, &
                                   nEdgesOnCell,cellsOnCell, &
                                   latCell,lonCell)

             !
             ! This field only matters for land cells, and for all but the outermost boundary cells,
             ! we can safely assume that the nearest model grid cell contains the pixel (else, a different
             ! cell would be nearest)
             !
             if (landmask(iPoint) == 1 .and. bdyMaskCell(iPoint) < nBdyLayers) then
                do k=1,nz
                   if (rarray(ii,jj,k) == msgval) then
                      rarray(ii,jj,k) = fillval
                   end if
                   albedo12m(k,iPoint) = albedo12m(k,iPoint) + rarray(ii,jj,k)
                end do
                nhs(iPoint) = nhs(iPoint) + 1

             ! For outermost land cells, additional work is needed to verify that the pixel
             ! actually lies within the nearest cell
             else if (landmask(iPoint) == 1) then
                zPixel = sphere_radius * sin(lat_pt)                  ! Model cell coordinates assume a "full" sphere radius
                xPixel = sphere_radius * cos(lon_pt) * cos(lat_pt)    ! at this point, so we need to ues the same radius
                yPixel = sphere_radius * sin(lon_pt) * cos(lat_pt)    ! for source pixel coordinates

                if (in_cell(xPixel, yPixel, zPixel, xCell(iPoint), yCell(iPoint), zCell(iPoint), &
                            nEdgesOnCell(iPoint), verticesOnCell(:,iPoint), xVertex, yVertex, zVertex)) then
                   do k=1,nz
                      if (rarray(ii,jj,k) == msgval) then
                         rarray(ii,jj,k) = fillval
                      end if
                      albedo12m(k,iPoint) = albedo12m(k,iPoint) + rarray(ii,jj,k)
                   end do
                   nhs(iPoint) = nhs(iPoint) + 1
                end if
             end if
          end do
          end do
=======
 nx = 1256
 ny = 1256
 nz = 12
 isigned     = 0
 endian      = 0
 wordsize    = 1
 scalefactor = 1.0
 allocate(rarray(nx,ny,nz))
 allocate(vegfra(-2:2503,-2:1253,12))
 albedo12m(:,:) = 0.0

 rarray_ptr = c_loc(rarray)

 call map_set(PROJ_LATLON, proj,    &
              latinc = 0.144_RKIND, &
              loninc = 0.144_RKIND, &
              knowni = 1.0_RKIND,   &
              knownj = 1.0_RKIND,   &
              lat1 = -89.928_RKIND, &
              lon1 = -179.928_RKIND)

 write(fname,'(a,i5.5,a1,i5.5,a1,i5.5,a1,i5.5)') trim(geog_data_path)// &
       'albedo_ncep/',1,'-',1250,'.',1,'-',1250
 call mpas_log_write(trim(fname))
 call mpas_f_to_c_string(fname, c_fname)

 call read_geogrid(c_fname,rarray_ptr,nx,ny,nz,isigned,endian, &
                   scalefactor, wordsize, istatus)
 call init_atm_check_read_error(istatus,fname)
 vegfra(-2:1250,-2:1253,1:12) = rarray(1:1253,1:1256,1:12)

 write(fname,'(a,i5.5,a1,i5.5,a1,i5.5,a1,i5.5)') trim(geog_data_path)// &
       'albedo_ncep/',1251,'-',2500,'.',1,'-',1250
 call mpas_log_write(trim(fname))
 call mpas_f_to_c_string(fname, c_fname)

 call read_geogrid(c_fname,rarray_ptr,nx,ny,nz,isigned,endian, &
                   scalefactor,wordsize,istatus)
 call init_atm_check_read_error(istatus,fname)
 vegfra(1251:2503,-2:1253,1:12) = rarray(4:1256,1:1256,1:12)
>>>>>>> c1580c34

       end do
    end do

    do iCell = 1,nCells
       ! For land points that have no overlap with valid data, and for water points,
       ! just use the fill value...
       if (nhs(iCell) == 0) then
          albedo12m(:,iCell) = fillval
       else
          albedo12m(:,iCell) = albedo12m(:,iCell) / real(nhs(iCell))
       end if
       if (lu_index(iCell) == isice_lu) then
          albedo12m(:,iCell) = 70.0
       end if
    end do
    deallocate(rarray)
    deallocate(nhs)

 else if (trim(config_albedo_data) == 'NCEP') then

    call mpas_log_write('Using NCEP 0.144-deg data for climatological monthly albedo')

    nx = 1256
    ny = 1256
    nz = 12
    isigned     = 0
    endian      = 0
    wordsize    = 1
    scalefactor = 1.0
    allocate(rarray(nx,ny,nz))
    allocate(vegfra(-2:2503,-2:1253,12))
    albedo12m(:,:) = 0.0

    call map_set(PROJ_LATLON, proj,    &
                 latinc = 0.144_RKIND, &
                 loninc = 0.144_RKIND, &
                 knowni = 1.0_RKIND,   &
                 knownj = 1.0_RKIND,   &
                 lat1 = -89.928_RKIND, &
                 lon1 = -179.928_RKIND)

    write(fname,'(a,i5.5,a1,i5.5,a1,i5.5,a1,i5.5)') trim(geog_data_path)// &
          'albedo_ncep/',1,'-',1250,'.',1,'-',1250
    call mpas_log_write(trim(fname))

    call read_geogrid(fname,len_trim(fname),rarray,nx,ny,nz,isigned,endian, &
                      scalefactor, wordsize, istatus)
    call init_atm_check_read_error(istatus,fname)
    vegfra(-2:1250,-2:1253,1:12) = rarray(1:1253,1:1256,1:12)

    write(fname,'(a,i5.5,a1,i5.5,a1,i5.5,a1,i5.5)') trim(geog_data_path)// &
          'albedo_ncep/',1251,'-',2500,'.',1,'-',1250
    call mpas_log_write(trim(fname))

    call read_geogrid(fname,len_trim(fname),rarray,nx,ny,nz,isigned,endian, &
                      scalefactor,wordsize,istatus)
    call init_atm_check_read_error(istatus,fname)
    vegfra(1251:2503,-2:1253,1:12) = rarray(4:1256,1:1256,1:12)

    do iCell = 1,nCells

       if (landmask(iCell) == 1) then
          lat = latCell(iCell) * DEG_PER_RAD
          lon = lonCell(iCell) * DEG_PER_RAD
          call latlon_to_ij(proj, lat, lon, x, y)
          if(x < 0.5) then
             lon = lon + 360.0
             call latlon_to_ij(proj, lat, lon, x, y)
          else if(x >= 2500.5) then
             lon = lon - 360.0
             call latlon_to_ij(proj, lat, lon, x, y)
          end if
          if (y < 1.0) y = 1.0
          if (y > 1249.0) y = 1249.0
          do k = 1,12
             albedo12m(k,iCell) = interp_sequence(x,y,k,vegfra,-2,2503,-2,1253, &
                                                    1,12,0.0_RKIND,interp_list,1)
          end do
       else
          albedo12m(:,iCell) = 8.0
       end if
<<<<<<< HEAD
    end do
    deallocate(rarray)
    deallocate(vegfra)
=======
       if (y < 1.0) y = 1.0
       if (y > 1249.0) y = 1249.0
       do k = 1,12
          albedo12m(k,iCell) = interp_sequence(x,y,k,vegfra,-2,2503,-2,1253, &
                                                 1,12,0.0_RKIND,interp_list,1)
       end do
    else
       albedo12m(:,iCell) = 8.0
    end if
 end do
 deallocate(rarray)
 deallocate(vegfra)
 call mpas_log_write('--- end interpolate ALBEDO12M')


 end subroutine init_atm_static

!==================================================================================================
 subroutine init_atm_static_orogwd(mesh, dims, configs)
!==================================================================================================

!inout arguments:
 type (mpas_pool_type), intent(inout) :: mesh
 type (mpas_pool_type), intent(in) :: dims
 type (mpas_pool_type), intent(in) :: configs

!local variables:
 type(proj_info):: proj

 character(len=StrKIND) :: mess
 character(len=StrKIND) :: fname
 character(kind=c_char), dimension(StrKIND+1) :: c_fname
 character(len=StrKIND) :: dir_gwdo
 character(len=StrKIND), pointer :: config_geog_data_path
 character(len=StrKIND+1) :: geog_data_path      ! same as config_geog_data_path, but guaranteed to have a trailing slash

 integer, pointer :: nCells, nEdges, maxEdges

 integer, dimension(:), pointer :: nEdgesOnCell
 integer, dimension(:,:), pointer :: cellsOnCell
 integer, dimension(:), pointer :: landmask

 integer(c_int):: nx,ny,nz
 integer(c_int):: endian,isigned,istatus,wordsize
 integer:: i,j
 integer:: iCell,iPoint,iTileStart,iTileEnd,jTileStart,jTileEnd
 integer,dimension(5) :: interp_list
 integer,dimension(:),allocatable:: nhs

 real(c_float):: scalefactor
 real(c_float),dimension(:,:,:),pointer,contiguous :: rarray
 type(c_ptr) :: rarray_ptr

 real(kind=RKIND):: lat,lon,x,y
 real(kind=RKIND):: lat_pt,lon_pt
 real(kind=RKIND):: dx,dy,known_lat,known_lon,known_x,known_y
 real(kind=RKIND):: minMeshD,maxMeshD
 real(kind=RKIND):: mindcEdge,maxdcEdge
 real(kind=RKIND),dimension(:,:),allocatable:: xarray

 real(kind=RKIND), dimension(:), pointer :: latCell, lonCell
 real(kind=RKIND), dimension(:), pointer :: meshDensity
 real(kind=RKIND), dimension(:), pointer :: dcEdge
 real(kind=RKIND), dimension(:), pointer :: varsso
 real(kind=RKIND), dimension(:), pointer :: con, oa1, oa2, oa3, oa4, ol1, ol2, ol3, ol4, var2d


 call mpas_pool_get_dimension(dims, 'nCells', nCells)
 call mpas_pool_get_dimension(dims, 'nEdges', nEdges)
 call mpas_pool_get_dimension(dims, 'maxEdges', maxEdges)

 call mpas_pool_get_array(mesh, 'nEdgesOnCell', nEdgesOnCell)
 call mpas_pool_get_array(mesh, 'cellsOnCell', cellsOnCell)
 call mpas_pool_get_array(mesh, 'landmask', landmask)
 call mpas_pool_get_array(mesh, 'latCell', latCell)
 call mpas_pool_get_array(mesh, 'lonCell', lonCell)
 call mpas_pool_get_array(mesh, 'varsso', varsso)
 call mpas_pool_get_array(mesh, 'meshDensity', meshDensity)
 call mpas_pool_get_array(mesh, 'dcEdge', dcEdge)
 call mpas_pool_get_array(mesh, 'con', con)
 call mpas_pool_get_array(mesh, 'oa1', oa1)
 call mpas_pool_get_array(mesh, 'oa2', oa2)
 call mpas_pool_get_array(mesh, 'oa3', oa3)
 call mpas_pool_get_array(mesh, 'oa4', oa4)
 call mpas_pool_get_array(mesh, 'ol1', ol1)
 call mpas_pool_get_array(mesh, 'ol2', ol2)
 call mpas_pool_get_array(mesh, 'ol3', ol3)
 call mpas_pool_get_array(mesh, 'ol4', ol4)
 call mpas_pool_get_array(mesh, 'var2d', var2d)


 call mpas_log_write('')
 call mpas_log_write('--- enter subroutine init_atm_static_orogwd:')

 call mpas_pool_get_config(configs, 'config_geog_data_path', config_geog_data_path)

 write(geog_data_path, '(a)') config_geog_data_path
 i = len_trim(geog_data_path)
 if (geog_data_path(i:i) /= '/') then
    geog_data_path(i+1:i+1) = '/'
 end if

!
! Interpolate VARSSO:
 varsso(:) = 0.0_RKIND
 nx = 600
 ny = 600
 nz = 1
 isigned     = 0
 endian      = 0
 wordsize    = 4
 scalefactor = 1.0

 dx = 0.00833333
 dy = 0.00833333
 known_x = 1.0
 known_y = 1.0
 known_lat = -59.99583
 known_lon = -179.99583
  
 allocate(rarray(nx,ny,nz))
 allocate(nhs(nCells))
 nhs(:) = 0
 rarray(:,:,:) = 0._RKIND

 rarray_ptr = c_loc(rarray)

 do jTileStart = 1,13801,ny
    jTileEnd = jTileStart + ny - 1

    do iTileStart = 1,42601,nx
       iTileEnd = iTileStart + nx -1
       write(fname,'(a,i5.5,a1,i5.5,a1,i5.5,a1,i5.5)') trim(geog_data_path)//'varsso/', &
             iTileStart,'-',iTileEnd,'.',jTileStart,'-',jTileEnd
       call mpas_log_write(trim(fname))
       call mpas_f_to_c_string(fname, c_fname)

       call read_geogrid(c_fname,rarray_ptr,nx,ny,nz,isigned,endian, &
                         scalefactor,wordsize,istatus)
       call init_atm_check_read_error(istatus,fname)

       iPoint = 1
       do j = 1,ny
       do i = 1,nx
          lat_pt = known_lat + (jTileStart + j - 2) * dy
          lon_pt = known_lon + (iTileStart + i - 2) * dx
          lat_pt = lat_pt * PI / 180.0
          lon_pt = lon_pt * PI / 180.0

          iPoint = nearest_cell(lat_pt,lon_pt,iPoint,nCells,maxEdges, &
                                nEdgesOnCell,cellsOnCell, &
                                latCell,lonCell)
          varsso(iPoint) = varsso(iPoint) + rarray(i,j,1)
          nhs(iPoint) = nhs(iPoint) + 1
       enddo
       enddo

    enddo
 enddo

 do iCell = 1,nCells
    if(nhs(iCell) .gt. 0) &
       varsso(iCell) = varsso(iCell) / real(nhs(iCell))
 enddo
 deallocate(rarray)
 deallocate(nhs)
 call mpas_log_write('--- end interpolate VARSSO')

!... statistic fields needed for the parameterization of gravity wavwe drag over orography. The
!input directory depends on the mesh resolution, and the mesh must be a uniform mesh.
 minMeshD  = minval(meshDensity(1:nCells))
 maxMeshD  = maxval(meshDensity(1:nCells))
 mindcEdge = minval(dcEdge(1:nEdges))
 maxdcEdge = maxval(dcEdge(1:nEdges))
>>>>>>> c1580c34

 else
<<<<<<< HEAD

    call mpas_log_write('*****************************************************************', messageType=MPAS_LOG_ERR)
    call mpas_log_write('Invalid monthly albedo dataset '''//trim(config_albedo_data) &
                                  //''' selected for config_albedo_data',                    messageType=MPAS_LOG_ERR)
    call mpas_log_write('   Possible options are: ''MODIS'', ''NCEP''',                      messageType=MPAS_LOG_ERR)
    call mpas_log_write('*****************************************************************', messageType=MPAS_LOG_ERR)
    call mpas_log_write('Please correct the namelist.', messageType=MPAS_LOG_CRIT)

 end if
=======
    call mpas_log_write('')
    call mpas_log_write('GWDO: The input mesh must be a uniform mesh. Set config_gwdo_scheme = .false.', messageType=MPAS_LOG_WARN)
    return
 endif
 call mpas_log_write('dir_gwdo   =    '//trim(dir_gwdo))
 call mpas_log_write('')

!
! Interpolate CON:
!
 con(:) = 0.0_RKIND

 con_select: select case(dir_gwdo)
    case("orogwd_2deg")
       nx = 180
       ny =  90
       nz = 1
       isigned     = 0
       endian      = 0
       wordsize    = 2
       scalefactor = 0.025
       dx = 2.0
       dy = 2.0
       known_x = 1.0
       known_y = 1.0
       known_lat = -89.0
       known_lon =   1.0
    case("orogwd_1deg")
       nx = 360
       ny = 180
       nz = 1
       isigned     = 0
       endian      = 0
       wordsize    = 2
       scalefactor = 0.025
       dx = 1.0
       dy = 1.0
       known_x = 1.0
       known_y = 1.0
       known_lat = -89.5
       known_lon =   0.5
    case("orogwd_30m")
       nx = 720
       ny = 360
       nz = 1
       isigned     = 0
       endian      = 0
       wordsize    = 2
       scalefactor = 0.025
       dx = 0.5
       dy = 0.5
       known_x = 1.0
       known_y = 1.0
       known_lat = -89.75
       known_lon = 0.25
    case("orogwd_10m")
       nx = 2160
       ny = 1080
       nz = 1
       isigned     = 0
       endian      = 0
       wordsize    = 2
       scalefactor = 0.025
       dx = 0.16666667
       dy = 0.16666667
       known_x = 1.0
       known_y = 1.0
       known_lat = -89.916667
       known_lon = 0.0833333
    case default
 end select con_select

 write(fname,'(a,i5.5,a1,i5.5,a1,i5.5,a1,i5.5)') &
       trim(geog_data_path)//trim(dir_gwdo)//'/con/',1,'-',nx,'.',1,'-',ny
 call mpas_log_write(trim(fname))
 call mpas_f_to_c_string(fname, c_fname)

 allocate(xarray(nx,ny))
 allocate(rarray(nx,ny,nz))

 rarray_ptr = c_loc(rarray)

 call read_geogrid(c_fname,rarray_ptr,nx,ny,nz,isigned,endian, &
                   scalefactor,wordsize,istatus)
 call init_atm_check_read_error(istatus,fname)
 xarray(1:nx,1:ny) = rarray(1:nx,1:ny,1)

 call map_set(PROJ_LATLON, proj,  &
              latinc = dy,        &
              loninc = dx,        &
              knowni = known_x,   &
              knownj = known_y,   &
              lat1   = known_lat, &
              lon1   = known_lon)

 interp_list(1) = AVERAGE4
 interp_list(2) = AVERAGE4
 interp_list(3) = AVERAGE4
 interp_list(4) = AVERAGE4
 interp_list(5) = 0

 do iCell = 1,nCells
    if(landmask(iCell) == 1) then
       lat = latCell(iCell) * DEG_PER_RAD
       lon = lonCell(iCell) * DEG_PER_RAD
       call latlon_to_ij(proj, lat, lon, x, y)
       con(iCell) = interp_sequence(x,y,1,xarray,1,nx,1,ny,1,1, &
                                    0.0_RKIND,interp_list,1)
    endif
 enddo
 deallocate(rarray)
 deallocate(xarray)
 call mpas_log_write('--- end interpolate CON')

!
! Interpolate OA1:
!
 oa1(:) = 0.0_RKIND

 oa1_select: select case(dir_gwdo)
    case("orogwd_2deg")
       nx = 180
       ny =  90
       nz = 1
       isigned     = 1
       endian      = 0
       wordsize    = 2
       scalefactor = 0.0001
       dx = 2.0
       dy = 2.0
       known_x = 1.0
       known_y = 1.0
       known_lat = -89.0
       known_lon =   1.0
    case("orogwd_1deg")
       nx = 360
       ny = 180
       nz = 1
       isigned     = 1
       endian      = 0
       wordsize    = 2
       scalefactor = 0.0001
       dx = 1.0
       dy = 1.0
       known_x = 1.0
       known_y = 1.0
       known_lat = -89.5
       known_lon =   0.5
    case("orogwd_30m")
       nx = 720
       ny = 360
       nz = 1
       isigned     = 1
       endian      = 0
       wordsize    = 2
       scalefactor = 0.0001
       dx = 0.5
       dy = 0.5
       known_x = 1.0
       known_y = 1.0
       known_lat = -89.75
       known_lon = 0.25
    case("orogwd_10m")
       nx = 2160
       ny = 1080
       nz = 1
       isigned     = 1
       endian      = 0
       wordsize    = 2
       scalefactor = 0.0001
       dx = 0.16666667
       dy = 0.16666667
       known_x = 1.0
       known_y = 1.0
       known_lat = -89.916667
       known_lon = 0.0833333
    case default
 end select oa1_select

 write(fname,'(a,i5.5,a1,i5.5,a1,i5.5,a1,i5.5)') &
       trim(geog_data_path)//trim(dir_gwdo)//'/oa1/',1,'-',nx,'.',1,'-',ny
 call mpas_log_write(trim(fname))
 call mpas_f_to_c_string(fname, c_fname)

 allocate(xarray(nx,ny))
 allocate(rarray(nx,ny,nz))

 rarray_ptr = c_loc(rarray)

 call read_geogrid(c_fname,rarray_ptr,nx,ny,nz,isigned,endian, &
                   scalefactor,wordsize,istatus)
 call init_atm_check_read_error(istatus,fname)
 xarray(1:nx,1:ny) = rarray(1:nx,1:ny,1)

 call map_set(PROJ_LATLON, proj,  &
              latinc = dy,        &
              loninc = dx,        &
              knowni = known_x,   &
              knownj = known_y,   &
              lat1   = known_lat, &
              lon1   = known_lon)

 interp_list(1) = AVERAGE4
 interp_list(2) = AVERAGE4
 interp_list(3) = AVERAGE4
 interp_list(4) = AVERAGE4
 interp_list(5) = 0

 do iCell = 1,nCells
    if(landmask(iCell) == 1) then
       lat = latCell(iCell) * DEG_PER_RAD
       lon = lonCell(iCell) * DEG_PER_RAD
       call latlon_to_ij(proj, lat, lon, x, y)
       oa1(iCell) = interp_sequence(x,y,1,xarray,1,nx,1,ny,1,1, &
                                    0.0_RKIND,interp_list,1)
    endif
 enddo
 deallocate(rarray)
 deallocate(xarray)
 call mpas_log_write('--- end interpolate OA1')

!
! Interpolate OA2:
 oa2(:) = 0.0_RKIND

 oa2_select: select case(dir_gwdo)
    case("orogwd_2deg")
       nx = 180
       ny =  90
       nz = 1
       isigned     = 1
       endian      = 0
       wordsize    = 2
       scalefactor = 0.0001
       dx = 2.0
       dy = 2.0
       known_x = 1.0
       known_y = 1.0
       known_lat = -89.0
       known_lon =   1.0
    case("orogwd_1deg")
       nx = 360
       ny = 180
       nz = 1
       isigned     = 1
       endian      = 0
       wordsize    = 2
       scalefactor = 0.0001
       dx = 1.0
       dy = 1.0
       known_x = 1.0
       known_y = 1.0
       known_lat = -89.5
       known_lon =   0.5
    case("orogwd_30m")
       nx = 720
       ny = 360
       nz = 1
       isigned     = 1
       endian      = 0
       wordsize    = 2
       scalefactor = 0.0001
       dx = 0.5
       dy = 0.5
       known_x = 1.0
       known_y = 1.0
       known_lat = -89.75
       known_lon = 0.25
    case("orogwd_10m")
       nx = 2160
       ny = 1080
       nz = 1
       isigned     = 1
       endian      = 0
       wordsize    = 2
       scalefactor = 0.0001
       dx = 0.16666667
       dy = 0.16666667
       known_x = 1.0
       known_y = 1.0
       known_lat = -89.916667
       known_lon = 0.0833333
    case default
 end select oa2_select

 write(fname,'(a,i5.5,a1,i5.5,a1,i5.5,a1,i5.5)') &
       trim(geog_data_path)//trim(dir_gwdo)//'/oa2/',1,'-',nx,'.',1,'-',ny
 call mpas_log_write(trim(fname))
 call mpas_f_to_c_string(fname, c_fname)

 allocate(xarray(nx,ny))
 allocate(rarray(nx,ny,nz))
 rarray_ptr = c_loc(rarray)

 call read_geogrid(c_fname,rarray_ptr,nx,ny,nz,isigned,endian, &
                   scalefactor,wordsize,istatus)
 call init_atm_check_read_error(istatus,fname)
 xarray(1:nx,1:ny) = rarray(1:nx,1:ny,1)

 call map_set(PROJ_LATLON, proj,  &
              latinc = dy,        &
              loninc = dx,        &
              knowni = known_x,   &
              knownj = known_y,   &
              lat1   = known_lat, &
              lon1   = known_lon)

 interp_list(1) = AVERAGE4
 interp_list(2) = AVERAGE4
 interp_list(3) = AVERAGE4
 interp_list(4) = AVERAGE4
 interp_list(5) = 0

 do iCell = 1,nCells
    if(landmask(iCell) == 1) then
       lat = latCell(iCell) * DEG_PER_RAD
       lon = lonCell(iCell) * DEG_PER_RAD
       call latlon_to_ij(proj, lat, lon, x, y)
       oa2(iCell) = interp_sequence(x,y,1,xarray,1,nx,1,ny,1,1, &
                                    0.0_RKIND,interp_list,1)
     endif
 enddo
 deallocate(rarray)
 deallocate(xarray)
 call mpas_log_write('--- end interpolate OA2')

!
! Interpolate OA3:
!
 oa3(:) = 0.0_RKIND

 oa3_select: select case(dir_gwdo)
    case("orogwd_2deg")
       nx = 180
       ny =  90
       nz = 1
       isigned     = 1
       endian      = 0
       wordsize    = 2
       scalefactor = 0.0001
       dx = 2.0
       dy = 2.0
       known_x = 1.0
       known_y = 1.0
       known_lat = -89.0
       known_lon =   1.0
    case("orogwd_1deg")
       nx = 360
       ny = 180
       nz = 1
       isigned     = 1
       endian      = 0
       wordsize    = 2
       scalefactor = 0.0001
       dx = 1.0
       dy = 1.0
       known_x = 1.0
       known_y = 1.0
       known_lat = -89.5
       known_lon =   0.5
    case("orogwd_30m")
       nx = 720
       ny = 360
       nz = 1
       isigned     = 1
       endian      = 0
       wordsize    = 2
       scalefactor = 0.0001
       dx = 0.5
       dy = 0.5
       known_x = 1.0
       known_y = 1.0
       known_lat = -89.75
       known_lon = 0.25
    case("orogwd_10m")
       nx = 2160
       ny = 1080
       nz = 1
       isigned     = 1
       endian      = 0
       wordsize    = 2
       scalefactor = 0.0001
       dx = 0.16666667
       dy = 0.16666667
       known_x = 1.0
       known_y = 1.0
       known_lat = -89.916667
       known_lon = 0.0833333
    case default
 end select oa3_select

 write(fname,'(a,i5.5,a1,i5.5,a1,i5.5,a1,i5.5)') &
       trim(geog_data_path)//trim(dir_gwdo)//'/oa3/',1,'-',nx,'.',1,'-',ny
 call mpas_log_write(trim(fname))
 call mpas_f_to_c_string(fname, c_fname)

 allocate(xarray(nx,ny))
 allocate(rarray(nx,ny,nz))
 rarray_ptr = c_loc(rarray)

 call read_geogrid(c_fname,rarray_ptr,nx,ny,nz,isigned,endian, &
                   scalefactor,wordsize,istatus)
 call init_atm_check_read_error(istatus,fname)
 xarray(1:nx,1:ny) = rarray(1:nx,1:ny,1)

 call map_set(PROJ_LATLON, proj,  &
              latinc = dy,        &
              loninc = dx,        &
              knowni = known_x,   &
              knownj = known_y,   &
              lat1   = known_lat, &
              lon1   = known_lon)

 interp_list(1) = AVERAGE4
 interp_list(2) = AVERAGE4
 interp_list(3) = AVERAGE4
 interp_list(4) = AVERAGE4
 interp_list(5) = 0

 do iCell = 1,nCells
    if(landmask(iCell) == 1) then
       lat = latCell(iCell) * DEG_PER_RAD
       lon = lonCell(iCell) * DEG_PER_RAD
       call latlon_to_ij(proj, lat, lon, x, y)
       oa3(iCell) = interp_sequence(x,y,1,xarray,1,nx,1,ny,1,1, &
                                    0.0_RKIND,interp_list,1)
    endif
 enddo
 deallocate(rarray)
 deallocate(xarray)
 call mpas_log_write('--- end interpolate OA3')

!
! Interpolate OA4:
!
 oa4(:) = 0.0_RKIND

 oa4_select: select case(dir_gwdo)
    case("orogwd_2deg")
       nx = 180
       ny =  90
       nz = 1
       isigned     = 1
       endian      = 0
       wordsize    = 2
       scalefactor = 0.0001
       dx = 2.0
       dy = 2.0
       known_x = 1.0
       known_y = 1.0
       known_lat = -89.0
       known_lon =   1.0
    case("orogwd_1deg")
       nx = 360
       ny = 180
       nz = 1
       isigned     = 1
       endian      = 0
       wordsize    = 2
       scalefactor = 0.0001
       dx = 1.0
       dy = 1.0
       known_x = 1.0
       known_y = 1.0
       known_lat = -89.5
       known_lon =   0.5
    case("orogwd_30m")
       nx = 720
       ny = 360
       nz = 1
       isigned     = 1
       endian      = 0
       wordsize    = 2
       scalefactor = 0.0001
       dx = 0.5
       dy = 0.5
       known_x = 1.0
       known_y = 1.0
       known_lat = -89.75
       known_lon = 0.25
    case("orogwd_10m")
       nx = 2160
       ny = 1080
       nz = 1
       isigned     = 1
       endian      = 0
       wordsize    = 2
       scalefactor = 0.0001
       dx = 0.16666667
       dy = 0.16666667
       known_x = 1.0
       known_y = 1.0
       known_lat = -89.916667
       known_lon = 0.0833333
    case default
 end select oa4_select

 write(fname,'(a,i5.5,a1,i5.5,a1,i5.5,a1,i5.5)') &
       trim(geog_data_path)//trim(dir_gwdo)//'/oa4/',1,'-',nx,'.',1,'-',ny
 call mpas_log_write(trim(fname))
 call mpas_f_to_c_string(fname, c_fname)

 allocate(xarray(nx,ny))
 allocate(rarray(nx,ny,nz))
 rarray_ptr = c_loc(rarray)
 call read_geogrid(c_fname,rarray_ptr,nx,ny,nz,isigned,endian, &
                   scalefactor,wordsize,istatus)
 call init_atm_check_read_error(istatus,fname)
 xarray(1:nx,1:ny) = rarray(1:nx,1:ny,1)

 call map_set(PROJ_LATLON, proj,  &
              latinc = dy,        &
              loninc = dx,        &
              knowni = known_x,   &
              knownj = known_y,   &
              lat1   = known_lat, &
              lon1   = known_lon)

 interp_list(1) = AVERAGE4
 interp_list(2) = AVERAGE4
 interp_list(3) = AVERAGE4
 interp_list(4) = AVERAGE4
 interp_list(5) = 0

 do iCell = 1,nCells
    if(landmask(iCell) == 1) then
       lat = latCell(iCell) * DEG_PER_RAD
       lon = lonCell(iCell) * DEG_PER_RAD
       call latlon_to_ij(proj, lat, lon, x, y)
       oa4(iCell) = interp_sequence(x,y,1,xarray,1,nx,1,ny,1,1, &
                                    0.0_RKIND,interp_list,1)
    endif
 enddo
 deallocate(rarray)
 deallocate(xarray)
 call mpas_log_write('--- end interpolate OA4')

!
! Interpolate OL1:
!
 ol1(:) = 0.0_RKIND

 ol1_select: select case(dir_gwdo)
    case("orogwd_2deg")
       nx = 180
       ny =  90
       nz = 1
       isigned     = 0
       endian      = 0
       wordsize    = 2
       scalefactor = 0.0001
       dx = 2.0
       dy = 2.0
       known_x = 1.0
       known_y = 1.0
       known_lat = -89.0
       known_lon =   1.0
    case("orogwd_1deg")
       nx = 360
       ny = 180
       nz = 1
       isigned     = 0
       endian      = 0
       wordsize    = 2
       scalefactor = 0.0001
       dx = 1.0
       dy = 1.0
       known_x = 1.0
       known_y = 1.0
       known_lat = -89.5
       known_lon =   0.5
    case("orogwd_30m")
       nx = 720
       ny = 360
       nz = 1
       isigned     = 0
       endian      = 0
       wordsize    = 2
       scalefactor = 0.0001
       dx = 0.5
       dy = 0.5
       known_x = 1.0
       known_y = 1.0
       known_lat = -89.75
       known_lon = 0.25
    case("orogwd_10m")
       nx = 2160
       ny = 1080
       nz = 1
       isigned     = 0
       endian      = 0
       wordsize    = 2
       scalefactor = 0.0001
       dx = 0.16666667
       dy = 0.16666667
       known_x = 1.0
       known_y = 1.0
       known_lat = -89.916667
       known_lon = 0.0833333
    case default
 end select ol1_select

 write(fname,'(a,i5.5,a1,i5.5,a1,i5.5,a1,i5.5)') &
       trim(geog_data_path)//trim(dir_gwdo)//'/ol1/',1,'-',nx,'.',1,'-',ny
 call mpas_log_write(trim(fname))
 call mpas_f_to_c_string(fname, c_fname)

 allocate(xarray(nx,ny))
 allocate(rarray(nx,ny,nz))
 rarray_ptr = c_loc(rarray)
 call read_geogrid(c_fname,rarray_ptr,nx,ny,nz,isigned,endian, &
                   scalefactor,wordsize,istatus)
 call init_atm_check_read_error(istatus,fname)
 xarray(1:nx,1:ny) = rarray(1:nx,1:ny,1)

 call map_set(PROJ_LATLON, proj,  &
              latinc = dy,        &
              loninc = dx,        &
              knowni = known_x,   &
              knownj = known_y,   &
              lat1   = known_lat, &
              lon1   = known_lon)

 interp_list(1) = AVERAGE4
 interp_list(2) = AVERAGE4
 interp_list(3) = AVERAGE4
 interp_list(4) = AVERAGE4
 interp_list(5) = 0

 do iCell = 1,nCells
    if(landmask(iCell) == 1) then
       lat = latCell(iCell) * DEG_PER_RAD
       lon = lonCell(iCell) * DEG_PER_RAD
       call latlon_to_ij(proj, lat, lon, x, y)
       ol1(iCell) = interp_sequence(x,y,1,xarray,1,nx,1,ny,1,1, &
                                    0.0_RKIND,interp_list,1)
    endif
 enddo
 deallocate(rarray)
 deallocate(xarray)
 call mpas_log_write('--- end interpolate OL1')

!
! Interpolate OL2:
!
 ol2(:) = 0.0_RKIND

 ol2_select: select case(dir_gwdo)
    case("orogwd_2deg")
       nx = 180
       ny =  90
       nz = 1
       isigned     = 0
       endian      = 0
       wordsize    = 2
       scalefactor = 0.0001
       dx = 2.0
       dy = 2.0
       known_x = 1.0
       known_y = 1.0
       known_lat = -89.0
       known_lon =   1.0
    case("orogwd_1deg")
       nx = 360
       ny = 180
       nz = 1
       isigned     = 0
       endian      = 0
       wordsize    = 2
       scalefactor = 0.0001
       dx = 1.0
       dy = 1.0
       known_x = 1.0
       known_y = 1.0
       known_lat = -89.5
       known_lon =   0.5
    case("orogwd_30m")
       nx = 720
       ny = 360
       nz = 1
       isigned     = 0
       endian      = 0
       wordsize    = 2
       scalefactor = 0.0001
       dx = 0.5
       dy = 0.5
       known_x = 1.0
       known_y = 1.0
       known_lat = -89.75
       known_lon = 0.25
    case("orogwd_10m")
       nx = 2160
       ny = 1080
       nz = 1
       isigned     = 0
       endian      = 0
       wordsize    = 2
       scalefactor = 0.0001
       dx = 0.16666667
       dy = 0.16666667
       known_x = 1.0
       known_y = 1.0
       known_lat = -89.916667
       known_lon = 0.0833333
    case default
 end select ol2_select

 write(fname,'(a,i5.5,a1,i5.5,a1,i5.5,a1,i5.5)') &
       trim(geog_data_path)//trim(dir_gwdo)//'/ol2/',1,'-',nx,'.',1,'-',ny
 call mpas_log_write(trim(fname))
 call mpas_f_to_c_string(fname, c_fname)

 allocate(xarray(nx,ny))
 allocate(rarray(nx,ny,nz))
 rarray_ptr = c_loc(rarray)
 call read_geogrid(c_fname,rarray_ptr,nx,ny,nz,isigned,endian, &
                   scalefactor,wordsize,istatus)
 call init_atm_check_read_error(istatus,fname)
 xarray(1:nx,1:ny) = rarray(1:nx,1:ny,1)

 call map_set(PROJ_LATLON, proj,  &
              latinc = dy,        &
              loninc = dx,        &
              knowni = known_x,   &
              knownj = known_y,   &
              lat1   = known_lat, &
              lon1   = known_lon)

 interp_list(1) = AVERAGE4
 interp_list(2) = AVERAGE4
 interp_list(3) = AVERAGE4
 interp_list(4) = AVERAGE4
 interp_list(5) = 0

 do iCell = 1,nCells
    if(landmask(iCell) == 1) then
       lat = latCell(iCell) * DEG_PER_RAD
       lon = lonCell(iCell) * DEG_PER_RAD
       call latlon_to_ij(proj, lat, lon, x, y)
       ol2(iCell) = interp_sequence(x,y,1,xarray,1,nx,1,ny,1,1, &
                                    0.0_RKIND,interp_list,1)
    endif
 enddo
 deallocate(rarray)
 deallocate(xarray)
 call mpas_log_write('--- end interpolate OL2')

!
! Interpolate OL3:
!
 ol3(:) = 0.0_RKIND

 ol3_select: select case(dir_gwdo)
    case("orogwd_2deg")
       nx = 180
       ny =  90
       nz = 1
       isigned     = 0
       endian      = 0
       wordsize    = 2
       scalefactor = 0.0001
       dx = 2.0
       dy = 2.0
       known_x = 1.0
       known_y = 1.0
       known_lat = -89.0
       known_lon =   1.0
    case("orogwd_1deg")
       nx = 360
       ny = 180
       nz = 1
       isigned     = 0
       endian      = 0
       wordsize    = 2
       scalefactor = 0.0001
       dx = 1.0
       dy = 1.0
       known_x = 1.0
       known_y = 1.0
       known_lat = -89.5
       known_lon =   0.5
    case("orogwd_30m")
       nx = 720
       ny = 360
       nz = 1
       isigned     = 0
       endian      = 0
       wordsize    = 2
       scalefactor = 0.0001
       dx = 0.5
       dy = 0.5
       known_x = 1.0
       known_y = 1.0
       known_lat = -89.75
       known_lon = 0.25
    case("orogwd_10m")
       nx = 2160
       ny = 1080
       nz = 1
       isigned     = 0
       endian      = 0
       wordsize    = 2
       scalefactor = 0.0001
       dx = 0.16666667
       dy = 0.16666667
       known_x = 1.0
       known_y = 1.0
       known_lat = -89.916667
       known_lon = 0.0833333
    case default
 end select ol3_select

 write(fname,'(a,i5.5,a1,i5.5,a1,i5.5,a1,i5.5)') &
       trim(geog_data_path)//trim(dir_gwdo)//'/ol3/',1,'-',nx,'.',1,'-',ny
 call mpas_log_write(trim(fname))
 call mpas_f_to_c_string(fname, c_fname)

 allocate(xarray(nx,ny))
 allocate(rarray(nx,ny,nz))
 rarray_ptr = c_loc(rarray)
 call read_geogrid(c_fname,rarray_ptr,nx,ny,nz,isigned,endian, &
                   scalefactor,wordsize,istatus)
 call init_atm_check_read_error(istatus,fname)
 xarray(1:nx,1:ny) = rarray(1:nx,1:ny,1)

 call map_set(PROJ_LATLON, proj,  &
              latinc = dy,        &
              loninc = dx,        &
              knowni = known_x,   &
              knownj = known_y,   &
              lat1   = known_lat, &
              lon1   = known_lon)

 interp_list(1) = AVERAGE4
 interp_list(2) = AVERAGE4
 interp_list(3) = AVERAGE4
 interp_list(4) = AVERAGE4
 interp_list(5) = 0

 do iCell = 1,nCells
    if(landmask(iCell) == 1) then
       lat = latCell(iCell) * DEG_PER_RAD
       lon = lonCell(iCell) * DEG_PER_RAD
       call latlon_to_ij(proj, lat, lon, x, y)
       ol3(iCell) = interp_sequence(x,y,1,xarray,1,nx,1,ny,1,1, &
                                    0.0_RKIND,interp_list,1)
    endif
 enddo
 deallocate(rarray)
 deallocate(xarray)
 call mpas_log_write('--- end interpolate OL3')

!
! Interpolate OL4:
!
 ol4(:) = 0.0_RKIND

 ol4_select: select case(dir_gwdo)
    case("orogwd_2deg")
       nx = 180
       ny =  90
       nz = 1
       isigned     = 0
       endian      = 0
       wordsize    = 2
       scalefactor = 0.0001
       dx = 2.0
       dy = 2.0
       known_x = 1.0
       known_y = 1.0
       known_lat = -89.0
       known_lon =   1.0
    case("orogwd_1deg")
       nx = 360
       ny = 180
       nz = 1
       isigned     = 0
       endian      = 0
       wordsize    = 2
       scalefactor = 0.0001
       dx = 1.0
       dy = 1.0
       known_x = 1.0
       known_y = 1.0
       known_lat = -89.5
       known_lon =   0.5
    case("orogwd_30m")
       nx = 720
       ny = 360
       nz = 1
       isigned     = 0
       endian      = 0
       wordsize    = 2
       scalefactor = 0.0001
       dx = 0.5
       dy = 0.5
       known_x = 1.0
       known_y = 1.0
       known_lat = -89.75
       known_lon = 0.25
    case("orogwd_10m")
       nx = 2160
       ny = 1080
       nz = 1
       isigned     = 0
       endian      = 0
       wordsize    = 2
       scalefactor = 0.0001
       dx = 0.16666667
       dy = 0.16666667
       known_x = 1.0
       known_y = 1.0
       known_lat = -89.916667
       known_lon = 0.0833333
    case default
 end select ol4_select

 write(fname,'(a,i5.5,a1,i5.5,a1,i5.5,a1,i5.5)') &
       trim(geog_data_path)//trim(dir_gwdo)//'/ol4/',1,'-',nx,'.',1,'-',ny
 call mpas_log_write(trim(fname))
 call mpas_f_to_c_string(fname, c_fname)

 allocate(xarray(nx,ny))
 allocate(rarray(nx,ny,nz))
 rarray_ptr = c_loc(rarray)
 call read_geogrid(c_fname,rarray_ptr,nx,ny,nz,isigned,endian, &
                   scalefactor,wordsize,istatus)
 call init_atm_check_read_error(istatus,fname)
 xarray(1:nx,1:ny) = rarray(1:nx,1:ny,1)

 call map_set(PROJ_LATLON, proj,  &
              latinc = dy,        &
              loninc = dx,        &
              knowni = known_x,   &
              knownj = known_y,   &
              lat1   = known_lat, &
              lon1   = known_lon)

 interp_list(1) = AVERAGE4
 interp_list(2) = AVERAGE4
 interp_list(3) = AVERAGE4
 interp_list(4) = AVERAGE4
 interp_list(5) = 0

 do iCell = 1,nCells
    if(landmask(iCell) == 1) then
       lat = latCell(iCell) * DEG_PER_RAD
       lon = lonCell(iCell) * DEG_PER_RAD
       call latlon_to_ij(proj, lat, lon, x, y)
       ol4(iCell) = interp_sequence(x,y,1,xarray,1,nx,1,ny,1,1, &
                                    0.0_RKIND,interp_list,1)
    endif
 enddo
 deallocate(rarray)
 deallocate(xarray)
 call mpas_log_write('--- end interpolate OL4')

!
! Interpolate VAR2D:
!
 var2d(:) = 0.0_RKIND

 var2d_select: select case(dir_gwdo)
    case("orogwd_2deg")
       nx = 180
       ny = 90
       nz = 1
       isigned     = 0
       endian      = 0
       wordsize    = 4
       scalefactor = 0.02
       dx = 2.0
       dy = 2.0
       known_x = 1.0
       known_y = 1.0
       known_lat = -89.0
       known_lon =   1.0
    case("orogwd_1deg")
       nx = 360
       ny = 180
       nz = 1
       isigned     = 0
       endian      = 0
       wordsize    = 4
       scalefactor = 0.02
       dx = 1.0
       dy = 1.0
       known_x = 1.0
       known_y = 1.0
       known_lat = -89.5
       known_lon =   0.5
    case("orogwd_30m")
       nx = 720
       ny = 360
       nz = 1
       isigned     = 0
       endian      = 0
       wordsize    = 4
       scalefactor = 0.02
       dx = 0.5
       dy = 0.5
       known_x = 1.0
       known_y = 1.0
       known_lat = -89.75
       known_lon = 0.25
    case("orogwd_10m")
       nx = 2160
       ny = 1080
       nz = 1
       isigned     = 0
       endian      = 0
       wordsize    = 2
       scalefactor = 0.02
       dx = 0.16666667
       dy = 0.16666667
       known_x = 1.0
       known_y = 1.0
       known_lat = -89.916667
       known_lon = 0.0833333
    case default
 end select var2d_select

 write(fname,'(a,i5.5,a1,i5.5,a1,i5.5,a1,i5.5)') &
       trim(geog_data_path)//trim(dir_gwdo)//'/var/',1,'-',nx,'.',1,'-',ny
 call mpas_log_write(trim(fname))
 call mpas_f_to_c_string(fname, c_fname)


 allocate(xarray(nx,ny))
 allocate(rarray(nx,ny,nz))
 rarray_ptr = c_loc(rarray)
 call read_geogrid(c_fname,rarray_ptr,nx,ny,nz,isigned,endian, &
                   scalefactor,wordsize,istatus)
 call init_atm_check_read_error(istatus,fname)
 xarray(1:nx,1:ny) = rarray(1:nx,1:ny,1)
>>>>>>> c1580c34

 call mpas_log_write('--- end interpolate ALBEDO12M')


 end subroutine init_atm_static

!==================================================================================================
 subroutine init_atm_check_read_error(istatus, fname)
!==================================================================================================
 implicit none

 integer, intent(in) :: istatus
 character (len=*), intent(in) :: fname

 if (istatus /= 0) then
     call mpas_log_write('Could not read file '//trim(fname), messageType=MPAS_LOG_CRIT)
 end if

 end subroutine init_atm_check_read_error

!==================================================================================================
 integer function nearest_cell(target_lat, target_lon, start_cell, nCells, maxEdges, &
                               nEdgesOnCell, cellsOnCell, latCell, lonCell)
!==================================================================================================
 implicit none

 real (kind=RKIND), intent(in) :: target_lat, target_lon
 integer, intent(in) :: start_cell
 integer, intent(in) :: nCells, maxEdges
 integer, dimension(nCells), intent(in) :: nEdgesOnCell
 integer, dimension(maxEdges,nCells), intent(in) :: cellsOnCell
 real (kind=RKIND), dimension(nCells), intent(in) :: latCell, lonCell

 integer :: i
 integer :: iCell
 integer :: current_cell
 real (kind=RKIND) :: current_distance, d
 real (kind=RKIND) :: nearest_distance

 nearest_cell = start_cell
 current_cell = -1

 do while (nearest_cell /= current_cell)
    current_cell = nearest_cell
    current_distance = sphere_distance(latCell(current_cell), lonCell(current_cell), target_lat, &
                                       target_lon, 1.0_RKIND)
    nearest_cell = current_cell
    nearest_distance = current_distance
    do i = 1, nEdgesOnCell(current_cell)
       iCell = cellsOnCell(i,current_cell)
       if (iCell <= nCells) then
          d = sphere_distance(latCell(iCell), lonCell(iCell), target_lat, target_lon, 1.0_RKIND)
          if (d < nearest_distance) then
             nearest_cell = iCell
             nearest_distance = d
          end if
       end if
    end do
 end do

 end function nearest_cell

!==================================================================================================
 real (kind=RKIND) function sphere_distance(lat1, lon1, lat2, lon2, radius)

!Compute the great-circle distance between (lat1, lon1) and (lat2, lon2) on a
!sphere with given radius.
!==================================================================================================
 implicit none

 real (kind=RKIND), intent(in) :: lat1, lon1, lat2, lon2, radius
 real (kind=RKIND) :: arg1

 arg1 = sqrt( sin(0.5*(lat2-lat1))**2 +  &
              cos(lat1)*cos(lat2)*sin(0.5*(lon2-lon1))**2 )
 sphere_distance = 2.*radius*asin(arg1)

 end function sphere_distance


!-----------------------------------------------------------------------
!  routine mirror_point
!
!> \brief Finds the "mirror" of a point about a great-circle arc
!> \author Michael Duda
!> \date   7 March 2019
!> \details
!>  Given the endpoints of a great-circle arc (A,B) and a point, computes
!>  the location of the point on the opposite side of the arc along a great-
!>  circle arc that intersects (A,B) at a right angle, and such that the arc
!>  between the point and its mirror is bisected by (A,B).
!>
!>  Assumptions: A, B, and the point to be reflected all lie on the surface
!>  of the unit sphere.
!
!-----------------------------------------------------------------------
subroutine mirror_point(xPoint, yPoint, zPoint, xA, yA, zA, xB, yB, zB, xMirror, yMirror, zMirror)

   implicit none

   real(kind=RKIND), intent(in) :: xPoint, yPoint, zPoint
   real(kind=RKIND), intent(in) :: xA, yA, zA
   real(kind=RKIND), intent(in) :: xB, yB, zB
   real(kind=RKIND), intent(out) :: xMirror, yMirror, zMirror

   real(kind=RKIND) :: alpha

   !
   ! Find the spherical angle between arcs AP and AB (where P is the point to be reflected)
   !
   alpha = sphere_angle(xA, yA, zA, xPoint, yPoint, zPoint, xB, yB, zB)

   !
   ! Rotate the point to be reflected by twice alpha about the vector from the origin to A
   !
   call rotate_about_vector(xPoint, yPoint, zPoint, 2.0_RKIND * alpha, 0.0_RKIND, 0.0_RKIND, 0.0_RKIND, &
                            xA, yA, zA, xMirror, yMirror, zMirror)

end subroutine mirror_point


!-----------------------------------------------------------------------
!  routine rotate_about_vector
!
!> \brief Rotates a point about a vector in R3
!> \author Michael Duda
!> \date   7 March 2019
!> \details
!>  Rotates the point (x,y,z) through an angle theta about the vector
!>  originating at (a, b, c) and having direction (u, v, w).
!
!>  Reference: https://sites.google.com/site/glennmurray/Home/rotation-matrices-and-formulas/rotation-about-an-arbitrary-axis-in-3-dimensions
!
!-----------------------------------------------------------------------
subroutine rotate_about_vector(x, y, z, theta, a, b, c, u, v, w, xp, yp, zp)

   implicit none

   real (kind=RKIND), intent(in) :: x, y, z, theta, a, b, c, u, v, w
   real (kind=RKIND), intent(out) :: xp, yp, zp

   real (kind=RKIND) :: vw2, uw2, uv2
   real (kind=RKIND) :: m

   vw2 = v**2.0 + w**2.0
   uw2 = u**2.0 + w**2.0
   uv2 = u**2.0 + v**2.0
   m = sqrt(u**2.0 + v**2.0 + w**2.0)

   xp = (a*vw2 + u*(-b*v-c*w+u*x+v*y+w*z) + ((x-a)*vw2+u*(b*v+c*w-v*y-w*z))*cos(theta) + m*(-c*v+b*w-w*y+v*z)*sin(theta))/m**2.0
   yp = (b*uw2 + v*(-a*u-c*w+u*x+v*y+w*z) + ((y-b)*uw2+v*(a*u+c*w-u*x-w*z))*cos(theta) + m*( c*u-a*w+w*x-u*z)*sin(theta))/m**2.0
   zp = (c*uv2 + w*(-a*u-b*v+u*x+v*y+w*z) + ((z-c)*uv2+w*(a*u+b*v-u*x-v*y))*cos(theta) + m*(-b*u+a*v-v*x+u*y)*sin(theta))/m**2.0

end subroutine rotate_about_vector


!-----------------------------------------------------------------------
!  routine in_cell
!
!> \brief Determines whether a point is within a Voronoi cell
!> \author Michael Duda
!> \date   7 March 2019
!> \details
!>  Given a point on the surface of the sphere, the corner points of a Voronoi
!>  cell, and the generating point for that Voronoi cell, determines whether
!>  the given point is within the Voronoi cell.
!
!-----------------------------------------------------------------------
logical function in_cell(xPoint, yPoint, zPoint, xCell, yCell, zCell, &
                         nEdgesOnCell, verticesOnCell, xVertex, yVertex, zVertex)

   use mpas_geometry_utils, only : mpas_arc_length

   implicit none

   real(kind=RKIND), intent(in) :: xPoint, yPoint, zPoint
   real(kind=RKIND), intent(in) :: xCell, yCell, zCell
   integer, intent(in) :: nEdgesOnCell
   integer, dimension(:), intent(in) :: verticesOnCell
   real(kind=RKIND), dimension(:), intent(in) :: xVertex, yVertex, zVertex

   integer :: i
   integer :: vtx1, vtx2
   real(kind=RKIND) :: xNeighbor, yNeighbor, zNeighbor
   real(kind=RKIND) :: inDist, outDist
   real(kind=RKIND) :: radius
   real(kind=RKIND) :: radius_inv

   radius = sqrt(xCell * xCell + yCell * yCell + zCell * zCell)
   radius_inv = 1.0_RKIND / radius

   inDist = mpas_arc_length(xPoint, yPoint, zPoint, xCell, yCell, zCell)

   in_cell = .true.

   do i=1,nEdgesOnCell
      vtx1 = verticesOnCell(i)
      vtx2 = verticesOnCell(mod(i,nEdgesOnCell)+1)

      call mirror_point(xCell*radius_inv, yCell*radius_inv, zCell*radius_inv, &
                        xVertex(vtx1)*radius_inv, yVertex(vtx1)*radius_inv, zVertex(vtx1)*radius_inv, &
                        xVertex(vtx2)*radius_inv, yVertex(vtx2)*radius_inv, zVertex(vtx2)*radius_inv, &
                        xNeighbor, yNeighbor, zNeighbor)

      xNeighbor = xNeighbor * radius
      yNeighbor = yNeighbor * radius
      zNeighbor = zNeighbor * radius

      outDist = mpas_arc_length(xPoint, yPoint, zPoint, xNeighbor, yNeighbor, zNeighbor)

      if (outDist < inDist) then
         in_cell = .false.
         return
      end if

   end do

end function in_cell


!==================================================================================================
 end module mpas_init_atm_static
!==================================================================================================<|MERGE_RESOLUTION|>--- conflicted
+++ resolved
@@ -667,7 +667,6 @@
 !
  if (trim(config_maxsnowalbedo_data) == 'MODIS') then
 
-<<<<<<< HEAD
     call mpas_log_write('Using MODIS 0.05-deg data for maximum snow albedo')
     if (supersample_fac > 1) then
        call mpas_log_write('   Dataset will be supersampled by a factor of $i', intArgs=(/supersample_fac/))
@@ -687,6 +686,8 @@
     nhs(:) = 0
     snoalb(:) = 0.0
 
+    rarray_ptr = c_loc(rarray)
+
     start_lat = 90.0 - 0.05 * 0.5 / supersample_fac
     start_lon = -180.0 + 0.05 * 0.5 / supersample_fac
     geog_sub_path = 'maxsnowalb_modis/'
@@ -699,8 +700,9 @@
           write(fname,'(a,i5.5,a1,i5.5,a1,i5.5,a1,i5.5)') trim(geog_data_path)//trim(geog_sub_path), &
                        iTileStart,'-',iTileEnd,'.',jTileStart,'-',jTileEnd
           call mpas_log_write(trim(fname))
-
-          call read_geogrid(fname,len_trim(fname),rarray,nx,ny,nz,isigned,endian, &
+          call mpas_f_to_c_string(fname, c_fname)
+
+          call read_geogrid(c_fname,rarray_ptr,nx,ny,nz,isigned,endian, &
                             scalefactor,wordsize,istatus)
           call init_atm_check_read_error(istatus, fname)
 
@@ -781,6 +783,8 @@
     allocate(maxsnowalb(-2:363,-2:183))
     snoalb(:) = 0.0
 
+    rarray_ptr = c_loc(rarray)
+
     call map_set(PROJ_LATLON, proj,  &
                  latinc = 1.0_RKIND, &
                  loninc = 1.0_RKIND, &
@@ -792,8 +796,9 @@
     write(fname,'(a,i5.5,a1,i5.5,a1,i5.5,a1,i5.5)') trim(geog_data_path)// &
           'maxsnowalb/',1,'-',180,'.',1,'-',180
     call mpas_log_write(trim(fname))
-
-    call read_geogrid(fname,len_trim(fname),rarray,nx,ny,nz,isigned,endian, &
+    call mpas_f_to_c_string(fname, c_fname)
+
+    call read_geogrid(c_fname,rarray_ptr,nx,ny,nz,isigned,endian, &
                       scalefactor,wordsize,istatus)
     call init_atm_check_read_error(istatus,fname)
     maxsnowalb(-2:180,-2:183) = rarray(1:183,1:186,1)
@@ -801,8 +806,9 @@
     write(fname,'(a,i5.5,a1,i5.5,a1,i5.5,a1,i5.5)') trim(geog_data_path)// &
           'maxsnowalb/',181,'-',360,'.',1,'-',180
     call mpas_log_write(trim(fname))
-
-    call read_geogrid(fname,len_trim(fname),rarray,nx,ny,nz,isigned,endian, &
+    call mpas_f_to_c_string(fname, c_fname)
+
+    call read_geogrid(c_fname,rarray_ptr,nx,ny,nz,isigned,endian, &
                       scalefactor,wordsize,istatus)
     call init_atm_check_read_error(istatus, fname)
     maxsnowalb(181:363,-2:183) = rarray(4:186,1:186,1)
@@ -838,37 +844,6 @@
     snoalb(:) = snoalb(:) / 100.0
     deallocate(rarray)
     deallocate(maxsnowalb)
-=======
- rarray_ptr = c_loc(rarray)
-
- call map_set(PROJ_LATLON, proj,  &
-              latinc = 1.0_RKIND, &
-              loninc = 1.0_RKIND, &
-              knowni = 1.0_RKIND, &
-              knownj = 1.0_RKIND, &
-              lat1 = -89.5_RKIND, &
-              lon1 = -179.5_RKIND)
-
- write(fname,'(a,i5.5,a1,i5.5,a1,i5.5,a1,i5.5)') trim(geog_data_path)// &
-       'maxsnowalb/',1,'-',180,'.',1,'-',180
- call mpas_log_write(trim(fname))
- call mpas_f_to_c_string(fname, c_fname)
-
- call read_geogrid(c_fname,rarray_ptr,nx,ny,nz,isigned,endian, &
-                   scalefactor,wordsize,istatus)
- call init_atm_check_read_error(istatus,fname)
- maxsnowalb(-2:180,-2:183) = rarray(1:183,1:186,1)
-
- write(fname,'(a,i5.5,a1,i5.5,a1,i5.5,a1,i5.5)') trim(geog_data_path)// &
-       'maxsnowalb/',181,'-',360,'.',1,'-',180
- call mpas_log_write(trim(fname))
- call mpas_f_to_c_string(fname, c_fname)
-
- call read_geogrid(c_fname,rarray_ptr,nx,ny,nz,isigned,endian, &
-                   scalefactor,wordsize,istatus)
- call init_atm_check_read_error(istatus, fname)
- maxsnowalb(181:363,-2:183) = rarray(4:186,1:186,1)
->>>>>>> c1580c34
 
  else
 
@@ -900,10 +875,12 @@
     scalefactor = 1.0
     msgval = 200.0
     fillval = 0.0
-    allocate(vegfra(nx,ny,nz))
+    allocate(rarray(nx,ny,nz))
     allocate(nhs(nCells))
     nhs(:) = 0
     greenfrac(:,:) = 0.0
+
+    rarray_ptr = c_loc(rarray)
 
     start_lat = -89.99583
     start_lon = -179.99583
@@ -917,8 +894,9 @@
           write(fname,'(a,i5.5,a1,i5.5,a1,i5.5,a1,i5.5)') trim(geog_data_path)//trim(geog_sub_path), &
                        iTileStart,'-',iTileEnd,'.',jTileStart,'-',jTileEnd
           call mpas_log_write(trim(fname))
-
-          call read_geogrid(fname,len_trim(fname),vegfra,nx,ny,nz,isigned,endian, &
+          call mpas_f_to_c_string(fname, c_fname)
+
+          call read_geogrid(c_fname,rarray_ptr,nx,ny,nz,isigned,endian, &
                             scalefactor,wordsize,istatus)
           call init_atm_check_read_error(istatus, fname)
 
@@ -941,10 +919,10 @@
              !
              if (landmask(iPoint) == 1 .and. bdyMaskCell(iPoint) < nBdyLayers) then
                 do k=1,nz
-                   if (vegfra(i,j,k) == msgval) then
-                      vegfra(i,j,k) = fillval
+                   if (rarray(i,j,k) == msgval) then
+                      rarray(i,j,k) = fillval
                    end if
-                   greenfrac(k,iPoint) = greenfrac(k,iPoint) + vegfra(i,j,k)
+                   greenfrac(k,iPoint) = greenfrac(k,iPoint) + rarray(i,j,k)
                 end do
                 nhs(iPoint) = nhs(iPoint) + 1
 
@@ -958,10 +936,10 @@
                 if (in_cell(xPixel, yPixel, zPixel, xCell(iPoint), yCell(iPoint), zCell(iPoint), &
                             nEdgesOnCell(iPoint), verticesOnCell(:,iPoint), xVertex, yVertex, zVertex)) then
                    do k=1,nz
-                      if (vegfra(i,j,k) == msgval) then
-                         vegfra(i,j,k) = fillval
+                      if (rarray(i,j,k) == msgval) then
+                         rarray(i,j,k) = fillval
                       end if
-                      greenfrac(k,iPoint) = greenfrac(k,iPoint) + vegfra(i,j,k)
+                      greenfrac(k,iPoint) = greenfrac(k,iPoint) + rarray(i,j,k)
                    end do
                    nhs(iPoint) = nhs(iPoint) + 1
                 end if
@@ -969,7 +947,6 @@
           end do
           end do
 
-<<<<<<< HEAD
        end do
     end do
 
@@ -984,7 +961,7 @@
        shdmin(iCell) = minval(greenfrac(:,iCell))
        shdmax(iCell) = maxval(greenfrac(:,iCell))
     end do
-    deallocate(vegfra)
+    deallocate(rarray)
     deallocate(nhs)
 
  else if (trim(config_vegfrac_data) == 'NCEP') then
@@ -1002,6 +979,8 @@
     allocate(vegfra(-2:2503,-2:1253,12))
     greenfrac(:,:) = 0.0
 
+    rarray_ptr = c_loc(rarray)
+
     call map_set(PROJ_LATLON, proj,    &
                  latinc = 0.144_RKIND, &
                  loninc = 0.144_RKIND, &
@@ -1013,8 +992,9 @@
     write(fname,'(a,i5.5,a1,i5.5,a1,i5.5,a1,i5.5)') trim(geog_data_path)// &
           'greenfrac/',1,'-',1250,'.',1,'-',1250
     call mpas_log_write(trim(fname))
-
-    call read_geogrid(fname,len_trim(fname),rarray,nx,ny,nz,isigned,endian, &
+    call mpas_f_to_c_string(fname, c_fname)
+
+    call read_geogrid(c_fname,rarray_ptr,nx,ny,nz,isigned,endian, &
                       scalefactor,wordsize,istatus)
     call init_atm_check_read_error(istatus,fname)
     vegfra(-2:1250,-2:1253,1:12) = rarray(1:1253,1:1256,1:12)
@@ -1022,8 +1002,9 @@
     write(fname,'(a,i5.5,a1,i5.5,a1,i5.5,a1,i5.5)') trim(geog_data_path)// &
           'greenfrac/',1251,'-',2500,'.',1,'-',1250
     call mpas_log_write(trim(fname))
-
-    call read_geogrid(fname,len_trim(fname),rarray,nx,ny,nz,isigned,endian, &
+    call mpas_f_to_c_string(fname, c_fname)
+
+    call read_geogrid(c_fname,rarray_ptr,nx,ny,nz,isigned,endian, &
                       scalefactor,wordsize,istatus)
     call init_atm_check_read_error(istatus,fname)
     vegfra(1251:2503,-2:1253,1:12) = rarray(4:1256,1:1256,1:12)
@@ -1065,37 +1046,6 @@
     call mpas_log_write('   Possible options are: ''MODIS'', ''NCEP''',                      messageType=MPAS_LOG_ERR)
     call mpas_log_write('*****************************************************************', messageType=MPAS_LOG_ERR)
     call mpas_log_write('Please correct the namelist.', messageType=MPAS_LOG_CRIT)
-=======
- rarray_ptr = c_loc(rarray)
-
- call map_set(PROJ_LATLON, proj,    &
-              latinc = 0.144_RKIND, &
-              loninc = 0.144_RKIND, &
-              knowni = 1.0_RKIND,   &
-              knownj = 1.0_RKIND,   &
-              lat1 = -89.928_RKIND, &
-              lon1 = -179.928_RKIND)
-
- write(fname,'(a,i5.5,a1,i5.5,a1,i5.5,a1,i5.5)') trim(geog_data_path)// &
-       'greenfrac/',1,'-',1250,'.',1,'-',1250
- call mpas_log_write(trim(fname))
- call mpas_f_to_c_string(fname, c_fname)
-
- call read_geogrid(c_fname,rarray_ptr,nx,ny,nz,isigned,endian, &
-                   scalefactor,wordsize,istatus)
- call init_atm_check_read_error(istatus,fname)
- vegfra(-2:1250,-2:1253,1:12) = rarray(1:1253,1:1256,1:12)
-
- write(fname,'(a,i5.5,a1,i5.5,a1,i5.5,a1,i5.5)') trim(geog_data_path)// &
-       'greenfrac/',1251,'-',2500,'.',1,'-',1250
- call mpas_log_write(trim(fname))
- call mpas_f_to_c_string(fname, c_fname)
-
- call read_geogrid(c_fname,rarray_ptr,nx,ny,nz,isigned,endian, &
-                   scalefactor,wordsize,istatus)
- call init_atm_check_read_error(istatus,fname)
- vegfra(1251:2503,-2:1253,1:12) = rarray(4:1256,1:1256,1:12)
->>>>>>> c1580c34
 
  end if
 
@@ -1105,7 +1055,6 @@
 !
 ! Interpolate ALBEDO12M
 !
-<<<<<<< HEAD
  if (trim(config_albedo_data) == 'MODIS') then
 
     call mpas_log_write('Using MODIS 0.05-deg data for climatological monthly albedo')
@@ -1127,6 +1076,8 @@
     nhs(:) = 0
     albedo12m(:,:) = 0.0
 
+    rarray_ptr = c_loc(rarray)
+
     start_lat = 90.0 - 0.05 * 0.5 / supersample_fac
     start_lon = -180.0 + 0.05 * 0.5 / supersample_fac
     geog_sub_path = 'albedo_modis/'
@@ -1139,8 +1090,9 @@
           write(fname,'(a,i5.5,a1,i5.5,a1,i5.5,a1,i5.5)') trim(geog_data_path)//trim(geog_sub_path), &
                        iTileStart,'-',iTileEnd,'.',jTileStart,'-',jTileEnd
           call mpas_log_write(trim(fname))
-
-          call read_geogrid(fname,len_trim(fname),rarray,nx,ny,nz,isigned,endian, &
+          call mpas_f_to_c_string(fname, c_fname)
+
+          call read_geogrid(c_fname,rarray_ptr,nx,ny,nz,isigned,endian, &
                             scalefactor,wordsize,istatus)
           call init_atm_check_read_error(istatus, fname)
 
@@ -1193,48 +1145,6 @@
              end if
           end do
           end do
-=======
- nx = 1256
- ny = 1256
- nz = 12
- isigned     = 0
- endian      = 0
- wordsize    = 1
- scalefactor = 1.0
- allocate(rarray(nx,ny,nz))
- allocate(vegfra(-2:2503,-2:1253,12))
- albedo12m(:,:) = 0.0
-
- rarray_ptr = c_loc(rarray)
-
- call map_set(PROJ_LATLON, proj,    &
-              latinc = 0.144_RKIND, &
-              loninc = 0.144_RKIND, &
-              knowni = 1.0_RKIND,   &
-              knownj = 1.0_RKIND,   &
-              lat1 = -89.928_RKIND, &
-              lon1 = -179.928_RKIND)
-
- write(fname,'(a,i5.5,a1,i5.5,a1,i5.5,a1,i5.5)') trim(geog_data_path)// &
-       'albedo_ncep/',1,'-',1250,'.',1,'-',1250
- call mpas_log_write(trim(fname))
- call mpas_f_to_c_string(fname, c_fname)
-
- call read_geogrid(c_fname,rarray_ptr,nx,ny,nz,isigned,endian, &
-                   scalefactor, wordsize, istatus)
- call init_atm_check_read_error(istatus,fname)
- vegfra(-2:1250,-2:1253,1:12) = rarray(1:1253,1:1256,1:12)
-
- write(fname,'(a,i5.5,a1,i5.5,a1,i5.5,a1,i5.5)') trim(geog_data_path)// &
-       'albedo_ncep/',1251,'-',2500,'.',1,'-',1250
- call mpas_log_write(trim(fname))
- call mpas_f_to_c_string(fname, c_fname)
-
- call read_geogrid(c_fname,rarray_ptr,nx,ny,nz,isigned,endian, &
-                   scalefactor,wordsize,istatus)
- call init_atm_check_read_error(istatus,fname)
- vegfra(1251:2503,-2:1253,1:12) = rarray(4:1256,1:1256,1:12)
->>>>>>> c1580c34
 
        end do
     end do
@@ -1269,6 +1179,8 @@
     allocate(vegfra(-2:2503,-2:1253,12))
     albedo12m(:,:) = 0.0
 
+    rarray_ptr = c_loc(rarray)
+
     call map_set(PROJ_LATLON, proj,    &
                  latinc = 0.144_RKIND, &
                  loninc = 0.144_RKIND, &
@@ -1280,8 +1192,9 @@
     write(fname,'(a,i5.5,a1,i5.5,a1,i5.5,a1,i5.5)') trim(geog_data_path)// &
           'albedo_ncep/',1,'-',1250,'.',1,'-',1250
     call mpas_log_write(trim(fname))
-
-    call read_geogrid(fname,len_trim(fname),rarray,nx,ny,nz,isigned,endian, &
+    call mpas_f_to_c_string(fname, c_fname)
+
+    call read_geogrid(c_fname,rarray_ptr,nx,ny,nz,isigned,endian, &
                       scalefactor, wordsize, istatus)
     call init_atm_check_read_error(istatus,fname)
     vegfra(-2:1250,-2:1253,1:12) = rarray(1:1253,1:1256,1:12)
@@ -1289,8 +1202,9 @@
     write(fname,'(a,i5.5,a1,i5.5,a1,i5.5,a1,i5.5)') trim(geog_data_path)// &
           'albedo_ncep/',1251,'-',2500,'.',1,'-',1250
     call mpas_log_write(trim(fname))
-
-    call read_geogrid(fname,len_trim(fname),rarray,nx,ny,nz,isigned,endian, &
+    call mpas_f_to_c_string(fname, c_fname)
+
+    call read_geogrid(c_fname,rarray_ptr,nx,ny,nz,isigned,endian, &
                       scalefactor,wordsize,istatus)
     call init_atm_check_read_error(istatus,fname)
     vegfra(1251:2503,-2:1253,1:12) = rarray(4:1256,1:1256,1:12)
@@ -1317,189 +1231,11 @@
        else
           albedo12m(:,iCell) = 8.0
        end if
-<<<<<<< HEAD
     end do
     deallocate(rarray)
     deallocate(vegfra)
-=======
-       if (y < 1.0) y = 1.0
-       if (y > 1249.0) y = 1249.0
-       do k = 1,12
-          albedo12m(k,iCell) = interp_sequence(x,y,k,vegfra,-2,2503,-2,1253, &
-                                                 1,12,0.0_RKIND,interp_list,1)
-       end do
-    else
-       albedo12m(:,iCell) = 8.0
-    end if
- end do
- deallocate(rarray)
- deallocate(vegfra)
- call mpas_log_write('--- end interpolate ALBEDO12M')
-
-
- end subroutine init_atm_static
-
-!==================================================================================================
- subroutine init_atm_static_orogwd(mesh, dims, configs)
-!==================================================================================================
-
-!inout arguments:
- type (mpas_pool_type), intent(inout) :: mesh
- type (mpas_pool_type), intent(in) :: dims
- type (mpas_pool_type), intent(in) :: configs
-
-!local variables:
- type(proj_info):: proj
-
- character(len=StrKIND) :: mess
- character(len=StrKIND) :: fname
- character(kind=c_char), dimension(StrKIND+1) :: c_fname
- character(len=StrKIND) :: dir_gwdo
- character(len=StrKIND), pointer :: config_geog_data_path
- character(len=StrKIND+1) :: geog_data_path      ! same as config_geog_data_path, but guaranteed to have a trailing slash
-
- integer, pointer :: nCells, nEdges, maxEdges
-
- integer, dimension(:), pointer :: nEdgesOnCell
- integer, dimension(:,:), pointer :: cellsOnCell
- integer, dimension(:), pointer :: landmask
-
- integer(c_int):: nx,ny,nz
- integer(c_int):: endian,isigned,istatus,wordsize
- integer:: i,j
- integer:: iCell,iPoint,iTileStart,iTileEnd,jTileStart,jTileEnd
- integer,dimension(5) :: interp_list
- integer,dimension(:),allocatable:: nhs
-
- real(c_float):: scalefactor
- real(c_float),dimension(:,:,:),pointer,contiguous :: rarray
- type(c_ptr) :: rarray_ptr
-
- real(kind=RKIND):: lat,lon,x,y
- real(kind=RKIND):: lat_pt,lon_pt
- real(kind=RKIND):: dx,dy,known_lat,known_lon,known_x,known_y
- real(kind=RKIND):: minMeshD,maxMeshD
- real(kind=RKIND):: mindcEdge,maxdcEdge
- real(kind=RKIND),dimension(:,:),allocatable:: xarray
-
- real(kind=RKIND), dimension(:), pointer :: latCell, lonCell
- real(kind=RKIND), dimension(:), pointer :: meshDensity
- real(kind=RKIND), dimension(:), pointer :: dcEdge
- real(kind=RKIND), dimension(:), pointer :: varsso
- real(kind=RKIND), dimension(:), pointer :: con, oa1, oa2, oa3, oa4, ol1, ol2, ol3, ol4, var2d
-
-
- call mpas_pool_get_dimension(dims, 'nCells', nCells)
- call mpas_pool_get_dimension(dims, 'nEdges', nEdges)
- call mpas_pool_get_dimension(dims, 'maxEdges', maxEdges)
-
- call mpas_pool_get_array(mesh, 'nEdgesOnCell', nEdgesOnCell)
- call mpas_pool_get_array(mesh, 'cellsOnCell', cellsOnCell)
- call mpas_pool_get_array(mesh, 'landmask', landmask)
- call mpas_pool_get_array(mesh, 'latCell', latCell)
- call mpas_pool_get_array(mesh, 'lonCell', lonCell)
- call mpas_pool_get_array(mesh, 'varsso', varsso)
- call mpas_pool_get_array(mesh, 'meshDensity', meshDensity)
- call mpas_pool_get_array(mesh, 'dcEdge', dcEdge)
- call mpas_pool_get_array(mesh, 'con', con)
- call mpas_pool_get_array(mesh, 'oa1', oa1)
- call mpas_pool_get_array(mesh, 'oa2', oa2)
- call mpas_pool_get_array(mesh, 'oa3', oa3)
- call mpas_pool_get_array(mesh, 'oa4', oa4)
- call mpas_pool_get_array(mesh, 'ol1', ol1)
- call mpas_pool_get_array(mesh, 'ol2', ol2)
- call mpas_pool_get_array(mesh, 'ol3', ol3)
- call mpas_pool_get_array(mesh, 'ol4', ol4)
- call mpas_pool_get_array(mesh, 'var2d', var2d)
-
-
- call mpas_log_write('')
- call mpas_log_write('--- enter subroutine init_atm_static_orogwd:')
-
- call mpas_pool_get_config(configs, 'config_geog_data_path', config_geog_data_path)
-
- write(geog_data_path, '(a)') config_geog_data_path
- i = len_trim(geog_data_path)
- if (geog_data_path(i:i) /= '/') then
-    geog_data_path(i+1:i+1) = '/'
- end if
-
-!
-! Interpolate VARSSO:
- varsso(:) = 0.0_RKIND
- nx = 600
- ny = 600
- nz = 1
- isigned     = 0
- endian      = 0
- wordsize    = 4
- scalefactor = 1.0
-
- dx = 0.00833333
- dy = 0.00833333
- known_x = 1.0
- known_y = 1.0
- known_lat = -59.99583
- known_lon = -179.99583
-  
- allocate(rarray(nx,ny,nz))
- allocate(nhs(nCells))
- nhs(:) = 0
- rarray(:,:,:) = 0._RKIND
-
- rarray_ptr = c_loc(rarray)
-
- do jTileStart = 1,13801,ny
-    jTileEnd = jTileStart + ny - 1
-
-    do iTileStart = 1,42601,nx
-       iTileEnd = iTileStart + nx -1
-       write(fname,'(a,i5.5,a1,i5.5,a1,i5.5,a1,i5.5)') trim(geog_data_path)//'varsso/', &
-             iTileStart,'-',iTileEnd,'.',jTileStart,'-',jTileEnd
-       call mpas_log_write(trim(fname))
-       call mpas_f_to_c_string(fname, c_fname)
-
-       call read_geogrid(c_fname,rarray_ptr,nx,ny,nz,isigned,endian, &
-                         scalefactor,wordsize,istatus)
-       call init_atm_check_read_error(istatus,fname)
-
-       iPoint = 1
-       do j = 1,ny
-       do i = 1,nx
-          lat_pt = known_lat + (jTileStart + j - 2) * dy
-          lon_pt = known_lon + (iTileStart + i - 2) * dx
-          lat_pt = lat_pt * PI / 180.0
-          lon_pt = lon_pt * PI / 180.0
-
-          iPoint = nearest_cell(lat_pt,lon_pt,iPoint,nCells,maxEdges, &
-                                nEdgesOnCell,cellsOnCell, &
-                                latCell,lonCell)
-          varsso(iPoint) = varsso(iPoint) + rarray(i,j,1)
-          nhs(iPoint) = nhs(iPoint) + 1
-       enddo
-       enddo
-
-    enddo
- enddo
-
- do iCell = 1,nCells
-    if(nhs(iCell) .gt. 0) &
-       varsso(iCell) = varsso(iCell) / real(nhs(iCell))
- enddo
- deallocate(rarray)
- deallocate(nhs)
- call mpas_log_write('--- end interpolate VARSSO')
-
-!... statistic fields needed for the parameterization of gravity wavwe drag over orography. The
-!input directory depends on the mesh resolution, and the mesh must be a uniform mesh.
- minMeshD  = minval(meshDensity(1:nCells))
- maxMeshD  = maxval(meshDensity(1:nCells))
- mindcEdge = minval(dcEdge(1:nEdges))
- maxdcEdge = maxval(dcEdge(1:nEdges))
->>>>>>> c1580c34
 
  else
-<<<<<<< HEAD
 
     call mpas_log_write('*****************************************************************', messageType=MPAS_LOG_ERR)
     call mpas_log_write('Invalid monthly albedo dataset '''//trim(config_albedo_data) &
@@ -1509,1043 +1245,6 @@
     call mpas_log_write('Please correct the namelist.', messageType=MPAS_LOG_CRIT)
 
  end if
-=======
-    call mpas_log_write('')
-    call mpas_log_write('GWDO: The input mesh must be a uniform mesh. Set config_gwdo_scheme = .false.', messageType=MPAS_LOG_WARN)
-    return
- endif
- call mpas_log_write('dir_gwdo   =    '//trim(dir_gwdo))
- call mpas_log_write('')
-
-!
-! Interpolate CON:
-!
- con(:) = 0.0_RKIND
-
- con_select: select case(dir_gwdo)
-    case("orogwd_2deg")
-       nx = 180
-       ny =  90
-       nz = 1
-       isigned     = 0
-       endian      = 0
-       wordsize    = 2
-       scalefactor = 0.025
-       dx = 2.0
-       dy = 2.0
-       known_x = 1.0
-       known_y = 1.0
-       known_lat = -89.0
-       known_lon =   1.0
-    case("orogwd_1deg")
-       nx = 360
-       ny = 180
-       nz = 1
-       isigned     = 0
-       endian      = 0
-       wordsize    = 2
-       scalefactor = 0.025
-       dx = 1.0
-       dy = 1.0
-       known_x = 1.0
-       known_y = 1.0
-       known_lat = -89.5
-       known_lon =   0.5
-    case("orogwd_30m")
-       nx = 720
-       ny = 360
-       nz = 1
-       isigned     = 0
-       endian      = 0
-       wordsize    = 2
-       scalefactor = 0.025
-       dx = 0.5
-       dy = 0.5
-       known_x = 1.0
-       known_y = 1.0
-       known_lat = -89.75
-       known_lon = 0.25
-    case("orogwd_10m")
-       nx = 2160
-       ny = 1080
-       nz = 1
-       isigned     = 0
-       endian      = 0
-       wordsize    = 2
-       scalefactor = 0.025
-       dx = 0.16666667
-       dy = 0.16666667
-       known_x = 1.0
-       known_y = 1.0
-       known_lat = -89.916667
-       known_lon = 0.0833333
-    case default
- end select con_select
-
- write(fname,'(a,i5.5,a1,i5.5,a1,i5.5,a1,i5.5)') &
-       trim(geog_data_path)//trim(dir_gwdo)//'/con/',1,'-',nx,'.',1,'-',ny
- call mpas_log_write(trim(fname))
- call mpas_f_to_c_string(fname, c_fname)
-
- allocate(xarray(nx,ny))
- allocate(rarray(nx,ny,nz))
-
- rarray_ptr = c_loc(rarray)
-
- call read_geogrid(c_fname,rarray_ptr,nx,ny,nz,isigned,endian, &
-                   scalefactor,wordsize,istatus)
- call init_atm_check_read_error(istatus,fname)
- xarray(1:nx,1:ny) = rarray(1:nx,1:ny,1)
-
- call map_set(PROJ_LATLON, proj,  &
-              latinc = dy,        &
-              loninc = dx,        &
-              knowni = known_x,   &
-              knownj = known_y,   &
-              lat1   = known_lat, &
-              lon1   = known_lon)
-
- interp_list(1) = AVERAGE4
- interp_list(2) = AVERAGE4
- interp_list(3) = AVERAGE4
- interp_list(4) = AVERAGE4
- interp_list(5) = 0
-
- do iCell = 1,nCells
-    if(landmask(iCell) == 1) then
-       lat = latCell(iCell) * DEG_PER_RAD
-       lon = lonCell(iCell) * DEG_PER_RAD
-       call latlon_to_ij(proj, lat, lon, x, y)
-       con(iCell) = interp_sequence(x,y,1,xarray,1,nx,1,ny,1,1, &
-                                    0.0_RKIND,interp_list,1)
-    endif
- enddo
- deallocate(rarray)
- deallocate(xarray)
- call mpas_log_write('--- end interpolate CON')
-
-!
-! Interpolate OA1:
-!
- oa1(:) = 0.0_RKIND
-
- oa1_select: select case(dir_gwdo)
-    case("orogwd_2deg")
-       nx = 180
-       ny =  90
-       nz = 1
-       isigned     = 1
-       endian      = 0
-       wordsize    = 2
-       scalefactor = 0.0001
-       dx = 2.0
-       dy = 2.0
-       known_x = 1.0
-       known_y = 1.0
-       known_lat = -89.0
-       known_lon =   1.0
-    case("orogwd_1deg")
-       nx = 360
-       ny = 180
-       nz = 1
-       isigned     = 1
-       endian      = 0
-       wordsize    = 2
-       scalefactor = 0.0001
-       dx = 1.0
-       dy = 1.0
-       known_x = 1.0
-       known_y = 1.0
-       known_lat = -89.5
-       known_lon =   0.5
-    case("orogwd_30m")
-       nx = 720
-       ny = 360
-       nz = 1
-       isigned     = 1
-       endian      = 0
-       wordsize    = 2
-       scalefactor = 0.0001
-       dx = 0.5
-       dy = 0.5
-       known_x = 1.0
-       known_y = 1.0
-       known_lat = -89.75
-       known_lon = 0.25
-    case("orogwd_10m")
-       nx = 2160
-       ny = 1080
-       nz = 1
-       isigned     = 1
-       endian      = 0
-       wordsize    = 2
-       scalefactor = 0.0001
-       dx = 0.16666667
-       dy = 0.16666667
-       known_x = 1.0
-       known_y = 1.0
-       known_lat = -89.916667
-       known_lon = 0.0833333
-    case default
- end select oa1_select
-
- write(fname,'(a,i5.5,a1,i5.5,a1,i5.5,a1,i5.5)') &
-       trim(geog_data_path)//trim(dir_gwdo)//'/oa1/',1,'-',nx,'.',1,'-',ny
- call mpas_log_write(trim(fname))
- call mpas_f_to_c_string(fname, c_fname)
-
- allocate(xarray(nx,ny))
- allocate(rarray(nx,ny,nz))
-
- rarray_ptr = c_loc(rarray)
-
- call read_geogrid(c_fname,rarray_ptr,nx,ny,nz,isigned,endian, &
-                   scalefactor,wordsize,istatus)
- call init_atm_check_read_error(istatus,fname)
- xarray(1:nx,1:ny) = rarray(1:nx,1:ny,1)
-
- call map_set(PROJ_LATLON, proj,  &
-              latinc = dy,        &
-              loninc = dx,        &
-              knowni = known_x,   &
-              knownj = known_y,   &
-              lat1   = known_lat, &
-              lon1   = known_lon)
-
- interp_list(1) = AVERAGE4
- interp_list(2) = AVERAGE4
- interp_list(3) = AVERAGE4
- interp_list(4) = AVERAGE4
- interp_list(5) = 0
-
- do iCell = 1,nCells
-    if(landmask(iCell) == 1) then
-       lat = latCell(iCell) * DEG_PER_RAD
-       lon = lonCell(iCell) * DEG_PER_RAD
-       call latlon_to_ij(proj, lat, lon, x, y)
-       oa1(iCell) = interp_sequence(x,y,1,xarray,1,nx,1,ny,1,1, &
-                                    0.0_RKIND,interp_list,1)
-    endif
- enddo
- deallocate(rarray)
- deallocate(xarray)
- call mpas_log_write('--- end interpolate OA1')
-
-!
-! Interpolate OA2:
- oa2(:) = 0.0_RKIND
-
- oa2_select: select case(dir_gwdo)
-    case("orogwd_2deg")
-       nx = 180
-       ny =  90
-       nz = 1
-       isigned     = 1
-       endian      = 0
-       wordsize    = 2
-       scalefactor = 0.0001
-       dx = 2.0
-       dy = 2.0
-       known_x = 1.0
-       known_y = 1.0
-       known_lat = -89.0
-       known_lon =   1.0
-    case("orogwd_1deg")
-       nx = 360
-       ny = 180
-       nz = 1
-       isigned     = 1
-       endian      = 0
-       wordsize    = 2
-       scalefactor = 0.0001
-       dx = 1.0
-       dy = 1.0
-       known_x = 1.0
-       known_y = 1.0
-       known_lat = -89.5
-       known_lon =   0.5
-    case("orogwd_30m")
-       nx = 720
-       ny = 360
-       nz = 1
-       isigned     = 1
-       endian      = 0
-       wordsize    = 2
-       scalefactor = 0.0001
-       dx = 0.5
-       dy = 0.5
-       known_x = 1.0
-       known_y = 1.0
-       known_lat = -89.75
-       known_lon = 0.25
-    case("orogwd_10m")
-       nx = 2160
-       ny = 1080
-       nz = 1
-       isigned     = 1
-       endian      = 0
-       wordsize    = 2
-       scalefactor = 0.0001
-       dx = 0.16666667
-       dy = 0.16666667
-       known_x = 1.0
-       known_y = 1.0
-       known_lat = -89.916667
-       known_lon = 0.0833333
-    case default
- end select oa2_select
-
- write(fname,'(a,i5.5,a1,i5.5,a1,i5.5,a1,i5.5)') &
-       trim(geog_data_path)//trim(dir_gwdo)//'/oa2/',1,'-',nx,'.',1,'-',ny
- call mpas_log_write(trim(fname))
- call mpas_f_to_c_string(fname, c_fname)
-
- allocate(xarray(nx,ny))
- allocate(rarray(nx,ny,nz))
- rarray_ptr = c_loc(rarray)
-
- call read_geogrid(c_fname,rarray_ptr,nx,ny,nz,isigned,endian, &
-                   scalefactor,wordsize,istatus)
- call init_atm_check_read_error(istatus,fname)
- xarray(1:nx,1:ny) = rarray(1:nx,1:ny,1)
-
- call map_set(PROJ_LATLON, proj,  &
-              latinc = dy,        &
-              loninc = dx,        &
-              knowni = known_x,   &
-              knownj = known_y,   &
-              lat1   = known_lat, &
-              lon1   = known_lon)
-
- interp_list(1) = AVERAGE4
- interp_list(2) = AVERAGE4
- interp_list(3) = AVERAGE4
- interp_list(4) = AVERAGE4
- interp_list(5) = 0
-
- do iCell = 1,nCells
-    if(landmask(iCell) == 1) then
-       lat = latCell(iCell) * DEG_PER_RAD
-       lon = lonCell(iCell) * DEG_PER_RAD
-       call latlon_to_ij(proj, lat, lon, x, y)
-       oa2(iCell) = interp_sequence(x,y,1,xarray,1,nx,1,ny,1,1, &
-                                    0.0_RKIND,interp_list,1)
-     endif
- enddo
- deallocate(rarray)
- deallocate(xarray)
- call mpas_log_write('--- end interpolate OA2')
-
-!
-! Interpolate OA3:
-!
- oa3(:) = 0.0_RKIND
-
- oa3_select: select case(dir_gwdo)
-    case("orogwd_2deg")
-       nx = 180
-       ny =  90
-       nz = 1
-       isigned     = 1
-       endian      = 0
-       wordsize    = 2
-       scalefactor = 0.0001
-       dx = 2.0
-       dy = 2.0
-       known_x = 1.0
-       known_y = 1.0
-       known_lat = -89.0
-       known_lon =   1.0
-    case("orogwd_1deg")
-       nx = 360
-       ny = 180
-       nz = 1
-       isigned     = 1
-       endian      = 0
-       wordsize    = 2
-       scalefactor = 0.0001
-       dx = 1.0
-       dy = 1.0
-       known_x = 1.0
-       known_y = 1.0
-       known_lat = -89.5
-       known_lon =   0.5
-    case("orogwd_30m")
-       nx = 720
-       ny = 360
-       nz = 1
-       isigned     = 1
-       endian      = 0
-       wordsize    = 2
-       scalefactor = 0.0001
-       dx = 0.5
-       dy = 0.5
-       known_x = 1.0
-       known_y = 1.0
-       known_lat = -89.75
-       known_lon = 0.25
-    case("orogwd_10m")
-       nx = 2160
-       ny = 1080
-       nz = 1
-       isigned     = 1
-       endian      = 0
-       wordsize    = 2
-       scalefactor = 0.0001
-       dx = 0.16666667
-       dy = 0.16666667
-       known_x = 1.0
-       known_y = 1.0
-       known_lat = -89.916667
-       known_lon = 0.0833333
-    case default
- end select oa3_select
-
- write(fname,'(a,i5.5,a1,i5.5,a1,i5.5,a1,i5.5)') &
-       trim(geog_data_path)//trim(dir_gwdo)//'/oa3/',1,'-',nx,'.',1,'-',ny
- call mpas_log_write(trim(fname))
- call mpas_f_to_c_string(fname, c_fname)
-
- allocate(xarray(nx,ny))
- allocate(rarray(nx,ny,nz))
- rarray_ptr = c_loc(rarray)
-
- call read_geogrid(c_fname,rarray_ptr,nx,ny,nz,isigned,endian, &
-                   scalefactor,wordsize,istatus)
- call init_atm_check_read_error(istatus,fname)
- xarray(1:nx,1:ny) = rarray(1:nx,1:ny,1)
-
- call map_set(PROJ_LATLON, proj,  &
-              latinc = dy,        &
-              loninc = dx,        &
-              knowni = known_x,   &
-              knownj = known_y,   &
-              lat1   = known_lat, &
-              lon1   = known_lon)
-
- interp_list(1) = AVERAGE4
- interp_list(2) = AVERAGE4
- interp_list(3) = AVERAGE4
- interp_list(4) = AVERAGE4
- interp_list(5) = 0
-
- do iCell = 1,nCells
-    if(landmask(iCell) == 1) then
-       lat = latCell(iCell) * DEG_PER_RAD
-       lon = lonCell(iCell) * DEG_PER_RAD
-       call latlon_to_ij(proj, lat, lon, x, y)
-       oa3(iCell) = interp_sequence(x,y,1,xarray,1,nx,1,ny,1,1, &
-                                    0.0_RKIND,interp_list,1)
-    endif
- enddo
- deallocate(rarray)
- deallocate(xarray)
- call mpas_log_write('--- end interpolate OA3')
-
-!
-! Interpolate OA4:
-!
- oa4(:) = 0.0_RKIND
-
- oa4_select: select case(dir_gwdo)
-    case("orogwd_2deg")
-       nx = 180
-       ny =  90
-       nz = 1
-       isigned     = 1
-       endian      = 0
-       wordsize    = 2
-       scalefactor = 0.0001
-       dx = 2.0
-       dy = 2.0
-       known_x = 1.0
-       known_y = 1.0
-       known_lat = -89.0
-       known_lon =   1.0
-    case("orogwd_1deg")
-       nx = 360
-       ny = 180
-       nz = 1
-       isigned     = 1
-       endian      = 0
-       wordsize    = 2
-       scalefactor = 0.0001
-       dx = 1.0
-       dy = 1.0
-       known_x = 1.0
-       known_y = 1.0
-       known_lat = -89.5
-       known_lon =   0.5
-    case("orogwd_30m")
-       nx = 720
-       ny = 360
-       nz = 1
-       isigned     = 1
-       endian      = 0
-       wordsize    = 2
-       scalefactor = 0.0001
-       dx = 0.5
-       dy = 0.5
-       known_x = 1.0
-       known_y = 1.0
-       known_lat = -89.75
-       known_lon = 0.25
-    case("orogwd_10m")
-       nx = 2160
-       ny = 1080
-       nz = 1
-       isigned     = 1
-       endian      = 0
-       wordsize    = 2
-       scalefactor = 0.0001
-       dx = 0.16666667
-       dy = 0.16666667
-       known_x = 1.0
-       known_y = 1.0
-       known_lat = -89.916667
-       known_lon = 0.0833333
-    case default
- end select oa4_select
-
- write(fname,'(a,i5.5,a1,i5.5,a1,i5.5,a1,i5.5)') &
-       trim(geog_data_path)//trim(dir_gwdo)//'/oa4/',1,'-',nx,'.',1,'-',ny
- call mpas_log_write(trim(fname))
- call mpas_f_to_c_string(fname, c_fname)
-
- allocate(xarray(nx,ny))
- allocate(rarray(nx,ny,nz))
- rarray_ptr = c_loc(rarray)
- call read_geogrid(c_fname,rarray_ptr,nx,ny,nz,isigned,endian, &
-                   scalefactor,wordsize,istatus)
- call init_atm_check_read_error(istatus,fname)
- xarray(1:nx,1:ny) = rarray(1:nx,1:ny,1)
-
- call map_set(PROJ_LATLON, proj,  &
-              latinc = dy,        &
-              loninc = dx,        &
-              knowni = known_x,   &
-              knownj = known_y,   &
-              lat1   = known_lat, &
-              lon1   = known_lon)
-
- interp_list(1) = AVERAGE4
- interp_list(2) = AVERAGE4
- interp_list(3) = AVERAGE4
- interp_list(4) = AVERAGE4
- interp_list(5) = 0
-
- do iCell = 1,nCells
-    if(landmask(iCell) == 1) then
-       lat = latCell(iCell) * DEG_PER_RAD
-       lon = lonCell(iCell) * DEG_PER_RAD
-       call latlon_to_ij(proj, lat, lon, x, y)
-       oa4(iCell) = interp_sequence(x,y,1,xarray,1,nx,1,ny,1,1, &
-                                    0.0_RKIND,interp_list,1)
-    endif
- enddo
- deallocate(rarray)
- deallocate(xarray)
- call mpas_log_write('--- end interpolate OA4')
-
-!
-! Interpolate OL1:
-!
- ol1(:) = 0.0_RKIND
-
- ol1_select: select case(dir_gwdo)
-    case("orogwd_2deg")
-       nx = 180
-       ny =  90
-       nz = 1
-       isigned     = 0
-       endian      = 0
-       wordsize    = 2
-       scalefactor = 0.0001
-       dx = 2.0
-       dy = 2.0
-       known_x = 1.0
-       known_y = 1.0
-       known_lat = -89.0
-       known_lon =   1.0
-    case("orogwd_1deg")
-       nx = 360
-       ny = 180
-       nz = 1
-       isigned     = 0
-       endian      = 0
-       wordsize    = 2
-       scalefactor = 0.0001
-       dx = 1.0
-       dy = 1.0
-       known_x = 1.0
-       known_y = 1.0
-       known_lat = -89.5
-       known_lon =   0.5
-    case("orogwd_30m")
-       nx = 720
-       ny = 360
-       nz = 1
-       isigned     = 0
-       endian      = 0
-       wordsize    = 2
-       scalefactor = 0.0001
-       dx = 0.5
-       dy = 0.5
-       known_x = 1.0
-       known_y = 1.0
-       known_lat = -89.75
-       known_lon = 0.25
-    case("orogwd_10m")
-       nx = 2160
-       ny = 1080
-       nz = 1
-       isigned     = 0
-       endian      = 0
-       wordsize    = 2
-       scalefactor = 0.0001
-       dx = 0.16666667
-       dy = 0.16666667
-       known_x = 1.0
-       known_y = 1.0
-       known_lat = -89.916667
-       known_lon = 0.0833333
-    case default
- end select ol1_select
-
- write(fname,'(a,i5.5,a1,i5.5,a1,i5.5,a1,i5.5)') &
-       trim(geog_data_path)//trim(dir_gwdo)//'/ol1/',1,'-',nx,'.',1,'-',ny
- call mpas_log_write(trim(fname))
- call mpas_f_to_c_string(fname, c_fname)
-
- allocate(xarray(nx,ny))
- allocate(rarray(nx,ny,nz))
- rarray_ptr = c_loc(rarray)
- call read_geogrid(c_fname,rarray_ptr,nx,ny,nz,isigned,endian, &
-                   scalefactor,wordsize,istatus)
- call init_atm_check_read_error(istatus,fname)
- xarray(1:nx,1:ny) = rarray(1:nx,1:ny,1)
-
- call map_set(PROJ_LATLON, proj,  &
-              latinc = dy,        &
-              loninc = dx,        &
-              knowni = known_x,   &
-              knownj = known_y,   &
-              lat1   = known_lat, &
-              lon1   = known_lon)
-
- interp_list(1) = AVERAGE4
- interp_list(2) = AVERAGE4
- interp_list(3) = AVERAGE4
- interp_list(4) = AVERAGE4
- interp_list(5) = 0
-
- do iCell = 1,nCells
-    if(landmask(iCell) == 1) then
-       lat = latCell(iCell) * DEG_PER_RAD
-       lon = lonCell(iCell) * DEG_PER_RAD
-       call latlon_to_ij(proj, lat, lon, x, y)
-       ol1(iCell) = interp_sequence(x,y,1,xarray,1,nx,1,ny,1,1, &
-                                    0.0_RKIND,interp_list,1)
-    endif
- enddo
- deallocate(rarray)
- deallocate(xarray)
- call mpas_log_write('--- end interpolate OL1')
-
-!
-! Interpolate OL2:
-!
- ol2(:) = 0.0_RKIND
-
- ol2_select: select case(dir_gwdo)
-    case("orogwd_2deg")
-       nx = 180
-       ny =  90
-       nz = 1
-       isigned     = 0
-       endian      = 0
-       wordsize    = 2
-       scalefactor = 0.0001
-       dx = 2.0
-       dy = 2.0
-       known_x = 1.0
-       known_y = 1.0
-       known_lat = -89.0
-       known_lon =   1.0
-    case("orogwd_1deg")
-       nx = 360
-       ny = 180
-       nz = 1
-       isigned     = 0
-       endian      = 0
-       wordsize    = 2
-       scalefactor = 0.0001
-       dx = 1.0
-       dy = 1.0
-       known_x = 1.0
-       known_y = 1.0
-       known_lat = -89.5
-       known_lon =   0.5
-    case("orogwd_30m")
-       nx = 720
-       ny = 360
-       nz = 1
-       isigned     = 0
-       endian      = 0
-       wordsize    = 2
-       scalefactor = 0.0001
-       dx = 0.5
-       dy = 0.5
-       known_x = 1.0
-       known_y = 1.0
-       known_lat = -89.75
-       known_lon = 0.25
-    case("orogwd_10m")
-       nx = 2160
-       ny = 1080
-       nz = 1
-       isigned     = 0
-       endian      = 0
-       wordsize    = 2
-       scalefactor = 0.0001
-       dx = 0.16666667
-       dy = 0.16666667
-       known_x = 1.0
-       known_y = 1.0
-       known_lat = -89.916667
-       known_lon = 0.0833333
-    case default
- end select ol2_select
-
- write(fname,'(a,i5.5,a1,i5.5,a1,i5.5,a1,i5.5)') &
-       trim(geog_data_path)//trim(dir_gwdo)//'/ol2/',1,'-',nx,'.',1,'-',ny
- call mpas_log_write(trim(fname))
- call mpas_f_to_c_string(fname, c_fname)
-
- allocate(xarray(nx,ny))
- allocate(rarray(nx,ny,nz))
- rarray_ptr = c_loc(rarray)
- call read_geogrid(c_fname,rarray_ptr,nx,ny,nz,isigned,endian, &
-                   scalefactor,wordsize,istatus)
- call init_atm_check_read_error(istatus,fname)
- xarray(1:nx,1:ny) = rarray(1:nx,1:ny,1)
-
- call map_set(PROJ_LATLON, proj,  &
-              latinc = dy,        &
-              loninc = dx,        &
-              knowni = known_x,   &
-              knownj = known_y,   &
-              lat1   = known_lat, &
-              lon1   = known_lon)
-
- interp_list(1) = AVERAGE4
- interp_list(2) = AVERAGE4
- interp_list(3) = AVERAGE4
- interp_list(4) = AVERAGE4
- interp_list(5) = 0
-
- do iCell = 1,nCells
-    if(landmask(iCell) == 1) then
-       lat = latCell(iCell) * DEG_PER_RAD
-       lon = lonCell(iCell) * DEG_PER_RAD
-       call latlon_to_ij(proj, lat, lon, x, y)
-       ol2(iCell) = interp_sequence(x,y,1,xarray,1,nx,1,ny,1,1, &
-                                    0.0_RKIND,interp_list,1)
-    endif
- enddo
- deallocate(rarray)
- deallocate(xarray)
- call mpas_log_write('--- end interpolate OL2')
-
-!
-! Interpolate OL3:
-!
- ol3(:) = 0.0_RKIND
-
- ol3_select: select case(dir_gwdo)
-    case("orogwd_2deg")
-       nx = 180
-       ny =  90
-       nz = 1
-       isigned     = 0
-       endian      = 0
-       wordsize    = 2
-       scalefactor = 0.0001
-       dx = 2.0
-       dy = 2.0
-       known_x = 1.0
-       known_y = 1.0
-       known_lat = -89.0
-       known_lon =   1.0
-    case("orogwd_1deg")
-       nx = 360
-       ny = 180
-       nz = 1
-       isigned     = 0
-       endian      = 0
-       wordsize    = 2
-       scalefactor = 0.0001
-       dx = 1.0
-       dy = 1.0
-       known_x = 1.0
-       known_y = 1.0
-       known_lat = -89.5
-       known_lon =   0.5
-    case("orogwd_30m")
-       nx = 720
-       ny = 360
-       nz = 1
-       isigned     = 0
-       endian      = 0
-       wordsize    = 2
-       scalefactor = 0.0001
-       dx = 0.5
-       dy = 0.5
-       known_x = 1.0
-       known_y = 1.0
-       known_lat = -89.75
-       known_lon = 0.25
-    case("orogwd_10m")
-       nx = 2160
-       ny = 1080
-       nz = 1
-       isigned     = 0
-       endian      = 0
-       wordsize    = 2
-       scalefactor = 0.0001
-       dx = 0.16666667
-       dy = 0.16666667
-       known_x = 1.0
-       known_y = 1.0
-       known_lat = -89.916667
-       known_lon = 0.0833333
-    case default
- end select ol3_select
-
- write(fname,'(a,i5.5,a1,i5.5,a1,i5.5,a1,i5.5)') &
-       trim(geog_data_path)//trim(dir_gwdo)//'/ol3/',1,'-',nx,'.',1,'-',ny
- call mpas_log_write(trim(fname))
- call mpas_f_to_c_string(fname, c_fname)
-
- allocate(xarray(nx,ny))
- allocate(rarray(nx,ny,nz))
- rarray_ptr = c_loc(rarray)
- call read_geogrid(c_fname,rarray_ptr,nx,ny,nz,isigned,endian, &
-                   scalefactor,wordsize,istatus)
- call init_atm_check_read_error(istatus,fname)
- xarray(1:nx,1:ny) = rarray(1:nx,1:ny,1)
-
- call map_set(PROJ_LATLON, proj,  &
-              latinc = dy,        &
-              loninc = dx,        &
-              knowni = known_x,   &
-              knownj = known_y,   &
-              lat1   = known_lat, &
-              lon1   = known_lon)
-
- interp_list(1) = AVERAGE4
- interp_list(2) = AVERAGE4
- interp_list(3) = AVERAGE4
- interp_list(4) = AVERAGE4
- interp_list(5) = 0
-
- do iCell = 1,nCells
-    if(landmask(iCell) == 1) then
-       lat = latCell(iCell) * DEG_PER_RAD
-       lon = lonCell(iCell) * DEG_PER_RAD
-       call latlon_to_ij(proj, lat, lon, x, y)
-       ol3(iCell) = interp_sequence(x,y,1,xarray,1,nx,1,ny,1,1, &
-                                    0.0_RKIND,interp_list,1)
-    endif
- enddo
- deallocate(rarray)
- deallocate(xarray)
- call mpas_log_write('--- end interpolate OL3')
-
-!
-! Interpolate OL4:
-!
- ol4(:) = 0.0_RKIND
-
- ol4_select: select case(dir_gwdo)
-    case("orogwd_2deg")
-       nx = 180
-       ny =  90
-       nz = 1
-       isigned     = 0
-       endian      = 0
-       wordsize    = 2
-       scalefactor = 0.0001
-       dx = 2.0
-       dy = 2.0
-       known_x = 1.0
-       known_y = 1.0
-       known_lat = -89.0
-       known_lon =   1.0
-    case("orogwd_1deg")
-       nx = 360
-       ny = 180
-       nz = 1
-       isigned     = 0
-       endian      = 0
-       wordsize    = 2
-       scalefactor = 0.0001
-       dx = 1.0
-       dy = 1.0
-       known_x = 1.0
-       known_y = 1.0
-       known_lat = -89.5
-       known_lon =   0.5
-    case("orogwd_30m")
-       nx = 720
-       ny = 360
-       nz = 1
-       isigned     = 0
-       endian      = 0
-       wordsize    = 2
-       scalefactor = 0.0001
-       dx = 0.5
-       dy = 0.5
-       known_x = 1.0
-       known_y = 1.0
-       known_lat = -89.75
-       known_lon = 0.25
-    case("orogwd_10m")
-       nx = 2160
-       ny = 1080
-       nz = 1
-       isigned     = 0
-       endian      = 0
-       wordsize    = 2
-       scalefactor = 0.0001
-       dx = 0.16666667
-       dy = 0.16666667
-       known_x = 1.0
-       known_y = 1.0
-       known_lat = -89.916667
-       known_lon = 0.0833333
-    case default
- end select ol4_select
-
- write(fname,'(a,i5.5,a1,i5.5,a1,i5.5,a1,i5.5)') &
-       trim(geog_data_path)//trim(dir_gwdo)//'/ol4/',1,'-',nx,'.',1,'-',ny
- call mpas_log_write(trim(fname))
- call mpas_f_to_c_string(fname, c_fname)
-
- allocate(xarray(nx,ny))
- allocate(rarray(nx,ny,nz))
- rarray_ptr = c_loc(rarray)
- call read_geogrid(c_fname,rarray_ptr,nx,ny,nz,isigned,endian, &
-                   scalefactor,wordsize,istatus)
- call init_atm_check_read_error(istatus,fname)
- xarray(1:nx,1:ny) = rarray(1:nx,1:ny,1)
-
- call map_set(PROJ_LATLON, proj,  &
-              latinc = dy,        &
-              loninc = dx,        &
-              knowni = known_x,   &
-              knownj = known_y,   &
-              lat1   = known_lat, &
-              lon1   = known_lon)
-
- interp_list(1) = AVERAGE4
- interp_list(2) = AVERAGE4
- interp_list(3) = AVERAGE4
- interp_list(4) = AVERAGE4
- interp_list(5) = 0
-
- do iCell = 1,nCells
-    if(landmask(iCell) == 1) then
-       lat = latCell(iCell) * DEG_PER_RAD
-       lon = lonCell(iCell) * DEG_PER_RAD
-       call latlon_to_ij(proj, lat, lon, x, y)
-       ol4(iCell) = interp_sequence(x,y,1,xarray,1,nx,1,ny,1,1, &
-                                    0.0_RKIND,interp_list,1)
-    endif
- enddo
- deallocate(rarray)
- deallocate(xarray)
- call mpas_log_write('--- end interpolate OL4')
-
-!
-! Interpolate VAR2D:
-!
- var2d(:) = 0.0_RKIND
-
- var2d_select: select case(dir_gwdo)
-    case("orogwd_2deg")
-       nx = 180
-       ny = 90
-       nz = 1
-       isigned     = 0
-       endian      = 0
-       wordsize    = 4
-       scalefactor = 0.02
-       dx = 2.0
-       dy = 2.0
-       known_x = 1.0
-       known_y = 1.0
-       known_lat = -89.0
-       known_lon =   1.0
-    case("orogwd_1deg")
-       nx = 360
-       ny = 180
-       nz = 1
-       isigned     = 0
-       endian      = 0
-       wordsize    = 4
-       scalefactor = 0.02
-       dx = 1.0
-       dy = 1.0
-       known_x = 1.0
-       known_y = 1.0
-       known_lat = -89.5
-       known_lon =   0.5
-    case("orogwd_30m")
-       nx = 720
-       ny = 360
-       nz = 1
-       isigned     = 0
-       endian      = 0
-       wordsize    = 4
-       scalefactor = 0.02
-       dx = 0.5
-       dy = 0.5
-       known_x = 1.0
-       known_y = 1.0
-       known_lat = -89.75
-       known_lon = 0.25
-    case("orogwd_10m")
-       nx = 2160
-       ny = 1080
-       nz = 1
-       isigned     = 0
-       endian      = 0
-       wordsize    = 2
-       scalefactor = 0.02
-       dx = 0.16666667
-       dy = 0.16666667
-       known_x = 1.0
-       known_y = 1.0
-       known_lat = -89.916667
-       known_lon = 0.0833333
-    case default
- end select var2d_select
-
- write(fname,'(a,i5.5,a1,i5.5,a1,i5.5,a1,i5.5)') &
-       trim(geog_data_path)//trim(dir_gwdo)//'/var/',1,'-',nx,'.',1,'-',ny
- call mpas_log_write(trim(fname))
- call mpas_f_to_c_string(fname, c_fname)
-
-
- allocate(xarray(nx,ny))
- allocate(rarray(nx,ny,nz))
- rarray_ptr = c_loc(rarray)
- call read_geogrid(c_fname,rarray_ptr,nx,ny,nz,isigned,endian, &
-                   scalefactor,wordsize,istatus)
- call init_atm_check_read_error(istatus,fname)
- xarray(1:nx,1:ny) = rarray(1:nx,1:ny,1)
->>>>>>> c1580c34
 
  call mpas_log_write('--- end interpolate ALBEDO12M')
 
