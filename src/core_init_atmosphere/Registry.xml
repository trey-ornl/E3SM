--- conflicted
+++ resolved
@@ -682,7 +682,6 @@
                      description="Surface interpolation weight for level k=3 value"/>
 
                 <!-- static terrestrial fields -->
-<<<<<<< HEAD
                 <var name="ter" type="real" dimensions="nCells" units="m"
                      description="terrain height"/>
 
@@ -715,21 +714,12 @@
 
                 <var name="albedo12m" type="real" dimensions="nMonths nCells" units="unitless"
                      description="monthly-mean climatological surface albedo"/>
-=======
-                <var name="ter"                                  type="real"     dimensions="nCells"/>
-                <var name="landmask"                             type="integer"  dimensions="nCells"/>
-                <var name="ivgtyp"   name_in_code="lu_index"     type="integer"  dimensions="nCells"/>
-                <var name="mminlu"                               type="text"     dimensions=""/>
-                <var name="isltyp"   name_in_code="soilcat_top"  type="integer"  dimensions="nCells"/>
-                <var name="snoalb"                               type="real"     dimensions="nCells"/>
-                <var name="soiltemp"                             type="real"     dimensions="nCells"/>
-                <var name="greenfrac"                            type="real"     dimensions="nMonths nCells"/>
-                <var name="shdmin"                               type="real"     dimensions="nCells"/>
-                <var name="shdmax"                               type="real"     dimensions="nCells"/>
-                <var name="albedo12m"                            type="real"     dimensions="nMonths nCells"/>
-                <var name="isice_lu"                             type="integer"  dimensions=""/>
-                <var name="iswater_lu"                           type="integer"  dimensions=""/>
->>>>>>> e9dab3bc
+
+                <var name="isice_lu" type="integer" dimensions="" units="unitless" default_value="24"
+                     description="Index category for snow/ice"/>
+
+                <var name="iswater_lu" type="integer" dimensions="" units="unitless" default_value="16"
+                     description="Index category for water"/>
 
                 <!-- GWDO fields -->
                 <var name="var2d" type="real" dimensions="nCells" units="m^{2}"
