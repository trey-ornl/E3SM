--- conflicted
+++ resolved
@@ -7,12 +7,8 @@
 !
 !=============================================================================================
  module mpas_atmphys_constants
-<<<<<<< HEAD
- use mpas_constants, R_d => rgas, g => gravity
-=======
  use mpas_kind_types, only : RKIND
  use mpas_constants, only : pii, cp, R_d => rgas, g => gravity
->>>>>>> d7e9127a
 
  implicit none
  public
