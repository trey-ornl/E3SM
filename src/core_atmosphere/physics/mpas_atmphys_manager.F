! Copyright (c) 2013,  Los Alamos National Security, LLC (LANS)
! and the University Corporation for Atmospheric Research (UCAR).
!
! Unless noted otherwise source code is licensed under the BSD license.
! Additional copyright and license information can be found in the LICENSE file
! distributed with this code, or at http://mpas-dev.github.com/license.html
!
!=================================================================================================================
 module mpas_atmphys_manager
 use mpas_kind_types
 use mpas_derived_types
 use mpas_pool_routines
 use mpas_timekeeping
 use mpas_stream_manager

 use mpas_atmphys_constants
 use mpas_atmphys_vars
 use mpas_atmphys_o3climatology
 use mpas_atmphys_update_surface
 use mpas_atmphys_utilities

 implicit none
 private
 public:: physics_timetracker,physics_run_init

 integer, public:: year                 !Current year.
 integer, public:: julday               !Initial Julian day.
 real(kind=RKIND), public:: curr_julday !Current Julian day (= 0.0 at 0Z on January 1st).
 real(kind=RKIND), public:: gmt         !Greenwich mean time hour of model start (hr)

!defines alarms for calling the long- and short-wave radiation codes, for calling the convec-
!tion scheme:
 character(len=*), parameter:: radtlwAlarmID = 'radtlw'
 character(len=*), parameter:: radtswAlarmID = 'radtsw'
 character(len=*), parameter:: convAlarmID   = 'conv'
 character(len=*), parameter:: pblAlarmID    = 'pbl'

!defines alarm to update the surface boundary conditions:
 character(len=*), parameter:: sfcbdyAlarmID = 'sfcbdy'

!defines alarm to update the background surface albedo and the greeness fraction:
 character(len=*), parameter:: greenAlarmID  = 'green'

!defines alarm to update the ozone path length,the trace gas path length,the total emissivity,
!and the total absorptivity in the "CAM" long-wave radiation codes. The default time interval
!between updates is 6 hours and is set with config_camrad_abs_update (00:30:00).
 character(len=*), parameter:: camAlarmID    = 'cam'

!defines alarm to save the CAM arrays absnst, absnxt, and emstot to restart files. When the
!alarm rings, the local arrays absnt_p, absnxt_p, and emstot_p are copied to the MPAS arrays
!for writing to restart files at the bottom of the time-step:
 character(len=*), parameter:: camlwAlarmID  = 'camlw'
 type(MPAS_TimeInterval_Type):: camlwTimeStep

!defines alarm to check if the accumulated rain due to cloud microphysics and convection is
!greater than its maximum allowed value:
 character(len=*), parameter:: acrainAlarmID   = 'acrain'
 type(MPAS_TimeInterval_Type):: acrainTimeStep

!defines alarm to check if the accumulated radiation diagnostics due to long- and short-wave
!radiation is greater than its maximum allowed value:
 character(len=*), parameter:: acradtAlarmID   = 'acradt'
 type(MPAS_TimeInterval_Type):: acradtTimeStep

!defines alarm to compute some physics diagnostics, such as radar reflectivity:
 character(len=*), parameter:: diagAlarmID     = 'diag'

 integer :: h, m, s, s_n, s_d, DoY, yr
 real(kind=RKIND) :: utc_h


!>\brief main time manager for physics parameterizations.
!>\author Laura D. Fowler (send comments to laura@ucar.edu).
!>\date 2013-05-01.
!>
!>\details
!>
!> subroutines in mpas_atmphys_manager:
!> ------------------------------------
!> physics_timetracker: check alarms and update boundary conditions if needed.
!> physics_run_init   : create and initialize alarms used for physics parameterizations.
!>
!> add-ons and modifications to sourcecode:
!> ----------------------------------------
!>    * added initialization of variable sf_surface_physics in subroutine physics_run_init. see
!>      definition of sf_surface_physics in mpas_atmphys_vars.F
!>      Laura D. Fowler (laura@ucar.edu) / 2013-03-11.
!>    * removed the namelist option config_conv_shallow_scheme and associated sourcecode.
!>      Laura D. Fowler (laura@ucar.edu) / 2013-05-29.
!>    * added call to subroutine o3climatology_from_MPAS to interpolate the climatological ozone
!>      mixing ratios to the current julian day.
!>      Laura D. Fowler (laura@ucar.edu) / 2013-07-03.
!>    * added domain%dminfo in call to subroutine physics_update_sst to print local and global
!>      min and max values of the updated sea-surface temperatures and sea-ice fractions.
!>      Laura D. Fowler (laura@ucar.edu) / 2013-07-24.
!>    * modified sourcecode to use pools.
!>      Laura D. Fowler (laura@ucar.edu) / 2014-05-15.
!>    * renamed config_conv_deep_scheme to config_convection_scheme.
!>      Laura D. Fowler (laura@ucar.edu) / 2014-09-18.
!>    * added initialization of variables has_reqc,has_reqi,and has_reqs needed in the calls to radiation codes
!>      rrtmg_lwrad and rrmtg_swrad.
!>      Laura D. Fowler (laura@ucar.edu) / 2016-07-007.


 contains


!=================================================================================================================
 subroutine physics_timetracker(domain,dt,clock,itimestep,xtime_s)
!=================================================================================================================

!input arguments:
 integer,intent(in):: itimestep
 real(kind=RKIND),intent(in):: dt
 real(kind=RKIND),intent(in) :: xtime_s

!inout arguments:
 type(MPAS_Clock_type),intent(inout):: clock
 type(domain_type),intent(inout)    :: domain

!local pointers:
 logical,pointer:: config_frac_seaice,        &
                   config_o3climatology,      &
                   config_sfc_albedo,         &
                   config_sst_update,         &
                   config_sstdiurn_update,    &
                   config_deepsoiltemp_update

 character(len=StrKIND),pointer:: config_convection_scheme, &
                                  config_radt_lw_scheme,    &
                                  config_radt_sw_scheme

 character(len=StrKIND),pointer:: config_conv_interval,    &
                                  config_radtlw_interval,  &
                                  config_radtsw_interval

 type(block_type),pointer    :: block
 type(mpas_pool_type),pointer:: mesh
 type(mpas_pool_type),pointer:: configs
 type(mpas_pool_type),pointer:: diag_physics
 type(mpas_pool_type),pointer:: sfc_input
 type(mpas_pool_type),pointer:: atm_input

!local variables:

 type(MPAS_Time_Type):: currTime
 type (MPAS_TimeInterval_type) :: dtInterval

 logical:: LeapYear
 character(len=StrKIND)   :: timeStamp
 integer:: ierr
 real(kind=RKIND):: utc_s
 real(kind=RKIND):: xtime_m

!-----------------------------------------------------------------------------------------------------------------
!write(0,*)
!write(0,*) '--- enter subroutine physics_timetracker: itimestep = ', itimestep

 call mpas_pool_get_config(domain%blocklist%configs,'config_convection_scheme',config_convection_scheme)
 call mpas_pool_get_config(domain%blocklist%configs,'config_radt_lw_scheme'   ,config_radt_lw_scheme  )
 call mpas_pool_get_config(domain%blocklist%configs,'config_radt_sw_scheme'   ,config_radt_sw_scheme  )

 call mpas_pool_get_config(domain%blocklist%configs,'config_conv_interval'   ,config_conv_interval   )
 call mpas_pool_get_config(domain%blocklist%configs,'config_radtlw_interval' ,config_radtlw_interval )
 call mpas_pool_get_config(domain%blocklist%configs,'config_radtsw_interval' ,config_radtsw_interval )

 call mpas_pool_get_config(domain%blocklist%configs,'config_frac_seaice'        ,config_frac_seaice        )
 call mpas_pool_get_config(domain%blocklist%configs,'config_o3climatology'      ,config_o3climatology      )
 call mpas_pool_get_config(domain%blocklist%configs,'config_sfc_albedo'         ,config_sfc_albedo         )
 call mpas_pool_get_config(domain%blocklist%configs,'config_sst_update'         ,config_sst_update         )
 call mpas_pool_get_config(domain%blocklist%configs,'config_sstdiurn_update'    ,config_sstdiurn_update    )
 call mpas_pool_get_config(domain%blocklist%configs,'config_deepsoiltemp_update',config_deepsoiltemp_update)

!update the current julian day and current year:
 100 format('     YEAR        =', i5   ,/, &
            '     JULDAY      =', i5   ,/, &
            '     GMT         =', f16.9,/, &
            '     UTC_H       =', f16.9,/, &
            '     CURR_JULDAY =', f16.9,/, &
            '     LEAP_YEAR   =', 1x,l1,/, &
            '     TIME STAMP  =', 1x,a32,/)

 currTime = mpas_get_clock_time(clock,MPAS_NOW,ierr)
 call mpas_get_time(curr_time=currTime,dateTimeString=timeStamp,YYYY=yr,H=h,M=m, &
                    S=s,S_n=s_n,S_d=s_d,DoY=DoY,ierr=ierr)

 utc_h = real(h) + real(m) / 60.0 + real(s + s_n / s_d) / 3600.0
 utc_s = real(s + s_n + s_d) 
 year   = yr
 julday = DoY
 curr_julday = real(julday-1) + utc_h / 24.0
 LeapYear = isLeapYear(year)
! write(0,100) year,julday,gmt,utc_h,curr_julday,LeapYear,timeStamp

 block => domain % blocklist
 do while(associated(block))

    call mpas_pool_get_subpool(block%structs,'mesh'        ,mesh        )
    call mpas_pool_get_subpool(block%structs,'sfc_input'   ,sfc_input   )
    call mpas_pool_get_subpool(block%structs,'atm_input'   ,atm_input   )
    call mpas_pool_get_subpool(block%structs,'diag_physics',diag_physics)


    !update the background surface albedo and greeness of vegetation: interpolation of input
    !monthly values to current day:
    if(mpas_is_alarm_ringing(clock,greenAlarmID,ierr=ierr)) then
       call mpas_reset_clock_alarm(clock,greenAlarmID,ierr=ierr)
       write(0,*) '--- time to update background surface albedo, greeness fraction.'
       call physics_update_surface(timeStamp,config_sfc_albedo,mesh,sfc_input)
    endif

    !update surface boundary conditions with input sea-surface temperatures and fractional
    !sea-ice coverage:
    if(mpas_is_alarm_ringing(clock,sfcbdyAlarmID,ierr=ierr)) then
       call mpas_reset_clock_alarm(clock,sfcbdyAlarmID,ierr=ierr)
       if(config_sst_update) &
          call physics_update_sst(domain%dminfo,config_frac_seaice,mesh,sfc_input,diag_physics)
    endif   

    !apply a diurnal cycle to the sea-surface temperature:
    if(config_sstdiurn_update) &
       call physics_update_sstskin(dt_dyn,mesh,diag_physics,sfc_input)

    !update the deep soil temperature:
    if(config_deepsoiltemp_update) &
       call physics_update_deepsoiltemp(LeapYear,dt_dyn,curr_julday,mesh, &
                    sfc_input,diag_physics)

    block => block % next
 end do 

!check to see if it is time to run the longwave and shortwave radiation codes:
 if(trim(config_radt_lw_scheme) /= "off") then
    l_radtlw = .false.

    if(config_radtlw_interval /= "none") then
       if(mpas_is_alarm_ringing(clock,radtlwAlarmID,ierr=ierr)) then
          call mpas_reset_clock_alarm(clock,radtlwAlarmID,ierr=ierr)
          l_radtlw = .true.
       endif
    elseif(config_radtlw_interval == "none") then
       l_radtlw = .true.
    endif
    write(0,*) '--- time to run the LW radiation scheme L_RADLW =',l_radtlw
 endif

 if(trim(config_radt_sw_scheme) /= "off") then
    l_radtsw = .false.

    if(config_radtsw_interval /= "none") then
       if(mpas_is_alarm_ringing(clock,radtswAlarmID,ierr=ierr)) then
          call mpas_reset_clock_alarm(clock,radtswAlarmID,ierr=ierr)
          l_radtsw = .true.
       endif
    elseif(config_radtsw_interval == "none") then
       l_radtsw = .true.
    endif
    write(0,*) '--- time to run the SW radiation scheme L_RADSW =',l_radtsw
 endif

!check to see if it is time to run the parameterization of convection:
 if(trim(config_convection_scheme) /= "off") then
    l_conv = .false.

    if(config_conv_interval /= "none") then
       if(mpas_is_alarm_ringing(clock,convAlarmID,ierr=ierr)) then
          call mpas_reset_clock_alarm(clock,convAlarmID,ierr=ierr)
          l_conv = .true.
       endif
    elseif(config_conv_interval == "none") then
       l_conv = .true.
    endif
    write(0,*) '--- time to run the convection scheme L_CONV    =',l_conv
 endif

!check to see if it is time to update ozone to the current julian day in the RRTMG radiation codes:
 if(config_o3climatology) then
    block => domain % blocklist
    do while(associated(block))

       if((l_radtlw .and. trim(config_radt_lw_scheme) .eq. "rrtmg_lw") .or. &
           l_radtsw .and. trim(config_radt_sw_scheme) .eq. "rrtmg_sw" ) then
          call o3climatology_from_MPAS(curr_julday,mesh,atm_input,diag_physics)
          write(0,*) '--- time to update the ozone climatology for RRTMG radiation codes'
       endif
    
       block => block % next
    end do 
 endif

!check to see if it is time to update the ozone trace gas path lengths,the total emissivity,
!and the total absorptivity in the "CAM" long-wave radiation codes.
 if(trim(config_radt_lw_scheme) .eq. "cam_lw" .or. &
    trim(config_radt_sw_scheme) .eq. "cam_sw" ) then

    doabsems = .false.
    if(mpas_is_alarm_ringing(clock,camAlarmID,ierr=ierr)) then
       call mpas_reset_clock_alarm(clock,camAlarmID,ierr=ierr)
       doabsems = .true.
    endif
    write(0,*) '--- time to update CAM absorptivity and emissivity arrays DOABSEMS =',doabsems
 endif

!check to see if it is time to save the local CAM arrays absnst_p, absnxt_p, and emstot_p to
!the MPAS arrays:
 if(trim(config_radt_lw_scheme) .eq. "cam_lw") then
    l_camlw = .false.
    if(mpas_is_alarm_ringing(clock,camlwAlarmID,camlwTimeStep,ierr=ierr)) then
       call mpas_reset_clock_alarm(clock,camlwAlarmID,camlwTimeStep,ierr=ierr)
       l_camlw = .true.
    endif
    write(0,*) '--- time to write local CAM arrays to MPAS arrays L_CAMLW          =',l_camlw
 endif

!check to see if it is time to apply limit to the accumulated rain due to cloud microphysics
!and convection:
 if(trim(config_convection_scheme) /= "off") then
    l_acrain = .false.
    if(mpas_is_alarm_ringing(clock,acrainAlarmID,acrainTimeStep,ierr=ierr)) then
       call mpas_reset_clock_alarm(clock,acrainAlarmID,acrainTimeStep,ierr=ierr)
       l_acrain = .true.
    endif
    write(0,*) '--- time to apply limit to accumulated rainc and rainnc L_ACRAIN   =',l_acrain
 endif

!check to see if it is time to apply limit to the accumulated radiation diagnostics due to
!long- and short-wave radiation:
 if(trim(config_radt_lw_scheme) /= "off" .or. trim(config_radt_sw_scheme) /= "off") then
    l_acradt = .false.
    if(mpas_is_alarm_ringing(clock,acradtAlarmID,acradtTimeStep,ierr=ierr)) then
       call mpas_reset_clock_alarm(clock,acradtAlarmID,acradtTimeStep,ierr=ierr)
       l_acradt = .true.
    endif
    write(0,*) '--- time to apply limit to accumulated radiation diags. L_ACRADT   =',l_acradt
 endif

!check to see if it is time to calculate additional physics diagnostics:
 l_diags = .false.
 if (mpas_is_alarm_ringing(clock,diagAlarmID,ierr=ierr)) then
    call mpas_reset_clock_alarm(clock,diagAlarmID,ierr=ierr)
 end if
 call mpas_set_timeInterval(dtInterval,dt=dt,ierr=ierr)
 if (mpas_is_alarm_ringing(clock,diagAlarmID,interval=dtInterval,ierr=ierr)) then
    l_diags = .true.
 end if
 write(0,*) '--- time to calculate additional physics_diagnostics               =',l_diags

 end subroutine physics_timetracker

!=================================================================================================================
 subroutine physics_run_init(configs,mesh,state,clock,stream_manager)
!=================================================================================================================

!input arguments:
 type(mpas_pool_type),intent(in):: mesh
 type(mpas_pool_type),intent(in):: configs
 type(mpas_pool_type),intent(in):: state
 type(MPAS_Clock_type):: clock
 type (MPAS_streamManager_type), intent(inout) :: stream_manager

!local pointers:
 character(len=StrKIND),pointer:: config_convection_scheme,      &
                                  config_gwdo_scheme,            &
                                  config_lsm_scheme,             &
                                  config_microp_scheme,          &
                                  config_pbl_scheme,             &
                                  config_radt_cld_scheme,        &
                                  config_radt_lw_scheme,         &
                                  config_radt_sw_scheme,         &
                                  config_sfclayer_scheme

 character(len=StrKIND),pointer:: config_conv_interval,          &
                                  config_pbl_interval,           &
                                  config_radtlw_interval,        &
                                  config_radtsw_interval,        &
                                  config_bucket_update,          &
                                  config_camrad_abs_update,      &
                                  config_greeness_update

 logical,pointer:: config_frac_seaice
 logical,pointer:: config_microp_re


 integer,pointer:: cam_dim1
 integer,pointer:: nMonths
 integer,pointer:: nAerosols,nAerLevels,nOznLevels
 integer,pointer:: nCellsSolve,nSoilLevels,nVertLevels

 real(kind=RKIND),pointer:: config_dt

!local variables:
 type(MPAS_Time_Type):: startTime,alarmStartTime
 type(MPAS_TimeInterval_Type):: alarmTimeStep, alarmTimeStepHi
 character(len=StrKIND) :: stream_interval
 integer:: ierr

!-----------------------------------------------------------------------------------------------------------------
!write(0,*)
!write(0,*) '--- enter subroutine physics_run_init:'

 call mpas_pool_get_config(configs,'config_convection_scheme',config_convection_scheme)
 call mpas_pool_get_config(configs,'config_gwdo_scheme'      ,config_gwdo_scheme      )
 call mpas_pool_get_config(configs,'config_lsm_scheme'       ,config_lsm_scheme       )
 call mpas_pool_get_config(configs,'config_microp_scheme'    ,config_microp_scheme    )
 call mpas_pool_get_config(configs,'config_pbl_scheme'       ,config_pbl_scheme       )
 call mpas_pool_get_config(configs,'config_radt_cld_scheme'  ,config_radt_cld_scheme  )
 call mpas_pool_get_config(configs,'config_radt_lw_scheme'   ,config_radt_lw_scheme   )
 call mpas_pool_get_config(configs,'config_radt_sw_scheme'   ,config_radt_sw_scheme   )
 call mpas_pool_get_config(configs,'config_sfclayer_scheme'  ,config_sfclayer_scheme  )

 call mpas_pool_get_config(configs,'config_conv_interval'    ,config_conv_interval    )
 call mpas_pool_get_config(configs,'config_pbl_interval'     ,config_pbl_interval     )
 call mpas_pool_get_config(configs,'config_radtlw_interval'  ,config_radtlw_interval  )
 call mpas_pool_get_config(configs,'config_radtsw_interval'  ,config_radtsw_interval  )
 call mpas_pool_get_config(configs,'config_bucket_update'    ,config_bucket_update    )
 call mpas_pool_get_config(configs,'config_camrad_abs_update',config_camrad_abs_update)
 call mpas_pool_get_config(configs,'config_greeness_update'  ,config_greeness_update  )
 call mpas_pool_get_config(configs,'config_frac_seaice'      ,config_frac_seaice      )
<<<<<<< HEAD
 call mpas_pool_get_config(configs,'config_microp_re'        ,config_microp_re        )
=======
>>>>>>> 76005fea

 call mpas_pool_get_config(configs,'config_dt',config_dt)


 call mpas_pool_get_dimension(mesh,'cam_dim1'   ,cam_dim1   )
 call mpas_pool_get_dimension(mesh,'nMonths'    ,nMonths    )
 call mpas_pool_get_dimension(mesh,'nAerLevels' ,nAerLevels )
 call mpas_pool_get_dimension(mesh,'nOznLevels' ,nOznLevels )
 call mpas_pool_get_dimension(mesh,'nCellsSolve',nCellsSolve)
 call mpas_pool_get_dimension(mesh,'nCellsSolve',nCellsSolve)
 call mpas_pool_get_dimension(mesh,'nSoilLevels',nSoilLevels)
 call mpas_pool_get_dimension(mesh,'nVertLevels',nVertLevels)

 call mpas_pool_get_dimension(state,'num_aerosols',nAerosols)

!initialization of gmt, julian day, and alarms:
 101 format('     YEAR        =', i5   ,/, &
            '     JULDAY      =', i5   ,/, &
            '     GMT         =', f16.9,/, &
            '     UTC_H       =', f16.9,/, &
            '     CURR_JULDAY =', f16.9,/)

 102 format('     DT_RADTLW   =', f16.9,/, &
            '     DT_RADTSW   =', f16.9,/, &
            '     DT_CU       =', f16.9,/, &
            '     DT_PBL      =', f16.9,/)
            
 103 format('     IMS =', i4,3x,'IME =', i8,/,  &
            '     JMS =', i4,3x,'JME =', i8,/,  &
            '     KMS =', i4,3x,'KME =', i8,//, &
            '     IDS =', i4,3x,'IDE =', i8,/,  &
            '     JDS =', i4,3x,'JDE =', i8,/,  &
            '     KDS =', i4,3x,'KDE =', i8,//, &
            '     ITS =', i4,3x,'ITE =', i8,/,  &
            '     JTS =', i4,3x,'JTE =', i8,/,  &
            '     KTS =', i4,3x,'KTE =', i8,/)

 startTime = mpas_get_clock_time(clock, MPAS_START_TIME, ierr)
 call mpas_get_time(curr_time=startTime,YYYY=yr,H=h,M=m,S=s,S_n=s_n,S_d=s_d,DoY=DoY,ierr=ierr)
 utc_h  = real(h) + real(m) / 60.0 + real(s + s_n / s_d) / 3600.0
 year   = yr
 gmt    = utc_h
 julday = DoY
 curr_julday = real(julday-1)
! write(0,101) year,julday,gmt,utc_h,curr_julday

!set alarms for calling the longwave and shortwave radiation schemes, the convection schemes,
!and the PBL schemes at intervals different (greater) than the dynamical time-step:

 if(trim(config_radtlw_interval) /= "none") then
    call mpas_set_timeInterval(alarmTimeStep,timeString=config_radtlw_interval,ierr=ierr)
    alarmStartTime = startTime
    call mpas_add_clock_alarm(clock,radtlwAlarmID,alarmStartTime,alarmTimeStep,ierr=ierr)
    if(ierr /= 0) &
       call physics_error_fatal('subroutine physics_run_init: error creating radtlwAlarmID')

    call mpas_get_timeInterval(interval=alarmTimeStep,dt=dt_radtlw,ierr=ierr)
    if(ierr /= 0) &
       call physics_error_fatal('subroutine physics_run_init: error defining dt_radtlw')

 elseif(trim(config_radtlw_interval) == "none") then
    dt_radtlw = config_dt

 else
    call physics_error_fatal('subroutine physics_run_init: dt_radtlw is not defined')

 endif

 if(trim(config_radtsw_interval) /= "none") then
    call mpas_set_timeInterval(alarmTimeStep,timeString=config_radtsw_interval,ierr=ierr)
    alarmStartTime = startTime
    call mpas_add_clock_alarm(clock,radtswAlarmID,alarmStartTime,alarmTimeStep,ierr=ierr)
    if(ierr /= 0) &
       call physics_error_fatal('subroutine physics_run_init: error creating alarm radtsw')

    call mpas_get_timeInterval(interval=alarmTimeStep,dt=dt_radtsw,ierr=ierr)
    if(ierr /= 0) &
       call physics_error_fatal('subroutine physics_run_init: error defining radtswAlarmID')

 elseif(trim(config_radtsw_interval) == "none") then
    dt_radtsw = config_dt

 else
    call physics_error_fatal('subroutine physics_run_init: dt_radtsw is not defined')

 endif

 if(trim(config_conv_interval) /= "none") then
    call mpas_set_timeInterval(alarmTimeStep,timeString=config_conv_interval,ierr=ierr)
    alarmStartTime = startTime
    call mpas_add_clock_alarm(clock,convAlarmID,alarmStartTime,alarmTimeStep,ierr=ierr)
    if(ierr /= 0) &
       call physics_error_fatal('subroutine physics_init: error creating convAlarmID')

    call mpas_get_timeInterval(interval=alarmTimeStep,dt=dt_cu,ierr=ierr)
    if(ierr /= 0) &
       call physics_error_fatal('subroutine physics_run_init: error defining dt_cu')

 elseif(trim(config_conv_interval) == "none") then
    dt_cu = config_dt

 else
    call physics_error_fatal('subroutine physics_run_init: dt_cu is not defined')

 endif

 if(trim(config_pbl_interval) /= "none") then
    call mpas_set_timeInterval(alarmTimeStep,timeString=config_pbl_interval,ierr=ierr)
    alarmStartTime = startTime
    call mpas_add_clock_alarm(clock,pblAlarmID,alarmStartTime,alarmTimeStep,ierr=ierr)
    if(ierr /= 0) &
       call physics_error_fatal('subroutine physics_init: error creating pblAlarmID')

    call mpas_get_timeInterval(interval=alarmTimeStep,dt=dt_pbl,ierr=ierr)
    if(ierr /= 0) &
       call physics_error_fatal('subroutine physics_run_init: error defining dt_pbl')

 elseif(trim(config_pbl_interval) == "none") then
    dt_pbl = config_dt

 else
    call physics_error_fatal('subroutine physics_run_init: dt_pbl is not defined')

 endif

!set alarm for updating the background surface albedo and the greeness fraction:
 call mpas_set_timeInterval(alarmTimeStep,timeString=config_greeness_update,ierr=ierr)
 alarmStartTime = startTime
 call mpas_add_clock_alarm(clock,greenAlarmID,alarmStartTime,alarmTimeStep,ierr=ierr)
    if(ierr /= 0) &
       call physics_error_fatal('subroutine physics_init: error creating alarm greeness')

!set alarm for updating the surface boundary conditions:
 call MPAS_stream_mgr_get_property(stream_manager, 'surface', MPAS_STREAM_PROPERTY_RECORD_INTV, stream_interval, &
                                   direction=MPAS_STREAM_INPUT, ierr=ierr)
 if(trim(stream_interval) /= 'none') then
    call mpas_set_timeInterval(alarmTimeStep,timeString=stream_interval,ierr=ierr)
    alarmStartTime = startTime
    call mpas_add_clock_alarm(clock,sfcbdyAlarmID,alarmStartTime,alarmTimeStep,ierr=ierr)
    if(ierr /= 0) &
       call physics_error_fatal('subroutine physics_init: error creating alarm sfcbdy')
 endif

!set alarm to update the ozone path length, the trace gas path length, the total emissivity,
!and the total absorptivity in the "CAM" long-wave radiation codes.
 if(trim(config_radt_lw_scheme) .eq. "cam_lw" .or. &
    trim(config_radt_sw_scheme) .eq. "cam_sw" ) then
    call mpas_set_timeInterval(alarmTimeStep,timeString=config_camrad_abs_update,ierr=ierr)
    alarmStartTime = startTime
    call mpas_add_clock_alarm(clock,camAlarmID,alarmStartTime,alarmTimeStep,ierr=ierr)
    if(ierr /= 0) &
       call physics_error_fatal('subroutine physics_init: error creating alarm CAM')
 endif

!set alarm to write the "CAM" local arrays absnst_p, absnxt_p, and emstot_p to the MPAS arrays
!for writing to the restart file at the bottom of the time-step:
 if(trim(config_radt_lw_scheme) .eq. "cam_lw" ) then
    call mpas_set_timeInterval(camlwTimeStep,dt=config_dt,ierr=ierr)
    call MPAS_stream_mgr_get_property(stream_manager, 'restart', MPAS_STREAM_PROPERTY_RECORD_INTV, stream_interval, &
                                      direction=MPAS_STREAM_OUTPUT, ierr=ierr)
    if(trim(stream_interval) /= 'none') then
       call mpas_set_timeInterval(alarmTimeStep,timeString=stream_interval,ierr=ierr)
       alarmStartTime = startTime + alarmTimeStep
       call mpas_add_clock_alarm(clock,camlwAlarmID,alarmStartTime,alarmTimeStep,ierr=ierr)
       if(ierr /= 0) &
          call physics_error_fatal('subroutine physics_init: error creating alarm CAMLW')
    endif
 endif

!set alarm to check if the accumulated rain due to cloud microphysics and convection is
!greater than its maximum allowed value:
 if(config_bucket_update /= "none") then
    call mpas_set_timeInterval(acrainTimeStep,dt=config_dt,ierr=ierr)
    call mpas_set_timeInterval(alarmTimeStep,timeString=config_bucket_update,ierr=ierr)
    alarmStartTime = startTime + alarmTimeStep
    call mpas_add_clock_alarm(clock,acrainAlarmID,alarmStartTime,alarmTimeStep,ierr=ierr)
       if(ierr /= 0) &
          call physics_error_fatal('subroutine physics_init: error creating alarm rain limit')
 endif

!set alarm to check if the accumulated radiation diagnostics due to long- and short-wave radiation
!is greater than its maximum allowed value:
 if(config_bucket_update /= "none") then
    call mpas_set_timeInterval(acradtTimeStep,dt=config_dt,ierr=ierr)
    call mpas_set_timeInterval(alarmTimeStep,timeString=config_bucket_update,ierr=ierr)
    alarmStartTime = startTime + alarmTimeStep
    call mpas_add_clock_alarm(clock,acradtAlarmID,alarmStartTime,alarmTimeStep,ierr=ierr)
       if(ierr /= 0) &
          call physics_error_fatal('subroutine physics_init: error creating alarm radiation limit')
 endif

!set alarm to calculate physics diagnostics on IO outpt only:
 call MPAS_stream_mgr_get_property(stream_manager, 'output', MPAS_STREAM_PROPERTY_RECORD_INTV, stream_interval, &
                                   direction=MPAS_STREAM_OUTPUT, ierr=ierr)
 if(trim(stream_interval) /= 'none') then
    call mpas_set_timeInterval(alarmTimeStep,timeString=stream_interval,ierr=ierr)
    
    ! If the diagnostic interval is higher in resolution, use it instead
    call MPAS_stream_mgr_get_property(stream_manager, 'diagnostics', MPAS_STREAM_PROPERTY_RECORD_INTV, stream_interval, &
                                      direction=MPAS_STREAM_OUTPUT, ierr=ierr)
    if(trim(stream_interval) /= 'none') then
       call mpas_set_timeInterval(alarmTimeStepHi,timeString=stream_interval,ierr=ierr)
       if (alarmTimeStepHi < alarmTimeStep) then
          alarmTimeStep = alarmTimeStepHi
       end if
    end if
    alarmStartTime = startTime
    call mpas_add_clock_alarm(clock,diagAlarmID,alarmStartTime,alarmTimeStep,ierr=ierr)
    if(ierr /= 0) &
       call physics_error_fatal('subroutine physics_init: error creating alarm diag')
 else
    call MPAS_stream_mgr_get_property(stream_manager, 'diagnostics', MPAS_STREAM_PROPERTY_RECORD_INTV, stream_interval, &
                                      direction=MPAS_STREAM_OUTPUT, ierr=ierr)
    if(trim(stream_interval) /= 'none') then
       call mpas_set_timeInterval(alarmTimeStep,timeString=stream_interval,ierr=ierr)
       alarmStartTime = startTime
       call mpas_add_clock_alarm(clock,diagAlarmID,alarmStartTime,alarmTimeStep,ierr=ierr)
       if(ierr /= 0) &
          call physics_error_fatal('subroutine physics_init: error creating alarm diag')
    end if
 endif

 write(0,102) dt_radtlw,dt_radtsw,dt_cu,dt_pbl

!initialization of physics dimensions to mimic a rectangular grid:
 ims=1   ; ime = nCellsSolve
 jms=1   ; jme=1
 kms=1   ; kme = nVertLevels+1

 ids=ims ; ide=ime + 1
 jds=jms ; jde=jme + 1
 kds=kms ; kde=kme 

 its=ims ; ite = ime 
 jts=jms ; jte = jme
 kts=kms ; kte = kme-1

 write(0,103) ims,ime,jms,jme,kms,kme, &
              ids,ide,jds,jde,kds,kde, &
              its,ite,jts,jte,kts,kte

!initialization local physics variables:
 num_months = nMonths
 num_soils  = nSoilLevels

 convection_scheme = trim(config_convection_scheme)
 lsm_scheme        = trim(config_lsm_scheme)
 microp_scheme     = trim(config_microp_scheme)
 pbl_scheme        = trim(config_pbl_scheme)
 gwdo_scheme       = trim(config_gwdo_scheme)
 radt_cld_scheme   = trim(config_radt_cld_scheme)
 radt_lw_scheme    = trim(config_radt_lw_scheme)
 radt_sw_scheme    = trim(config_radt_sw_scheme)
 sfclayer_scheme   = trim(config_sfclayer_scheme)

 if(trim(config_lsm_scheme) .eq. "noah") sf_surface_physics = 2 

!initialization of local physics time-steps:
!... dynamics:
 dt_dyn    = config_dt
!... cloud microphysics:
 dt_microp = dt_dyn
 n_microp  = 1
<<<<<<< HEAD
 if(trim(microp_scheme)=='mp_thompson' .or. trim(microp_scheme)=='mp_thompson_aerosols') then
=======
 if(trim(microp_scheme)=='mp_thompson') then
>>>>>>> 76005fea
    dt_microp = 90._RKIND
    n_microp  = max(nint(dt_dyn/dt_microp),1)
    dt_microp = dt_dyn / n_microp
    if(dt_dyn <= dt_microp) dt_microp = dt_dyn
 endif
<<<<<<< HEAD
 write(0,*) '--- specifics on cloud microphysics option microp_scheme = ',trim(microp_scheme)
=======
>>>>>>> 76005fea
 write(0,*) '--- dt_microp = ', dt_microp
 write(0,*) '--- n_microp  = ', n_microp
!... convection:
 l_conv = .false.
 n_cu   = nint(dt_cu/dt_dyn)
 n_cu   = max(n_cu,1)
!... radiation:
 l_radtlw = .false.
 l_radtsw = .false.
!... others:
 l_diags  = .false.
 l_camlw  = .false.
 l_acrain = .false.
 l_acradt = .false.

!initialization for CAM radiation schemes only:
 if(trim(config_radt_lw_scheme) .eq. "cam_lw" .or. &
    trim(config_radt_sw_scheme) .eq. "cam_sw" ) then

    !this logical initiates the calculation of "pre-dfined arrays in the longwave
    !radiation code. these arrays are calculated once if it is the beginning of a
    !new run or if it is a restart run:
    doabsems     = .false.
    cam_abs_dim1 = cam_dim1
    cam_abs_dim2 = nVertLevels + 1

    !initializes the number of aerosols, and the prescribed vertical dimensions for
    !aerosols and ozone mixing ratios:
    write(0,*)
    write(0,*) '--- doabsems     = ',doabsems
    write(0,*) '--- cam_abs_dim1 = ', cam_abs_dim1
    write(0,*) '--- cam_abs_dim2 = ', cam_abs_dim2
    write(0,*) '--- nAerosols    = ', nAerosols
    write(0,*) '--- naerLevels   = ', naerLevels 
    num_aerosols  = nAerosols
    num_aerLevels = naerLevels

 endif 

!initialization of number of ozone levels:
 num_oznlevels = noznLevels

!initialization of sea-ice threshold:
 if(.not. config_frac_seaice) then
    xice_threshold = 0.5
 elseif(config_frac_seaice) then
    xice_threshold = 0.02
 endif

!initialization for the calculation of the cloud effective radii of cloud water, cloud ice, and snow:
 has_reqc = 0
 has_reqi = 0
 has_reqs = 0
 if(config_microp_re) then
    if(trim(microp_scheme)=='mp_thompson'          .or. &
       trim(microp_scheme)=='mp_thompson_aerosols' .or. &
       trim(microp_scheme)=='mp_wsm6_wrf381') then
       if(trim(radt_lw_scheme)=='rrtmg_lw' .and. trim(radt_sw_scheme)=='rrtmg_sw') then
          has_reqc = 1
          has_reqi = 1
          has_reqs = 1
       endif
    endif
 endif
 write(0,*) '--- has_reqc  = ', has_reqc
 write(0,*) '--- has_reqi  = ', has_reqi
 write(0,*) '--- has_reqs  = ', has_reqs

 end subroutine physics_run_init

!=================================================================================================================
 end module mpas_atmphys_manager
!=================================================================================================================
 <|MERGE_RESOLUTION|>--- conflicted
+++ resolved
@@ -416,10 +416,7 @@
  call mpas_pool_get_config(configs,'config_camrad_abs_update',config_camrad_abs_update)
  call mpas_pool_get_config(configs,'config_greeness_update'  ,config_greeness_update  )
  call mpas_pool_get_config(configs,'config_frac_seaice'      ,config_frac_seaice      )
-<<<<<<< HEAD
  call mpas_pool_get_config(configs,'config_microp_re'        ,config_microp_re        )
-=======
->>>>>>> 76005fea
 
  call mpas_pool_get_config(configs,'config_dt',config_dt)
 
@@ -683,20 +680,13 @@
 !... cloud microphysics:
  dt_microp = dt_dyn
  n_microp  = 1
-<<<<<<< HEAD
  if(trim(microp_scheme)=='mp_thompson' .or. trim(microp_scheme)=='mp_thompson_aerosols') then
-=======
- if(trim(microp_scheme)=='mp_thompson') then
->>>>>>> 76005fea
     dt_microp = 90._RKIND
     n_microp  = max(nint(dt_dyn/dt_microp),1)
     dt_microp = dt_dyn / n_microp
     if(dt_dyn <= dt_microp) dt_microp = dt_dyn
  endif
-<<<<<<< HEAD
  write(0,*) '--- specifics on cloud microphysics option microp_scheme = ',trim(microp_scheme)
-=======
->>>>>>> 76005fea
  write(0,*) '--- dt_microp = ', dt_microp
  write(0,*) '--- n_microp  = ', n_microp
 !... convection:
