! Copyright (c) 2013,  Los Alamos National Security, LLC (LANS)
! and the University Corporation for Atmospheric Research (UCAR).
!
! Unless noted otherwise source code is licensed under the BSD license.
! Additional copyright and license information can be found in the LICENSE file
! distributed with this code, or at http://mpas-dev.github.com/license.html
!
!|||||||||||||||||||||||||||||||||||||||||||||||||||||||||||||||||||||||
!
!  ocn_init_mode
!
!> \brief Main driver for MPAS ocean core
!> \author Doug Jacobsen, Mark Petersen, Todd Ringler
!> \date   September 2011
!> \details
!>  This module contains initialization and timestep drivers for 
!>  the MPAS ocean core.
!
!-----------------------------------------------------------------------

module ocn_init_mode

   use mpas_kind_types
   use mpas_derived_types
   use mpas_pool_routines
   use mpas_stream_manager
   use mpas_timekeeping
   use mpas_dmpar
   use mpas_timer
   use mpas_io_units
   use mpas_constants
   use mpas_decomp

   use ocn_init_routines

   use ocn_constants

   use ocn_init_spherical_utils

   !use ocn_init_TEMPLATE
   use ocn_init_baroclinic_channel
   use ocn_init_lock_exchange
   use ocn_init_internal_waves
   use ocn_init_overflow
   use ocn_init_global_ocean
   use ocn_init_cvmix_WSwSBF
   use ocn_init_iso
   use ocn_init_soma
<<<<<<< HEAD
   use ocn_init_ziso
   use ocn_init_periodic_planar
=======
   use ocn_init_ecosys_column
>>>>>>> b4b89ec7

   implicit none
   private

   public :: ocn_init_mode_init, ocn_init_mode_run, ocn_init_mode_finalize
   public :: ocn_init_mode_setup_clock, ocn_init_mode_validate_configuration

   type (timer_node), pointer :: globalDiagTimer, timeIntTimer, testSuiteTimer

   contains

!***********************************************************************
!
!  function ocn_init_mode_init
!
!> \brief   Initialize MPAS-Ocean core in init mode
!> \author  Doug Jacobsen
!> \date    06/15/2015
!> \details 
!>  This function calls all initializations required to start MPAS-Ocean in
!>  init mode.
!
!-----------------------------------------------------------------------

   function ocn_init_mode_init(domain, startTimeStamp) result(ierr)!{{{

      type (domain_type), intent(inout) :: domain
      character(len=*), intent(out) :: startTimeStamp
      integer :: ierr

      real (kind=RKIND) :: dt
      type (block_type), pointer :: block

      integer :: err_tmp
      integer, pointer :: nVertLevels
      real (kind=RKIND) :: maxDensity, maxDensity_global
      real (kind=RKIND), dimension(:), pointer :: meshDensity
      type (mpas_pool_type), pointer :: meshPool
      type (mpas_pool_type), pointer :: diagnosticsPool

      character (len=StrKIND), pointer :: xtime
      type (MPAS_Time_Type) :: startTime
      type (MPAS_TimeInterval_type) :: timeStep

      logical, pointer :: config_do_restart, config_filter_btr_mode, config_conduct_tests
      logical, pointer :: config_write_stats_on_startup
      character (len=StrKIND), pointer :: config_vert_coord_movement, config_pressure_gradient_type
      real (kind=RKIND), pointer :: config_maxMeshDensity

      ierr = 0

      !
      ! Set startTimeStamp based on the start time of the simulation clock
      !
      startTime = mpas_get_clock_time(domain % clock, MPAS_START_TIME, err_tmp)
      call mpas_get_time(startTime, dateTimeString=startTimeStamp) 
      ierr = ior(ierr, err_tmp)

      ! Setup ocean config pool
      call ocn_constants_init(domain % configs, domain % packages)

      if ( ierr /= 0 ) then
         call mpas_dmpar_global_abort("ERROR: Failed validation...")
      end if

      !
      ! Read input data for model
      !
      call mpas_timer_start('io_read', .false.)
      call MPAS_stream_mgr_read(domain % streamManager, streamID='input_init', ierr=err_tmp)
      call mpas_timer_stop('io_read')

      call mpas_timer_start('reset_io_alarms', .false.)
      call mpas_stream_mgr_reset_alarms(domain % streamManager, streamID='input_init', ierr=err_tmp)
   !  call mpas_stream_mgr_reset_alarms(domain % streamManager, direction=MPAS_STREAM_OUTPUT, ierr=err_tmp)
      call mpas_timer_stop('reset_io_alarms')

      !
      ! Initialize core
      !
      timeStep = mpas_get_clock_timestep(domain % clock, ierr=err_tmp)
      call mpas_get_timeInterval(timeStep, dt=dt)

      block => domain % blocklist
      do while (associated(block))
         call mpas_pool_get_subpool(block % structs, 'diagnostics', diagnosticsPool)
         call mpas_pool_get_array(diagnosticsPool, 'xtime', xtime)
         xtime = startTimeStamp 
         block => block % next
      end do

      ! Expand sphere if it needs to be expanded
      call ocn_init_expand_sphere(domain, domain % streamManager, a, ierr)

   end function ocn_init_mode_init!}}}

!***********************************************************************
!
!  function ocn_init_mode_setup_clock
!
!> \brief   Setup MPAS-Ocean clock
!> \author  Doug Jacobsen
!> \date    06/15/2015
!> \details 
!>  This function initializes the MPAS-Ocean clock for the init mode.
!
!-----------------------------------------------------------------------
   function ocn_init_mode_setup_clock(core_clock, configs) result(ierr)!{{{

      implicit none

      type (MPAS_Clock_type), intent(inout) :: core_clock
      type (mpas_pool_type), intent(inout) :: configs
      integer :: ierr

      type (MPAS_Time_Type) :: startTime, stopTime, alarmStartTime
      type (MPAS_TimeInterval_type) :: runDuration, timeStep, alarmTimeStep
      character(len=StrKIND) :: restartTimeStamp
      character(len=StrKIND), pointer :: config_start_time, config_stop_time, config_run_duration
      character(len=StrKIND), pointer :: config_dt, config_restart_timestamp_name
      integer :: err_tmp

      ierr = 0

      call mpas_pool_get_config(configs, 'config_dt', config_dt)
      call mpas_pool_get_config(configs, 'config_start_time', config_start_time)
      call mpas_pool_get_config(configs, 'config_stop_time', config_stop_time)
      call mpas_pool_get_config(configs, 'config_run_duration', config_run_duration)
      call mpas_pool_get_config(configs, 'config_restart_timestamp_name', config_restart_timestamp_name)

      call mpas_set_time(startTime, dateTimeString=config_start_time, ierr=err_tmp)
      call mpas_set_timeInterval(timeStep, timeString=config_dt, ierr=err_tmp)
      if (trim(config_run_duration) /= "none") then
         call mpas_set_timeInterval(runDuration, timeString=config_run_duration, ierr=err_tmp)
         call mpas_create_clock(core_clock, startTime=startTime, timeStep=timeStep, runDuration=runDuration, ierr=err_tmp)

         if (trim(config_stop_time) /= "none") then
            call mpas_set_time(curr_time=stopTime, dateTimeString=config_stop_time, ierr=err_tmp)
            if(startTime + runduration /= stopTime) then
               write(stderrUnit,*) 'Warning: config_run_duration and config_stop_time are inconsitent: using config_run_duration.'
            end if
         end if
      else if (trim(config_stop_time) /= "none") then
         call mpas_set_time(curr_time=stopTime, dateTimeString=config_stop_time, ierr=err_tmp)
         call mpas_create_clock(core_clock, startTime=startTime, timeStep=timeStep, stopTime=stopTime, ierr=err_tmp)
      else
         write(stderrUnit, *) ' Warning: config_run_duration and config_start_time were "none", setting run duration to 1 second.'
         call mpas_set_timeInterval(runDuration, timeString="0000_00:00:01", ierr=err_tmp)
         call mpas_create_clock(core_clock, startTime=startTime, timeStep=timeStep, runDuration=runDuration, ierr=err_tmp)
      end if

   end function ocn_init_mode_setup_clock!}}}

!***********************************************************************
!
!  function ocn_init_mode_run
!
!> \brief   MPAS-Ocean init mode run step
!> \author  Doug Jacobsen
!> \date    06/15/2015
!> \details 
!>  This function sets up the initial configuration using the MPAS-Ocean init
!>  mode.
!
!-----------------------------------------------------------------------

   function ocn_init_mode_run(domain) result(iErr)!{{{

      type (domain_type), intent(inout) :: domain
      integer :: iErr
   
      integer :: itimestep
      real (kind=RKIND) :: dt
      type (block_type), pointer :: block_ptr

      type (MPAS_Time_Type) :: currTime
      character(len=StrKIND) :: timeStamp

      type (mpas_pool_type), pointer :: averagePool
      type (mpas_pool_type), pointer :: meshPool
      type (mpas_pool_type), pointer :: statePool
      type (mpas_pool_type), pointer :: forcingPool

      type (MPAS_timeInterval_type) :: timeStep

      character (len=StrKIND), pointer :: config_init_configuration

      ierr = 0
   
      ! Eventually, dt should be domain specific
      timeStep = mpas_get_clock_timestep(domain % clock, ierr=ierr)
      call mpas_get_timeInterval(timeStep, dt=dt)

      currTime = mpas_get_clock_time(domain % clock, MPAS_NOW, ierr)
      call mpas_get_time(curr_time=currTime, dateTimeString=timeStamp, ierr=ierr)

      call mpas_pool_get_config(domain % configs, 'config_init_configuration', config_init_configuration)
      write(stderrUnit, *) ' Generating configuration: ' // trim(config_init_configuration)

      call ocn_init_setup_baroclinic_channel(domain, ierr)
      call ocn_init_setup_lock_exchange(domain, ierr)
      call ocn_init_setup_internal_waves(domain, ierr)
      call ocn_init_setup_overflow(domain, ierr)
      call ocn_init_setup_global_ocean(domain, ierr)
      call ocn_init_setup_cvmix_WSwSBF(domain, ierr)
      call ocn_init_setup_iso(domain, ierr)
      call ocn_init_setup_soma(domain, ierr)
<<<<<<< HEAD
      call ocn_init_setup_ziso(domain, ierr)
      call ocn_init_setup_periodic_planar(domain, ierr)
=======
      call ocn_init_setup_ecosys_column(domain, ierr)
>>>>>>> b4b89ec7
      !call ocn_init_setup_TEMPLATE(domain, ierr)

      write(stderrUnit, *) ' Completed setup of: ' // trim(config_init_configuration)
      call mpas_timer_start('io_write', .false.)
      call mpas_stream_mgr_write(domain % streamManager, ierr=ierr)
      call mpas_timer_stop('io_write')
      call mpas_timer_start('reset_io_alarms', .false.)
      call mpas_stream_mgr_reset_alarms(domain % streamManager, direction=MPAS_STREAM_OUTPUT, ierr=ierr)
      call mpas_timer_stop('reset_io_alarms')

   end function ocn_init_mode_run!}}}

!***********************************************************************
!
!  function ocn_init_mode_finalize
!
!> \brief   MPAS-Ocean init mode run step
!> \author  Doug Jacobsen
!> \date    06/15/2015
!> \details 
!>  This function sets up the initial configuration using the MPAS-Ocean init
!>  mode.
!
!-----------------------------------------------------------------------
   
   function ocn_init_mode_finalize(domain) result(iErr)!{{{
   
      type (domain_type), intent(inout) :: domain 
      integer :: ierr

      iErr = 0

      call mpas_destroy_clock(domain % clock, ierr)

      call mpas_decomp_destroy_decomp_list(domain % decompositions)

   end function ocn_init_mode_finalize!}}}

!***********************************************************************
!
!  routine ocn_init_validate_configuration
!
!> \brief   Configuration validation routine
!> \author  Doug Jacobsen
!> \date    03/20/2015
!> \details 
!>  This routine is used to validate the namelist options against the
!>  configuration definition. It will call the validate routines for each of the
!>  configurations to ensure namelist options are set in a valid way.
!
!-----------------------------------------------------------------------
   subroutine ocn_init_mode_validate_configuration(configPool, packagePool, iocontext, iErr)!{{{

      type (mpas_pool_type), intent(inout) :: configPool !< Input: Pool with namelist options
      type (mpas_pool_type), intent(inout) :: packagePool !< Input: Pool with packages
      type (mpas_io_context_type), intent(inout) :: iocontext
      integer, intent(out) :: iErr !< Output: Error core

      logical, pointer :: cullCellsActive

      logical, pointer :: config_write_cull_cell_mask

      integer :: err_tmp

      iErr = 0

      call mpas_pool_get_config(configPool, 'config_write_cull_cell_mask', config_write_cull_cell_mask)
      call mpas_pool_get_package(packagePool, 'cullCellsActive', cullCellsActive)

      if ( config_write_cull_cell_mask ) then
         cullCellsActive = .true.
      end if

      call ocn_init_validate_baroclinic_channel(configPool, packagePool, iocontext, iErr=err_tmp)
      iErr = ior(iErr, err_tmp)
      call ocn_init_validate_lock_exchange(configPool, packagePool, iocontext, iErr=err_tmp)
      iErr = ior(iErr, err_tmp)
      call ocn_init_validate_internal_waves(configPool, packagePool, iocontext, iErr=err_tmp)
      iErr = ior(iErr, err_tmp)
      call ocn_init_validate_overflow(configPool, packagePool, iocontext, iErr=err_tmp)
      iErr = ior(iErr, err_tmp)
      call ocn_init_validate_global_ocean(configPool, packagePool, iocontext, iErr=err_tmp)
      iErr = ior(iErr, err_tmp)
      call ocn_init_validate_cvmix_WSwSBF(configPool, packagePool, iocontext, iErr=err_tmp)
      iErr = ior(iErr, err_tmp)
      call ocn_init_validate_iso(configPool, packagePool, iocontext, iErr=err_tmp)
      iErr = ior(iErr, err_tmp)
      call ocn_init_validate_soma(configPool, packagePool, iocontext, iErr=err_tmp)
      iErr = ior(iErr, err_tmp)
<<<<<<< HEAD
      call ocn_init_validate_ziso(configPool, packagePool, iErr=err_tmp)
      iErr = ior(iErr, err_tmp)
      call ocn_init_validate_periodic_planar(configPool, packagePool, iocontext, iErr=err_tmp)
      iErr = ior(iErr, err_tmp)
      ! call ocn_config_TEMPLATE_validate(configPool, packagePool, iErr=err_tmp)
=======
      call ocn_init_validate_ecosys_column(configPool, packagePool, iocontext, iErr=err_tmp)
      iErr = ior(iErr, err_tmp)
      ! call ocn_config_TEMPLATE_validate(configPool, packagePool, iocontext, iErr=err_tmp)
>>>>>>> b4b89ec7
      ! iErr = ior(iErr, err_tmp)
   end subroutine ocn_init_mode_validate_configuration!}}}

end module ocn_init_mode

! vim: foldmethod=marker<|MERGE_RESOLUTION|>--- conflicted
+++ resolved
@@ -46,12 +46,9 @@
    use ocn_init_cvmix_WSwSBF
    use ocn_init_iso
    use ocn_init_soma
-<<<<<<< HEAD
    use ocn_init_ziso
    use ocn_init_periodic_planar
-=======
    use ocn_init_ecosys_column
->>>>>>> b4b89ec7
 
    implicit none
    private
@@ -259,12 +256,9 @@
       call ocn_init_setup_cvmix_WSwSBF(domain, ierr)
       call ocn_init_setup_iso(domain, ierr)
       call ocn_init_setup_soma(domain, ierr)
-<<<<<<< HEAD
       call ocn_init_setup_ziso(domain, ierr)
       call ocn_init_setup_periodic_planar(domain, ierr)
-=======
       call ocn_init_setup_ecosys_column(domain, ierr)
->>>>>>> b4b89ec7
       !call ocn_init_setup_TEMPLATE(domain, ierr)
 
       write(stderrUnit, *) ' Completed setup of: ' // trim(config_init_configuration)
@@ -354,17 +348,13 @@
       iErr = ior(iErr, err_tmp)
       call ocn_init_validate_soma(configPool, packagePool, iocontext, iErr=err_tmp)
       iErr = ior(iErr, err_tmp)
-<<<<<<< HEAD
       call ocn_init_validate_ziso(configPool, packagePool, iErr=err_tmp)
       iErr = ior(iErr, err_tmp)
       call ocn_init_validate_periodic_planar(configPool, packagePool, iocontext, iErr=err_tmp)
       iErr = ior(iErr, err_tmp)
-      ! call ocn_config_TEMPLATE_validate(configPool, packagePool, iErr=err_tmp)
-=======
       call ocn_init_validate_ecosys_column(configPool, packagePool, iocontext, iErr=err_tmp)
       iErr = ior(iErr, err_tmp)
       ! call ocn_config_TEMPLATE_validate(configPool, packagePool, iocontext, iErr=err_tmp)
->>>>>>> b4b89ec7
       ! iErr = ior(iErr, err_tmp)
    end subroutine ocn_init_mode_validate_configuration!}}}
 
