--- conflicted
+++ resolved
@@ -2,14 +2,6 @@
 
 <entry_id version="3.0">
 
-<<<<<<< HEAD
-  <!-- NOTE that the description block determines what DWAV% values can appear in the compset name 
-       For DWAV this is determined by the DWAV_MODE values -->
-
-  <description mustmatch="DWAV%">
-    <desc compset="DWAV%NULL">dwav null mode</desc>
-    <desc compset="DWAV%CLIMO">dwav climatological mode</desc>
-=======
   <!-- modifier_mode allowed values are
        '*' 0 or more modifiers (default)
        '1' exactly 1 modifier
@@ -22,7 +14,6 @@
     <desc wav="DWAV[%NULL][%CLIMO]">Data wave model (DWAV)</desc>
     <desc option="NULL">null mode</desc>
     <desc option="CLIMO">climatological mode</desc>
->>>>>>> 808774d9
   </description>
 
   <entry id="COMP_WAV">
