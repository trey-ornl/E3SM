--- conflicted
+++ resolved
@@ -51,13 +51,8 @@
    public :: li_thermal_init, li_thermal_solver, &
              li_init_linear_temperature_in_column,  &
              li_temperature_to_enthalpy, li_enthalpy_to_temperature, &
-<<<<<<< HEAD
+             li_temperature_to_enthalpy_kelvin, li_enthalpy_to_temperature_kelvin, &
              li_compute_pressure_melting_point_fields
-=======
-             li_temperature_to_enthalpy_kelvin, li_enthalpy_to_temperature_kelvin, &
-             li_compute_pressure_melting_point_fields, &
-             li_basal_melt_floating_ice
->>>>>>> 2bf23224
 
    !--------------------------------------------------------------------
    !
