#!/usr/bin/perl
use strict;
use Cwd;
use Getopt::Long;

my $twopass=0;
my $preambleResource;
my $projectInfo;
my $suites;
my $retry=0;
my $help=0;
my $host;
my $debug=0;
my $pecount=16;
my $enablenetcdf4;
my $result = GetOptions("suites=s@"=>\$suites,"retry"=>\$retry,"host=s"=>\$host,"pecount=i"=>\$pecount,"help"=>\$help,
                        "twopass"=>\$twopass,"debug"=>\$debug);

usage() if($help);
sub usage{
    print "--debug   : Generate the runscript but do not submit it\n";
    print "--help    : Print this message\n";
    print "--host    : Force a hostname for testing\n";
    print "--pecount : Select the processor count on which to run tests\n";
    print "--retry   : Do not repeat tests that have already passed\n";
    print "--suites  : Test only the listed suites (all, snet, pnet, mpiio, ant, vdc)\n";
    print "--twopass : Run in two passes - first builds on login node, second submits (required on some systems)\n";
    exit;
}




my $cfgdir = `pwd`;
chomp $cfgdir;
my $clean = 'yes';
my @valid_env = qw(NETCDF_PATH PNETCDF_PATH MPI_LIB MPI_INC F90 FC CC FFLAGS
                   MPICC MPIF90 LDLIBS MACHDEFS);


my @testsuites = qw(all snet pnet mpiio ant vdc);



# The XML::Lite module is required to parse the XML configuration files.
(-f "$cfgdir/../testpio/perl5lib/XML/Lite.pm")  or  die <<"EOF";
** Cannot find perl module \"XML/Lite.pm\" in directory \"$cfgdir/../testpio/perl5lib\" **
EOF

unshift @INC, "$cfgdir/../testpio/perl5lib";
require XML::Lite;
require Utils;

$host = Utils->host() unless(defined $host);
print "host = $host\n";
Utils->loadmodules("$host");
print "host = $host\n";

#if($host eq "jaguar"){
#    print "Using twopass run method\n";
#    $twopass = 1;
#}


my $xml = XML::Lite->new( "build_defaults.xml" );

my $root = $xml->root_element();
my $settings = $xml->elements_by_name($host);
my %attributes = $settings->get_attributes;


foreach(keys %attributes){
    if($attributes{$_} =~  /\$\{?(\w+)\}?/){
	my $envvar = $ENV{$1};
	$attributes{$_}=~ s/\$\{?$1\}?/$envvar/
    }
#    if(/ADDENV_(.*)/){
#	print F "\$ENV{$1}=\"$attributes{$_}:\$ENV{$1}\n\"";
#    }elsif(/ENV_(.*)/){
#        print "set $1 $attributes{$_}\n";
#	print F "\$ENV{$1}=\"$attributes{$_}\n\"";
#    }	
    
}

if(defined $suites){
    @testsuites = @$suites;
}elsif(defined $attributes{testsuites}){
    @testsuites = split(' ',$attributes{testsuites});
}


my $workdir = $attributes{workdir};

print "preamble: $attributes{preamble}\n";
my $corespernode = $attributes{corespernode};
$pecount = $attributes{pecount} if(defined $attributes{pecount});


if(-d $workdir){
    print "Using existing directory $workdir\n";
}else{
    print "Creating directory: ($workdir)\n";
    mkdir $workdir or die "Could not create directory"
}

my $srcdir = "$workdir/src";
my $tstdir = "$srcdir/testpio";
my $testpiodir = cwd();
my $piodir = "$testpiodir/..";
my $date = `date +%y%m%d-%H%M%S`;
my $user = $ENV{USER};
chomp $date;

my $outfile = "$testpiodir/testpio.out.$date";
my $script  = "$testpiodir/testpio.sub.$date";

open(F,">$script");
print F "#!/usr/bin/perl\n";
$preambleResource = Utils->preambleResource("$host","$pecount","$corespernode");
print F $preambleResource;
print F "$attributes{preamble}\n";


# Create a valid project string for this user
$projectInfo = Utils->projectInfo("$host","$user");
print F $projectInfo;

my @env;
foreach(keys %attributes){
#    if($attributes{$_} =~  /\$\{?(\w+)\}?/){
#	my $envvar = $ENV{$1};
#	$attributes{$_}=~ s/\$\{?$1\}?/$envvar/
#    }
    if(/ADDENV_(.*)/){
	print F "\$ENV{$1}=\"$attributes{$_}:\$ENV{$1}\"\;\n";
    }elsif(/ENV_(.*)/){
        print "set $1 $attributes{$_}\n";
	print F "\$ENV{$1}=\"$attributes{$_}\"\;\n";
    }elsif(/(.?NETCDF_PATH)/){
<<<<<<< HEAD
	print  F "\$ENV{$1}=\"$attributes{$_}\"\;\n";
=======
	print F "\$ENV{$1}=\"$attributes{$_}\"\;\n";
>>>>>>> ff53f77f
	if($attributes{conopts} =~ /enable-netcdf4/){
	    $enablenetcdf4="--enable-netcdf4";
	}
    }
}

my $run = $attributes{run};
my $exename = "./testpio";
my $log     = "testpio.log.lid";
my $foo;

Utils->runString($host,$pecount,$run,$exename,$log)
    if($run ne "");


print "EXEC command: ($foo)\n";

print F << "EOF";
use strict;
use lib "$cfgdir";
use File::Copy;
use POSIX qw(ceil);

use Utils;

chdir ("$cfgdir");
my \$thispass = shift;
\$thispass = 2 unless(defined \$thispass);

mkdir "$srcdir" if(! -d "$srcdir");

my \$rc = 0xffff & system("rsync -rp $piodir $srcdir");
if(\$rc != 0) {
    system("cp -fr $piodir/pio $srcdir");
    system("cp -fr $piodir/mct $srcdir");
    system("cp -fr $piodir/timing $srcdir");
    system("cp -fr $piodir/testpio $srcdir");
}

my \$confopts = {all=>" --enable-pnetcdf --enable-mpiio --enable-netcdf --enable-timing $enablenetcdf4 --enable-compression",
		snet=>"--disable-pnetcdf --disable-mpiio --enable-netcdf --enable-timing $enablenetcdf4",
		pnet=>"--enable-pnetcdf --disable-mpiio --disable-netcdf --enable-timing",
		ant=>"--enable-pnetcdf --enable-mpiio --enable-netcdf --disable-timing $enablenetcdf4",
		mpiio=>"--disable-pnetcdf --enable-mpiio --disable-netcdf --enable-timing",
                vdc=>"--enable-compression --enable-pnetcdf --disable-netcdf --enable-timing"};

my \$testlist = {all=>["vdc01","sn01","sn02","sn03","sb01","sb02","sb03","sb04","sb05","sb06","sb07","sb08",
                      "pn01","pn02","pn03","pb01","pb02","pb03","pb04","pb05","pb06","pb07","pb08",
                      "bn01","bn02","bn03","bb01","bb02","bb03","bb04","bb05","bb06","bb07","bb08",
                      "wr01","rd01","apb05","asb01","asb04"],
		snet=>["sn01","sn02","sn03","sb01","sb02","sb03","sb04","sb05","sb06","sb07","sb08","asb01","asb04" ],
		pnet=>["pn01","pn02","pn03","pb01","pb02","pb03","pb04","pb05","pb06","pb07","pb08","apb05"],
		ant=>["sn02","sb02","pn02","pb02","bn02","bb02"],
		mpiio=>["bn01","bn02","bn03","bb01","bb02","bb03","bb04","bb05","bb06","bb07","bb08"],
	        vdc=>["vdc01"]};


my \@netcdf4tests = ("n4n01","n4n02","n4n03","n4b01","n4b02","n4b03","n4b04","n4b05","n4b06","n4b07","n4b08");

#my \$pecnt = $corespernode*ceil($pecount/$corespernode);

unlink("$workdir/wr01.dof.txt") if(-e "$workdir/wr01.dof.txt");
my \$suite;
my \$passcnt=0;
my \$failcnt=0;
my \$host   = "$host";
my \$pecount = $pecount;
my \$run     = "$attributes{run}";

foreach \$suite (qw(@testsuites)){
    my \$confopts = \$confopts->{\$suite};
    my \@testlist = \@{\$testlist->{\$suite}};
    if(\$confopts =~ /netcdf4/){
	push(\@testlist,\@netcdf4tests);
    }
    chdir ("$tstdir");
    unless($twopass && \$thispass==2){
	unlink("../pio/Makefile.conf");
	system("perl ./testpio_build.pl --conopts=\\"\$confopts\\" --host=$host");
    }
    my \$test;

    if($twopass && \$thispass==1 && -e "testpio") {
	rename("testpio","testpio.\$suite");
    }elsif(($twopass && \$thispass==2 && -e "testpio.\$suite")  or  (-e "../pio/Makefile.conf" && -e "testpio")){
	foreach \$test (\@testlist){
	    my \$casedir = "$workdir/\$suite.\$test";
	    mkdir \$casedir unless(-d \$casedir);
	    chdir(\$casedir) or die "Could not cd to \$casedir";
	    print "\$suite \$test    ";
	    if($retry && -e "TestStatus"){
		open(T,"TestStatus");
		my \$result = <T>;
		close(T);
		if(\$result =~ /PASS/){
		    \$passcnt++;
		    print "Test already PASSED\\n";
		    next;
		}
	    }

	    unlink("testpio") if(-e "testpio");
            if($twopass){
		copy("$tstdir/testpio.\$suite","testpio");  
            }else{
		copy("$tstdir/testpio","testpio");  
	    }
	    chmod 0755,"testpio";
#	    symlink("$tstdir/namelists/testpio_in.\$test","testpio_in");

	    copy("$tstdir/namelists/testpio_in.\$test","testpio_in");

	    mkdir "none" unless(-d "none");
            my \$exename = "./testpio";
	    my \$log = "\$casedir/testpio.out";
#	    my \$log = "\$casedir/testpio.out.$date";
#	    my \$sysstr;
#            if (\$run ne ""){
#		\$sysstr =  Utils->runString(\$host,\$pecount,\$run,\$exename,\$log);
#            }else{
#		\$sysstr = "\$exename > \$log";
#	    }
            my \$sysstr =  Utils->runString(\$host,\$pecount,\$run,\$exename,\$log);
            # Utils->runString($host,$pecount,$run,$exename,$log);
            # print "value for foo is (\$foo)\\n";
            system(\$sysstr);
	    open(LOG,\$log);
	    my \@logout = <LOG>;
	    close(LOG);
	    
	    my \$cnt = grep /testpio completed successfully/ , \@logout;
            open(T,">TestStatus");
	    if(\$cnt>0){
		\$passcnt++;
		print "PASS \\n";
		print T "PASS \\n";
	    }else{
		\$failcnt++;
		print "FAIL \\n";
		print T "FAIL \\n";
	    }
	    close(T);
	}
    }else{
	print "suite \$suite FAILED to configure or build\\n";	
    }
}
if($twopass && \$thispass==1){
    chdir("$cfgdir");
    my \$subsys = Utils->submitString("$host",$pecount,$corespernode,"$attributes{submit}","$script");
    if($debug) {
	print "Run ($script) second pass with \$subsys\n";
    }else{
	exec(\$subsys);
    }   
}

print "test complete on $host \$passcnt tests PASS, \$failcnt tests FAIL\\n";
EOF
close(F);
chmod 0755, $script;
my $subsys = Utils->submitString($host,$pecount,$corespernode,$attributes{submit},$script);
if($debug) {
    print "Created script ($script)\n";
}elsif($twopass){
    exec("$script 1");
}else{
    exec($subsys);
}<|MERGE_RESOLUTION|>--- conflicted
+++ resolved
@@ -138,11 +138,7 @@
         print "set $1 $attributes{$_}\n";
 	print F "\$ENV{$1}=\"$attributes{$_}\"\;\n";
     }elsif(/(.?NETCDF_PATH)/){
-<<<<<<< HEAD
 	print  F "\$ENV{$1}=\"$attributes{$_}\"\;\n";
-=======
-	print F "\$ENV{$1}=\"$attributes{$_}\"\;\n";
->>>>>>> ff53f77f
 	if($attributes{conopts} =~ /enable-netcdf4/){
 	    $enablenetcdf4="--enable-netcdf4";
 	}
