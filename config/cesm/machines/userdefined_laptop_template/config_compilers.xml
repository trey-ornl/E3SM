<?xml version="1.0"?>
<config_compilers version="2.0">
   <!-- customize these fields as appropriate for your
        system. Examples are prodived for Mac OS X systems with
        homebrew and macports. -->
   <compiler COMPILER="gnu" MACH="example-osx-homebrew">
      <!-- homebrew -->
<<<<<<< HEAD
      <ADD_CPPDEFS> -DFORTRANUNDERSCORE -DNO_R16</ADD_CPPDEFS>
      <ADD_CFLAGS compile_threaded="true"> -fopenmp </ADD_CFLAGS>
      <ADD_FFLAGS compile_threaded="true"> -fopenmp </ADD_FFLAGS>
      <ADD_LDFLAGS compile_threaded="true"> -L /usr/local/Cellar/gcc/4.9.2/lib/gcc/x86_64-apple-darwin14.0.0/4.9.2 -fopenmp </ADD_LDFLAGS>
      <FIXEDFLAGS>  -ffixed-form </FIXEDFLAGS>
      <FREEFLAGS> -ffree-form </FREEFLAGS>
      <ADD_FFLAGS DEBUG="TRUE"> -g -Wall </ADD_FFLAGS>
      <!-- -ffree-line-length-none and -ffixed-line-length-none need to be in FFLAGS rather than in FIXEDFLAGS/FREEFLAGS
           so that these are passed to cmake builds (cmake builds don't use FIXEDFLAGS and FREEFLAGS). -->
      <FFLAGS> -O -fconvert=big-endian -ffree-line-length-none -ffixed-line-length-none </FFLAGS>
      <FFLAGS_NOOPT> -O0 </FFLAGS_NOOPT>
      <FC_AUTO_R8> -fdefault-real-8 </FC_AUTO_R8>
=======
      <CPPDEFS>
	<append>-DFORTRANUNDERSCORE -DNO_R16</append>
      </CPPDEFS>
      <LDFLAGS>
	<append compile_threaded="true"> -fopenmp </append>
      </LDFLAGS>
      <CMAKE_OPTS>
	<append MODEL="cism"> -D CISM_GNU=ON </append>
      </CMAKE_OPTS>
>>>>>>> 21f2a203
      <!-- brew install gcc without-multilib cmake mpich hdf5 enable-fortran netcdf enable-fortran -->
      <SFC> /usr/local/bin/gfortran </SFC>
      <SCC> /usr/bin/cc </SCC>
      <SCXX> /usr/bin/c++ </SCXX>
      <MPIFC> /usr/local/bin/mpif90 </MPIFC>
      <MPICC> /usr/local/bin/mpicc  </MPICC>
      <MPICXX> /usr/local/bin/mpicxx </MPICXX>
      <CXX_LINKER>FORTRAN</CXX_LINKER>
      <SUPPORTS_CXX>TRUE</SUPPORTS_CXX>
      <NETCDF_PATH>/usr/local</NETCDF_PATH>
      <SLIBS>
	<append>$(shell $(NETCDF_PATH)/bin/nf-config --flibs) -framework Accelerate</append>
      </SLIBS>

<<<<<<< HEAD
   <compiler COMPILER="gnu" MACH="example-osx-macports">
      <!-- macports -->
      <ADD_CPPDEFS> -DFORTRANUNDERSCORE -DNO_R16</ADD_CPPDEFS>
      <ADD_CFLAGS compile_threaded="true"> -fopenmp </ADD_CFLAGS>
      <ADD_FFLAGS compile_threaded="true"> -fopenmp </ADD_FFLAGS>
      <ADD_LDFLAGS compile_threaded="true"> -fopenmp </ADD_LDFLAGS>
      <FIXEDFLAGS>  -ffixed-form </FIXEDFLAGS>
      <FREEFLAGS> -ffree-form </FREEFLAGS>
      <ADD_FFLAGS DEBUG="TRUE"> -g -Wall </ADD_FFLAGS>
      <!-- -ffree-line-length-none and -ffixed-line-length-none need to be in FFLAGS rather than in FIXEDFLAGS/FREEFLAGS
           so that these are passed to cmake builds (cmake builds don't use FIXEDFLAGS and FREEFLAGS). -->
      <FFLAGS> -O -fconvert=big-endian -ffree-line-length-none -ffixed-line-length-none </FFLAGS>
      <FFLAGS_NOOPT> -O0 </FFLAGS_NOOPT>
      <FC_AUTO_R8> -fdefault-real-8 </FC_AUTO_R8>
      <SFC> /opt/local/bin/gfortran-mp-4.8 </SFC>
      <SCC> /usr/bin/cc </SCC>
      <SCXX> /usr/bin/c++ </SCXX>
      <MPIFC> /opt/local/bin/mpif90-mpich-gcc48 </MPIFC>
      <MPICC> /opt/local/bin/mpicc-mpich-gcc48  </MPICC>
      <MPICXX> /opt/local/bin/mpicxx-mpich-gcc48 </MPICXX>
      <CXX_LINKER>FORTRAN</CXX_LINKER>
      <SUPPORTS_CXX>TRUE</SUPPORTS_CXX>
      <NETCDF_PATH>/opt/local</NETCDF_PATH>
      <ADD_SLIBS>$(shell $(NETCDF_PATH)/bin/nf-config --flibs) -framework Accelerate</ADD_SLIBS>
      <PFUNIT_PATH MPILIB="mpi-serial" compile_threaded="false">$ENV{HOME}/local/pfunit/pfunit-sf.git.ae92605e8e</PFUNIT_PATH>
=======
>>>>>>> 21f2a203
   </compiler>

</config_compilers><|MERGE_RESOLUTION|>--- conflicted
+++ resolved
@@ -5,30 +5,12 @@
         homebrew and macports. -->
    <compiler COMPILER="gnu" MACH="example-osx-homebrew">
       <!-- homebrew -->
-<<<<<<< HEAD
-      <ADD_CPPDEFS> -DFORTRANUNDERSCORE -DNO_R16</ADD_CPPDEFS>
-      <ADD_CFLAGS compile_threaded="true"> -fopenmp </ADD_CFLAGS>
-      <ADD_FFLAGS compile_threaded="true"> -fopenmp </ADD_FFLAGS>
-      <ADD_LDFLAGS compile_threaded="true"> -L /usr/local/Cellar/gcc/4.9.2/lib/gcc/x86_64-apple-darwin14.0.0/4.9.2 -fopenmp </ADD_LDFLAGS>
-      <FIXEDFLAGS>  -ffixed-form </FIXEDFLAGS>
-      <FREEFLAGS> -ffree-form </FREEFLAGS>
-      <ADD_FFLAGS DEBUG="TRUE"> -g -Wall </ADD_FFLAGS>
-      <!-- -ffree-line-length-none and -ffixed-line-length-none need to be in FFLAGS rather than in FIXEDFLAGS/FREEFLAGS
-           so that these are passed to cmake builds (cmake builds don't use FIXEDFLAGS and FREEFLAGS). -->
-      <FFLAGS> -O -fconvert=big-endian -ffree-line-length-none -ffixed-line-length-none </FFLAGS>
-      <FFLAGS_NOOPT> -O0 </FFLAGS_NOOPT>
-      <FC_AUTO_R8> -fdefault-real-8 </FC_AUTO_R8>
-=======
       <CPPDEFS>
 	<append>-DFORTRANUNDERSCORE -DNO_R16</append>
       </CPPDEFS>
       <LDFLAGS>
 	<append compile_threaded="true"> -fopenmp </append>
       </LDFLAGS>
-      <CMAKE_OPTS>
-	<append MODEL="cism"> -D CISM_GNU=ON </append>
-      </CMAKE_OPTS>
->>>>>>> 21f2a203
       <!-- brew install gcc without-multilib cmake mpich hdf5 enable-fortran netcdf enable-fortran -->
       <SFC> /usr/local/bin/gfortran </SFC>
       <SCC> /usr/bin/cc </SCC>
@@ -43,34 +25,6 @@
 	<append>$(shell $(NETCDF_PATH)/bin/nf-config --flibs) -framework Accelerate</append>
       </SLIBS>
 
-<<<<<<< HEAD
-   <compiler COMPILER="gnu" MACH="example-osx-macports">
-      <!-- macports -->
-      <ADD_CPPDEFS> -DFORTRANUNDERSCORE -DNO_R16</ADD_CPPDEFS>
-      <ADD_CFLAGS compile_threaded="true"> -fopenmp </ADD_CFLAGS>
-      <ADD_FFLAGS compile_threaded="true"> -fopenmp </ADD_FFLAGS>
-      <ADD_LDFLAGS compile_threaded="true"> -fopenmp </ADD_LDFLAGS>
-      <FIXEDFLAGS>  -ffixed-form </FIXEDFLAGS>
-      <FREEFLAGS> -ffree-form </FREEFLAGS>
-      <ADD_FFLAGS DEBUG="TRUE"> -g -Wall </ADD_FFLAGS>
-      <!-- -ffree-line-length-none and -ffixed-line-length-none need to be in FFLAGS rather than in FIXEDFLAGS/FREEFLAGS
-           so that these are passed to cmake builds (cmake builds don't use FIXEDFLAGS and FREEFLAGS). -->
-      <FFLAGS> -O -fconvert=big-endian -ffree-line-length-none -ffixed-line-length-none </FFLAGS>
-      <FFLAGS_NOOPT> -O0 </FFLAGS_NOOPT>
-      <FC_AUTO_R8> -fdefault-real-8 </FC_AUTO_R8>
-      <SFC> /opt/local/bin/gfortran-mp-4.8 </SFC>
-      <SCC> /usr/bin/cc </SCC>
-      <SCXX> /usr/bin/c++ </SCXX>
-      <MPIFC> /opt/local/bin/mpif90-mpich-gcc48 </MPIFC>
-      <MPICC> /opt/local/bin/mpicc-mpich-gcc48  </MPICC>
-      <MPICXX> /opt/local/bin/mpicxx-mpich-gcc48 </MPICXX>
-      <CXX_LINKER>FORTRAN</CXX_LINKER>
-      <SUPPORTS_CXX>TRUE</SUPPORTS_CXX>
-      <NETCDF_PATH>/opt/local</NETCDF_PATH>
-      <ADD_SLIBS>$(shell $(NETCDF_PATH)/bin/nf-config --flibs) -framework Accelerate</ADD_SLIBS>
-      <PFUNIT_PATH MPILIB="mpi-serial" compile_threaded="false">$ENV{HOME}/local/pfunit/pfunit-sf.git.ae92605e8e</PFUNIT_PATH>
-=======
->>>>>>> 21f2a203
    </compiler>
 
 </config_compilers>