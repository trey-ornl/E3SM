--- conflicted
+++ resolved
@@ -1577,7 +1577,6 @@
      </environment_variables>
   </machine>
 
-<<<<<<< HEAD
   <machine MACH="eddi">
     <DESC>eddi linux PC</DESC> 
     <NODENAME_REGEX>eddi</NODENAME_REGEX>
@@ -1715,7 +1714,8 @@
 	<command name="load">netcdf/4.4.0-intel-p</command>
       </modules>
     </module_system> 
-=======
+  </machine>
+
   <machine MACH="theta">
     <DESC>ALCF Cray XC* KNL, os is CNL, 64 pes/node, batch system is cobalt</DESC>
     <NODENAME_REGEX>theta.*</NODENAME_REGEX>
@@ -1802,7 +1802,6 @@
 	<command name="load">cray-parallel-netcdf/1.7.0</command>
       </modules>
     </module_system>
->>>>>>> 6af06c33
   </machine>
 
   <machine MACH="yellowstone">
