--- conflicted
+++ resolved
@@ -289,14 +289,8 @@
          ! test to make sure the arrays are big enough
          nDefinedDataFields = size(avgValueWithinOceanLayerRegion,dim=1)
          if (nDefinedDataFields > nLayerVolWeightedAvgFields) then
-<<<<<<< HEAD
-             write (stderrUnit,*) 'Abort: nDefinedDataFields > nLayerVolWeightedAvgFields'
-             write (stderrUnit,*) '     :  increase size of ocn_layer_volume_weighted_averages scratch space'
-             call mpas_dmpar_global_abort('MPAS-ocean: Abort: nDefinedDataFields > nLayerVolWeightedAvgFields')
-=======
              call mpas_log_write("Abort: nDefinedDataFields > nLayerVolWeightedAvgFields" // &
                 "    increase size of ocn_layer_volume_weighted_averages scratch space", MPAS_LOG_CRIT )
->>>>>>> fbd9a1b3
          endif
 
          ! get pointers to data that will be analyzed
