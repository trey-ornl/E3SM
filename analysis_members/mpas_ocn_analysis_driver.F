--- conflicted
+++ resolved
@@ -36,11 +36,8 @@
    use ocn_test_compute_interval
    use ocn_high_frequency_output
    use ocn_time_filters
-<<<<<<< HEAD
    use ocn_eliassen_palm
-=======
    use ocn_mixed_layer_depths
->>>>>>> a7fa0952
 !   use ocn_TEM_PLATE
 
    implicit none
@@ -153,13 +150,9 @@
       call mpas_pool_add_config(analysisMemberList, 'zonalMean', 1)
       call mpas_pool_add_config(analysisMemberList, 'highFrequencyOutput', 1)
       call mpas_pool_add_config(analysisMemberList, 'timeFilters', 1)
-<<<<<<< HEAD
       call mpas_pool_add_config(analysisMemberList, 'eliassenPalm', 1)
-!      call mpas_pool_add_config(analysisMemberList, 'temPlate', 1)
-=======
       call mpas_pool_add_config(analysisMemberList, 'mixedLayerDepths', 1)
 !     call mpas_pool_add_config(analysisMemberList, 'temPlate', 1)
->>>>>>> a7fa0952
 
       ! DON'T EDIT BELOW HERE
 
@@ -756,13 +749,10 @@
         call ocn_init_high_frequency_output(domain, err_tmp)
      else if ( analysisMemberName(1:nameLength) == 'timeFilters' ) then
         call ocn_init_time_filters(domain, err_tmp)
-<<<<<<< HEAD
      else if ( analysisMemberName(1:nameLength) == 'eliassenPalm' ) then
         call ocn_init_eliassen_palm(domain, err_tmp)
-=======
      else if ( analysisMemberName(1:nameLength) == 'mixedLayerDepths' ) then
         call ocn_init_mixed_layer_depths(domain, err_tmp)
->>>>>>> a7fa0952
 !     else if ( analysisMemberName(1:nameLength) == 'temPlate' ) then
 !        call ocn_init_TEM_PLATE(domain, err_tmp)
       end if
@@ -814,13 +804,10 @@
         call ocn_compute_high_frequency_output(domain, timeLevel, err_tmp)
      else if ( analysisMemberName(1:nameLength) == 'timeFilters' ) then
         call ocn_compute_time_filters(domain, timeLevel, err_tmp)
-<<<<<<< HEAD
      else if ( analysisMemberName(1:nameLength) == 'eliassenPalm' ) then
         call ocn_compute_eliassen_palm(domain, timeLevel, err_tmp)
-=======
      else if ( analysisMemberName(1:nameLength) == 'mixedLayerDepths' ) then
         call ocn_compute_mixed_layer_depths(domain, timeLevel, err_tmp)
->>>>>>> a7fa0952
 !     else if ( analysisMemberName(1:nameLength) == 'temPlate' ) then
 !        call ocn_compute_TEM_PLATE(domain, timeLevel, err_tmp)
       end if
@@ -871,13 +858,10 @@
         call ocn_restart_high_frequency_output(domain, err_tmp)
      else if ( analysisMemberName(1:nameLength) == 'timeFilters' ) then
         call ocn_restart_time_filters(domain, err_tmp)
-<<<<<<< HEAD
      else if ( analysisMemberName(1:nameLength) == 'eliassenPalm' ) then
         call ocn_restart_eliassen_palm(domain, err_tmp)
-=======
      else if ( analysisMemberName(1:nameLength) == 'mixedLayerDepths' ) then
         call ocn_restart_mixed_layer_depths(domain, err_tmp)
->>>>>>> a7fa0952
 !     else if ( analysisMemberName(1:nameLength) == 'temPlate' ) then
 !        call ocn_restart_TEM_PLATE(domain, err_tmp)
       end if
@@ -928,13 +912,10 @@
         call ocn_finalize_high_frequency_output(domain, err_tmp)
      else if ( analysisMemberName(1:nameLength) == 'timeFilters' ) then
         call ocn_finalize_time_filters(domain, err_tmp)
-<<<<<<< HEAD
      else if ( analysisMemberName(1:nameLength) == 'eliassenPalm' ) then
         call ocn_finalize_eliassen_palm(domain, err_tmp)
-=======
      else if ( analysisMemberName(1:nameLength) == 'mixedLayerDepths' ) then
         call ocn_finalize_mixed_layer_depths(domain, err_tmp)
->>>>>>> a7fa0952
 !     else if ( analysisMemberName(1:nameLength) == 'temPlate' ) then
 !        call ocn_finalize_TEM_PLATE(domain, err_tmp)
       end if
