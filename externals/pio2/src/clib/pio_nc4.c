--- conflicted
+++ resolved
@@ -16,7 +16,7 @@
  * href="http://www.unidata.ucar.edu/software/netcdf/docs/group__variables.html">netCDF
  * variable documentation</a> for details about the operation of this
  * function.
- *
+ * 
  * @param ncid the ncid of the open file.
  * @param varid the ID of the variable.
  * @param shuffle non-zero to turn on shuffle filter (can be good for
@@ -25,7 +25,7 @@
  * variable.
  * @param deflate_level 1 to 9, with 1 being faster and 9 being more
  * compressed.
- *
+ * 
  * @return PIO_NOERR for success, otherwise an error code.
  */
 int PIOc_def_var_deflate(int ncid, int varid, int shuffle, int deflate,
@@ -46,14 +46,9 @@
     ios = file->iosystem;
     msg = PIO_MSG_DEF_VAR_DEFLATE;
 
-<<<<<<< HEAD
-    if(ios->async_interface && ! ios->ioproc){
-	if(ios->compmaster)
-=======
     if (ios->async_interface && ! ios->ioproc)
     {
 	if (ios->compmaster) 
->>>>>>> a25ad558
 	    mpierr = MPI_Send(&msg, 1,MPI_INT, ios->ioroot, 1, ios->union_comm);
 	mpierr = MPI_Bcast(&(file->fh),1, MPI_INT, 0, ios->intercomm);
     }
@@ -106,7 +101,7 @@
 	free(errstr);
 
     return ierr;
-}
+}    
 
 /**
  * @ingroup PIO_inq_var
@@ -120,7 +115,7 @@
  * href="http://www.unidata.ucar.edu/software/netcdf/docs/group__variables.html">netCDF
  * variable documentation</a> for details about the operation of this
  * function.
- *
+ * 
  * @param ncid the ncid of the open file.
  * @param varid the ID of the variable to set chunksizes for.
  * @param shufflep pointer to an int that will get the status of the
@@ -129,7 +124,7 @@
  * deflation is in use for this variable.
  * @param deflate_levelp pointer to an int that will get the deflation
  * level (from 1-9) if deflation is in use for this variable.
- *
+ * 
  * @return PIO_NOERR for success, otherwise an error code.
  */
 int PIOc_inq_var_deflate(int ncid, int varid, int *shufflep,
@@ -151,14 +146,9 @@
     ios = file->iosystem;
     msg = PIO_MSG_INQ_VAR_DEFLATE;
 
-<<<<<<< HEAD
-    if(ios->async_interface && ! ios->ioproc){
-	if(ios->compmaster)
-=======
     if (ios->async_interface && ! ios->ioproc)
     {
 	if (ios->compmaster) 
->>>>>>> a25ad558
 	    mpierr = MPI_Send(&msg, 1,MPI_INT, ios->ioroot, 1, ios->union_comm);
 	mpierr = MPI_Bcast(&(file->fh),1, MPI_INT, 0, ios->intercomm);
     }
@@ -175,17 +165,15 @@
 	case PIO_IOTYPE_NETCDF4C:
 	    if (ios->io_rank == 0)
 		ierr = nc_inq_var_deflate(file->fh, varid, shufflep, deflatep, deflate_levelp);
-<<<<<<< HEAD
-	    }
 	    break;
 #endif
 	case PIO_IOTYPE_NETCDF:
-	    return PIO_ENOTNC4;
+	    ierr = PIO_ENOTNC4;
 	    break;
 #endif
 #ifdef _PNETCDF
 	case PIO_IOTYPE_PNETCDF:
-	    return PIO_ENOTNC4;
+	    ierr = PIO_ENOTNC4;
 	    break;
 #endif
 	default:
@@ -193,24 +181,43 @@
 	}
     }
 
-    ierr = check_netcdf(file, ierr, errstr,__LINE__);
-    if(ierr != PIO_NOERR){
+    /* If there is an error, allocate space for the error string. */
+    if (ierr != PIO_NOERR)
+    {
 	errstr = (char *) malloc((strlen(__FILE__) + 20)* sizeof(char));
 	sprintf(errstr,"in file %s",__FILE__);
     }
-    if(errstr != NULL) free(errstr);
+
+    /* Check the netCDF return code, and broadcast it to all tasks. */
+    ierr = check_netcdf(file, ierr, errstr, __LINE__);
+
+    /* Free the error string if it was allocated. */
+    if (errstr != NULL)
+	free(errstr);
+
+    /* Broadcast results to all tasks. */
+    if (ierr == PIO_NOERR)
+    {
+	if (shufflep)
+	    ierr = MPI_Bcast(shufflep, 1, MPI_INT, ios->ioroot, ios->my_comm);
+	if (deflatep)
+	    ierr = MPI_Bcast(deflatep, 1, MPI_INT, ios->ioroot, ios->my_comm);
+	if (deflate_levelp)
+	    ierr = MPI_Bcast(deflate_levelp, 1, MPI_INT, ios->ioroot, ios->my_comm);
+    }
     return ierr;
-}
+}    
 
 /**
- * @ingroup PIO_inq_var
- * Inquire about szip settings for a variable.
- *
+ * @ingroup PIO_def_var
+ * Set chunksizes for a variable.
+ * 
  * This function only applies to netCDF-4 files. When used with netCDF
  * classic files, the error PIO_ENOTNC4 will be returned.
  *
- * Szip is a read-only compression format in netCDF-4. Only raw HDF5
- * can create szip files, but netcdf-4 can read them.
+ * Chunksizes have important performance repercussions. NetCDF
+ * attempts to choose sensible chunk sizes by default, but for best
+ * performance check chunking against access patterns.
  *
  * See the <a
  * href="http://www.unidata.ucar.edu/software/netcdf/docs/group__variables.html">netCDF
@@ -219,13 +226,14 @@
  *
  * @param ncid the ncid of the open file.
  * @param varid the ID of the variable to set chunksizes for.
- * @param options_maskp will get the options mask.
- * @param pixels_per_block will get the pixels per block.
- *
+ * @param storage NC_CONTIGUOUS or NC_CHUNKED.
+ * @param chunksizep an array of chunksizes. Must have a chunksize for
+ * every variable dimension.
+ * 
  * @return PIO_NOERR for success, otherwise an error code.
  */
-int PIOc_inq_var_szip(int ncid, int varid, int *options_maskp,
-		      int *pixels_per_blockp)
+int PIOc_def_var_chunking(int ncid, int varid, int storage,
+			  const PIO_Offset *chunksizesp) 
 {
     int ierr;
     int msg;
@@ -240,24 +248,29 @@
     if (!(file = pio_get_file_from_id(ncid)))
 	return PIO_EBADID;
     ios = file->iosystem;
-    msg = PIO_MSG_INQ_VAR_SZIP;
-
-    if(ios->async_interface && ! ios->ioproc){
-	if(ios->compmaster)
+    msg = PIO_MSG_DEF_VAR_CHUNKING;
+
+    if (ios->async_interface && ! ios->ioproc)
+    {
+	if (ios->compmaster) 
 	    mpierr = MPI_Send(&msg, 1,MPI_INT, ios->ioroot, 1, ios->union_comm);
 	mpierr = MPI_Bcast(&(file->fh),1, MPI_INT, 0, ios->intercomm);
     }
 
-    if(ios->ioproc){
-	switch(file->iotype){
+    if (ios->ioproc)
+    {
+	switch (file->iotype)
+	{
 #ifdef _NETCDF
 #ifdef _NETCDF4
 	case PIO_IOTYPE_NETCDF4P:
-	    ierr = nc_inq_var_szip(file->fh, varid, options_maskp, pixels_per_blockp);
-		break;
+	    ierr = nc_def_var_chunking(file->fh, varid, storage, chunksizesp);
+	    break;
 	case PIO_IOTYPE_NETCDF4C:
-	    if (!ios->io_rank)
-		ierr = nc_inq_var_szip(file->fh, varid, options_maskp, pixels_per_blockp);
+	    if (ios->io_rank==0)
+	    {
+		ierr = nc_def_var_chunking(file->fh, varid, storage, chunksizesp);
+	    }
 	    break;
 #endif
 	case PIO_IOTYPE_NETCDF:
@@ -274,101 +287,20 @@
 	}
     }
 
-    ierr = check_netcdf(file, ierr, errstr,__LINE__);
-    if(ierr != PIO_NOERR){
+    /* Allocate an error string if needed. */
+    if (ierr != PIO_NOERR)
+    {
 	errstr = (char *) malloc((strlen(__FILE__) + 20)* sizeof(char));
 	sprintf(errstr,"in file %s",__FILE__);
     }
-    if(errstr != NULL) free(errstr);
-    return ierr;
-}
-
-/**
- * @ingroup PIO_def_var
- * Turn on checksums for a variable (serial netCDF-4 only).
- *
- * This function only applies to netCDF-4 files. When used with netCDF
- * classic files, the error PIO_ENOTNC4 will be returned.
- *
- * This function turns on the fletcher32 filter for this variable in
- * the HDF5 layer. This causes a 4-byte checksum to be written for
- * each chunk of data. These checksums are checked automatically when
- * the file is read, and an error thrown if they don't match. There
- * will be a performance penalty on read for checking the checksum.
- *
- * This function is only available for netCDF-4 Serial files. It is
- * not available for netCDF-4 parallel files.
- *
- * See the <a
- * href="http://www.unidata.ucar.edu/software/netcdf/docs/netcdf-c/nc_005fdef_005fvar_005ffletcher32.html#nc_005fdef_005fvar_005ffletcher32">netCDF
- * documentation</a> for details about the operation of this function.
- *
- * @param ncid the ncid of the open file.
- * @param varid the ID of the variable to set chunksizes for.
- * @param fletcher32 non-zero to turn on fletcher32 filter.
- *
- * @return PIO_NOERR for success, otherwise an error code.
- */
-int PIOc_def_var_fletcher32(int ncid, int varid, int fletcher32)
-{
-    int ierr;
-    int msg;
-    int mpierr;
-    iosystem_desc_t *ios;
-    file_desc_t *file;
-    char *errstr;
-
-    errstr = NULL;
-    ierr = PIO_NOERR;
-
-    if (!(file = pio_get_file_from_id(ncid)))
-	return PIO_EBADID;
-    ios = file->iosystem;
-    msg = PIO_MSG_DEF_VAR_FLETCHER32;
-
-    if(ios->async_interface && ! ios->ioproc){
-	if(ios->compmaster)
-	    mpierr = MPI_Send(&msg, 1,MPI_INT, ios->ioroot, 1, ios->union_comm);
-	mpierr = MPI_Bcast(&(file->fh),1, MPI_INT, 0, ios->intercomm);
-    }
-
-    if(ios->ioproc){
-	switch(file->iotype){
-#ifdef _NETCDF
-#ifdef _NETCDF4
-	case PIO_IOTYPE_NETCDF4P:
-	    ierr = nc_def_var_fletcher32(file->fh, varid, fletcher32);
-	    break;
-	case PIO_IOTYPE_NETCDF4C:
-	    if(ios->io_rank==0){
-		ierr = nc_def_var_fletcher32(file->fh, varid, fletcher32);
-	    }
-=======
->>>>>>> a25ad558
-	    break;
-#endif
-	case PIO_IOTYPE_NETCDF:
-	    ierr = PIO_ENOTNC4;
-	    break;
-#endif
-#ifdef _PNETCDF
-	case PIO_IOTYPE_PNETCDF:
-	    ierr = PIO_ENOTNC4;
-	    break;
-#endif
-	default:
-	    ierr = iotype_error(file->iotype,__FILE__,__LINE__);
-	}
-    }
-
-    /* If there is an error, allocate space for the error string. */
-    if (ierr != PIO_NOERR)
-    {
-	errstr = (char *) malloc((strlen(__FILE__) + 20)* sizeof(char));
-	sprintf(errstr,"in file %s",__FILE__);
-    }
-<<<<<<< HEAD
-    if(errstr != NULL) free(errstr);
+
+    /* Check for netCDF error. */
+    ierr = check_netcdf(file, ierr, errstr,__LINE__);
+
+    /* Free the error string if it was allocated. */
+    if (errstr != NULL)
+	free(errstr);
+
     return ierr;
 }
 
@@ -383,7 +315,7 @@
  * href="http://www.unidata.ucar.edu/software/netcdf/docs/group__variables.html">netCDF
  * variable documentation</a> for details about the operation of this
  * function.
- *
+ * 
  * @param ncid the ncid of the open file.
  * @param varid the ID of the variable to set chunksizes for.
  * @param storagep pointer to int which will be set to either
@@ -391,179 +323,7 @@
  * @param chunksizep pointer to memory where chunksizes will be
  * set. There are the same number of chunksizes as there are
  * dimensions.
- *
- * @return PIO_NOERR for success, otherwise an error code.
- */
-int PIOc_inq_var_fletcher32(int ncid, int varid, int *fletcher32p)
-{
-    int ierr;
-    int msg;
-    int mpierr;
-    iosystem_desc_t *ios;
-    file_desc_t *file;
-    char *errstr;
-
-    errstr = NULL;
-    ierr = PIO_NOERR;
-
-    if (!(file = pio_get_file_from_id(ncid)))
-	return PIO_EBADID;
-    ios = file->iosystem;
-    msg = PIO_MSG_INQ_VAR_FLETCHER32;
-
-    if(ios->async_interface && ! ios->ioproc){
-	if(ios->compmaster)
-	    mpierr = MPI_Send(&msg, 1,MPI_INT, ios->ioroot, 1, ios->union_comm);
-	mpierr = MPI_Bcast(&(file->fh),1, MPI_INT, 0, ios->intercomm);
-    }
-=======
-
-    /* Check the netCDF return code, and broadcast it to all tasks. */
-    ierr = check_netcdf(file, ierr, errstr, __LINE__);
->>>>>>> a25ad558
-
-    /* Free the error string if it was allocated. */
-    if (errstr != NULL)
-	free(errstr);
-
-    /* Broadcast results to all tasks. */
-    if (ierr == PIO_NOERR)
-    {
-	if (shufflep)
-	    ierr = MPI_Bcast(shufflep, 1, MPI_INT, ios->ioroot, ios->my_comm);
-	if (deflatep)
-	    ierr = MPI_Bcast(deflatep, 1, MPI_INT, ios->ioroot, ios->my_comm);
-	if (deflate_levelp)
-	    ierr = MPI_Bcast(deflate_levelp, 1, MPI_INT, ios->ioroot, ios->my_comm);
-    }
-    return ierr;
-}
-
-/**
- * @ingroup PIO_def_var
- * Set chunksizes for a variable.
- *
- * This function only applies to netCDF-4 files. When used with netCDF
- * classic files, the error PIO_ENOTNC4 will be returned.
- *
- * Chunksizes have important performance repercussions. NetCDF
- * attempts to choose sensible chunk sizes by default, but for best
- * performance check chunking against access patterns.
- *
- * See the <a
- * href="http://www.unidata.ucar.edu/software/netcdf/docs/group__variables.html">netCDF
- * variable documentation</a> for details about the operation of this
- * function.
- *
- * @param ncid the ncid of the open file.
- * @param varid the ID of the variable to set chunksizes for.
- * @param storage NC_CONTIGUOUS or NC_CHUNKED.
- * @param chunksizep an array of chunksizes. Must have a chunksize for
- * every variable dimension.
- *
- * @return PIO_NOERR for success, otherwise an error code.
- */
-int PIOc_def_var_chunking(int ncid, int varid, int storage,
-<<<<<<< HEAD
-			  const size_t *chunksizesp)
-=======
-			  const PIO_Offset *chunksizesp) 
->>>>>>> a25ad558
-{
-    int ierr;
-    int msg;
-    int mpierr;
-    iosystem_desc_t *ios;
-    file_desc_t *file;
-    char *errstr;
-
-    errstr = NULL;
-    ierr = PIO_NOERR;
-
-    if (!(file = pio_get_file_from_id(ncid)))
-	return PIO_EBADID;
-    ios = file->iosystem;
-    msg = PIO_MSG_DEF_VAR_CHUNKING;
-
-<<<<<<< HEAD
-    if(ios->async_interface && ! ios->ioproc){
-	if(ios->compmaster)
-=======
-    if (ios->async_interface && ! ios->ioproc)
-    {
-	if (ios->compmaster) 
->>>>>>> a25ad558
-	    mpierr = MPI_Send(&msg, 1,MPI_INT, ios->ioroot, 1, ios->union_comm);
-	mpierr = MPI_Bcast(&(file->fh),1, MPI_INT, 0, ios->intercomm);
-    }
-
-    if (ios->ioproc)
-    {
-	switch (file->iotype)
-	{
-#ifdef _NETCDF
-#ifdef _NETCDF4
-	case PIO_IOTYPE_NETCDF4P:
-	    ierr = nc_def_var_chunking(file->fh, varid, storage, chunksizesp);
-	    break;
-	case PIO_IOTYPE_NETCDF4C:
-	    if (ios->io_rank==0)
-	    {
-		ierr = nc_def_var_chunking(file->fh, varid, storage, chunksizesp);
-	    }
-	    break;
-#endif
-	case PIO_IOTYPE_NETCDF:
-	    return PIO_ENOTNC4;
-	    break;
-#endif
-#ifdef _PNETCDF
-	case PIO_IOTYPE_PNETCDF:
-	    return PIO_ENOTNC4;
-	    break;
-#endif
-	default:
-	    ierr = iotype_error(file->iotype,__FILE__,__LINE__);
-	}
-    }
-
-    /* Allocate an error string if needed. */
-    if (ierr != PIO_NOERR)
-    {
-	errstr = (char *) malloc((strlen(__FILE__) + 20)* sizeof(char));
-	sprintf(errstr,"in file %s",__FILE__);
-    }
-
-    /* Check for netCDF error. */
-    ierr = check_netcdf(file, ierr, errstr,__LINE__);
-
-    /* Free the error string if it was allocated. */
-    if (errstr != NULL)
-	free(errstr);
-
-    return ierr;
-}
-
-/**
- * @ingroup PIO_inq_var
- * Inquire about chunksizes for a variable.
- *
- * This function only applies to netCDF-4 files. When used with netCDF
- * classic files, the error PIO_ENOTNC4 will be returned.
- *
- * See the <a
- * href="http://www.unidata.ucar.edu/software/netcdf/docs/group__variables.html">netCDF
- * variable documentation</a> for details about the operation of this
- * function.
- *
- * @param ncid the ncid of the open file.
- * @param varid the ID of the variable to set chunksizes for.
- * @param storagep pointer to int which will be set to either
- * NC_CONTIGUOUS or NC_CHUNKED.
- * @param chunksizep pointer to memory where chunksizes will be
- * set. There are the same number of chunksizes as there are
- * dimensions.
- *
+ * 
  * @return PIO_NOERR for success, otherwise an error code.
  */
 int PIOc_inq_var_chunking(int ncid, int varid, int *storagep, PIO_Offset *chunksizesp)
@@ -584,14 +344,9 @@
     ios = file->iosystem;
     msg = PIO_MSG_INQ_VAR_CHUNKING;
 
-<<<<<<< HEAD
-    if(ios->async_interface && ! ios->ioproc){
-	if(ios->compmaster)
-=======
     if (ios->async_interface && ! ios->ioproc)
     {
 	if (ios->compmaster) 
->>>>>>> a25ad558
 	    mpierr = MPI_Send(&msg, 1,MPI_INT, ios->ioroot, 1, ios->union_comm);
 	mpierr = MPI_Bcast(&(file->fh),1, MPI_INT, 0, ios->intercomm);
     }
@@ -664,7 +419,7 @@
  * href="http://www.unidata.ucar.edu/software/netcdf/docs/group__variables.html">netCDF
  * variable documentation</a> for details about the operation of this
  * function.
- *
+ * 
  * Chunksizes have important performance repercussions. NetCDF
  * attempts to choose sensible chunk sizes by default, but for best
  * performance check chunking against access patterns.
@@ -674,7 +429,7 @@
  * @param storage NC_CONTIGUOUS or NC_CHUNKED.
  * @param chunksizep an array of chunksizes. Must have a chunksize for
  * every variable dimension.
- *
+ * 
  * @return PIO_NOERR for success, otherwise an error code.
  */
 int PIOc_def_var_fill(int ncid, int varid, int no_fill, const void *fill_value)
@@ -694,14 +449,9 @@
     ios = file->iosystem;
     msg = PIO_MSG_SET_FILL;
 
-<<<<<<< HEAD
-    if(ios->async_interface && ! ios->ioproc){
-	if(ios->compmaster)
-=======
     if (ios->async_interface && ! ios->ioproc)
     {
 	if (ios->compmaster) 
->>>>>>> a25ad558
 	    mpierr = MPI_Send(&msg, 1,MPI_INT, ios->ioroot, 1, ios->union_comm);
 	mpierr = MPI_Bcast(&(file->fh),1, MPI_INT, 0, ios->intercomm);
     }
@@ -764,7 +514,7 @@
  * href="http://www.unidata.ucar.edu/software/netcdf/docs/group__variables.html">netCDF
  * variable documentation</a> for details about the operation of this
  * function.
- *
+ * 
  * Chunksizes have important performance repercussions. NetCDF
  * attempts to choose sensible chunk sizes by default, but for best
  * performance check chunking against access patterns.
@@ -774,7 +524,7 @@
  * @param storage NC_CONTIGUOUS or NC_CHUNKED.
  * @param chunksizep an array of chunksizes. Must have a chunksize for
  * every variable dimension.
- *
+ * 
  * @return PIO_NOERR for success, otherwise an error code.
  */
 int PIOc_def_var_endian(int ncid, int varid, int endian)
@@ -794,14 +544,9 @@
     ios = file->iosystem;
     msg = PIO_MSG_DEF_VAR_ENDIAN;
 
-<<<<<<< HEAD
-    if(ios->async_interface && ! ios->ioproc){
-	if(ios->compmaster)
-=======
     if (ios->async_interface && ! ios->ioproc)
     {
 	if (ios->compmaster) 
->>>>>>> a25ad558
 	    mpierr = MPI_Send(&msg, 1,MPI_INT, ios->ioroot, 1, ios->union_comm);
 	mpierr = MPI_Bcast(&(file->fh),1, MPI_INT, 0, ios->intercomm);
     }
@@ -864,7 +609,7 @@
  * href="http://www.unidata.ucar.edu/software/netcdf/docs/group__variables.html">netCDF
  * variable documentation</a> for details about the operation of this
  * function.
- *
+ * 
  * @param ncid the ncid of the open file.
  * @param varid the ID of the variable to set chunksizes for.
  * @param storagep pointer to int which will be set to either
@@ -872,7 +617,7 @@
  * @param chunksizep pointer to memory where chunksizes will be
  * set. There are the same number of chunksizes as there are
  * dimensions.
- *
+ * 
  * @return PIO_NOERR for success, otherwise an error code.
  */
 int PIOc_inq_var_endian(int ncid, int varid, int *endianp)
@@ -892,14 +637,9 @@
     ios = file->iosystem;
     msg = PIO_MSG_INQ_VAR_CHUNKING;
 
-<<<<<<< HEAD
-    if(ios->async_interface && ! ios->ioproc){
-	if(ios->compmaster)
-=======
     if (ios->async_interface && ! ios->ioproc)
     {
 	if (ios->compmaster) 
->>>>>>> a25ad558
 	    mpierr = MPI_Send(&msg, 1,MPI_INT, ios->ioroot, 1, ios->union_comm);
 	mpierr = MPI_Bcast(&(file->fh),1, MPI_INT, 0, ios->intercomm);
     }
@@ -951,7 +691,7 @@
 	ierr = MPI_Bcast(endianp, 1, MPI_INT, ios->ioroot, ios->my_comm);
 
     return ierr;
-}
+}    
 
 /**
  * @ingroup PIO_def_var
@@ -971,12 +711,12 @@
  * href="http://www.unidata.ucar.edu/software/netcdf/docs/group__variables.html">netCDF
  * variable documentation</a> for details about the operation of this
  * function.
- *
+ * 
  * @param iotype the iotype of files to be created or opened.
  * @param size size of file cache.
  * @param nelems number of elements in file cache.
  * @param preemption preemption setting for file cache.
- *
+ * 
  * @return PIO_NOERR for success, otherwise an error code.
  */
 int PIOc_set_chunk_cache(int iosysid, int iotype, PIO_Offset size,
@@ -1032,7 +772,7 @@
     MPI_Bcast(&ierr, 1, MPI_INTEGER, ios->ioroot, ios->my_comm);    
 
     return ierr;
-}
+}    
 
 /**
  * @ingroup PIO_def_var
@@ -1052,7 +792,7 @@
  * href="http://www.unidata.ucar.edu/software/netcdf/docs/group__variables.html">netCDF
  * variable documentation</a> for details about the operation of this
  * function.
- *
+ * 
  * Chunksizes have important performance repercussions. NetCDF
  * attempts to choose sensible chunk sizes by default, but for best
  * performance check chunking against access patterns.
@@ -1061,7 +801,7 @@
  * @param sizep gets the size of file cache.
  * @param nelemsp gets the number of elements in file cache.
  * @param preemptionp gets the preemption setting for file cache.
- *
+ * 
  * @return PIO_NOERR for success, otherwise an error code.
  */
 int PIOc_get_chunk_cache(int iosysid, int iotype, PIO_Offset *sizep,
@@ -1146,7 +886,7 @@
  * href="http://www.unidata.ucar.edu/software/netcdf/docs/group__variables.html">netCDF
  * variable documentation</a> for details about the operation of this
  * function.
- *
+ * 
  * Chunksizes have important performance repercussions. NetCDF
  * attempts to choose sensible chunk sizes by default, but for best
  * performance check chunking against access patterns.
@@ -1156,7 +896,7 @@
  * @param storage NC_CONTIGUOUS or NC_CHUNKED.
  * @param chunksizep an array of chunksizes. Must have a chunksize for
  * every variable dimension.
- *
+ * 
  * @return PIO_NOERR for success, otherwise an error code.
  */
 int PIOc_set_var_chunk_cache(int ncid, int varid, PIO_Offset size, PIO_Offset nelems,
@@ -1177,14 +917,9 @@
     ios = file->iosystem;
     msg = PIO_MSG_SET_VAR_CHUNK_CACHE;
 
-<<<<<<< HEAD
-    if(ios->async_interface && ! ios->ioproc){
-	if(ios->compmaster)
-=======
     if (ios->async_interface && ! ios->ioproc)
     {
 	if (ios->compmaster) 
->>>>>>> a25ad558
 	    mpierr = MPI_Send(&msg, 1,MPI_INT, ios->ioroot, 1, ios->union_comm);
 	mpierr = MPI_Bcast(&(file->fh),1, MPI_INT, 0, ios->intercomm);
     }
@@ -1232,7 +967,7 @@
 	free(errstr);
 
     return ierr;
-}
+}    
 
 /**
  * @ingroup PIO_inq_var
@@ -1248,13 +983,13 @@
  * href="http://www.unidata.ucar.edu/software/netcdf/docs/group__variables.html">netCDF
  * variable documentation</a> for details about the operation of this
  * function.
- *
+ * 
  * @param ncid the ncid of the open file.
  * @param varid the ID of the variable to set chunksizes for.
  * @param sizep will get the size of the cache in bytes.
  * @param nelemsp will get the number of elements in the cache.
  * @param preemptionp will get the cache preemption value.
- *
+ * 
  * @return PIO_NOERR for success, otherwise an error code.
  */
 int PIOc_get_var_chunk_cache(int ncid, int varid, PIO_Offset *sizep, PIO_Offset *nelemsp,
@@ -1338,5 +1073,6 @@
     	ierr = MPI_Bcast(preemptionp, 1, MPI_FLOAT, ios->ioroot, ios->my_comm);
 
     return ierr;
-}
-
+}    
+
+	    