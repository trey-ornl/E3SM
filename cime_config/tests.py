--- conflicted
+++ resolved
@@ -172,11 +172,8 @@
             "ERS_Ln9_P96x1.ne4pg2_ne4pg2.F-MMFXX.eam-mmf_use_ESMT",
             "ERS_Ln9_P96x1.ne4pg2_ne4pg2.F-MMFOMP",
             "ERS_Ln9.ne4pg2_ne4pg2.F-MMF1-RCEMIP",
-<<<<<<< HEAD
-=======
             "SMS_Ln5.ne4_ne4.F-MMFXX-SCM-ARM97",
             "SMS_Ln5.ne4_ne4.F-MMFXX-SCM-RICO",
->>>>>>> 4b7441d1
             )
         },
 
@@ -218,14 +215,11 @@
             "ERS_Ln9.ne4pg2_ne4pg2.F-MMF1.eam-mmf_crmout",
             "ERS_Ln9.ne4pg2_ne4pg2.F-MMFXX.eam-mmf_crmout",
             "SMS_Ln9.ne4pg2_ne4pg2.F-MMF2-ECPP",
-<<<<<<< HEAD
-=======
             # MMF-SCM tests
             "SMS_Ln5.ne4_ne4.F-MMF1-SCM-ARM97",
             "SMS_Ln5.ne4_ne4.F-MMF1-SCM-RICO",
             "SMS_Ln5.ne4_ne4.F-MMFXX-SCM-ARM97",
             "SMS_Ln5.ne4_ne4.F-MMFXX-SCM-RICO",
->>>>>>> 4b7441d1
             # non-MMF tests with RRTMGP
             "ERP_Ln9.ne4pg2_ne4pg2.FC5AV1C-L.eam-rrtmgp",
             )
