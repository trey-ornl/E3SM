# Here are the tests belonging to e3sm suites. Format is
# <test>.<grid>.<compset>[.<testmod>]
#
# suite_name : {
#     "inherit" : (suite1, suite2, ...), # Optional. Suites to inherit tests from. Default is None. Tuple, list, or str.
#     "time"    : "HH:MM:SS",            # Optional. Recommended upper-limit on test time.
#     "share"   : True|False,            # Optional. If True, all tests in this suite share a build. Default is False.
#     "tests"   : (test1, test2, ...)    # Optional. The list of tests for this suite. See above for format. Tuple, list, or str.
# }

_TESTS = {

    "e3sm_land_developer" : {
        "time"  : "0:45:00",
        "tests" : (
            "ERS.f19_f19.IELM",
            "ERS.f19_f19.I1850ELMCN",
            "ERS.f09_g16.I1850ELMCN",
            "ERS.f19_f19.I20TRELMCN",
            "SMS_Ld1.hcru_hcru.I1850CRUELMCN",
            "ERS.f19_g16.I1850CNECACNTBC.elm-eca",
            "ERS.f19_g16.I1850CNECACTCBC.elm-eca",
            "SMS_Ly2_P1x1.1x1_smallvilleIA.IELMCNCROP.elm-force_netcdf_pio",
            "ERS_Ld20.f45_f45.IELMFATES.elm-fates",
            "ERS.f19_g16.I1850ELM.elm-betr",
            "ERS.f19_g16.I1850ELM.elm-vst",
            "ERS.f09_g16.I1850ELMCN.elm-bgcinterface",
            "ERS.ne11_oQU240.I20TRELM",
            "ERS.f19_g16.I1850CNRDCTCBC.elm-rd",
            "ERS.f19_g16.I1850GSWCNPECACNTBC.elm-eca_f19_g16_I1850GSWCNPECACNTBC",
            "ERS.f19_g16.I20TRGSWCNPECACNTBC.elm-eca_f19_g16_I20TRGSWCNPECACNTBC",
            "ERS.f19_g16.I1850GSWCNPRDCTCBC.elm-ctc_f19_g16_I1850GSWCNPRDCTCBC",
            "ERS.f19_g16.I20TRGSWCNPRDCTCBC.elm-ctc_f19_g16_I20TRGSWCNPRDCTCBC",
            "ERS.f09_g16.IELMBC",
            "SMS.r05_r05.I1850ELMCN.elm-qian_1948",
            "SMS_Ly2_P1x1.1x1_smallvilleIA.IELMCNCROP.elm-lulcc_sville",
            "ERS.r05_r05.RMOSGPCC.mosart-gpcc_1972",
            "ERS.MOS_USRDAT.RMOSGPCC.mosart-mos_usrdat",
            "SMS.MOS_USRDAT.RMOSGPCC.mosart-unstructure",
            "ERS.ELM_USRDAT.I1850ELM.elm-usrdat"
            )
        },

    "e3sm_atm_developer" : {
        "inherit" : ("eam_theta_pg2"),
        "tests"   : (
            "ERP_Ln9.ne4_ne4.FC5AV1C-L",
            "SMS_Ln9.ne4_ne4.FC5AV1C-L.eam-outfrq9s",
            "SMS.ne4_ne4.FC5AV1C-L.eam-cosplite",
            "SMS_R_Ld5.ne4_ne4.FSCM5A97.eam-scm",
            "SMS_D_Ln5.ne4_ne4.FC5AV1C-L",
            "SMS_Ln5.ne4pg2_ne4pg2.FC5AV1C-L"
            )
        },

    "e3sm_atm_integration" : {
        "inherit" : ("eam_preqx", "eam_theta"),
        "tests" : (
            "ERP_Ln9.ne4_ne4.F-EAM-AQP1",
            "SMS_Ld1.ne4_ne4.F-EAM-AQP1.eam-clubb_only",
            "ERP_Ln9.ne4_ne4.F-EAM-RCEMIP",
            "PET_Ln5.ne4_ne4.FC5AV1C-L.allactive-mach-pet",
            "PEM_Ln5.ne4_ne4.FC5AV1C-L",
            "SMS_D_Ln5.ne4_ne4.FC5AV1C-L.eam-cosplite_nhtfrq5",
            "SMS_Ln1.ne4_ne4.FC5AV1C-L.eam-chem_pp",
            "SMS_D_Ln5.ne4_ne4.FC5AV1C-L.eam-clubb_sp",
            "ERS_Ld5.ne4_ne4.FC5AV1C-L.eam-rrtmgp",
            "ERS_Ld5.ne4_ne4.FC5AV1C-L.eam-gust_param",
            "REP_Ln5.ne4_ne4.FC5AV1C-L",
            "SMS_Ld9.ne4pg2_ne4pg2.FC5AV1C-L.eam-thetahy_sl_pg2_mass",
            )
        },

    #atmopheric tests for extra coverage
    "e3sm_atm_extra_coverage" : {
        "tests" : (
            "SMS_Lm1.ne4_ne4.FC5AV1C-L",
            "ERS_Ld31.ne4_ne4.FC5AV1C-L",
            "ERP_Lm3.ne4_ne4.FC5AV1C-L",
            "SMS_D_Ln5.ne30_ne30.FC5AV1C-L",
            "ERP_Ln7.ne30_ne30.FC5AV1C-L",
            "SMS_Ly1.ne4_ne4.FC5AV1C-L",
	    "SMS_D_Ln5.ne45pg2_ne45pg2.F-EAM-AQP1",
            "SMS_Ln5.ne4_ne4.FC5AV1C-L.eam-gust_export",
            "SMS_D_Ln5.ne4_ne4.FC5AV1C-L.eam-implicit_stress",
            "ERS_Ld5.ne30_ne30.FC5AV1C-L.eam-implicit_stress",
            )
        },

    #atmopheric tests for hi-res
    "e3sm_atm_hi_res" : {
        "time" : "01:30:00",
        "tests" : "SMS.ne120_ne120.FC5AV1C-H01A"
        },

    #atmopheric tests to mimic low res production runs
    "e3sm_atm_prod" : {
        "tests" : (
            "SMS_Ln5.ne30pg2_r05_oECv3.F2010SC5-CMIP6.eam-wcprod",
            "SMS.ne30pg2_r05_oECv3.F20TRC5-CMIP6.eam-wcprod",
            )
        },

    #atmopheric nbfb tests
    "e3sm_atm_nbfb" : {
        "tests" : (
            "PGN_P1x1.ne4_ne4.FC5AV1C-L",
            "TSC.ne4_ne4.FC5AV1C-L",
            "MVK_PS.ne4_ne4.FC5AV1C-L",
            )
        },

    "e3sm_ocnice_extra_coverage" : {
        "tests" : (
            "ERS_P480_Ld5.T62_oEC60to30v3wLI.GMPAS-DIB-IAF-ISMF",
            "PEM_P480_Ld5.T62_oEC60to30v3wLI.GMPAS-DIB-IAF-ISMF",
<<<<<<< HEAD
            "SMS.ne30_oECv3_gis.IGCLM45_MLI.clm-extrasnowlayers",
=======
            "SMS.ne30_oECv3_gis.IGELM_MLI.elm-extrasnowlayers",
>>>>>>> 11539d85
            )
        },

    "e3sm_developer" : {
        "inherit" : ("e3sm_land_developer", "e3sm_atm_developer"),
        "time"    : "0:45:00",
        "tests"   : (
            "ERS.f19_g16_rx1.A",
            "ERS.ne30_g16_rx1.A",
            "SEQ.f19_g16.X",
            "ERIO.ne30_g16_rx1.A",
            "NCK.f19_g16_rx1.A",
            "SMS.ne30_f19_g16_rx1.A",
            "ERS_Ld5.T62_oQU120.CMPASO-NYF",
            "ERS.f09_g16_g.MALISIA",
            "SMS.T62_oQU120_ais20.MPAS_LISIO_TEST",
            "SMS.f09_g16_a.IGELM_MLI",
            "SMS_P12x2.ne4_oQU240.A_WCYCL1850.allactive-mach_mods",
            "ERS_Ln9.ne4pg2_ne4pg2.F-MMF1.eam-mmf_crmout",
            "SMS_B.ne4_ne4.F-EAM-AQP1.eam-hommexx",
            )
        },

    "homme_integration" : {
        "time"    : "0:120:00",
        "tests"   : (
            "HOMME_P24.f19_g16_rx1.A",
            "HOMMEBFB_P24.f19_g16_rx1.A",
            )
        },

    "e3sm_integration" : {
        "inherit" : ("e3sm_developer", "e3sm_atm_integration"),
        "time"    : "03:00:00",
        "tests"   : (
            "ERS.ne11_oQU240.A_WCYCL1850",
            "SMS_D_Ld1.ne30_oECv3.A_WCYCL1850S_CMIP6.allactive-v1cmip6",
            "ERS_Ln9.ne4_ne4.FC5AV1C-L",
            #"ERT_Ld31.ne16_g37.B1850C5",#add this line back in with the new correct compset
            "NCK.ne11_oQU240.A_WCYCL1850",
            "PET.f19_g16.X.allactive-mach-pet",
            "PET.f45_g37_rx1.A.allactive-mach-pet",
            "PET_Ln9_PS.ne30_oECv3.A_WCYCL1850S.allactive-mach-pet",
            "PEM_Ln9.ne30_oECv3.A_WCYCL1850S",
            "ERP_Ld3.ne30_oECv3.A_WCYCL1850S.allactive-pioroot1",
            "SMS_D_Ln5.conusx4v1_conusx4v1.FC5AV1C-L",
            "SMS_Ld2.ne30_oECv3.BGCEXP_BCRC_CNPECACNT_1850.elm-bgcexp",
            "SMS_Ld2.ne30_oECv3.BGCEXP_BCRC_CNPRDCTC_1850.elm-bgcexp",
            "SMS_D_Ld1.T62_oEC60to30v3.DTESTM",
            "SMS_D_Ld1.ne30_r05_oECv3.A_WCYCL1850",
            "ERS_Ln9_P96x1.ne4pg2_ne4pg2.F-MMFXX",
            "ERS_Ln9_P96x1.ne4pg2_ne4pg2.F-MMFXX.eam-mmf_use_VT",
            "ERS_Ln9_P96x1.ne4pg2_ne4pg2.F-MMFXX.eam-mmf_use_ESMT",
            "ERS_Ln9_P96x1.ne4pg2_ne4pg2.F-MMFOMP",
            "ERS_Ln9_P96x1.ne4pg2_ne4pg2.F-MMF1-RCEMIP",
            )
        },

    #e3sm tests for extra coverage
    "e3sm_extra_coverage" : {
        "inherit" : ("e3sm_atm_extra_coverage", "e3sm_ocnice_extra_coverage"),
        "tests"   : (
            "SMS_D_Ln5.enax4v1_enax4v1.FC5AV1C-L",
            "SMS_D_Ln5.twpx4v1_twpx4v1.FC5AV1C-L",
            )
        },

    #e3sm tests for hi-res
    "e3sm_hi_res" : {
        "inherit" : "e3sm_atm_hi_res",
        "tests"   : (
            "SMS.ne120_oRRS18v3.A_WCYCL2000_H01AS.eam-cosplite",
            "SMS.T62_oRRS30to10v3wLI.GMPAS-IAF",
            )
        },

    #e3sm tests for RRM grids
    "e3sm_rrm" : {
        "tests" : (
            "SMS_D_Ln5.conusx4v1_conusx4v1.FC5AV1C-L",
            "SMS_D_Ln5.enax4v1_enax4v1.FC5AV1C-L",
            "SMS_D_Ln5.twpx4v1_twpx4v1.FC5AV1C-L",
            )
        },

    #e3sm MMF tests for development
    "e3sm_mmf" : {
        "time" : "02:00:00",
        "tests" : (
            # MMF tests
            "SMS_D_Ln3_P96x1.ne4pg2_ne4pg2.F-MMF1",
            "SMS_Ln3_P96x1.ne4pg2_ne4pg2.F-MMFXX-AQP1",
            "SMS_Ln3_P96x1.ne4pg2_ne4pg2.F-MMFXX-RCEMIP",
            "ERS_Ln9_P96x1.ne4pg2_ne4pg2.F-MMF1.eam-mmf_crmout",
            "ERS_Ln9_P96x1.ne4pg2_ne4pg2.F-MMFXX.eam-mmf_crmout",
            "SMS_Ln9_P96x1.ne4pg2_ne4pg2.F-MMF2-ECPP",
            # non-MMF tests with RRTMGP
            "ERP_Ln9.ne4pg2_ne4pg2.FC5AV1C-L.eam-rrtmgp",
            )
        },

    #e3sm tests to mimic production runs
    "e3sm_prod" : {
        "inherit" : "e3sm_atm_prod",
        "tests"   : (
            "SMS_Ld1.ne30pg2_r05_EC30to60E2r2.A_WCYCL1850S_CMIP6.allactive-wcprod",
            "SMS_PS.northamericax4v1pg2_WC14to60E2r3.A_WCYCL1850S_CMIP6.allactive-wcprodrrm",
            )
        },

    #e3sm tests to mimic BGC production runs
    "e3sm_bgcprod" : {
        "tests"   :  (
               "SMS_Ld2.ne30_oECv3.BGCEXP_BCRC_CNPRDCTC_1850.allactive-v1bgc_1850",
               "SMS_Ld2.ne30_oECv3.BGCEXP_BCRD_CNPRDCTC_20TR.allactive-v1bgc",
               "SMS_Ld2.ne30_oECv3.BGCEXP_BCRC_CNPECACNT_1850S.allactive-v1bgceca_1850",
               "SMS_Ld2.ne30_oECv3.BGCEXP_BDRD_CNPECACNT_20TRS.allactive-v1bgceca",
               )
        },

    "fates" : {
        "tests" : (
            "ERS_Ld9.1x1_brazil.IELMFATES",
            "ERS_D_Ld9.1x1_brazil.IELMFATES",
            "SMS_D_Lm6.1x1_brazil.IELMFATES",
            )
        },


    #atmopheric tests for ftypes with 2 builds only
    #ftype2 is a default and tested in other suites for preqx
    # preqx ftype0
    # preqx ftype1
    # preqx ftype4
    # theta-l hy ftype0
    # theta-l hy ftype1
    # theta-l hy ftype2
    # theta-l hy ftype4
    # theta-l nh ftype0
    # theta-l nh ftype1
    # theta-l nh ftype2
    # theta-l nh ftype4
    # theta-l hy SL
    "eam_preqx" : {
        "share"    : True,
        "time"     : "01:00:00",
        "tests"    : (
                 "SMS.ne4_ne4.FC5AV1C-L.eam-preqx_ftype0",
                 "SMS.ne4_ne4.FC5AV1C-L.eam-preqx_ftype1",
                 "SMS.ne4_ne4.FC5AV1C-L.eam-preqx_ftype4",
                 )
    },
    "eam_theta" : {
        "share"    : True,
        "time"     : "02:00:00",
        "tests"    : (
                 "SMS.ne4_ne4.FC5AV1C-L.eam-thetahy_ftype0",
                 "SMS.ne4_ne4.FC5AV1C-L.eam-thetahy_ftype1",
                 "SMS.ne4_ne4.FC5AV1C-L.eam-thetahy_ftype2",
                 "SMS.ne4_ne4.FC5AV1C-L.eam-thetahy_ftype4",
                 "SMS.ne4_ne4.FC5AV1C-L.eam-thetanh_ftype0",
                 "SMS.ne4_ne4.FC5AV1C-L.eam-thetanh_ftype1",
                 "SMS.ne4_ne4.FC5AV1C-L.eam-thetanh_ftype2",
                 "SMS.ne4_ne4.FC5AV1C-L.eam-thetanh_ftype4",
                 "SMS.ne4_ne4.FC5AV1C-L.eam-thetahy_sl",
                 "ERS.ne4_ne4.FC5AV1C-L.eam-thetahy_ftype2",
                 "ERS.ne4_ne4.FC5AV1C-L.eam-thetanh_ftype2",
                 )
    },
    "eam_theta_pg2" : {
        "share"    : True,
        "time"     : "02:00:00",
        "tests"    : (
                 "SMS_Ln5.ne4pg2_ne4pg2.FC5AV1C-L.eam-thetahy_pg2",
                 "SMS_Ln5.ne4pg2_ne4pg2.FC5AV1C-L.eam-thetahy_sl_pg2",
                 "ERS_Ln5.ne4pg2_ne4pg2.FC5AV1C-L.eam-thetahy_sl_pg2"
                 )
    },
    "e3sm_bench_hires_g" : {
        "share"    : True,
        "time"     : "01:00:00",
        "tests"    : (
                 "PFS_P2560.T62_oRRS18to6v3.GMPAS-IAF.bench-gmpas_noio",
                 "PFS_P2792.T62_oRRS18to6v3.GMPAS-IAF.bench-gmpas_noio",
                 "PFS_P3072.T62_oRRS18to6v3.GMPAS-IAF.bench-gmpas_noio",
                 "PFS_P3200.T62_oRRS18to6v3.GMPAS-IAF.bench-gmpas_noio",
                 "PFS_P4096.T62_oRRS18to6v3.GMPAS-IAF.bench-gmpas_noio",
                 "PFS_P4800.T62_oRRS18to6v3.GMPAS-IAF.bench-gmpas_noio",
                 "PFS_P5120.T62_oRRS18to6v3.GMPAS-IAF.bench-gmpas_noio",
                 "PFS_P5200.T62_oRRS18to6v3.GMPAS-IAF.bench-gmpas_noio",
                 "PFS_P5584.T62_oRRS18to6v3.GMPAS-IAF.bench-gmpas_noio",
                 "PFS_P6400.T62_oRRS18to6v3.GMPAS-IAF.bench-gmpas_noio",
                 "PFS_P7200.T62_oRRS18to6v3.GMPAS-IAF.bench-gmpas_noio",
                 "PFS_P8192.T62_oRRS18to6v3.GMPAS-IAF.bench-gmpas_noio",
                 "PFS_P9600.T62_oRRS18to6v3.GMPAS-IAF.bench-gmpas_noio",
                 "PFS_P11168.T62_oRRS18to6v3.GMPAS-IAF.bench-gmpas_noio",
                 "PFS_P12000.T62_oRRS18to6v3.GMPAS-IAF.bench-gmpas_noio",
                 "PFS_P12800.T62_oRRS18to6v3.GMPAS-IAF.bench-gmpas_noio",
                 "PFS_P16000.T62_oRRS18to6v3.GMPAS-IAF.bench-gmpas_noio",
                 "PFS_P16384.T62_oRRS18to6v3.GMPAS-IAF.bench-gmpas_noio",
                 "PFS_P19200.T62_oRRS18to6v3.GMPAS-IAF.bench-gmpas_noio",
                 "PFS_P21600.T62_oRRS18to6v3.GMPAS-IAF.bench-gmpas_noio",
                 "PFS_P22400.T62_oRRS18to6v3.GMPAS-IAF.bench-gmpas_noio",
                 "PFS_P24000.T62_oRRS18to6v3.GMPAS-IAF.bench-gmpas_noio",
                 "PFS_P25600.T62_oRRS18to6v3.GMPAS-IAF.bench-gmpas_noio",
                 "PFS_P26000.T62_oRRS18to6v3.GMPAS-IAF.bench-gmpas_noio",
                 "PFS_P28000.T62_oRRS18to6v3.GMPAS-IAF.bench-gmpas_noio",
                 "PFS_P28800.T62_oRRS18to6v3.GMPAS-IAF.bench-gmpas_noio",
                 "PFS_P30000.T62_oRRS18to6v3.GMPAS-IAF.bench-gmpas_noio",
                 "PFS_P32000.T62_oRRS18to6v3.GMPAS-IAF.bench-gmpas_noio",
                 "PFS_P36000.T62_oRRS18to6v3.GMPAS-IAF.bench-gmpas_noio",
                 "PFS_P48000.T62_oRRS18to6v3.GMPAS-IAF.bench-gmpas_noio",
                 "PFS_P64000.T62_oRRS18to6v3.GMPAS-IAF.bench-gmpas_noio",
                 "PFS_P96000.T62_oRRS18to6v3.GMPAS-IAF.bench-gmpas_noio",
                 )
    },
    "e3sm_bench_hires_f" : {
        "time"     : "01:00:00",
        "tests"    : (
                 "PFS_P7200.ne120_ne120.FC5AV1C-H01A.eam-bench-noio",
                 "PFS_P8640.ne120_ne120.FC5AV1C-H01A.eam-bench-noio",
                 "PFS_P10800.ne120_ne120.FC5AV1C-H01A.eam-bench-noio",
                 "PFS_P14400.ne120_ne120.FC5AV1C-H01A.eam-bench-noio",
                 "PFS_P21600.ne120_ne120.FC5AV1C-H01A.eam-bench-noio",
                 "PFS_P43200.ne120_ne120.FC5AV1C-H01A.eam-bench-noio",
                 "PFS_P86400.ne120_ne120.FC5AV1C-H01A.eam-bench-noio",
                 )
    },
    "e3sm_bench_hires" : {
        "inherit" : ("e3sm_bench_hires_g", "e3sm_bench_hires_f"),
        "time"    : "01:00:00",
        "tests"   : (
                 "PFS_PS.ne120_oRRS18v3.A_WCYCL1950S_CMIP6_HR.bench-wcycl-hires",
                 "PFS_PM.ne120_oRRS18v3.A_WCYCL1950S_CMIP6_HR.bench-wcycl-hires",
                 "PFS_PL.ne120_oRRS18v3.A_WCYCL1950S_CMIP6_HR.bench-wcycl-hires",
                 )
    },
    "e3sm_bench_lores_g" : {
        "share"    : True,
        "time"     : "01:00:00",
        "tests"    : (
                 "PFS_P320.T62_oEC60to30v3.GMPAS-IAF.bench-gmpas_noio",
                 "PFS_P480.T62_oEC60to30v3.GMPAS-IAF.bench-gmpas_noio",
                 "PFS_P640.T62_oEC60to30v3.GMPAS-IAF.bench-gmpas_noio",
                 "PFS_P960.T62_oEC60to30v3.GMPAS-IAF.bench-gmpas_noio",
                 "PFS_P1280.T62_oEC60to30v3.GMPAS-IAF.bench-gmpas_noio",
                 )
    },
    "e3sm_bench_lores_f" : {
        "time"     : "01:00:00",
        "tests"    : (
                 "PFS_P1350.ne30_ne30.FC5AV1C-L.eam-bench-noio",
                 "PFS_P2700.ne30_ne30.FC5AV1C-L.eam-bench-noio",
                 "PFS_P5400.ne30_ne30.FC5AV1C-L.eam-bench-noio",
                 )
    },
    "e3sm_bench_lores" : {
        "inherit" : ("e3sm_bench_lores_g", "e3sm_bench_lores_f"),
        "time"    : "01:00:00",
        "tests"   : (
                 "PFS_PS.ne30_oECv3.A_WCYCL1850S_CMIP6.bench-wcycl-lores",
                 "PFS_PM.ne30_oECv3.A_WCYCL1850S_CMIP6.bench-wcycl-lores",
                 "PFS_PL.ne30_oECv3.A_WCYCL1850S_CMIP6.bench-wcycl-lores",
                 )
    },
    "e3sm_bench_all" : {
        "inherit" : ("e3sm_bench_hires", "e3sm_bench_lores"),
        "time"    : "01:00:00",
    },


    "e3sm_gpu" : {
        "tests"    : (
                 "SMS_P36x1_Ld1.T62_oEC60to30v3.CMPASO-NYF",
                 "SMS_P36x1_Ld1.T62_oEC60to30v3.DTESTM",
                 )
    },

    "eam_nl" : {
        "tests"    : (
            "SBN.ne4_ne4.FC5AV1C-L.eam-thetadycore",
            "SBN.ne11_ne11.FC5AV1C-L.eam-thetadycore",
            "SBN.ne16_ne16.FC5AV1C-L.eam-thetadycore",
            "SBN.ne30_ne30.FC5AV1C-L.eam-thetadycore",
            "SBN.ne45pg2_r05_oECv3.FC5AV1C-L.allactive-thetadycore",
            "SBN.ne120_ne120.FC5AV1C-L.eam-thetadycore",
            "SBN.ne240_ne240.FC5AV1C-L.eam-thetadycore",
            "SBN.ne512np4_360x720cru_ne512np4.FC5AV1C-L.allactive-thetadycore",
            "SBN.ne1024np4_360x720cru_ne1024np4.FC5AV1C-L.allactive-thetadycore",
            "SBN.conusx4v1_conusx4v1.FC5AV1C-L.eam-thetadycore",
            "SBN.enax4v1_enax4v1.FC5AV1C-L.eam-thetadycore",
            "SBN.northamericax4v1_r0125_northamericax4v1.FC5AV1C-L.eam-thetadycore",
            "SBN.antarcticax4v1_r0125_antarcticax4v1.FC5AV1C-L.allactive-thetadycore",
            "SBN.antarcticax4v1pg2_r0125_antarcticax4v1pg2.FC5AV1C-L.allactive-thetadycore",
            "SBN.ne4_ne4.FC5AV1C-L.eam-preqxdycore",
            "SBN.ne11_ne11.FC5AV1C-L.eam-preqxdycore",
            "SBN.ne16_ne16.FC5AV1C-L.eam-preqxdycore",
            "SBN.ne30_ne30.FC5AV1C-L.eam-preqxdycore",
            "SBN.ne45pg2_r05_oECv3.FC5AV1C-L.allactive-preqxdycore",
            "SBN.ne120_ne120.FC5AV1C-L.eam-preqxdycore",
            "SBN.ne240_ne240.FC5AV1C-L.eam-preqxdycore",
            "SBN.ne512np4_360x720cru_ne512np4.FC5AV1C-L.allactive-preqxdycore",
            "SBN.ne1024np4_360x720cru_ne1024np4.FC5AV1C-L.allactive-preqxdycore",
            "SBN.conusx4v1_conusx4v1.FC5AV1C-L.eam-preqxdycore",
            "SBN.enax4v1_enax4v1.FC5AV1C-L.eam-preqxdycore",
            "SBN.northamericax4v1_r0125_northamericax4v1.FC5AV1C-L.eam-preqxdycore",
            "SBN.antarcticax4v1_r0125_antarcticax4v1.FC5AV1C-L.allactive-preqxdycore",
            "SBN.antarcticax4v1pg2_r0125_antarcticax4v1pg2.FC5AV1C-L.allactive-preqxdycore",
            )
    },

}<|MERGE_RESOLUTION|>--- conflicted
+++ resolved
@@ -114,11 +114,7 @@
         "tests" : (
             "ERS_P480_Ld5.T62_oEC60to30v3wLI.GMPAS-DIB-IAF-ISMF",
             "PEM_P480_Ld5.T62_oEC60to30v3wLI.GMPAS-DIB-IAF-ISMF",
-<<<<<<< HEAD
-            "SMS.ne30_oECv3_gis.IGCLM45_MLI.clm-extrasnowlayers",
-=======
             "SMS.ne30_oECv3_gis.IGELM_MLI.elm-extrasnowlayers",
->>>>>>> 11539d85
             )
         },
 
