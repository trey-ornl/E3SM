--- conflicted
+++ resolved
@@ -167,17 +167,6 @@
       <option name="wallclock"> 00:20 </option>
     </options>
   </test>
-<<<<<<< HEAD
-  <test name="ERS_Ld7" grid="f19_g16" compset="B1850C4RCO2L40CNRWs" testmods="allactive/defaultio">
-    <machines>
-      <machine name="bluewaters" compiler="pgi" category="prebeta"/>
-    </machines>
-    <options>
-      <option name="wallclock"> 00:20 </option>
-    </options>
-  </test>
-  <test name="ERS_Ld7" grid="f09_g16" compset="BHIST" testmods="allactive/defaultio">
-=======
   <!-- <test name="ERS_Ld7" grid="f19_g16" compset="B1850C4RCO2L40CNRWs" testmods="allactive/defaultio"> -->
   <!--   <machines> -->
   <!--     <machine name="bluewaters" compiler="pgi" category="prebeta"/> -->
@@ -187,7 +176,6 @@
   <!--   </options> -->
   <!-- </test> -->
   <test name="ERS_Ld7" grid="f09_g16" compset="BHISTC5L45BGCR" testmods="allactive/defaultio">
->>>>>>> 47efa8e7
     <machines>
       <machine name="bluewaters" compiler="pgi" category="prebeta"/>
     </machines>
@@ -203,7 +191,6 @@
       <option name="wallclock"> 00:20 </option>
     </options>
   </test>
-<<<<<<< HEAD
   <test name="ERS_N3_Ld7" grid="f19_g16" compset="BHIST" testmods="allactive/defaultio">
     <machines>
       <machine name="edison" compiler="intel" category="prebeta"/>
@@ -214,8 +201,6 @@
       <option name="wallclock"> 00:20 </option>
     </options>
   </test>
-  <test name="ERS_N3_Ld7" grid="f19_g16" compset="BHIST" testmods="allactive/defaultio">
-=======
   <!-- <test name="ERS_N3_Ld7" grid="f19_g16" compset="BHISTC5L40CNR" testmods="allactive/defaultio"> -->
   <!--   <machines> -->
   <!--     <machine name="edison" compiler="intel" category="prebeta"/> -->
@@ -226,8 +211,7 @@
   <!--     <option name="wallclock"> 00:20 </option> -->
   <!--   </options> -->
   <!-- </test> -->
-  <test name="ERS_N3_Ld7" grid="f19_g16" compset="BHISTC5L45BGCR" testmods="allactive/defaultio">
->>>>>>> 47efa8e7
+  <test name="ERS_N3_Ld7" grid="f19_g16" compset="BHIST" testmods="allactive/defaultio">
     <machines>
       <machine name="hobart" compiler="intel" category="prebeta"/>
     </machines>
