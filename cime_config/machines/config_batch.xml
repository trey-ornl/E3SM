<?xml version="1.0"?>
<config_batch version="2.0">
  <!--
     File:    config_batch.xml
     Purpose: abstract out the parts of run scripts that are different, and use this configuration to
     create acme run scripts from a single template.

     batch_system:     the batch system type and version
     batch_query:      the batch query command for each batch system.
     batch_redirect:   Whether a redirect character is needed to submit jobs.
     batch_directive:  The string that prepends a batch directive for the batch system.
     jobid_pattern:    A perl regular expression used to filter out the returned job id from a
                       queue submission.
     depend_pattern:

 ===============================================================
 batch_system
 ===============================================================
 The batch_system and associated tags are meant for configuring batch systems and
 queues across machines.  The batch_system tag denotes the name for a particular
 batch system, these can either be shared between one or more machines, or can be
 defined for a specific machine if need be.

 Machine specific entries take precidence over generic entries, directives are appended

 queues:
 one or more queues can be defined per batch_system. if the attribute default="true"
 is used, then that queue will be used by default. Alternatively, multiple queues can
 be used.  The following variables can be used to choose a queue :
 walltimemin: Giving the minimum amount of walltime for the queue.
 walltimemax: The maximum amount of walltime for a queue.
 nodemin:      The minimum node count required to use this queue.
 nodemax:      The maximum node count required to use this queue.
 jobmin:      The minimum task count required to use this queue. This should only rarely be used to select queues that only use a fraction of a node. This cannot be used in conjuction with nodemin.
 jobmax:      The maximum task count required to use this queue. This should only rarely be used to select queues that only use a fraction of a node. This cannot be used in conjuction with nodemax.
    -->
  <batch_system type="template" >
    <batch_query args=""></batch_query>
    <batch_submit></batch_submit>
    <batch_cancel></batch_cancel>
    <batch_redirect></batch_redirect>
    <batch_directive></batch_directive>
    <directives>
      <directive></directive>
    </directives>
  </batch_system>

  <batch_system type="none" >
    <batch_query args=""></batch_query>
    <batch_submit></batch_submit>
    <batch_cancel></batch_cancel>
    <batch_redirect></batch_redirect>
    <batch_directive></batch_directive>
    <directives>
      <directive></directive>
    </directives>
  </batch_system>

<<<<<<< HEAD
=======
   <batch_system MACH="spock" type="slurm">
     <queues>
       <queue strict="true" nodemin="1" nodemax="4" walltimemax="03:00:00" default="true">ecp</queue>
       <queue strict="true" nodemin="1" nodemax="4" walltimemax="03:00:00">caar</queue>
       <queue strict="true" nodemin="5" nodemax="16" walltimemax="01:00:00">caar</queue>
     </queues>
   </batch_system>

   <batch_system MACH="crusher" type="slurm">
     <batch_submit>/gpfs/alpine/cli133/world-shared/e3sm/tools/sbatch/throttle</batch_submit>
     <directives>
       <directive> --core-spec=$SHELL{ppn=`./xmlquery --value MAX_MPITASKS_PER_NODE`; if [[ $ppn > 56 ]]; then echo "64-$ppn"|bc; else echo 8; fi; }</directive>
     </directives>
     <queues>
       <queue strict="true" nodemin="1" nodemax="8" walltimemax="08:00:00" default="true">batch</queue>
       <queue strict="true" nodemin="9" nodemax="64" walltimemax="04:00:00">batch</queue>
       <queue strict="true" nodemin="65" nodemax="160" walltimemax="02:00:00">batch</queue>
     </queues>
   </batch_system>

>>>>>>> 8f9bed06
  <batch_system type="cobalt" >
    <batch_query>qstat</batch_query>
    <batch_submit>qsub</batch_submit>
    <batch_cancel>qdel</batch_cancel>
    <batch_env>--env</batch_env>
    <batch_directive></batch_directive>
    <jobid_pattern>(\d+)</jobid_pattern>
    <depend_string> --dependencies</depend_string>
    <walltime_format>%H:%M:%s</walltime_format>
    <batch_mail_flag>-M</batch_mail_flag>
    <batch_mail_type_flag></batch_mail_type_flag>
    <batch_mail_type></batch_mail_type>
    <submit_args>
      <arg flag="--cwd" name="CASEROOT"/>
      <arg flag="-A" name="CHARGE_ACCOUNT"/>
      <arg flag="-t" name="JOB_WALLCLOCK_TIME"/>
      <arg flag="-n" name=" $TOTALPES/$MAX_MPITASKS_PER_NODE"/>
      <arg flag="-q" name="JOB_QUEUE"/>
      <arg flag="--mode script"/>
    </submit_args>
  </batch_system>

  <batch_system type="cobalt_theta" >
    <batch_query>qstat</batch_query>
    <batch_submit>/projects/ccsm/acme/tools/cobalt/dsub</batch_submit>
    <batch_cancel>qdel</batch_cancel>
    <batch_env>--env</batch_env>
    <batch_directive>#COBALT</batch_directive>
    <jobid_pattern>(\d+)</jobid_pattern>
    <depend_string>--dependencies jobid</depend_string>
    <depend_separator>:</depend_separator>
    <batch_mail_flag>-M</batch_mail_flag>
    <batch_mail_type_flag></batch_mail_type_flag>
    <batch_mail_type></batch_mail_type>
    <submit_args>
      <arg flag="-A" name="CHARGE_ACCOUNT"/>
      <arg flag="-t" name="JOB_WALLCLOCK_TIME"/>
      <arg flag="-n" name=" $TOTALPES/$MAX_MPITASKS_PER_NODE"/>
      <arg flag="-q" name="JOB_QUEUE"/>
      <arg flag="--mode script"/>
    </submit_args>
  </batch_system>

<!-- This is the new version on Summit, released as IBM 10.1.0.0 build 476197, Nov 21 2017.  -->
  <batch_system type="lsf" version="10.1">
    <batch_query args=" -w" >bjobs</batch_query>
    <batch_submit>bsub</batch_submit>
    <batch_cancel>bkill</batch_cancel>
    <batch_env>-env</batch_env>
    <batch_directive>#BSUB</batch_directive>
    <jobid_pattern>&lt;(\d+)&gt;</jobid_pattern>
    <depend_string> -w 'done(jobid)'</depend_string>
    <depend_allow_string> -w 'ended(jobid)'</depend_allow_string>
    <depend_separator>&amp;&amp;</depend_separator>
    <walltime_format>%H:%M</walltime_format>
    <batch_mail_flag>-u</batch_mail_flag>
    <batch_mail_type_flag> </batch_mail_type_flag>
    <batch_mail_type>, -B -N, -B,-N,-N</batch_mail_type>
    <submit_args>
      <arg flag="-q" name="$JOB_QUEUE"/>
      <arg flag="-W" name="$JOB_WALLCLOCK_TIME"/>
      <arg flag="-P" name="$CHARGE_ACCOUNT"/>
    </submit_args>
    <directives>
      <directive                       > -nnodes {{ num_nodes }} </directive>
      <directive default="e3sm.stdout" > -o {{ output_error_path }}.%J  </directive>
      <directive default="e3sm.stderr" > -e {{ output_error_path }}.%J  </directive>
      <directive                       > -J {{ job_id }} </directive>
    </directives>
  </batch_system>

  <batch_system type="pbs" >
    <batch_query args="-f" >qstat</batch_query>
    <batch_submit>qsub </batch_submit>
    <batch_cancel>qdel</batch_cancel>
    <batch_env>-v</batch_env>
    <batch_directive>#PBS</batch_directive>
    <jobid_pattern>^(\S+)$</jobid_pattern>
    <depend_string>-W depend=afterok:jobid</depend_string>
    <depend_allow_string>-W depend=afterany:jobid</depend_allow_string>
    <depend_separator>:</depend_separator>
    <walltime_format>%H:%M:%S</walltime_format>
    <batch_mail_flag>-M</batch_mail_flag>
    <batch_mail_type_flag>-m</batch_mail_type_flag>
    <batch_mail_type>, bea, b, e, a</batch_mail_type>
    <submit_args>
      <arg flag="-q" name="$JOB_QUEUE"/>
      <arg flag="-l walltime=" name="$JOB_WALLCLOCK_TIME"/>
      <arg flag="-A" name="$CHARGE_ACCOUNT"/>
    </submit_args>
    <directives>
      <directive> -N {{ job_id }}</directive>
      <directive default="n"> -r {{ rerunnable }} </directive>
      <!-- <directive> -j oe {{ job_id }} </directive> -->
      <directive> -j oe </directive>
      <directive> -V </directive>
    </directives>
  </batch_system>

  <batch_system type="moab">
    <batch_query>pjstat</batch_query>
    <batch_submit>pjsub</batch_submit>
    <batch_cancel>pjdel</batch_cancel>
    <batch_directive>#PJM</batch_directive>
    <jobid_pattern>(\d\d\d\d\d+)</jobid_pattern>
    <walltime_format>%H:%M:%S</walltime_format>
    <directives>
      <directive> -L "node={{ num_nodes }}"</directive>
      <directive> -L "elapse={{ job_wallclock_time }}"</directive>
      <directive> --mpi "proc={{ total_tasks }}"</directive>
      <directive> -s </directive>
    </directives>
  </batch_system>

  <!-- for lawrence livermore computing -->
  <batch_system type="lc_slurm">
    <batch_query per_job_arg="-j">squeue</batch_query>
    <batch_submit>sbatch</batch_submit>
    <batch_cancel>scancel</batch_cancel>
    <batch_directive>#SBATCH</batch_directive>
    <jobid_pattern>(\d+)$</jobid_pattern>
    <depend_string>--dependency=afterok:jobid</depend_string>
    <depend_allow_string>--dependency=afterany:jobid</depend_allow_string>
    <depend_separator>:</depend_separator>
    <walltime_format>%H:%M:%S</walltime_format>
    <batch_mail_flag>--mail-user</batch_mail_flag>
    <batch_mail_type_flag>--mail-type</batch_mail_type_flag>
    <batch_mail_type>none, all, begin, end, fail</batch_mail_type>
    <directives>
      <directive>--export=ALL</directive>
      <directive>-p {{ job_queue }}</directive>
      <directive>-J {{ job_id }}</directive>
      <directive>-N {{ num_nodes }}</directive>
      <directive>-n {{ total_tasks }}</directive>
      <directive>-t {{ job_wallclock_time }}</directive>
      <directive>-o {{ job_id }}.out</directive>
      <directive>-e {{ job_id }}.err</directive>
      <directive>-A {{ project }}</directive>
    </directives>
    <queues>
      <queue walltimemax="01:00:00" nodemax="270" default="true">pbatch</queue>
      <queue walltimemax="00:30:00">pdebug</queue>
    </queues>
  </batch_system>
  <!-- for lawrence livermore computing -->

  <!-- for NERSC machines: cori-haswell,cori-knl -->
  <batch_system type="nersc_slurm" >
    <batch_query per_job_arg="-j">squeue</batch_query>
    <batch_submit>sbatch</batch_submit>
    <batch_cancel>scancel</batch_cancel>
    <batch_directive>#SBATCH</batch_directive>
    <jobid_pattern>(\d+)$</jobid_pattern>
    <depend_string>--dependency=afterok:jobid</depend_string>
    <depend_allow_string>--dependency=afterany:jobid</depend_allow_string>
    <depend_separator>:</depend_separator>
    <walltime_format>%H:%M:%S</walltime_format>
    <batch_mail_flag>--mail-user</batch_mail_flag>
    <batch_mail_type_flag>--mail-type</batch_mail_type_flag>
    <batch_mail_type>none, all, begin, end, fail</batch_mail_type>
    <submit_args>
      <arg flag="--time" name="$JOB_WALLCLOCK_TIME"/>
      <arg flag="-q" name="$JOB_QUEUE"/>
      <arg flag="--account" name="$PROJECT"/>
    </submit_args>
    <directives>
      <directive> --job-name={{ job_id }}</directive>
      <directive> --nodes={{ num_nodes }}</directive>
      <directive> --output={{ job_id }}.%j </directive>
      <directive> --exclusive </directive>
    </directives>
  </batch_system>


  <batch_system type="miller_slurm" >
    <batch_query per_job_arg="-j">squeue</batch_query>
    <batch_submit>sbatch</batch_submit>
    <batch_cancel>scancel</batch_cancel>
    <batch_directive>#SBATCH</batch_directive>
    <jobid_pattern>(\d+)</jobid_pattern>
    <depend_string>--dependency=afterok:jobid</depend_string>
    <depend_allow_string>--dependency=afterany:jobid</depend_allow_string>
    <depend_separator>:</depend_separator>
    <walltime_format>%H:%M:%S</walltime_format>
    <batch_mail_flag>--mail-user</batch_mail_flag>
    <batch_mail_type_flag>--mail-type</batch_mail_type_flag>
    <batch_mail_type>none, all, begin, end, fail</batch_mail_type>
    <submit_args>
      <arg flag="--time" name="$JOB_WALLCLOCK_TIME"/>
      <arg flag="-q" name="$JOB_QUEUE"/>
      <arg flag="--account" name="$PROJECT"/>
      <arg flag="--cluster-constraint='green'"/>
    </submit_args>
    <directives>
      <directive> --job-name={{ job_id }}</directive>
      <directive> --nodes={{ num_nodes }}</directive>
      <directive> --output={{ job_id }}.%j </directive>
      <directive> --exclusive </directive>
    </directives>
  </batch_system>


  <batch_system type="slurm" >
    <batch_query per_job_arg="-j">squeue</batch_query>
    <batch_submit>sbatch</batch_submit>
    <batch_cancel>scancel</batch_cancel>
    <batch_directive>#SBATCH</batch_directive>
    <jobid_pattern>(\d+)$</jobid_pattern>
    <depend_string>--dependency=afterok:jobid</depend_string>
    <depend_allow_string>--dependency=afterany:jobid</depend_allow_string>
    <depend_separator>:</depend_separator>
    <walltime_format>%H:%M:%S</walltime_format>
    <batch_mail_flag>--mail-user</batch_mail_flag>
    <batch_mail_type_flag>--mail-type</batch_mail_type_flag>
    <batch_mail_type>none, all, begin, end, fail</batch_mail_type>
    <submit_args>
      <arg flag="--time" name="$JOB_WALLCLOCK_TIME"/>
      <arg flag="-p" name="$JOB_QUEUE"/>
      <arg flag="--account" name="$PROJECT"/>
    </submit_args>
    <directives>
      <directive> --job-name={{ job_id }}</directive>
      <directive> --nodes={{ num_nodes }}</directive>
      <directive> --output={{ job_id }}.%j </directive>
      <directive> --exclusive </directive>
    </directives>
  </batch_system>


    <batch_system MACH="blues" type="slurm">
      <queues>
        <queue walltimemax="01:00:00" nodemax="6" default="true" strict="true">biggpu</queue>
      </queues>
    </batch_system>

    <batch_system MACH="swing" type="slurm">
      <directives>
        <directive> --gres=gpu:1</directive>
      </directives>
      <queues>
        <queue walltimemax="01:00:00" nodemax="6" default="true" strict="true">gpu</queue>
      </queues>
    </batch_system>

    <batch_system MACH="anvil" type="slurm" >
      <queues>
	<queue walltimemax="48:00:00" nodemax="5" default="true" strict="true">acme-small</queue>
	<queue walltimemax="24:00:00" nodemin="6" nodemax="60" strict="true">acme-medium</queue>
	<queue walltimemax="12:00:00" nodemin="61" strict="true">acme-large</queue>
      </queues>
    </batch_system>

    <batch_system MACH="chrysalis" type="slurm" >
      <directives>
        <directive> --switches=$SHELL{echo "(`./xmlquery --value NUM_NODES` + 19) / 20" |bc}</directive>
      </directives>
      <queues>
	<queue walltimemax="48:00:00" strict="true" nodemin="1" nodemax="492">compute</queue>
	<queue walltimemax="04:00:00" strict="true" nodemin="1" nodemax="20" default="true">debug</queue>
      </queues>
    </batch_system>

    <batch_system MACH="bebop" type="slurm" >
      <queues>
	<queue walltimemax="00:30:00" nodemax="64" strict="true">debug</queue>
        <queue walltimemax="01:00:00" nodemax="608" default="true">bdw</queue>
        <queue walltimemax="01:00:00" nodemax="512">knl</queue>
      </queues>
    </batch_system>

  <batch_system MACH="cori-haswell" type="nersc_slurm">
     <directives>
       <directive> --constraint=haswell</directive>
     </directives>
     <queues>
       <queue walltimemax="00:30:00" nodemax="64" strict="true">debug</queue>
       <queue walltimemax="01:00:00" default="true">regular</queue>
     </queues>
  </batch_system>

  <batch_system MACH="cori-knl" type="nersc_slurm">
    <directives>
      <directive> --constraint=knl,quad,cache</directive>
    </directives>
    <queues>
      <queue walltimemax="00:30:00" nodemax="512" strict="true">debug</queue>
      <queue walltimemax="01:15:00" default="true">regular</queue>
    </queues>
  </batch_system>

  <batch_system MACH="miller" type="miller_slurm">
    <queues>
      <queue walltimemax="06:00:00" nodemax="800" default="true">collaboration</queue>
    </queues>
  </batch_system>

  <batch_system MACH="pm-gpu" type="nersc_slurm">
    <directives>
      <directive> --constraint=gpu</directive>
    </directives>
    <directives compiler="gnugpu">
      <directive> --gpus-per-task=1</directive>
    </directives>
    <directives COMPSET="!.*MMF.*" compiler="gnugpu">
      <directive> --gpu-bind=none</directive>
    </directives>
    <directives COMPSET=".*MMF.*" compiler="gnugpu">
      <directive> --gpu-bind=map_gpu:0,1,2,3</directive>
    </directives>
    <directives compiler="nvidiagpu">
      <directive> --gpus-per-task=1</directive>
      <directive> --gpu-bind=none</directive>
    </directives>
    <directives compiler="gnu">
      <directive> -G 0</directive>
    </directives>
    <directives compiler="nvidia">
      <directive> -G 0</directive>
    </directives>
    <queues>
      <queue walltimemax="00:45:00" nodemax="1500" default="true">regular</queue>
      <queue walltimemax="00:15:00" nodemax="4" strict="true">debug</queue>
    </queues>
  </batch_system>

  <batch_system MACH="pm-cpu" type="nersc_slurm">
    <directives>
      <directive> --constraint=cpu</directive>
    </directives>
    <queues>
      <queue walltimemax="00:30:00" nodemax="1500" default="true">regular</queue>
      <queue walltimemax="00:30:00" nodemax="4" strict="true">debug</queue>
    </queues>
  </batch_system>

  <batch_system MACH="alvarez" type="nersc_slurm">
    <directives>
      <directive> --constraint=cpu</directive>
    </directives>
    <queues>
      <queue walltimemax="00:30:00" nodemax="256" default="true">regular</queue>
      <queue walltimemax="00:30:00" nodemax="4" strict="true">debug</queue>
    </queues>
  </batch_system>

  <batch_system MACH="stampede2" type="slurm">
    <directives>
      <directive>-n {{ total_tasks }}</directive>
    </directives>
    <queues>
      <queue walltimemax="00:30:00" nodemax="4" strict="true">skx-dev</queue>
      <queue walltimemax="00:30:00" nodemax="868" strict="true">skx-large</queue>
      <queue walltimemax="01:00:00" nodemax="128" default="true">skx-normal</queue>
    </queues>
  </batch_system>

    <batch_system MACH="theta" type="cobalt_theta">
      <queues>
        <queue walltimemax="01:00:00" nodemin="1" nodemax="8" strict="true">debug-cache-quad</queue>
        <queue walltimemin="00:30:00" walltimemax="03:00:00" nodemin="128" nodemax="255"  strict="true">default</queue>
        <queue walltimemin="00:30:00" walltimemax="06:00:00" nodemin="256" nodemax="383"  strict="true">default</queue>
        <queue walltimemin="00:30:00" walltimemax="09:00:00" nodemin="384" nodemax="639"  strict="true">default</queue>
        <queue walltimemin="00:30:00" walltimemax="12:00:00" nodemin="640" nodemax="801"  strict="true">default</queue>
        <queue walltimemin="00:30:00" walltimemax="24:00:00" nodemin="802" strict="true" default="true">default</queue>
      </queues>
    </batch_system>

    <batch_system MACH="jlse" type="cobalt_theta">
      <batch_submit>qsub</batch_submit>
      <queues>
        <queue walltimemax="01:00:00" jobmin="1" jobmax="12">skylake_8180</queue>
        <queue walltimemax="01:00:00" jobmin="1" jobmax="16">iris</queue>
        <queue walltimemax="01:00:00" jobmin="1" jobmax="18">yarrow</queue>
        <queue walltimemax="01:00:00" jobmin="1" jobmax="12" default="true">arcticus</queue>
      </queues>
    </batch_system>

    <batch_system MACH="cascade" type="slurm">
      <directives>
	<directive>--output=slurm.out</directive>
	<directive>--error=slurm.err</directive>
      </directives>
      <queues>
	<queue walltimemax="00:59:00" nodemin="1"  nodemax="15"  >small</queue>
	<queue walltimemax="00:59:00" nodemin="16" nodemax="127" >medium</queue>
	<queue walltimemax="00:59:00" nodemin="128" default="true" >large</queue>
      </queues>
    </batch_system>

   <batch_system MACH="constance" type="slurm">
    <directives>
      <directive>--output=slurm.out</directive>
      <directive>--error=slurm.err</directive>
    </directives>
    <queues>
      <queue walltimemax="00:59:00" default="true">slurm</queue>
    </queues>
   </batch_system>

   <batch_system MACH="compy" type="slurm">
    <queues>
      <queue walltimemax="02:00:00" strict="true" nodemin="1" nodemax="40" default="true">short</queue>
      <queue walltimemax="06:00:00" nodemin="1" nodemax="460">slurm</queue>
    </queues>
   </batch_system>

   <batch_system MACH="tahoma" type="slurm">
    <queues>
      <queue walltimemax="02:00:00" strict="true" nodemin="1" nodemax="36" default="true">normal</queue>
      <queue walltimemax="06:00:00" nodemin="1" nodemax="460">slurm</queue>
    </queues>
   </batch_system>

   <batch_system MACH="sooty" type="slurm" >
     <directives>
       <directive>--ntasks-per-node={{ tasks_per_node }}</directive>
       <directive>--output=slurm.out</directive>
       <directive>--error=slurm.err</directive>
     </directives>
     <queues>
       <queue walltimemax="00:59:00" default="true">slurm</queue>
     </queues>
   </batch_system>

  <batch_system MACH="sandiatoss3" type="slurm" >
    <queues>
      <queue nodemax="16" walltimemax="04:00:00" strict="true" default="true">short,batch</queue>
      <queue walltimemax="24:00:00">batch</queue>
    </queues>
  </batch_system>

  <batch_system MACH="ghost" type="slurm" >
    <queues>
      <queue nodemax="12" walltimemax="04:00:00" strict="true" default="true">short,batch</queue>
      <queue walltimemax="24:00:00">batch</queue>
    </queues>
  </batch_system>

  <batch_system MACH="grizzly" type="slurm" >
	<directives>
		<directive>--nodes={{ num_nodes }}</directive>
		<directive>--ntasks-per-node={{ tasks_per_node }}</directive>
		<directive>--qos=standard </directive>
	</directives>
	<queues>
		<queue walltimemax="16:00:00" default="true">standard</queue>
	</queues>
  </batch_system>

   <batch_system MACH="badger" type="slurm" >
	<directives>
		<directive>--nodes={{ num_nodes }}</directive>
		<directive>--ntasks-per-node={{ tasks_per_node }}</directive>
		<directive>--qos=standard </directive>
	</directives>
	<queues>
		<queue walltimemax="16:00:00" default="true">standard</queue>
	</queues>
    </batch_system>

   <batch_system MACH="chicoma-cpu" type="slurm">
    <directives>
     <directive>--partition=standard </directive>
     <directive>--qos=standard </directive>
    </directives>
    <queues>
      <queue walltimemax="00:30:00" nodemax="560" default="true">standard</queue>
    </queues>
   </batch_system>

    <batch_system MACH="mesabi" type="pbs">
      <queues>
        <queue walltimemax="24:00" default="true">mesabi</queue>
        <queue walltimemax="24:00">debug</queue>
      </queues>
    </batch_system>

   <batch_system MACH="oic5" type="pbs" >
         <directives>
                 <directive>-l nodes={{ num_nodes }}:ppn={{ tasks_per_node }}</directive>
		 <directive>-q esd13q</directive>
         </directives>
         <queues>
           <queue default="true">esd13q</queue>
           <queue walltimemax="1:00">esddbg13q</queue>
         </queues>
   </batch_system>

   <batch_system MACH="cades" type="slurm" >
         <submit_args>
           <arg flag="-A ccsi"/>
           <arg flag="--mem=128G"/>
           <arg flag="--ntasks-per-node 32"/>
         </submit_args>
         <queues>
           <queue default="true">burst</queue>
         </queues>
   </batch_system>

   <batch_system MACH="itasca" type="pbs">
     <queues>
       <queue walltimemax="24:00" default="true">batch</queue>
       <queue walltimemax="24:00">debug</queue>
     </queues>
   </batch_system>

   <batch_system MACH="summit" type="lsf" >
     <directives>
       <directive>-P {{ project }}</directive>
     </directives>
     <directives compiler="!.*gpu">
       <directive>-alloc_flags smt$SHELL{echo "(`./xmlquery --value MAX_TASKS_PER_NODE`+41)/42"|bc}</directive>
     </directives>
     <directives compiler=".*gpu">
       <directive>-alloc_flags "gpumps smt$SHELL{echo "(`./xmlquery --value MAX_TASKS_PER_NODE`+41)/42"|bc}"</directive>
     </directives>
     <queues>
       <queue walltimemax="02:00" nodemin="1" nodemax="4608" strict="true" default="true">batch</queue>
       <queue walltimemax="02:00" nodemin="1" nodemax="54" strict="true" default="false">batch-hm</queue>
       <queue walltimemax="02:00" nodemin="1" nodemax="91" strict="true" default="false">killable</queue>
       <queue walltimemax="02:00" nodemin="1" nodemax="4608" strict="true" default="false">debug</queue>
     </queues>
   </batch_system>

   <batch_system MACH="ascent" type="lsf" >
     <batch_submit>/gpfs/wolf/cli115/world-shared/e3sm/tools/bsub/throttle</batch_submit>
     <directives>
       <directive>-P {{ project }}</directive>
     </directives>
     <directives compiler="!.*gpu">
       <directive>-alloc_flags smt$SHELL{echo "(`./xmlquery --value MAX_TASKS_PER_NODE`+41)/42"|bc}</directive>
     </directives>
     <directives compiler=".*gpu">
       <directive>-alloc_flags "gpumps smt$SHELL{echo "(`./xmlquery --value MAX_TASKS_PER_NODE`+41)/42"|bc}"</directive>
     </directives>
     <queues>
       <queue walltimemax="02:00" default="true" strict="true" nodemin="1" nodemax="2">batch</queue>
       <queue walltimemax="01:00" strict="true" nodemin="3" nodemax="16">batch</queue>
     </queues>
   </batch_system>

   <batch_system MACH="spock" type="slurm">
     <queues>
       <queue strict="true" nodemin="1" nodemax="4" walltimemax="03:00:00" default="true">ecp</queue>
       <queue strict="true" nodemin="1" nodemax="4" walltimemax="03:00:00">caar</queue>
       <queue strict="true" nodemin="5" nodemax="16" walltimemax="01:00:00">caar</queue>
     </queues>
   </batch_system>

   <batch_system MACH="crusher" type="slurm">
     <batch_submit>/gpfs/alpine/cli133/world-shared/e3sm/tools/sbatch/throttle</batch_submit>
     <queues>
       <queue strict="true" nodemin="1" nodemax="8" walltimemax="01:00:00" default="true">batch</queue>
       <queue strict="true" nodemin="9" nodemax="64" walltimemax="01:00:00">batch</queue>
       <queue strict="true" nodemin="65" nodemax="160" walltimemax="01:00:00">batch</queue>
     </queues>
   </batch_system>

   <batch_system MACH="crusher-scream-cpu" type="slurm">
     <queues>
       <queue strict="true" nodemin="1" nodemax="8" walltimemax="08:00:00" default="true">batch</queue>
       <queue strict="true" nodemin="9" nodemax="64" walltimemax="04:00:00">batch</queue>
       <queue strict="true" nodemin="65" nodemax="160" walltimemax="02:00:00">batch</queue>
     </queues>
   </batch_system>

   <batch_system MACH="crusher-scream-gpu" type="slurm">
     <batch_submit>/gpfs/alpine/cli133/world-shared/e3sm/tools/sbatch/throttle</batch_submit>
     <directives>
       <directive> -S 0</directive>
     </directives>
     <queues>
       <queue strict="true" nodemin="1" nodemax="8" walltimemax="01:00:00" default="true">batch</queue>
       <queue strict="true" nodemin="9" nodemax="64" walltimemax="01:00:00">batch</queue>
       <queue strict="true" nodemin="65" nodemax="160" walltimemax="01:00:00">batch</queue>
     </queues>
   </batch_system>

   <batch_system MACH="snl-white" type="lsf" >
     <queues>
       <queue walltimemax="02:00" default="true">rhel7G</queue>
     </queues>
   </batch_system>

   <batch_system MACH="weaver" type="lsf" >
     <submit_args>
       <arg flag="-n" name=" $TOTALPES"/>
     </submit_args>
     <queues>
       <queue walltimemax="02:00" default="true">rhel7W</queue>
     </queues>
   </batch_system>

   <batch_system MACH="snl-blake" type="slurm" >
     <queues>
       <queue walltimemax="02:00" default="true">blake</queue>
     </queues>
   </batch_system>

   <batch_system MACH="lawrencium-lr3" type="slurm" >
     <directives>
       <directive>--ntasks-per-node={{ tasks_per_node }}</directive>
       <directive>--qos=lr_normal</directive>
       <directive>--account={{ project }}</directive>
     </directives>
    <queues>
      <queue walltimemax="01:00:00" default="true">lr3</queue>
    </queues>
   </batch_system>

   <batch_system MACH="lawrencium-lr6" type="slurm" >
     <directives>
       <directive>--ntasks-per-node={{ tasks_per_node }}</directive>
       <directive>--qos=lr_normal </directive>
       <directive>--account={{ project }}</directive>
     </directives>
    <queues>
      <queue walltimemax="01:00:00" default="true">lr6</queue>
    </queues>
   </batch_system>

   <batch_system MACH="gcp" type="slurm" >
     <queues>
       <queue walltimemax="01:30:00" default="true">compute-30</queue>
       <queue walltimemax="01:30:00" default="true">computep</queue>	 <!--enable_placement-->
       <queue walltimemax="01:30:00" default="true">compute</queue>
     </queues>
   </batch_system>

  <!-- modex is PBS -->
  <batch_system MACH="modex" type="pbs">
    <directives>
      <directive>-l nodes={{ num_nodes }}:ppn={{ tasks_per_node }}</directive>
      <directive default="/bin/bash" > -S {{ shell }}  </directive>
    </directives>
    <queues>
      <queue walltimemax="06:00:00" default="true">batch</queue>
    </queues>
  </batch_system>

   <batch_system MACH="tulip" type="slurm">
    <queues>
      <queue walltimemax="01:00:00" strict="true" nodemin="1" nodemax="2" default="true">v100</queue>
      <queue walltimemax="01:00:00" nodemin="1" nodemax="5">amdMI60</queue>
      <queue walltimemax="01:00:00" nodemin="1" nodemax="7">amdMI100</queue>
    </queues>
   </batch_system>

   <batch_system MACH="fugaku" type="moab">
     <queues>
       <queue walltimemax="1:00:00" default="true" strict="true">default</queue>
     </queues>
   </batch_system>

  <batch_system MACH="onyx" type="pbs" >
    <directives queue="debug">
      <directive>-A {{ PROJECT }}</directive>
      <directive>-l application=Regional-Arctic-System-Model</directive>
      <directive>-l select={{ num_nodes }}:ncpus={{ MAX_MPITASKS_PER_NODE }}:mpiprocs={{ tasks_per_node }}</directive>
    </directives>
    <directives queue="standard">
      <directive>-A {{ PROJECT }}</directive>
      <directive>-l application=Regional-Arctic-System-Model</directive>
      <directive>-l select={{ num_nodes }}:ncpus={{ MAX_MPITASKS_PER_NODE }}:mpiprocs={{ tasks_per_node }}</directive>
    </directives>
    <directives queue="transfer">
      <directive>-A {{ PROJECT }}</directive>
      <directive>-l application=Regional-Arctic-System-Model</directive>
      <directive>-l select=1:ncpus=1</directive>
    </directives>
    <queues>
      <queue walltimemax="00:59:00" nodemax="155" strict="true">debug</queue>
      <queue walltimemax="04:00:00" default="true">standard</queue>
      <queue default="true" walltimemax="12:00:00" jobmin="1" jobmax="1">transfer</queue>
    </queues>
  </batch_system>

  <batch_system MACH="narwhal" type="pbs" >
    <directives queue="debug">
      <directive>-A {{ PROJECT }}</directive>
      <directive>-l application=Regional-Arctic-System-Model</directive>
      <directive>-l select={{ num_nodes }}:ncpus={{ MAX_MPITASKS_PER_NODE }}:mpiprocs={{ tasks_per_node }}</directive>
    </directives>
    <directives queue="standard">
      <directive>-A {{ PROJECT }}</directive>
      <directive>-l application=Regional-Arctic-System-Model</directive>
      <directive>-l select={{ num_nodes }}:ncpus={{ MAX_MPITASKS_PER_NODE }}:mpiprocs={{ tasks_per_node }}</directive>
    </directives>
    <directives queue="transfer">
      <directive>-A {{ PROJECT }}</directive>
      <directive>-l application=Regional-Arctic-System-Model</directive>
      <directive>-l select=1:ncpus=1</directive>
    </directives>
    <queues>
      <queue walltimemax="00:30:00" nodemax="64" strict="true">debug</queue>
      <queue walltimemax="04:00:00" default="true">standard</queue>
      <queue default="true" walltimemax="12:00:00" jobmin="1" jobmax="1">transfer</queue>
    </queues>
  </batch_system>

  <batch_system MACH="warhawk" type="pbs" >
    <directives queue="debug">
      <directive>-A {{ PROJECT }}</directive>
      <directive>-l application=Regional-Arctic-System-Model</directive>
      <directive>-l select={{ num_nodes }}:ncpus={{ MAX_MPITASKS_PER_NODE }}:mpiprocs={{ tasks_per_node }}</directive>
    </directives>
    <directives queue="standard">
      <directive>-A {{ PROJECT }}</directive>
      <directive>-l application=Regional-Arctic-System-Model</directive>
      <directive>-l select={{ num_nodes }}:ncpus={{ MAX_MPITASKS_PER_NODE }}:mpiprocs={{ tasks_per_node }}</directive>
    </directives>
    <directives queue="transfer">
      <directive>-A {{ PROJECT }}</directive>
      <directive>-l application=Regional-Arctic-System-Model</directive>
      <directive>-l select=1:ncpus=1</directive>
    </directives>
    <queues>
      <queue walltimemax="00:59:00" nodemax="22" strict="true">debug</queue>
      <queue walltimemax="04:00:00" default="true">standard</queue>
      <queue default="true" walltimemax="12:00:00" jobmin="1" jobmax="1">transfer</queue>
    </queues>
  </batch_system>

</config_batch><|MERGE_RESOLUTION|>--- conflicted
+++ resolved
@@ -56,8 +56,6 @@
     </directives>
   </batch_system>
 
-<<<<<<< HEAD
-=======
    <batch_system MACH="spock" type="slurm">
      <queues>
        <queue strict="true" nodemin="1" nodemax="4" walltimemax="03:00:00" default="true">ecp</queue>
@@ -78,7 +76,6 @@
      </queues>
    </batch_system>
 
->>>>>>> 8f9bed06
   <batch_system type="cobalt" >
     <batch_query>qstat</batch_query>
     <batch_submit>qsub</batch_submit>
