if (compile_threaded)
<<<<<<< HEAD
  #string(APPEND CFLAGS " -h omp")
  string(APPEND FFLAGS " -h omp")
  string(APPEND LDFLAGS " -h omp")
=======
  string(APPEND CFLAGS   " -fopenmp")
  string(APPEND FFLAGS   " -fopenmp")
  string(APPEND CXXFLAGS " -fopenmp")
  string(APPEND LDFLAGS  " -fopenmp")
>>>>>>> a1fe3474
endif()
if (DEBUG)
  string(APPEND CFLAGS   " -O0 -g")
  string(APPEND FFLAGS   " -O0 -g")
  string(APPEND CXXFLAGS " -O0 -g")
  string(APPEND CPPDEFS  " -DYAKL_DEBUG")
endif()
string(APPEND CPPDEFS " -DFORTRANUNDERSCORE -DNO_R16 -DCPRCRAY")
string(APPEND FC_AUTO_R8 " -s real64")
# -em (default) generates MODULENAME.mod files
string(APPEND FFLAGS " -f free -N 255 -h byteswapio -em")
if (NOT compile_threaded)
	# -M1077 flag used to suppress message about OpenMP directives
	# that are ignored for non-threaded builds. (-h omp inactive)
	# Details: `explain ftn-1077`
  string(APPEND FFLAGS " -M1077")
endif()
string(APPEND FFLAGS_NOOPT " -O0")
set(HAS_F2008_CONTIGUOUS "TRUE")
string(APPEND LDFLAGS " -Wl,--allow-multiple-definition -h byteswapio")
set(SUPPORTS_CXX "TRUE")
set(CXX_LINKER "FORTRAN")
set(MPICC "cc")
set(MPICXX "CC")
set(MPIFC "ftn")
set(SCC "cc")
set(SCXX "CC")
set(SFC "ftn")<|MERGE_RESOLUTION|>--- conflicted
+++ resolved
@@ -1,14 +1,12 @@
 if (compile_threaded)
-<<<<<<< HEAD
   #string(APPEND CFLAGS " -h omp")
   string(APPEND FFLAGS " -h omp")
   string(APPEND LDFLAGS " -h omp")
-=======
-  string(APPEND CFLAGS   " -fopenmp")
-  string(APPEND FFLAGS   " -fopenmp")
-  string(APPEND CXXFLAGS " -fopenmp")
-  string(APPEND LDFLAGS  " -fopenmp")
->>>>>>> a1fe3474
+#in master right now
+#  string(APPEND CFLAGS   " -fopenmp")
+#  string(APPEND FFLAGS   " -fopenmp")
+#  string(APPEND CXXFLAGS " -fopenmp")
+#  string(APPEND LDFLAGS  " -fopenmp")
 endif()
 if (DEBUG)
   string(APPEND CFLAGS   " -O0 -g")
