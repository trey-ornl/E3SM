<?xml version="1.0"?>

<grid_data version="2.0">

  <help>
    =========================================
    GRID naming convention
    =========================================
    The notation for the grid longname is
    a%name_l%name_oi%name_r%name_m%mask_g%name_w%name
    where
    a% => atm, l% => lnd, oi% => ocn/ice, r% => river, m% => mask, g% => glc, w% => wav

    Supported out of the box grid configurations are given via alias specification in
    the file "config_grids.xml". Each grid alias can also be associated  with the
    following optional attributes

    compset       (Regular expression for compset matches that are required for this grid)
    not_compset   (Regular expression for compset matches that are not permitted this grid)

    Using the alias and the optional "compset" and "not_compset" attributes a grid longname is created
    Note that the mask is for information only - and is not an attribute of the grid
    By default, if the mask is not specified below, it will be set to the ocnice grid
    And if there is no ocnice grid (such as for single column, the mask is null since it does not mean anything)
  </help>

  <grids>

    <model_grid_defaults>
      <grid name="atm"    compset="SATM">null</grid>
      <grid name="lnd"    compset="SLND">null</grid>
      <grid name="ocnice" compset="SOCN">null</grid>
      <grid name="rof"    compset="SROF">null</grid>
      <grid name="rof"    compset="DWAV">rx1</grid>
      <grid name="rof"    compset="RTM">r05</grid>
      <grid name="rof"    compset="MOSART">r05</grid>
      <grid name="rof"    compset="DROF">rx1</grid>
      <grid name="rof"    compset="DROF%CPLHIST">r05</grid>
      <grid name="rof"    compset="XROF">r05</grid>
      <grid name="glc"    compset="SGLC">null</grid>
      <grid name="glc"    compset="CISM1">gland5UM</grid>
      <grid name="glc"    compset="CISM2">gland4</grid>
      <grid name="glc"    compset="XGLC">gland4</grid>
      <grid name="wav"    compset="SWAV">null</grid>
      <grid name="wav"    compset="DWAV">ww3a</grid>
      <grid name="wav"    compset="WW3">ww3a</grid>
      <grid name="wav"    compset="XWAV">ww3a</grid>
      <grid name="iac"    compset="SIAC">null</grid>
    </model_grid_defaults>

    <model_grid alias="g16_g16" compset="DATM.+DROF">
      <grid name="atm">gx1v6</grid>
      <grid name="lnd">gx1v6</grid>
      <grid name="ocnice">gx1v6</grid>
      <grid name="rof">rx1</grid>
      <grid name="glc">null</grid>
      <grid name="wav">null</grid>
      <mask>gx1v6</mask>
    </model_grid>

    <model_grid alias="ELM_USRDAT" compset="(DATM|SATM).+ELM">
      <grid name="atm">ELM_USRDAT</grid>
      <grid name="lnd">ELM_USRDAT</grid>
      <grid name="ocnice">ELM_USRDAT</grid>
      <grid name="rof">null</grid>
      <grid name="glc">null</grid>
      <grid name="wav">null</grid>
      <mask>reg</mask>
    </model_grid>

    <model_grid alias="ELMMOS_USRDAT" compset="(DATM|SATM).+ELM.+MOSART">
      <grid name="atm">ELM_USRDAT</grid>
      <grid name="lnd">ELM_USRDAT</grid>
      <grid name="ocnice">ELM_USRDAT</grid>
      <grid name="rof">ELM_USRDAT</grid>
      <grid name="glc">null</grid>
      <grid name="wav">null</grid>
      <mask>reg</mask>
    </model_grid>

    <model_grid alias="MOS_USRDAT" compset="(DATM|SATM).+DLND.+MOSART">
      <grid name="atm">ELM_USRDAT</grid>
      <grid name="lnd">ELM_USRDAT</grid>
      <grid name="ocnice">ELM_USRDAT</grid>
      <grid name="rof">ELM_USRDAT</grid>
      <grid name="glc">null</grid>
      <grid name="wav">null</grid>
      <mask>reg</mask>
    </model_grid>

    <model_grid alias="1x1_numaIA" compset="DATM.+ELM">
      <grid name="atm">1x1_numaIA</grid>
      <grid name="lnd">1x1_numaIA</grid>
      <grid name="ocnice">1x1_numaIA</grid>
      <grid name="rof">null</grid>
      <grid name="glc">null</grid>
      <grid name="wav">null</grid>
      <mask>reg</mask>
    </model_grid>

    <model_grid alias="1x1_brazil" compset="DATM.+ELM">
      <grid name="atm">1x1_brazil</grid>
      <grid name="lnd">1x1_brazil</grid>
      <grid name="ocnice">1x1_brazil</grid>
      <grid name="rof">null</grid>
      <grid name="glc">null</grid>
      <grid name="wav">null</grid>
      <mask>reg</mask>
    </model_grid>

    <model_grid alias="1x1_smallvilleIA" compset="(DATM|SATM).+ELM">
      <grid name="atm">1x1_smallvilleIA</grid>
      <grid name="lnd">1x1_smallvilleIA</grid>
      <grid name="ocnice">1x1_smallvilleIA</grid>
      <grid name="rof">null</grid>
      <grid name="glc">null</grid>
      <grid name="wav">null</grid>
      <mask>reg</mask>
    </model_grid>

    <model_grid alias="1x1_camdenNJ" compset="DATM.+ELM">
      <grid name="atm">1x1_camdenNJ</grid>
      <grid name="lnd">1x1_camdenNJ</grid>
      <grid name="ocnice">1x1_camdenNJ</grid>
      <grid name="rof">null</grid>
      <grid name="glc">null</grid>
      <grid name="wav">null</grid>
      <mask>reg</mask>
    </model_grid>

    <model_grid alias="1x1_mexicocityMEX" compset="DATM.+ELM">
      <grid name="atm">1x1_mexicocityMEX</grid>
      <grid name="lnd">1x1_mexicocityMEX</grid>
      <grid name="ocnice">1x1_mexicocityMEX</grid>
      <grid name="rof">null</grid>
      <grid name="glc">null</grid>
      <grid name="wav">null</grid>
      <mask>reg</mask>
    </model_grid>

    <model_grid alias="1x1_vancouverCAN" compset="DATM.+ELM">
      <grid name="atm">1x1_vancouverCAN</grid>
      <grid name="lnd">1x1_vancouverCAN</grid>
      <grid name="ocnice">1x1_vancouverCAN</grid>
      <grid name="rof">null</grid>
      <grid name="glc">null</grid>
      <grid name="wav">null</grid>
      <mask>reg</mask>
    </model_grid>

    <model_grid alias="1x1_tropicAtl" compset="DATM.+ELM">
      <grid name="atm">1x1_tropicAtl</grid>
      <grid name="lnd">1x1_tropicAtl</grid>
      <grid name="ocnice">1x1_tropicAtl</grid>
      <grid name="rof">null</grid>
      <grid name="glc">null</grid>
      <grid name="wav">null</grid>
      <mask>reg</mask>
    </model_grid>

    <model_grid alias="1x1_urbanc_alpha" compset="DATM.+ELM">
      <grid name="atm">1x1_urbanc_alpha</grid>
      <grid name="lnd">1x1_urbanc_alpha</grid>
      <grid name="ocnice">1x1_urbanc_alpha</grid>
      <grid name="rof">null</grid>
      <grid name="glc">null</grid>
      <grid name="wav">null</grid>
      <mask>reg</mask>
    </model_grid>

    <model_grid alias="5amazon" compset="DATM.+ELM">
      <grid name="atm">5x5_amazon</grid>
      <grid name="lnd">5x5_amazon</grid>
      <grid name="ocnice">5x5_amazon</grid>
      <grid name="rof">null</grid>
      <grid name="glc">null</grid>
      <grid name="wav">null</grid>
      <mask>reg</mask>
    </model_grid>

    <model_grid alias="hcru_hcru" compset="(DATM|SATM).+ELM">
      <grid name="atm">360x720cru</grid>
      <grid name="lnd">360x720cru</grid>
      <grid name="ocnice">360x720cru</grid>
      <grid name="rof">r05</grid>
      <grid name="glc">null</grid>
      <grid name="wav">null</grid>
      <mask>360x720cru</mask>
    </model_grid>

    <model_grid alias="NLDAS_NLDAS" compset="(DATM|SATM).+MOSART">
      <grid name="atm">NLDAS</grid>
      <grid name="lnd">NLDAS</grid>
      <grid name="ocnice">NLDAS</grid>
      <grid name="rof">NLDAS</grid>
      <grid name="glc">null</grid>
      <grid name="wav">null</grid>
      <mask>NLDAS</mask>
    </model_grid>

    <!-- eulerian grids -->

    <model_grid alias="T31_g37">
      <grid name="atm">T31</grid>
      <grid name="lnd">T31</grid>
      <grid name="ocnice">gx3v7</grid>
      <grid name="rof">r05</grid>
      <grid name="glc">null</grid>
      <grid name="wav">null</grid>
      <mask>gx3v7</mask>
    </model_grid>

    <model_grid alias="T31_T31" compset="(DOCN|XOCN|SOCN)">
      <grid name="atm">T31</grid>
      <grid name="lnd">T31</grid>
      <grid name="ocnice">T31</grid>
      <grid name="rof">r05</grid>
      <grid name="glc">null</grid>
      <grid name="wav">null</grid>
      <mask>gx3v7</mask>
    </model_grid>

    <model_grid alias="T42_T42" compset="(DOCN|XOCN|SOCN)">
      <grid name="atm">T42</grid>
      <grid name="lnd">T42</grid>
      <grid name="ocnice">T42</grid>
      <grid name="rof">r05</grid>
      <grid name="glc">null</grid>
      <grid name="wav">null</grid>
      <mask>usgs</mask>
    </model_grid>

    <model_grid alias="T62_g37" compset="(DATM|XATM|SATM)">
      <grid name="atm">T62</grid>
      <grid name="lnd">T62</grid>
      <grid name="ocnice">gx3v7</grid>
      <grid name="rof">rx1</grid>
      <grid name="glc">null</grid>
      <grid name="wav">null</grid>
      <mask>gx3v7</mask>
    </model_grid>

    <model_grid alias="T62_g16" compset="(DATM|XATM|SATM)">
      <grid name="atm">T62</grid>
      <grid name="lnd">T62</grid>
      <grid name="ocnice">gx1v6</grid>
      <grid name="rof">rx1</grid>
      <grid name="glc">null</grid>
      <grid name="wav">null</grid>
      <mask>gx1v6</mask>
    </model_grid>

    <model_grid alias="T62_m120" compset="(DATM|XATM|SATM)">
      <grid name="atm">T62</grid>
      <grid name="lnd">T62</grid>
      <grid name="ocnice">mpas120</grid>
      <grid name="rof">rx1</grid>
      <grid name="glc">null</grid>
      <grid name="wav">null</grid>
      <mask>mpas120</mask>
    </model_grid>

    <model_grid alias="T62_mgx1" compset="(DATM|XATM|SATM)">
      <grid name="atm">T62</grid>
      <grid name="lnd">T62</grid>
      <grid name="ocnice">mpasgx1</grid>
      <grid name="rof">rx1</grid>
      <grid name="glc">null</grid>
      <grid name="wav">null</grid>
      <mask>mpasgx1</mask>
    </model_grid>

    <model_grid alias="T62_oEC60to30" compset="(DATM|XATM|SATM)">
      <grid name="atm">T62</grid>
      <grid name="lnd">T62</grid>
      <grid name="ocnice">oEC60to30</grid>
      <grid name="rof">rx1</grid>
      <grid name="glc">null</grid>
      <grid name="wav">null</grid>
      <mask>oEC60to30</mask>
    </model_grid>

    <model_grid alias="T62_oEC60to30v3" compset="(DATM|XATM|SATM)">
      <grid name="atm">T62</grid>
      <grid name="lnd">T62</grid>
      <grid name="ocnice">oEC60to30v3</grid>
      <grid name="rof">rx1</grid>
      <grid name="glc">null</grid>
      <grid name="wav">null</grid>
      <mask>oEC60to30v3</mask>
    </model_grid>

    <model_grid alias="T62_oEC60to30wLI" compset="(DATM|XATM|SATM)">
      <grid name="atm">T62</grid>
      <grid name="lnd">T62</grid>
      <grid name="ocnice">oEC60to30wLI</grid>
      <grid name="rof">rx1</grid>
      <grid name="glc">null</grid>
      <grid name="wav">null</grid>
      <mask>oEC60to30wLI</mask>
    </model_grid>

    <model_grid alias="T62_oEC60to30v3wLI" compset="(DATM|XATM|SATM)">
      <grid name="atm">T62</grid>
      <grid name="lnd">T62</grid>
      <grid name="ocnice">oEC60to30v3wLI</grid>
      <grid name="rof">rx1</grid>
      <grid name="glc">null</grid>
      <grid name="wav">null</grid>
      <mask>oEC60to30v3wLI</mask>
    </model_grid>

    <model_grid alias="T62_ECwISC30to60E1r2" compset="(DATM|XATM|SATM)">
      <grid name="atm">T62</grid>
      <grid name="lnd">T62</grid>
      <grid name="ocnice">ECwISC30to60E1r2</grid>
      <grid name="rof">rx1</grid>
      <grid name="glc">null</grid>
      <grid name="wav">null</grid>
      <mask>ECwISC30to60E1r2</mask>
    </model_grid>

    <model_grid alias="T62_oRRS30to10" compset="(DATM|XATM|SATM)">
      <grid name="atm">T62</grid>
      <grid name="lnd">T62</grid>
      <grid name="ocnice">oRRS30to10</grid>
      <grid name="rof">rx1</grid>
      <grid name="glc">null</grid>
      <grid name="wav">null</grid>
      <mask>oRRS30to10</mask>
    </model_grid>

    <model_grid alias="T62_oRRS30to10wLI" compset="(DATM|XATM|SATM)">
      <grid name="atm">T62</grid>
      <grid name="lnd">T62</grid>
      <grid name="ocnice">oRRS30to10wLI</grid>
      <grid name="rof">rx1</grid>
      <grid name="glc">null</grid>
      <grid name="wav">null</grid>
      <mask>oRRS30to10wLI</mask>
    </model_grid>

    <model_grid alias="T62_oRRS30to10v3" compset="(DATM|XATM|SATM)">
      <grid name="atm">T62</grid>
      <grid name="lnd">T62</grid>
      <grid name="ocnice">oRRS30to10v3</grid>
      <grid name="rof">rx1</grid>
      <grid name="glc">null</grid>
      <grid name="wav">null</grid>
      <mask>oRRS30to10v3</mask>
    </model_grid>

    <model_grid alias="T62_oRRS30to10v3wLI" compset="(DATM|XATM|SATM)">
      <grid name="atm">T62</grid>
      <grid name="lnd">T62</grid>
      <grid name="ocnice">oRRS30to10v3wLI</grid>
      <grid name="rof">rx1</grid>
      <grid name="glc">null</grid>
      <grid name="wav">null</grid>
      <mask>oRRS30to10v3wLI</mask>
    </model_grid>

    <model_grid alias="T62_oRRS18to6" compset="(DATM|XATM|SATM)">
      <grid name="atm">T62</grid>
      <grid name="lnd">T62</grid>
      <grid name="ocnice">oRRS18to6</grid>
      <grid name="rof">rx1</grid>
      <grid name="glc">null</grid>
      <grid name="wav">null</grid>
      <mask>oRRS18to6</mask>
    </model_grid>

    <model_grid alias="T62_oRRS18to6v3" compset="(DATM|XATM|SATM)">
      <grid name="atm">T62</grid>
      <grid name="lnd">T62</grid>
      <grid name="ocnice">oRRS18to6v3</grid>
      <grid name="rof">rx1</grid>
      <grid name="glc">null</grid>
      <grid name="wav">null</grid>
      <mask>oRRS18to6v3</mask>
    </model_grid>

    <model_grid alias="T62_oRRS15to5" compset="(DATM|XATM|SATM)">
      <grid name="atm">T62</grid>
      <grid name="lnd">T62</grid>
      <grid name="ocnice">oRRS15to5</grid>
      <grid name="rof">rx1</grid>
      <grid name="glc">null</grid>
      <grid name="wav">null</grid>
      <mask>oRRS15to5</mask>
    </model_grid>

    <model_grid alias="T62_oARRM60to10" compset="(DATM|XATM|SATM)">
      <grid name="atm">T62</grid>
      <grid name="lnd">T62</grid>
      <grid name="ocnice">oARRM60to10</grid>
      <grid name="rof">rx1</grid>
      <grid name="glc">null</grid>
      <grid name="wav">null</grid>
      <mask>oARRM60to10</mask>
    </model_grid>

    <model_grid alias="T62_oARRM60to6" compset="(DATM|XATM|SATM)">
      <grid name="atm">T62</grid>
      <grid name="lnd">T62</grid>
      <grid name="ocnice">oARRM60to6</grid>
      <grid name="rof">rx1</grid>
      <grid name="glc">null</grid>
      <grid name="wav">null</grid>
      <mask>oARRM60to6</mask>
    </model_grid>

    <model_grid alias="T62_EC30to60E2r2" compset="(DATM|XATM|SATM)">
      <grid name="atm">T62</grid>
      <grid name="lnd">T62</grid>
      <grid name="ocnice">EC30to60E2r2</grid>
      <grid name="rof">rx1</grid>
      <grid name="glc">null</grid>
      <grid name="wav">null</grid>
      <mask>EC30to60E2r2</mask>
    </model_grid>

    <model_grid alias="T62_WC14to60E2r3" compset="(DATM|XATM|SATM)">
      <grid name="atm">T62</grid>
      <grid name="lnd">T62</grid>
      <grid name="ocnice">WC14to60E2r3</grid>
      <grid name="rof">rx1</grid>
      <grid name="glc">null</grid>
      <grid name="wav">null</grid>
      <mask>WC14to60E2r3</mask>
    </model_grid>

    <model_grid alias="T62_WCAtl12to45E2r4" compset="(DATM|XATM|SATM)">
      <grid name="atm">T62</grid>
      <grid name="lnd">T62</grid>
      <grid name="ocnice">WCAtl12to45E2r4</grid>
      <grid name="rof">rx1</grid>
      <grid name="glc">null</grid>
      <grid name="wav">null</grid>
      <mask>WCAtl12to45E2r4</mask>
    </model_grid>

    <model_grid alias="T62_SOwISC12to60E2r4" compset="(DATM|XATM|SATM)">
      <grid name="atm">T62</grid>
      <grid name="lnd">T62</grid>
      <grid name="ocnice">SOwISC12to60E2r4</grid>
      <grid name="rof">rx1</grid>
      <grid name="glc">null</grid>
      <grid name="wav">null</grid>
      <mask>SOwISC12to60E2r4</mask>
    </model_grid>

    <model_grid alias="T62_ECwISC30to60E2r1" compset="(DATM|XATM|SATM)">
      <grid name="atm">T62</grid>
      <grid name="lnd">T62</grid>
      <grid name="ocnice">ECwISC30to60E2r1</grid>
      <grid name="rof">rx1</grid>
      <grid name="glc">null</grid>
      <grid name="wav">null</grid>
      <mask>ECwISC30to60E2r1</mask>
    </model_grid>

    <model_grid alias="TL319_oEC60to30v3" compset="(DATM|XATM|SATM)">
      <grid name="atm">TL319</grid>
      <grid name="lnd">TL319</grid>
      <grid name="ocnice">oEC60to30v3</grid>
      <grid name="rof">JRA025</grid>
      <grid name="glc">null</grid>
      <grid name="wav">null</grid>
      <mask>oEC60to30v3</mask>
    </model_grid>

    <model_grid alias="TL319_oEC60to30v3wLI" compset="(DATM|XATM|SATM)">
      <grid name="atm">TL319</grid>
      <grid name="lnd">TL319</grid>
      <grid name="ocnice">oEC60to30v3wLI</grid>
      <grid name="rof">JRA025</grid>
      <grid name="glc">null</grid>
      <grid name="wav">null</grid>
      <mask>oEC60to30v3wLI</mask>
    </model_grid>

    <model_grid alias="TL319_ECwISC30to60E1r2" compset="(DATM|XATM|SATM)">
      <grid name="atm">TL319</grid>
      <grid name="lnd">TL319</grid>
      <grid name="ocnice">ECwISC30to60E1r2</grid>
      <grid name="rof">JRA025</grid>
      <grid name="glc">null</grid>
      <grid name="wav">null</grid>
      <mask>ECwISC30to60E1r2</mask>
    </model_grid>

    <model_grid alias="TL319_oARRM60to10" compset="(DATM|XATM|SATM)">
      <grid name="atm">TL319</grid>
      <grid name="lnd">TL319</grid>
      <grid name="ocnice">oARRM60to10</grid>
      <grid name="rof">JRA025</grid>
      <grid name="glc">null</grid>
      <grid name="wav">null</grid>
      <mask>oARRM60to10</mask>
    </model_grid>

    <model_grid alias="TL319_oARRM60to6" compset="(DATM|XATM|SATM)">
      <grid name="atm">TL319</grid>
      <grid name="lnd">TL319</grid>
      <grid name="ocnice">oARRM60to6</grid>
      <grid name="rof">JRA025</grid>
      <grid name="glc">null</grid>
      <grid name="wav">null</grid>
      <mask>oARRM60to6</mask>
    </model_grid>

    <model_grid alias="TL319_EC30to60E2r2" compset="(DATM|XATM|SATM)">
      <grid name="atm">TL319</grid>
      <grid name="lnd">TL319</grid>
      <grid name="ocnice">EC30to60E2r2</grid>
      <grid name="rof">JRA025</grid>
      <grid name="glc">null</grid>
      <grid name="wav">null</grid>
      <mask>EC30to60E2r2</mask>
    </model_grid>

    <model_grid alias="TL319_r05_EC30to60E2r2" compset="(DATM|XATM|SATM)">
      <grid name="atm">TL319</grid>
      <grid name="lnd">r05</grid>
      <grid name="ocnice">EC30to60E2r2</grid>
      <grid name="rof">r05</grid>
      <grid name="glc">null</grid>
      <grid name="wav">null</grid>
      <mask>EC30to60E2r2</mask>
    </model_grid>

    <model_grid alias="TL319_WC14to60E2r3" compset="(DATM|XATM|SATM)">
      <grid name="atm">TL319</grid>
      <grid name="lnd">TL319</grid>
      <grid name="ocnice">WC14to60E2r3</grid>
      <grid name="rof">JRA025</grid>
      <grid name="glc">null</grid>
      <grid name="wav">null</grid>
      <mask>WC14to60E2r3</mask>
    </model_grid>

    <model_grid alias="TL319_WCAtl12to45E2r4" compset="(DATM|XATM|SATM)">
      <grid name="atm">TL319</grid>
      <grid name="lnd">TL319</grid>
      <grid name="ocnice">WCAtl12to45E2r4</grid>
      <grid name="rof">JRA025</grid>
      <grid name="glc">null</grid>
      <grid name="wav">null</grid>
      <mask>WCAtl12to45E2r4</mask>
    </model_grid>

    <model_grid alias="TL319_SOwISC12to60E2r4" compset="(DATM|XATM|SATM)">
      <grid name="atm">TL319</grid>
      <grid name="lnd">TL319</grid>
      <grid name="ocnice">SOwISC12to60E2r4</grid>
      <grid name="rof">JRA025</grid>
      <grid name="glc">null</grid>
      <grid name="wav">null</grid>
      <mask>SOwISC12to60E2r4</mask>
    </model_grid>

    <model_grid alias="TL319_ECwISC30to60E2r1" compset="(DATM|XATM|SATM)">
      <grid name="atm">TL319</grid>
      <grid name="lnd">TL319</grid>
      <grid name="ocnice">ECwISC30to60E2r1</grid>
      <grid name="rof">JRA025</grid>
      <grid name="glc">null</grid>
      <grid name="wav">null</grid>
      <mask>ECwISC30to60E2r1</mask>
    </model_grid>

    <!-- finite volume grids -->

    <model_grid alias="f02_g16">
      <grid name="atm">0.23x0.31</grid>
      <grid name="lnd">0.23x0.31</grid>
      <grid name="ocnice">gx1v6</grid>
      <grid name="rof">r05</grid>
      <grid name="glc">null</grid>
      <grid name="wav">null</grid>
      <mask>gx1v6</mask>
    </model_grid>

    <model_grid alias="f05_g16">
      <grid name="atm">0.47x0.63</grid>
      <grid name="lnd">0.47x0.63</grid>
      <grid name="ocnice">gx1v6</grid>
      <grid name="rof">r05</grid>
      <grid name="glc">null</grid>
      <grid name="wav">null</grid>
      <mask>gx1v6</mask>
    </model_grid>

    <model_grid alias="f09_g16">
      <grid name="atm">0.9x1.25</grid>
      <grid name="lnd">0.9x1.25</grid>
      <grid name="ocnice">gx1v6</grid>
      <grid name="rof">r05</grid>
      <grid name="glc">null</grid>
      <grid name="wav">null</grid>
      <mask>gx1v6</mask>
    </model_grid>

    <model_grid alias="f09_m120">
      <grid name="atm">0.9x1.25</grid>
      <grid name="lnd">0.9x1.25</grid>
      <grid name="ocnice">mpas120</grid>
      <grid name="rof">r05</grid>
      <grid name="glc">null</grid>
      <grid name="wav">null</grid>
      <mask>mpas120</mask>
    </model_grid>

    <model_grid alias="f09_g16" compset="SGLC.+DWAV">
      <grid name="atm">0.9x1.25</grid>
      <grid name="lnd">0.9x1.25</grid>
      <grid name="ocnice">gx1v6</grid>
      <grid name="rof">r05</grid>
      <grid name="glc">null</grid>
      <grid name="wav">ww3a</grid>
      <mask>gx1v6</mask>
    </model_grid>

    <model_grid alias="f19_g16">
      <grid name="atm">1.9x2.5</grid>
      <grid name="lnd">1.9x2.5</grid>
      <grid name="ocnice">gx1v6</grid>
      <grid name="rof">r05</grid>
      <grid name="glc">null</grid>
      <grid name="wav">null</grid>
      <mask>gx1v6</mask>
    </model_grid>

    <model_grid alias="f19_g16" compset="SGLC.+DWAV">
      <grid name="atm">1.9x2.5</grid>
      <grid name="lnd">1.9x2.5</grid>
      <grid name="ocnice">gx1v6</grid>
      <grid name="rof">r05</grid>
      <grid name="glc">null</grid>
      <grid name="wav">ww3a</grid>
      <mask>gx1v6</mask>
    </model_grid>

    <model_grid alias="f45_g37">
      <grid name="atm">4x5</grid>
      <grid name="lnd">4x5</grid>
      <grid name="ocnice">gx3v7</grid>
      <grid name="rof">r05</grid>
      <grid name="glc">null</grid>
      <grid name="wav">null</grid>
      <mask>gx3v7</mask>
    </model_grid>

    <model_grid alias="f19_g16_r01">
      <grid name="atm">1.9x2.5</grid>
      <grid name="lnd">1.9x2.5</grid>
      <grid name="ocnice">gx1v6</grid>
      <grid name="rof">r01</grid>
      <grid name="glc">null</grid>
      <grid name="wav">null</grid>
      <mask>gx1v6</mask>
    </model_grid>

    <model_grid alias="f02_f02" compset="(DOCN|XOCN|SOCN|AQP1)">
      <grid name="atm">0.23x0.31</grid>
      <grid name="lnd">0.23x0.31</grid>
      <grid name="ocnice">0.23x0.31</grid>
      <grid name="rof">r05</grid>
      <grid name="glc">null</grid>
      <grid name="wav">null</grid>
      <mask>gx1v6</mask>
    </model_grid>

    <model_grid alias="f09_f09" compset="(DOCN|XOCN|SOCN|AQP1)">
      <grid name="atm">0.9x1.25</grid>
      <grid name="lnd">0.9x1.25</grid>
      <grid name="ocnice">0.9x1.25</grid>
      <grid name="rof">r05</grid>
      <grid name="glc">null</grid>
      <grid name="wav">null</grid>
      <mask>gx1v6</mask>
    </model_grid>

    <model_grid alias="f19_f19" compset="(DOCN|XOCN|SOCN|AQP1)">
      <grid name="atm">1.9x2.5</grid>
      <grid name="lnd">1.9x2.5</grid>
      <grid name="ocnice">1.9x2.5</grid>
      <grid name="rof">r05</grid>
      <grid name="glc">null</grid>
      <grid name="wav">null</grid>
      <mask>gx1v6</mask>
    </model_grid>

    <model_grid alias="f25_f25" compset="(DOCN|XOCN|SOCN|AQP1)">
      <grid name="atm">2.5x3.33</grid>
      <grid name="lnd">2.5x3.33</grid>
      <grid name="ocnice">2.5x3.33</grid>
      <grid name="rof">r05</grid>
      <grid name="glc">null</grid>
      <grid name="wav">null</grid>
      <mask>gx1v6</mask>
    </model_grid>

    <model_grid alias="f45_f45" compset="(DOCN|XOCN|SOCN|AQP1)">
      <grid name="atm">4x5</grid>
      <grid name="lnd">4x5</grid>
      <grid name="ocnice">4x5</grid>
      <grid name="rof">r05</grid>
      <grid name="glc">null</grid>
      <grid name="wav">null</grid>
      <mask>gx3v7</mask>
    </model_grid>

    <model_grid alias="f10_f10" compset="(DOCN|XOCN|SOCN|AQP1)">
      <grid name="atm">10x15</grid>
      <grid name="lnd">10x15</grid>
      <grid name="ocnice">10x15</grid>
      <grid name="rof">r05</grid>
      <grid name="glc">null</grid>
      <grid name="wav">null</grid>
      <mask>usgs</mask>
    </model_grid>

    <model_grid alias="r2_r2" compset="(DOCN|XOCN|SOCN|AQP1)">
      <grid name="atm">r2</grid>
      <grid name="lnd">r2</grid>
      <grid name="ocnice">r2</grid>
      <grid name="rof">r2</grid>
      <grid name="glc">null</grid>
      <grid name="wav">null</grid>
      <mask>oQU480</mask>
    </model_grid>

    <model_grid alias="r05_r05" compset="(DOCN|XOCN|SOCN|AQP1)">
      <grid name="atm">r05</grid>
      <grid name="lnd">r05</grid>
      <grid name="ocnice">r05</grid>
      <grid name="rof">r05</grid>
      <grid name="glc">null</grid>
      <grid name="wav">null</grid>
      <mask>oEC60to30v3</mask>
    </model_grid>

    <model_grid alias="r0125_r0125" compset="(DOCN|XOCN|SOCN|AQP1)">
      <grid name="atm">r0125</grid>
      <grid name="lnd">r0125</grid>
      <grid name="ocnice">r0125</grid>
      <grid name="rof">r0125</grid>
      <grid name="glc">null</grid>
      <grid name="wav">null</grid>
      <mask>oEC60to30v3</mask>
    </model_grid>

    <model_grid alias="r0125_r0125_oRRS15to5" compset="(DOCN|XOCN|SOCN|AQP1)">
      <grid name="atm">r0125</grid>
      <grid name="lnd">r0125</grid>
      <grid name="ocnice">oRRS15to5</grid>
      <grid name="rof">r0125</grid>
      <grid name="glc">null</grid>
      <grid name="wav">null</grid>
      <mask>oRRS15to5</mask>
    </model_grid>

    <model_grid alias="r0125_r0125_oRRS18to6v3" compset="(DOCN|XOCN|SOCN|AQP1)">
      <grid name="atm">r0125</grid>
      <grid name="lnd">r0125</grid>
      <grid name="ocnice">oRRS18to6v3</grid>
      <grid name="rof">r0125</grid>
      <grid name="glc">null</grid>
      <grid name="wav">null</grid>
      <mask>oRRS18to6v3</mask>
    </model_grid>

    <!--  spectral element grids -->

    <model_grid alias="ne4_oQU480">
      <grid name="atm">ne4np4</grid>
      <grid name="lnd">ne4np4</grid>
      <grid name="ocnice">oQU480</grid>
      <grid name="rof">r05</grid>
      <grid name="glc">null</grid>
      <grid name="wav">null</grid>
      <mask>oQU480</mask>
    </model_grid>

    <model_grid alias="ne4_oQU240">
      <grid name="atm">ne4np4</grid>
      <grid name="lnd">ne4np4</grid>
      <grid name="ocnice">oQU240</grid>
      <grid name="rof">r05</grid>
      <grid name="glc">null</grid>
      <grid name="wav">null</grid>
      <mask>oQU240</mask>
    </model_grid>

    <model_grid alias="ne4_oQU240wLI">
      <grid name="atm">ne4np4</grid>
      <grid name="lnd">ne4np4</grid>
      <grid name="ocnice">oQU240wLI</grid>
      <grid name="rof">r05</grid>
      <grid name="glc">null</grid>
      <grid name="wav">null</grid>
      <mask>oQU240wLI</mask>
    </model_grid>

    <model_grid alias="ne11_oQU240">
      <grid name="atm">ne11np4</grid>
      <grid name="lnd">ne11np4</grid>
      <grid name="ocnice">oQU240</grid>
      <grid name="rof">r05</grid>
      <grid name="glc">null</grid>
      <grid name="wav">null</grid>
      <mask>oQU240</mask>
    </model_grid>

    <model_grid alias="ne16_g37">
      <grid name="atm">ne16np4</grid>
      <grid name="lnd">ne16np4</grid>
      <grid name="ocnice">gx3v7</grid>
      <grid name="rof">r05</grid>
      <grid name="glc">null</grid>
      <grid name="wav">null</grid>
      <mask>gx3v7</mask>
    </model_grid>

    <model_grid alias="ne30_g16">
      <grid name="atm">ne30np4</grid>
      <grid name="lnd">ne30np4</grid>
      <grid name="ocnice">gx1v6</grid>
      <grid name="rof">r05</grid>
      <grid name="glc">null</grid>
      <grid name="wav">null</grid>
      <mask>gx1v6</mask>
    </model_grid>

    <model_grid alias="ne30_m120">
      <grid name="atm">ne30np4</grid>
      <grid name="lnd">ne30np4</grid>
      <grid name="ocnice">mpas120</grid>
      <grid name="rof">r05</grid>
      <grid name="glc">null</grid>
      <grid name="wav">null</grid>
      <mask>mpas120</mask>
    </model_grid>

    <model_grid alias="ne30_m120_g">
      <grid name="atm">ne30np4</grid>
      <grid name="lnd">ne30np4</grid>
      <grid name="ocnice">mpas120</grid>
      <grid name="rof">r05</grid>
      <grid name="glc">mpas.gis20km</grid>
      <grid name="wav">null</grid>
      <mask>mpas120</mask>
    </model_grid>

    <model_grid alias="ne30_f19_g16">
      <grid name="atm">ne30np4</grid>
      <grid name="lnd">1.9x2.5</grid>
      <grid name="ocnice">gx1v6</grid>
      <grid name="rof">r05</grid>
      <grid name="glc">null</grid>
      <grid name="wav">null</grid>
      <mask>gx1v6</mask>
    </model_grid>

    <model_grid alias="ne30_f09_g16">
      <grid name="atm">ne30np4</grid>
      <grid name="lnd">0.9x1.25</grid>
      <grid name="ocnice">gx1v6</grid>
      <grid name="rof">r05</grid>
      <grid name="glc">null</grid>
      <grid name="wav">null</grid>
      <mask>gx1v6</mask>
    </model_grid>

    <model_grid alias="ne60_g16">
      <grid name="atm">ne60np4</grid>
      <grid name="lnd">ne60np4</grid>
      <grid name="ocnice">gx1v6</grid>
      <grid name="rof">r05</grid>
      <grid name="glc">null</grid>
      <grid name="wav">null</grid>
      <mask>gx1v6</mask>
    </model_grid>

    <model_grid alias="ne120_g16">
      <grid name="atm">ne120np4</grid>
      <grid name="lnd">ne120np4</grid>
      <grid name="ocnice">gx1v6</grid>
      <grid name="rof">r05</grid>
      <grid name="glc">null</grid>
      <grid name="wav">null</grid>
      <mask>gx1v6</mask>
    </model_grid>

    <model_grid alias="ne120_oRRS18">
      <grid name="atm">ne120np4</grid>
      <grid name="lnd">ne120np4</grid>
      <grid name="ocnice">oRRS18to6</grid>
      <grid name="rof">r0125</grid>
      <grid name="glc">null</grid>
      <grid name="wav">null</grid>
      <mask>oRRS18to6</mask>
    </model_grid>

    <model_grid alias="ne120_oRRS18v3">
      <grid name="atm">ne120np4</grid>
      <grid name="lnd">ne120np4</grid>
      <grid name="ocnice">oRRS18to6v3</grid>
      <grid name="rof">r0125</grid>
      <grid name="glc">null</grid>
      <grid name="wav">null</grid>
      <mask>oRRS18to6v3</mask>
    </model_grid>

    <model_grid alias="ne120_oRRS15">
      <grid name="atm">ne120np4</grid>
      <grid name="lnd">ne120np4</grid>
      <grid name="ocnice">oRRS15to5</grid>
      <grid name="rof">r0125</grid>
      <grid name="glc">null</grid>
      <grid name="wav">null</grid>
      <mask>oRRS15to5</mask>
    </model_grid>

    <model_grid alias="ne240_f02_g16">
      <grid name="atm">ne240np4</grid>
      <grid name="lnd">0.23x0.31</grid>
      <grid name="ocnice">gx1v6</grid>
      <grid name="rof">r05</grid>
      <grid name="glc">null</grid>
      <grid name="wav">null</grid>
      <mask>gx1v6</mask>
    </model_grid>

    <model_grid alias="ne4_ne4" compset="(DOCN|XOCN|SOCN|AQP1)">
      <grid name="atm">ne4np4</grid>
      <grid name="lnd">ne4np4</grid>
      <grid name="ocnice">ne4np4</grid>
      <grid name="rof">r05</grid>
      <grid name="glc">null</grid>
      <grid name="wav">null</grid>
      <mask>oQU240</mask>
    </model_grid>

    <model_grid alias="ne4pg2_ne4pg2" compset="(DOCN|XOCN|SOCN|AQP1)">
      <grid name="atm">ne4np4.pg2</grid>
      <grid name="lnd">ne4np4.pg2</grid>
      <grid name="ocnice">ne4np4.pg2</grid>
      <grid name="rof">r05</grid>
      <grid name="glc">null</grid>
      <grid name="wav">null</grid>
      <mask>oQU240</mask>
    </model_grid>

    <model_grid alias="ne4pg2_r05_oQU480" compset="(EAM.+ELM.+MPASO)">
      <grid name="atm">ne4np4.pg2</grid>
      <grid name="lnd">r05</grid>
      <grid name="ocnice">oQU480</grid>
      <grid name="rof">r05</grid>
      <grid name="glc">null</grid>
      <grid name="wav">null</grid>
      <mask>oQU480</mask>
    </model_grid>

    <model_grid alias="ne4pg2_oQU480" compset="(EAM.+ELM.+MPASO)">
      <grid name="atm">ne4np4.pg2</grid>
      <grid name="lnd">ne4np4.pg2</grid>
      <grid name="ocnice">oQU480</grid>
      <grid name="rof">r2</grid>
      <grid name="glc">null</grid>
      <grid name="wav">null</grid>
      <mask>oQU480</mask>
    </model_grid>

    <model_grid alias="ne4pg2_r2_oQU480" compset="(EAM.+ELM.+MPASO)">
      <grid name="atm">ne4np4.pg2</grid>
      <grid name="lnd">r2</grid>
      <grid name="ocnice">oQU480</grid>
      <grid name="rof">r2</grid>
      <grid name="glc">null</grid>
      <grid name="wav">null</grid>
      <mask>oQU480</mask>
    </model_grid>

    <model_grid alias="ne8_ne8" compset="(DOCN|XOCN|SOCN|AQP1)">
      <grid name="atm">ne8np4</grid>
      <grid name="lnd">ne8np4</grid>
      <grid name="ocnice">ne8np4</grid>
      <grid name="rof">r05</grid>
      <grid name="glc">null</grid>
      <grid name="wav">null</grid>
      <mask>oQU240</mask>
    </model_grid>

    <model_grid alias="ne8pg2_ne8pg2" compset="(DOCN|XOCN|SOCN|AQP1)">
      <grid name="atm">ne8np4.pg2</grid>
      <grid name="lnd">ne8np4.pg2</grid>
      <grid name="ocnice">ne8np4.pg2</grid>
      <grid name="rof">r05</grid>
      <grid name="glc">null</grid>
      <grid name="wav">null</grid>
      <mask>oQU240</mask>
    </model_grid>

    <model_grid alias="ne11_ne11" compset="(DOCN|XOCN|SOCN|AQP1)">
      <grid name="atm">ne11np4</grid>
      <grid name="lnd">ne11np4</grid>
      <grid name="ocnice">ne11np4</grid>
      <grid name="rof">r05</grid>
      <grid name="glc">null</grid>
      <grid name="wav">null</grid>
      <mask>oQU240</mask>
    </model_grid>

    <model_grid alias="armx8v3_armx8v3" compset="(DOCN|XOCN|SOCN|AQP1)">
      <grid name="atm">ne0np4_arm_x8v3_lowcon</grid>
      <grid name="lnd">ne0np4_arm_x8v3_lowcon</grid>
      <grid name="ocnice">ne0np4_arm_x8v3_lowcon</grid>
      <grid name="rof">null</grid>
      <grid name="glc">null</grid>
      <grid name="wav">null</grid>
      <mask>gx1v6</mask>
    </model_grid>

    <model_grid alias="conusx4v1_conusx4v1" compset="(DOCN|XOCN|SOCN|AQP1)">
      <grid name="atm">ne0np4_conus_x4v1_lowcon</grid>
      <grid name="lnd">ne0np4_conus_x4v1_lowcon</grid>
      <grid name="ocnice">ne0np4_conus_x4v1_lowcon</grid>
      <grid name="rof">null</grid>
      <grid name="glc">null</grid>
      <grid name="wav">null</grid>
      <mask>tx0.1v2</mask>
    </model_grid>

    <model_grid alias="conusx4v1_r05_oECv3">
      <grid name="atm">ne0np4_conus_x4v1_lowcon</grid>
      <grid name="lnd">r05</grid>
      <grid name="ocnice">oEC60to30v3</grid>
      <grid name="rof">r05</grid>
      <grid name="glc">null</grid>
      <grid name="wav">null</grid>
      <mask>oEC60to30v3</mask>
    </model_grid>

    <model_grid alias="conusx4v1pg2_r05_oECv3">
      <grid name="atm">ne0np4_conus_x4v1_lowcon.pg2</grid>
      <grid name="lnd">r05</grid>
      <grid name="ocnice">oEC60to30v3</grid>
      <grid name="rof">r05</grid>
      <grid name="glc">null</grid>
      <grid name="wav">null</grid>
      <mask>oEC60to30v3</mask>
    </model_grid>

    <model_grid alias="northamericax4v1_r0125_oRRS15to5">
      <grid name="atm">ne0np4_northamericax4v1</grid>
      <grid name="lnd">r0125</grid>
      <grid name="ocnice">oRRS15to5</grid>
      <grid name="rof">r0125</grid>
      <grid name="glc">null</grid>
      <grid name="wav">null</grid>
      <mask>oRRS15to5</mask>
    </model_grid>

    <model_grid alias="northamericax4v1pg2_r0125_WC14to60E2r3" compset="(DOCN|XOCN|SOCN|AQP1|EAM.+ELM.+MPASO)">
      <grid name="atm">ne0np4_northamericax4v1.pg2</grid>
      <grid name="lnd">r0125</grid>
      <grid name="ocnice">WC14to60E2r3</grid>
      <grid name="rof">r0125</grid>
      <grid name="glc">null</grid>
      <grid name="wav">null</grid>
      <mask>WC14to60E2r3</mask>
    </model_grid>

    <model_grid alias="northamericax4v1pg2_WC14to60E2r3" compset="(EAM.+ELM.+MPASO)">
      <grid name="atm">ne0np4_northamericax4v1.pg2</grid>
      <grid name="lnd">ne0np4_northamericax4v1.pg2</grid>
      <grid name="ocnice">WC14to60E2r3</grid>
      <grid name="rof">r0125</grid>
      <grid name="glc">null</grid>
      <grid name="wav">null</grid>
      <mask>WC14to60E2r3</mask>
    </model_grid>

    <model_grid alias="svalbardx8v1_svalbardx8v1" compset="(DOCN|XOCN|SOCN|AQP1)">
      <grid name="atm">ne0np4_svalbard_x8v1_lowcon</grid>
      <grid name="lnd">ne0np4_svalbard_x8v1_lowcon</grid>
      <grid name="ocnice">ne0np4_svalbard_x8v1_lowcon</grid>
      <grid name="rof">null</grid>
      <grid name="glc">null</grid>
      <grid name="wav">null</grid>
      <mask>tx0.1v2</mask>
    </model_grid>

    <model_grid alias="sooberingoax4x8v1_sooberingoax4x8v1" compset="(DOCN|XOCN|SOCN|AQP1)">
      <grid name="atm">ne0np4_sooberingoa_x4x8v1_lowcon</grid>
      <grid name="lnd">ne0np4_sooberingoa_x4x8v1_lowcon</grid>
      <grid name="ocnice">ne0np4_sooberingoa_x4x8v1_lowcon</grid>
      <grid name="rof">null</grid>
      <grid name="glc">null</grid>
      <grid name="wav">null</grid>
      <mask>tx0.1v2</mask>
    </model_grid>

    <model_grid alias="enax4v1_enax4v1" compset="(DOCN|XOCN|SOCN|AQP1)">
      <grid name="atm">ne0np4_enax4v1</grid>
      <grid name="lnd">ne0np4_enax4v1</grid>
      <grid name="ocnice">ne0np4_enax4v1</grid>
      <grid name="rof">null</grid>
      <grid name="glc">null</grid>
      <grid name="wav">null</grid>
      <mask>oRRS18to6</mask>
    </model_grid>

    <model_grid alias="enax4v1_ne30_enax4v1" compset="(DOCN|XOCN|SOCN|AQP1)">
      <grid name="atm">ne0np4_enax4v1</grid>
      <grid name="lnd">ne30np4</grid>
      <grid name="ocnice">ne0np4_enax4v1</grid>
      <grid name="rof">null</grid>
      <grid name="glc">null</grid>
      <grid name="wav">null</grid>
      <mask>oRRS18to6</mask>
    </model_grid>

    <model_grid alias="ne16_ne16" compset="(DOCN|XOCN|SOCN|AQP1)">
      <grid name="atm">ne16np4</grid>
      <grid name="lnd">ne16np4</grid>
      <grid name="ocnice">ne16np4</grid>
      <grid name="rof">r05</grid>
      <grid name="glc">null</grid>
      <grid name="wav">null</grid>
      <mask>gx3v7</mask>
    </model_grid>

    <model_grid alias="ne16pg2_ne16pg2" compset="(DOCN|XOCN|SOCN|AQP1)">
      <grid name="atm">ne16np4.pg2</grid>
      <grid name="lnd">ne16np4.pg2</grid>
      <grid name="ocnice">ne16np4.pg2</grid>
      <grid name="rof">r05</grid>
      <grid name="glc">null</grid>
      <grid name="wav">null</grid>
      <mask>gx3v7</mask>
    </model_grid>

    <model_grid alias="ne16pg2_r05_oQU240" compset="(EAM.+ELM.+MPASO)">
      <grid name="atm">ne16np4.pg2</grid>
      <grid name="lnd">r05</grid>
      <grid name="ocnice">oQU240</grid>
      <grid name="rof">r05</grid>
      <grid name="glc">null</grid>
      <grid name="wav">null</grid>
      <mask>oQU240</mask>
    </model_grid>

    <model_grid alias="ne30_ne30" compset="(DOCN|XOCN|SOCN|AQP1)">
      <grid name="atm">ne30np4</grid>
      <grid name="lnd">ne30np4</grid>
      <grid name="ocnice">ne30np4</grid>
      <grid name="rof">r05</grid>
      <grid name="glc">null</grid>
      <grid name="wav">null</grid>
      <mask>gx1v6</mask>
    </model_grid>

    <model_grid alias="ne30_r05_ne30" compset="(DOCN|XOCN|SOCN|AQP1)">
      <grid name="atm">ne30np4</grid>
      <grid name="lnd">r05</grid>
      <grid name="ocnice">ne30np4</grid>
      <grid name="rof">r05</grid>
      <grid name="glc">null</grid>
      <grid name="wav">null</grid>
      <mask>gx1v6</mask>
    </model_grid>

    <model_grid alias="ne30_r0125_ne30" compset="(DOCN|XOCN|SOCN|AQP1)">
      <grid name="atm">ne30np4</grid>
      <grid name="lnd">r0125</grid>
      <grid name="ocnice">ne30np4</grid>
      <grid name="rof">r0125</grid>
      <grid name="glc">null</grid>
      <grid name="wav">null</grid>
      <mask>gx1v6</mask>
    </model_grid>

    <model_grid alias="ne30_r0125_oECv3">
      <grid name="atm">ne30np4</grid>
      <grid name="lnd">r0125</grid>
      <grid name="ocnice">oEC60to30v3</grid>
      <grid name="rof">r0125</grid>
      <grid name="glc">null</grid>
      <grid name="wav">null</grid>
      <mask>oEC60to30v3</mask>
    </model_grid>

    <model_grid alias="ne30_r0125_oRRS18to6v3" compset="(DOCN|XOCN|SOCN|AQP1)">
      <grid name="atm">ne30np4</grid>
      <grid name="lnd">r0125</grid>
      <grid name="ocnice">oRRS18to6v3</grid>
      <grid name="rof">r0125</grid>
      <grid name="glc">null</grid>
      <grid name="wav">null</grid>
      <mask>oRRS18to6v3</mask>
    </model_grid>

    <model_grid alias="ne30pg2_r0125_oRRS18to6v3" compset="(DOCN|XOCN|SOCN|AQP1)">
      <grid name="atm">ne30np4.pg2</grid>
      <grid name="lnd">r0125</grid>
      <grid name="ocnice">oRRS18to6v3</grid>
      <grid name="rof">r0125</grid>
      <grid name="glc">null</grid>
      <grid name="wav">null</grid>
      <mask>oRRS18to6v3</mask>
    </model_grid>

    <model_grid alias="ne30pg2_WCAtl12to45E2r4">
      <grid name="atm">ne30np4.pg2</grid>
      <grid name="lnd">ne30np4.pg2</grid>
      <grid name="ocnice">WCAtl12to45E2r4</grid>
      <grid name="rof">r05</grid>
      <grid name="glc">null</grid>
      <grid name="wav">null</grid>
      <mask>WCAtl12to45E2r4</mask>
    </model_grid>

    <model_grid alias="ne30pg2_SOwISC12to60E2r4">
      <grid name="atm">ne30np4.pg2</grid>
      <grid name="lnd">ne30np4.pg2</grid>
      <grid name="ocnice">SOwISC12to60E2r4</grid>
      <grid name="rof">r05</grid>
      <grid name="glc">null</grid>
      <grid name="wav">null</grid>
      <mask>SOwISC12to60E2r4</mask>
    </model_grid>

    <model_grid alias="ne30pg2_ECwISC30to60E2r1">
      <grid name="atm">ne30np4.pg2</grid>
      <grid name="lnd">ne30np4.pg2</grid>
      <grid name="ocnice">ECwISC30to60E2r1</grid>
      <grid name="rof">r05</grid>
      <grid name="glc">null</grid>
      <grid name="wav">null</grid>
      <mask>ECwISC30to60E2r1</mask>
    </model_grid>

    <model_grid alias="northamericax4v1_r0125_northamericax4v1" compset="(DOCN|XOCN|SOCN|AQP1)">
      <grid name="atm">ne0np4_northamericax4v1</grid>
      <grid name="lnd">r0125</grid>
      <grid name="ocnice">ne0np4_northamericax4v1</grid>
      <grid name="rof">r0125</grid>
      <grid name="glc">null</grid>
      <grid name="wav">null</grid>
      <mask>oRRS15to5</mask>
    </model_grid>

    <model_grid alias="northamericax4v1pg2_r0125_northamericax4v1pg2" compset="(DOCN|XOCN|SOCN|AQP1)">
      <grid name="atm">ne0np4_northamericax4v1.pg2</grid>
      <grid name="lnd">r0125</grid>
      <grid name="ocnice">ne0np4_northamericax4v1.pg2</grid>
      <grid name="rof">r0125</grid>
      <grid name="glc">null</grid>
      <grid name="wav">null</grid>
      <mask>oRRS15to5</mask>
    </model_grid>

    <model_grid alias="antarcticax4v1_r0125_antarcticax4v1" compset="(DOCN|XOCN|SOCN|AQP1)">
      <grid name="atm">ne0np4_antarcticax4v1</grid>
      <grid name="lnd">r0125</grid>
      <grid name="ocnice">ne0np4_antarcticax4v1</grid>
      <grid name="rof">r0125</grid>
      <grid name="glc">null</grid>
      <grid name="wav">null</grid>
      <mask>oRRS15to5</mask>
    </model_grid>

    <model_grid alias="antarcticax4v1pg2_r0125_antarcticax4v1pg2" compset="(DOCN|XOCN|SOCN|AQP1)">
      <grid name="atm">ne0np4_antarcticax4v1.pg2</grid>
      <grid name="lnd">r0125</grid>
      <grid name="ocnice">ne0np4_antarcticax4v1.pg2</grid>
      <grid name="rof">r0125</grid>
      <grid name="glc">null</grid>
      <grid name="wav">null</grid>
      <mask>oRRS15to5</mask>
    </model_grid>

    <model_grid alias="ne30pg2_ne30pg2" compset="(DOCN|XOCN|SOCN|AQP1)">
      <grid name="atm">ne30np4.pg2</grid>
      <grid name="lnd">ne30np4.pg2</grid>
      <grid name="ocnice">ne30np4.pg2</grid>
      <grid name="rof">r05</grid>
      <grid name="glc">null</grid>
      <grid name="wav">null</grid>
      <mask>gx1v6</mask>
    </model_grid>

    <model_grid alias="ne32_ne32" compset="(DOCN|XOCN|SOCN|AQP1)">
      <grid name="atm">ne32np4</grid>
      <grid name="lnd">ne32np4</grid>
      <grid name="ocnice">ne32np4</grid>
      <grid name="rof">r05</grid>
      <grid name="glc">null</grid>
      <grid name="wav">null</grid>
      <mask>gx1v6</mask>
    </model_grid>

    <model_grid alias="ne32pg2_ne32pg2" compset="(DOCN|XOCN|SOCN|AQP1)">
      <grid name="atm">ne32np4.pg2</grid>
      <grid name="lnd">ne32np4.pg2</grid>
      <grid name="ocnice">ne32np4.pg2</grid>
      <grid name="rof">r05</grid>
      <grid name="glc">null</grid>
      <grid name="wav">null</grid>
      <mask>gx1v6</mask>
    </model_grid>

    <model_grid alias="ne25_ne25" compset="(DOCN|XOCN|SOCN|AQP1)">
      <grid name="atm">ne25np4</grid>
      <grid name="lnd">ne25np4</grid>
      <grid name="ocnice">ne25np4</grid>
      <grid name="rof">r05</grid>
      <grid name="glc">null</grid>
      <grid name="wav">null</grid>
      <mask>gx1v6</mask>
    </model_grid>
    <model_grid alias="ne25pg2_ne25pg2" compset="(DOCN|XOCN|SOCN|AQP1)">
      <grid name="atm">ne25np4.pg2</grid>
      <grid name="lnd">ne25np4.pg2</grid>
      <grid name="ocnice">ne25np4.pg2</grid>
      <grid name="rof">r05</grid>
      <grid name="glc">null</grid>
      <grid name="wav">null</grid>
      <mask>gx1v6</mask>
    </model_grid>
    <model_grid alias="ne35_ne35" compset="(DOCN|XOCN|SOCN|AQP1)">
      <grid name="atm">ne35np4</grid>
      <grid name="lnd">ne35np4</grid>
      <grid name="ocnice">ne35np4</grid>
      <grid name="rof">r05</grid>
      <grid name="glc">null</grid>
      <grid name="wav">null</grid>
      <mask>gx1v6</mask>
    </model_grid>
    <model_grid alias="ne35pg2_ne35pg2" compset="(DOCN|XOCN|SOCN|AQP1)">
      <grid name="atm">ne35np4.pg2</grid>
      <grid name="lnd">ne35np4.pg2</grid>
      <grid name="ocnice">ne35np4.pg2</grid>
      <grid name="rof">r05</grid>
      <grid name="glc">null</grid>
      <grid name="wav">null</grid>
      <mask>gx1v6</mask>
    </model_grid>
    <model_grid alias="ne40_ne40" compset="(DOCN|XOCN|SOCN|AQP1)">
      <grid name="atm">ne40np4</grid>
      <grid name="lnd">ne40np4</grid>
      <grid name="ocnice">ne40np4</grid>
      <grid name="rof">r05</grid>
      <grid name="glc">null</grid>
      <grid name="wav">null</grid>
      <mask>gx1v6</mask>
    </model_grid>
    <model_grid alias="ne40pg2_ne40pg2" compset="(DOCN|XOCN|SOCN|AQP1)">
      <grid name="atm">ne40np4.pg2</grid>
      <grid name="lnd">ne40np4.pg2</grid>
      <grid name="ocnice">ne40np4.pg2</grid>
      <grid name="rof">r05</grid>
      <grid name="glc">null</grid>
      <grid name="wav">null</grid>
      <mask>gx1v6</mask>
    </model_grid>
    <model_grid alias="ne45_ne45" compset="(DOCN|XOCN|SOCN|AQP1)">
      <grid name="atm">ne45np4</grid>
      <grid name="lnd">ne45np4</grid>
      <grid name="ocnice">ne45np4</grid>
      <grid name="rof">r05</grid>
      <grid name="glc">null</grid>
      <grid name="wav">null</grid>
      <mask>oEC60to30v3</mask>
    </model_grid>
    <model_grid alias="ne45pg2_ne45pg2" compset="(DOCN|XOCN|SOCN|AQP1)">
      <grid name="atm">ne45np4.pg2</grid>
      <grid name="lnd">ne45np4.pg2</grid>
      <grid name="ocnice">ne45np4.pg2</grid>
      <grid name="rof">r05</grid>
      <grid name="glc">null</grid>
      <grid name="wav">null</grid>
      <mask>oEC60to30v3</mask>
    </model_grid>

    <model_grid alias="ne120_r0125_oRRS18to6v3" compset="(DOCN|XOCN|SOCN|AQP1)">
      <grid name="atm">ne120np4</grid>
      <grid name="lnd">r0125</grid>
      <grid name="ocnice">oRRS18to6v3</grid>
      <grid name="rof">r0125</grid>
      <grid name="glc">null</grid>
      <grid name="wav">null</grid>
      <mask>oRRS18to6v3</mask>
    </model_grid>

    <model_grid alias="ne120pg2_r0125_oRRS18to6v3" compset="(DOCN|XOCN|SOCN|AQP1)">
      <grid name="atm">ne120np4.pg2</grid>
      <grid name="lnd">r0125</grid>
      <grid name="ocnice">oRRS18to6v3</grid>
      <grid name="rof">r0125</grid>
      <grid name="glc">null</grid>
      <grid name="wav">null</grid>
      <mask>oRRS18to6v3</mask>
    </model_grid>

    <model_grid alias="ne60_ne60" compset="(DOCN|XOCN|SOCN|AQP1)">
      <grid name="atm">ne60np4</grid>
      <grid name="lnd">ne60np4</grid>
      <grid name="ocnice">ne60np4</grid>
      <grid name="rof">r05</grid>
      <grid name="glc">null</grid>
      <grid name="wav">null</grid>
      <mask>gx1v6</mask>
    </model_grid>

    <model_grid alias="ne60pg2_ne60pg2" compset="(DOCN|XOCN|SOCN|AQP1)">
      <grid name="atm">ne60np4.pg2</grid>
      <grid name="lnd">ne60np4.pg2</grid>
      <grid name="ocnice">ne60np4.pg2</grid>
      <grid name="rof">r05</grid>
      <grid name="glc">null</grid>
      <grid name="wav">null</grid>
      <mask>gx1v6</mask>
    </model_grid>

    <model_grid alias="ne64_ne64" compset="(DOCN|XOCN|SOCN|AQP1)">
      <grid name="atm">ne64np4</grid>
      <grid name="lnd">ne64np4</grid>
      <grid name="ocnice">ne64np4</grid>
      <grid name="rof">r05</grid>
      <grid name="glc">null</grid>
      <grid name="wav">null</grid>
      <mask>gx1v6</mask>
    </model_grid>

    <model_grid alias="ne64pg2_ne64pg2" compset="(DOCN|XOCN|SOCN|AQP1)">
      <grid name="atm">ne64np4.pg2</grid>
      <grid name="lnd">ne64np4.pg2</grid>
      <grid name="ocnice">ne64np4.pg2</grid>
      <grid name="rof">r05</grid>
      <grid name="glc">null</grid>
      <grid name="wav">null</grid>
      <mask>gx1v6</mask>
    </model_grid>

    <model_grid alias="ne120_ne120" compset="(DOCN|XOCN|SOCN|AQP1)">
      <grid name="atm">ne120np4</grid>
      <grid name="lnd">ne120np4</grid>
      <grid name="ocnice">ne120np4</grid>
      <grid name="rof">r0125</grid>
      <grid name="glc">null</grid>
      <grid name="wav">null</grid>
      <mask>gx1v6</mask>
    </model_grid>

    <model_grid alias="ne120pg2_ne120pg2" compset="(DOCN|XOCN|SOCN|AQP1)">
      <grid name="atm">ne120np4.pg2</grid>
      <grid name="lnd">ne120np4.pg2</grid>
      <grid name="ocnice">ne120np4.pg2</grid>
      <grid name="rof">r05</grid>
      <grid name="glc">null</grid>
      <grid name="wav">null</grid>
      <mask>gx1v6</mask>
    </model_grid>

    <model_grid alias="ne120pg2_r05_oECv3">
      <grid name="atm">ne120np4.pg2</grid>
      <grid name="lnd">r05</grid>
      <grid name="ocnice">oEC60to30v3</grid>
      <grid name="rof">r05</grid>
      <grid name="glc">null</grid>
      <grid name="wav">null</grid>
      <mask>oEC60to30v3</mask>
    </model_grid>

    <model_grid alias="ne240_ne240" compset="(DOCN|XOCN|SOCN|AQP1)">
      <grid name="atm">ne240np4</grid>
      <grid name="lnd">ne240np4</grid>
      <grid name="ocnice">ne240np4</grid>
      <grid name="rof">null</grid>
      <grid name="glc">null</grid>
      <grid name="wav">null</grid>
      <mask>tx0.1v2</mask>
    </model_grid>

    <model_grid alias="ne256pg2_r0125_oRRS18to6v3">
      <grid name="atm">ne256np4.pg2</grid>
      <grid name="lnd">r0125</grid>
      <grid name="ocnice">oRRS18to6v3</grid>
      <grid name="rof">r0125</grid>
      <grid name="glc">null</grid>
      <grid name="wav">null</grid>
      <mask>oRRS18to6v3</mask>
    </model_grid>

    <model_grid alias="ne512pg2_r0125_oRRS18to6v3">
      <grid name="atm">ne512np4.pg2</grid>
      <grid name="lnd">r0125</grid>
      <grid name="ocnice">oRRS18to6v3</grid>
      <grid name="rof">r0125</grid>
      <grid name="glc">null</grid>
      <grid name="wav">null</grid>
      <mask>oRRS18to6v3</mask>
    </model_grid>

    <model_grid alias="ne512np4_360x720cru_ne512np4">
      <grid name="atm">ne512np4</grid>
      <grid name="lnd">360x720cru</grid>
      <grid name="ocnice">ne512np4</grid>
      <grid name="rof">r05</grid>
      <grid name="glc">null</grid>
      <grid name="wav">null</grid>
      <mask>oRRS15to5</mask>
    </model_grid>

    <model_grid alias="ne512np4_360x720cru_oRRS15to5">
      <grid name="atm">ne512np4</grid>
      <grid name="lnd">360x720cru</grid>
      <grid name="ocnice">oRRS15to5</grid>
      <grid name="rof">r05</grid>
      <grid name="glc">null</grid>
      <grid name="wav">null</grid>
      <mask>oRRS15to5</mask>
    </model_grid>

    <model_grid alias="ne1024np4_360x720cru_ne1024np4" compset="(DOCN|XOCN|SOCN|AQP1)">
      <grid name="atm">ne1024np4</grid>
      <grid name="lnd">360x720cru</grid>
      <grid name="ocnice">ne1024np4</grid>
      <grid name="rof">null</grid>
      <grid name="glc">null</grid>
      <grid name="wav">null</grid>
      <mask>oRRS15to5</mask>
    </model_grid>

    <model_grid alias="ne1024pg2_r0125_oRRS18to6v3">
      <grid name="atm">ne1024np4.pg2</grid>
      <grid name="lnd">r0125</grid>
      <grid name="ocnice">oRRS18to6v3</grid>
      <grid name="rof">r0125</grid>
      <grid name="glc">null</grid>
      <grid name="wav">null</grid>
      <mask>oRRS18to6v3</mask>
    </model_grid>

    <model_grid alias="ne1024np4_360x720cru_oRRS15to5" compset="(DOCN|XOCN|SOCN|AQP1)">
      <grid name="atm">ne1024np4</grid>
      <grid name="lnd">360x720cru</grid>
      <grid name="ocnice">oRRS15to5</grid>
      <grid name="rof">null</grid>
      <grid name="glc">null</grid>
      <grid name="wav">null</grid>
      <mask>oRRS15to5</mask>
    </model_grid>

    <!--- mali grids -->

    <model_grid alias="ne30_oECv3_aisgis" compset="_MALI">
      <grid name="atm">ne30np4</grid>
      <grid name="lnd">ne30np4</grid>
      <grid name="ocnice">oEC60to30v3</grid>
      <grid name="rof">r05</grid>
      <grid name="glc">mpas.aisgis20km</grid>
      <grid name="wav">null</grid>
      <mask>oEC60to30v3</mask>
    </model_grid>

    <model_grid alias="ne30_oECv3wLI_aisgis" compset="_MALI">
      <grid name="atm">ne30np4</grid>
      <grid name="lnd">ne30np4</grid>
      <grid name="ocnice">oEC60to30v3wLI</grid>
      <grid name="rof">r05</grid>
      <grid name="glc">mpas.aisgis20km</grid>
      <grid name="wav">null</grid>
      <mask>oEC60to30v3wLI</mask>
    </model_grid>

    <model_grid alias="ne30_oECv3_gis" compset="_MALI">
      <grid name="atm">ne30np4</grid>
      <grid name="lnd">ne30np4</grid>
      <grid name="ocnice">oEC60to30v3</grid>
      <grid name="rof">r05</grid>
      <grid name="glc">mpas.gis20km</grid>
      <grid name="wav">null</grid>
      <mask>oEC60to30v3</mask>
    </model_grid>

    <model_grid alias="ne30pg2_r05_oECv3_gis1to10" compset="_MALI">
      <grid name="atm">ne30np4.pg2</grid>
      <grid name="lnd">r05</grid>
      <grid name="ocnice">oEC60to30v3</grid>
      <grid name="rof">r05</grid>
      <grid name="glc">mpas.gis1to10km</grid>
      <grid name="wav">null</grid>
      <mask>oEC60to30v3</mask>
    </model_grid>

    <model_grid alias="f09_g16_g" compset="_MALI">
      <grid name="atm">0.9x1.25</grid>
      <grid name="lnd">0.9x1.25</grid>
      <grid name="ocnice">gx1v6</grid>
      <grid name="rof">r05</grid>
      <grid name="glc">mpas.gis20km</grid>
      <grid name="wav">null</grid>
      <mask>gx1v6</mask>
    </model_grid>

    <model_grid alias="f09_g16_a" compset="_MALI">
      <grid name="atm">0.9x1.25</grid>
      <grid name="lnd">0.9x1.25</grid>
      <grid name="ocnice">gx1v6</grid>
      <grid name="rof">r05</grid>
      <grid name="glc">mpas.ais20km</grid>
      <grid name="wav">null</grid>
      <mask>gx1v6</mask>
    </model_grid>

    <!-- mali + mpaso grids -->

    <model_grid alias="T62_m120_g" compset="MPASO.*_MALI">
      <grid name="atm">T62</grid>
      <grid name="lnd">T62</grid>
      <grid name="ocnice">mpas120</grid>
      <grid name="rof">rx1</grid>
      <grid name="glc">mpas.gis20km</grid>
      <grid name="wav">null</grid>
      <mask>mpas120</mask>
    </model_grid>

    <model_grid alias="f09_oEC_a" compset="MPASO.*_MALI">
      <grid name="atm">0.9x1.25</grid>
      <grid name="lnd">0.9x1.25</grid>
      <grid name="ocnice">oEC60to30</grid>
      <grid name="rof">r05</grid>
      <grid name="glc">mpas.ais20km</grid>
      <grid name="wav">null</grid>
      <mask>oEC60to30</mask>
    </model_grid>

    <!-- new runoff grids for data runoff model DROF -->

    <model_grid alias="T31_g37_rx1" compset="_DROF">
      <grid name="atm">T31</grid>
      <grid name="lnd">T31</grid>
      <grid name="ocnice">gx3v7</grid>
      <grid name="rof">rx1</grid>
      <grid name="glc">null</grid>
      <grid name="wav">null</grid>
      <mask>gx3v7</mask>
    </model_grid>

    <model_grid alias="f45_g37_rx1" compset="_DROF">
      <grid name="atm">4x5</grid>
      <grid name="lnd">4x5</grid>
      <grid name="ocnice">gx3v7</grid>
      <grid name="rof">rx1</grid>
      <grid name="glc">null</grid>
      <grid name="wav">null</grid>
      <mask>gx3v7</mask>
    </model_grid>

    <model_grid alias="f19_g16_rx1" compset="_DROF">
      <grid name="atm">1.9x2.5</grid>
      <grid name="lnd">1.9x2.5</grid>
      <grid name="ocnice">gx1v6</grid>
      <grid name="rof">rx1</grid>
      <grid name="glc">null</grid>
      <grid name="wav">null</grid>
      <mask>gx1v6</mask>
    </model_grid>

    <model_grid alias="ne30_g16_rx1" compset="_DROF">
      <grid name="atm">ne30np4</grid>
      <grid name="lnd">ne30np4</grid>
      <grid name="ocnice">gx1v6</grid>
      <grid name="rof">rx1</grid>
      <grid name="glc">null</grid>
      <grid name="wav">null</grid>
      <mask>gx1v6</mask>
    </model_grid>

    <model_grid alias="ne30_f19_g16_rx1" compset="_DROF">
      <grid name="atm">ne30np4</grid>
      <grid name="lnd">1.9x2.5</grid>
      <grid name="ocnice">gx1v6</grid>
      <grid name="rof">rx1</grid>
      <grid name="glc">null</grid>
      <grid name="wav">null</grid>
      <mask>gx1v6</mask>
    </model_grid>

    <!-- ww3 grids -->

    <model_grid alias="ww3a_ww3a" compset="_WW3">
      <grid name="atm">ww3a</grid>
      <grid name="lnd">ww3a</grid>
      <grid name="ocnice">ww3a</grid>
      <grid name="rof">null</grid>
      <grid name="glc">null</grid>
      <grid name="wav">ww3a</grid>
      <mask>ww3a</mask>
    </model_grid>

    <model_grid alias="f19_g16_r05_ww3" compset="(_DWAV|_XWAV|_WW3)">
      <grid name="atm">1.9x2.5</grid>
      <grid name="lnd">1.9x2.5</grid>
      <grid name="ocnice">gx1v6</grid>
      <grid name="rof">r05</grid>
      <grid name="glc">null</grid>
      <grid name="wav">ww3a</grid>
      <mask>gx1v6</mask>
    </model_grid>

    <model_grid alias="f09_g16_r05_ww3" compset="(_DWAV|_XWAV|_WW3)">
      <grid name="atm">0.9x1.25</grid>
      <grid name="lnd">1.9x2.5</grid>
      <grid name="ocnice">gx1v6</grid>
      <grid name="rof">r05</grid>
      <grid name="glc">null</grid>
      <grid name="wav">ww3a</grid>
      <mask>gx1v6</mask>
    </model_grid>

    <model_grid alias="T31_g37_r05_ww3" compset="(_DWAV|_XWAV|_WW3)">
      <grid name="atm">T31</grid>
      <grid name="lnd">T31</grid>
      <grid name="ocnice">gx3v7</grid>
      <grid name="rof">r05</grid>
      <grid name="glc">null</grid>
      <grid name="wav">ww3a</grid>
      <mask>gx3v7</mask>
    </model_grid>

    <model_grid alias="T31_g37_rx1_ww3&gt;" compset="(_DROF.*_DWAV|_DROF.*_WW3)">
      <grid name="atm">T31</grid>
      <grid name="lnd">T31</grid>
      <grid name="ocnice">gx3v7</grid>
      <grid name="rof">rx1</grid>
      <grid name="glc">null</grid>
      <grid name="wav">ww3a</grid>
      <mask>gx3v7</mask>
    </model_grid>

    <model_grid alias="T62_g16_rx1_ww3" compset="(DATM.+DWAV|XATM.+XWAV|SATM.+SWAV)">
      <grid name="atm">T62</grid>
      <grid name="lnd">T62</grid>
      <grid name="ocnice">gx1v6</grid>
      <grid name="rof">rx1</grid>
      <grid name="glc">null</grid>
      <grid name="wav">ww3a</grid>
      <mask>gx1v6</mask>
    </model_grid>

    <model_grid alias="T62_oQU480" compset="(DATM|XATM|SATM)">
      <grid name="atm">T62</grid>
      <grid name="lnd">T62</grid>
      <grid name="ocnice">oQU480</grid>
      <grid name="rof">rx1</grid>
      <grid name="glc">null</grid>
      <grid name="wav">null</grid>
      <mask>oQU480</mask>
    </model_grid>

    <model_grid alias="T62_oQU240" compset="(DATM|XATM|SATM)">
      <grid name="atm">T62</grid>
      <grid name="lnd">T62</grid>
      <grid name="ocnice">oQU240</grid>
      <grid name="rof">rx1</grid>
      <grid name="glc">null</grid>
      <grid name="wav">null</grid>
      <mask>oQU240</mask>
    </model_grid>

    <model_grid alias="T62_oQU240wLI" compset="(DATM|XATM|SATM)">
      <grid name="atm">T62</grid>
      <grid name="lnd">T62</grid>
      <grid name="ocnice">oQU240wLI</grid>
      <grid name="rof">rx1</grid>
      <grid name="glc">null</grid>
      <grid name="wav">null</grid>
      <mask>oQU240wLI</mask>
    </model_grid>

    <model_grid alias="T62_oQU120" compset="(DATM|XATM|SATM)">
      <grid name="atm">T62</grid>
      <grid name="lnd">T62</grid>
      <grid name="ocnice">oQU120</grid>
      <grid name="rof">rx1</grid>
      <grid name="glc">null</grid>
      <grid name="wav">null</grid>
      <mask>oQU120</mask>
    </model_grid>

    <model_grid alias="ne16_oQU240">
      <grid name="atm">ne16np4</grid>
      <grid name="lnd">ne16np4</grid>
      <grid name="ocnice">oQU240</grid>
      <grid name="rof">r05</grid>
      <grid name="glc">null</grid>
      <grid name="wav">null</grid>
      <mask>oQU240</mask>
    </model_grid>

    <model_grid alias="ne16_oQU240_a">
      <grid name="atm">ne16np4</grid>
      <grid name="lnd">ne16np4</grid>
      <grid name="ocnice">oQU240</grid>
      <grid name="rof">r05</grid>
      <grid name="glc">mpas.ais20km</grid>
      <grid name="wav">null</grid>
      <mask>oQU240</mask>
    </model_grid>

    <model_grid alias="ne30_oQU120">
      <grid name="atm">ne30np4</grid>
      <grid name="lnd">ne30np4</grid>
      <grid name="ocnice">oQU120</grid>
      <grid name="rof">r05</grid>
      <grid name="glc">null</grid>
      <grid name="wav">null</grid>
      <mask>oQU120</mask>
    </model_grid>

    <model_grid alias="ne30_oQU120_a">
      <grid name="atm">ne30np4</grid>
      <grid name="lnd">ne30np4</grid>
      <grid name="ocnice">oQU120</grid>
      <grid name="rof">r05</grid>
      <grid name="glc">mpas.ais20km</grid>
      <grid name="wav">null</grid>
      <mask>oQU120</mask>
    </model_grid>

    <model_grid alias="ne30_oEC">
      <grid name="atm">ne30np4</grid>
      <grid name="lnd">ne30np4</grid>
      <grid name="ocnice">oEC60to30</grid>
      <grid name="rof">r05</grid>
      <grid name="glc">null</grid>
      <grid name="wav">null</grid>
      <mask>oEC60to30</mask>
    </model_grid>

    <model_grid alias="ne30_oECv3">
      <grid name="atm">ne30np4</grid>
      <grid name="lnd">ne30np4</grid>
      <grid name="ocnice">oEC60to30v3</grid>
      <grid name="rof">r05</grid>
      <grid name="glc">null</grid>
      <grid name="wav">null</grid>
      <mask>oEC60to30v3</mask>
    </model_grid>

    <model_grid alias="ne30_oECwLI">
      <grid name="atm">ne30np4</grid>
      <grid name="lnd">ne30np4</grid>
      <grid name="ocnice">oEC60to30wLI</grid>
      <grid name="rof">r05</grid>
      <grid name="glc">null</grid>
      <grid name="wav">null</grid>
      <mask>oEC60to30wLI</mask>
    </model_grid>

    <model_grid alias="ne30_oECv3wLI">
      <grid name="atm">ne30np4</grid>
      <grid name="lnd">ne30np4</grid>
      <grid name="ocnice">oEC60to30v3wLI</grid>
      <grid name="rof">r05</grid>
      <grid name="glc">null</grid>
      <grid name="wav">null</grid>
      <mask>oEC60to30v3wLI</mask>
    </model_grid>

    <model_grid alias="ne30_ECwISC30to60E1r2">
      <grid name="atm">ne30np4</grid>
      <grid name="lnd">ne30np4</grid>
      <grid name="ocnice">ECwISC30to60E1r2</grid>
      <grid name="rof">r05</grid>
      <grid name="glc">null</grid>
      <grid name="wav">null</grid>
      <mask>ECwISC30to60E1r2</mask>
    </model_grid>

    <model_grid alias="ne30pg2_oECv3">
      <grid name="atm">ne30np4.pg2</grid>
      <grid name="lnd">ne30np4.pg2</grid>
      <grid name="ocnice">oEC60to30v3</grid>
      <grid name="rof">r05</grid>
      <grid name="glc">null</grid>
      <grid name="wav">null</grid>
      <mask>oEC60to30v3</mask>
    </model_grid>

    <model_grid alias="ne30pg2_oARRM60to10">
      <grid name="atm">ne30np4.pg2</grid>
      <grid name="lnd">ne30np4.pg2</grid>
      <grid name="ocnice">oARRM60to10</grid>
      <grid name="rof">r05</grid>
      <grid name="glc">null</grid>
      <grid name="wav">null</grid>
      <mask>oARRM60to10</mask>
    </model_grid>

    <model_grid alias="ne30pg2_EC30to60E2r2">
      <grid name="atm">ne30np4.pg2</grid>
      <grid name="lnd">ne30np4.pg2</grid>
      <grid name="ocnice">EC30to60E2r2</grid>
      <grid name="rof">r05</grid>
      <grid name="glc">null</grid>
      <grid name="wav">null</grid>
      <mask>EC30to60E2r2</mask>
    </model_grid>

    <model_grid alias="ne30pg2_WC14to60E2r3">
      <grid name="atm">ne30np4.pg2</grid>
      <grid name="lnd">ne30np4.pg2</grid>
      <grid name="ocnice">WC14to60E2r3</grid>
      <grid name="rof">r05</grid>
      <grid name="glc">null</grid>
      <grid name="wav">null</grid>
      <mask>WC14to60E2r3</mask>
    </model_grid>

<!-- WARNING: THIS GRID COMBINATION IS NOT SCIENTIFICALLY SUPPORTED -->
    <model_grid alias="ne30pg2_oRRS18to6v3">
      <grid name="atm">ne30np4.pg2</grid>
      <grid name="lnd">ne30np4.pg2</grid>
      <grid name="ocnice">oRRS18to6v3</grid>
      <grid name="rof">r05</grid>
      <grid name="glc">null</grid>
      <grid name="wav">null</grid>
      <mask>oRRS18to6v3</mask>
      <support>Experimental for ocn/ice testing</support>
    </model_grid>

    <model_grid alias="ne30_r05_oECv3">
      <grid name="atm">ne30np4</grid>
      <grid name="lnd">r05</grid>
      <grid name="ocnice">oEC60to30v3</grid>
      <grid name="rof">r05</grid>
      <grid name="glc">null</grid>
      <grid name="wav">null</grid>
      <mask>oEC60to30v3</mask>
    </model_grid>

    <model_grid alias="ne30pg2_r05_oECv3">
      <grid name="atm">ne30np4.pg2</grid>
      <grid name="lnd">r05</grid>
      <grid name="ocnice">oEC60to30v3</grid>
      <grid name="rof">r05</grid>
      <grid name="glc">null</grid>
      <grid name="wav">null</grid>
      <mask>oEC60to30v3</mask>
    </model_grid>

    <model_grid alias="ne30pg2_r05_oARRM60to10">
      <grid name="atm">ne30np4.pg2</grid>
      <grid name="lnd">r05</grid>
      <grid name="ocnice">oARRM60to10</grid>
      <grid name="rof">r05</grid>
      <grid name="glc">null</grid>
      <grid name="wav">null</grid>
      <mask>oARRM60to10</mask>
    </model_grid>

    <model_grid alias="ne30pg2_r05_EC30to60E2r2">
      <grid name="atm">ne30np4.pg2</grid>
      <grid name="lnd">r05</grid>
      <grid name="ocnice">EC30to60E2r2</grid>
      <grid name="rof">r05</grid>
      <grid name="glc">null</grid>
      <grid name="wav">null</grid>
      <mask>EC30to60E2r2</mask>
    </model_grid>

    <model_grid alias="ne30pg2_r05_WC14to60E2r3">
      <grid name="atm">ne30np4.pg2</grid>
      <grid name="lnd">r05</grid>
      <grid name="ocnice">WC14to60E2r3</grid>
      <grid name="rof">r05</grid>
      <grid name="glc">null</grid>
      <grid name="wav">null</grid>
      <mask>WC14to60E2r3</mask>
    </model_grid>

    <model_grid alias="ne30pg3_r05_oECv3">
      <grid name="atm">ne30np4.pg3</grid>
      <grid name="lnd">r05</grid>
      <grid name="ocnice">oEC60to30v3</grid>
      <grid name="rof">r05</grid>
      <grid name="glc">null</grid>
      <grid name="wav">null</grid>
      <mask>oEC60to30v3</mask>
    </model_grid>

    <model_grid alias="ne30pg4_r05_oECv3">
      <grid name="atm">ne30np4.pg4</grid>
      <grid name="lnd">r05</grid>
      <grid name="ocnice">oEC60to30v3</grid>
      <grid name="rof">r05</grid>
      <grid name="glc">null</grid>
      <grid name="wav">null</grid>
      <mask>oEC60to30v3</mask>
    </model_grid>

    <model_grid alias="ne30pg2_r05_ne30pg2" compset="(DOCN|XOCN|SOCN|AQP1)">
      <grid name="atm">ne30np4.pg2</grid>
      <grid name="lnd">r05</grid>
      <grid name="ocnice">ne30np4.pg2</grid>
      <grid name="rof">r05</grid>
      <grid name="glc">null</grid>
      <grid name="wav">null</grid>
      <mask>oEC60to30v3</mask>
    </model_grid>

    <model_grid alias="ne30_oRRS30">
      <grid name="atm">ne30np4</grid>
      <grid name="lnd">ne30np4</grid>
      <grid name="ocnice">oRRS30to10</grid>
      <grid name="rof">r05</grid>
      <grid name="glc">null</grid>
      <grid name="wav">null</grid>
      <mask>oRRS30to10</mask>
    </model_grid>

    <model_grid alias="ne30_oRRS30wLI">
      <grid name="atm">ne30np4</grid>
      <grid name="lnd">ne30np4</grid>
      <grid name="ocnice">oRRS30to10wLI</grid>
      <grid name="rof">r05</grid>
      <grid name="glc">null</grid>
      <grid name="wav">null</grid>
      <mask>oRRS30to10wLI</mask>
    </model_grid>

    <model_grid alias="ne30_oRRS30v3">
      <grid name="atm">ne30np4</grid>
      <grid name="lnd">ne30np4</grid>
      <grid name="ocnice">oRRS30to10v3</grid>
      <grid name="rof">r05</grid>
      <grid name="glc">null</grid>
      <grid name="wav">null</grid>
      <mask>oRRS30to10v3</mask>
    </model_grid>

    <model_grid alias="ne30_oRRS30v3wLI">
      <grid name="atm">ne30np4</grid>
      <grid name="lnd">ne30np4</grid>
      <grid name="ocnice">oRRS30to10v3wLI</grid>
      <grid name="rof">r05</grid>
      <grid name="glc">null</grid>
      <grid name="wav">null</grid>
      <mask>oRRS30to10v3wLI</mask>
    </model_grid>

    <model_grid alias="ne45pg2_r05_oECv3">
      <grid name="atm">ne45np4.pg2</grid>
      <grid name="lnd">r05</grid>
      <grid name="ocnice">oEC60to30v3</grid>
      <grid name="rof">r05</grid>
      <grid name="glc">null</grid>
      <grid name="wav">null</grid>
      <mask>oEC60to30v3</mask>
    </model_grid>

    <model_grid alias="twpx4v1_twpx4v1" compset="(DOCN|XOCN|SOCN|AQP1)">
      <grid name="atm">ne0np4_twpx4v1</grid>
      <grid name="lnd">ne0np4_twpx4v1</grid>
      <grid name="ocnice">ne0np4_twpx4v1</grid>
      <grid name="rof">null</grid>
      <grid name="glc">null</grid>
      <grid name="wav">null</grid>
      <mask>oRRS18to6v3</mask>
    </model_grid>

    <model_grid alias="T62_oQU120_ais20" compset="MPASO.*_MALI">
      <grid name="atm">T62</grid>
      <grid name="lnd">T62</grid>
      <grid name="ocnice">oQU120</grid>
      <grid name="rof">rx1</grid>
      <grid name="glc">mpas.ais20km</grid>
      <grid name="wav">null</grid>
      <mask>oQU120</mask>
    </model_grid>

    <model_grid alias="T62_oEC60to30v3wLI_ais20" compset="MPASO.*_MALI">
      <grid name="atm">T62</grid>
      <grid name="lnd">T62</grid>
      <grid name="ocnice">oEC60to30v3wLI</grid>
      <grid name="rof">rx1</grid>
      <grid name="glc">mpas.ais20km</grid>
      <grid name="wav">null</grid>
      <mask>oEC60to30v3wLI</mask>
    </model_grid>

    <!-- The following grid is only used for ADWAV testing -->
    <model_grid alias="ww3a" compset="_WW3|DWAV">
      <grid name="wav">ww3a</grid>
    </model_grid>

  </grids>

  <domains>

    <!-- ======================================================== -->
    <!-- Component grid domain specifications -->
    <!-- ======================================================== -->

    <domain name="reg">
      <nx/>
      <ny/>
      <desc>regional grid mask: </desc>
    </domain>

    <domain name="usgs">
      <nx/>
      <ny/>
      <desc>USGS mask</desc>
    </domain>

    <domain name="null">
      <nx>0</nx>
      <ny>0</ny>
      <desc>null is no grid: </desc>
    </domain>

    <domain name="ELM_USRDAT">
      <nx>1</nx>
      <ny>1</ny>
      <file grid="atm|lnd">$DIN_LOC_ROOT/share/domains/domain.clm/domain.lnd.${ELM_USRDAT_NAME}_navy.nc</file>
      <desc>user specified domain - only valid for DATM/ELM compset</desc>
    </domain>

    <domain name="1x1_numaIA">
      <nx>1</nx>
      <ny>1</ny>
      <file grid="atm|lnd">$DIN_LOC_ROOT/share/domains/domain.clm/domain.lnd.1x1pt-numaIA_navy.110106.nc</file>
      <desc>1x1 Numa Iowa -- only valid for DATM/ELM compset</desc>
    </domain>

    <domain name="1x1_brazil">
      <nx>1</nx>
      <ny>1</ny>
      <file grid="atm|lnd">$DIN_LOC_ROOT/share/domains/domain.clm/domain.lnd.1x1pt-brazil_navy.090715.nc</file>
      <desc>1x1 Brazil -- only valid for DATM/ELM compset</desc>
    </domain>

    <domain name="1x1_smallvilleIA">
      <nx>1</nx>
      <ny>1</ny>
      <file grid="atm|lnd">$DIN_LOC_ROOT/share/domains/domain.clm/domain.lnd.1x1pt-smallvilleIA_test.110106.nc</file>
      <desc>1x1 Smallville Iowa Crop Test Case -- only valid for DATM/ELM compset</desc>
    </domain>

    <domain name="1x1_camdenNJ">
      <nx>1</nx>
      <ny>1</ny>
      <file grid="atm|lnd">$DIN_LOC_ROOT/share/domains/domain.clm/domain.lnd.1x1pt-camdenNJ_navy.111004.nc</file>
      <desc>1x1 Camden New Jersey -- only valid for DATM/ELM compset</desc>
    </domain>

    <domain name="1x1_mexicocityMEX">
      <nx>1</nx>
      <ny>1</ny>
      <file grid="atm|lnd">$DIN_LOC_ROOT/share/domains/domain.clm/domain.lnd.1x1pt-mexicocityMEX_navy.090715.nc</file>
      <desc>1x1 Mexico City Mexico -- only valid for DATM/ELM compset</desc>
    </domain>

    <domain name="1x1_vancouverCAN">
      <nx>1</nx>
      <ny>1</ny>
      <file grid="atm|lnd">$DIN_LOC_ROOT/share/domains/domain.clm/domain.lnd.1x1pt-vancouverCAN_navy.090715.nc</file>
      <desc>1x1 Vancouver Canada -- only valid for DATM/ELM compset</desc>
    </domain>

    <domain name="1x1_tropicAtl">
      <nx>1</nx>
      <ny>1</ny>
      <file grid="atm|lnd">$DIN_LOC_ROOT/share/domains/domain.clm/domain.lnd.1x1pt-tropicAtl_test.111004.nc</file>
      <desc>1x1 Tropical Atlantic Test Case -- only valid for DATM/ELM compset</desc>
    </domain>

    <domain name="1x1_urbanc_alpha">
      <nx>1</nx>
      <ny>1</ny>
      <file grid="atm|lnd">$DIN_LOC_ROOT/share/domains/domain.clm/domain.lnd.1x1pt-urbanc_alpha_test.110201.nc</file>
      <desc>1x1 Urban C Alpha Test Case -- only valid for DATM/ELM compset</desc>
    </domain>

    <domain name="5x5_amazon">
      <nx>1</nx>
      <ny>1</ny>
      <file grid="atm|lnd">$DIN_LOC_ROOT/share/domains/domain.clm/domain.lnd.5x5pt-amazon_navy.090715.nc</file>
      <desc>5x5 Amazon regional case -- only valid for DATM/ELM compset</desc>
    </domain>

    <domain name="360x720cru">
      <nx>720</nx>
      <ny>360</ny>
      <file grid="atm|lnd">$DIN_LOC_ROOT/share/domains/domain.clm/domain.lnd.360x720_cruncep.100429.nc</file>
      <file grid="atm|lnd" mask="oRRS15to5">$DIN_LOC_ROOT/share/domains/domain.lnd.360x720cru_oRRS15to5.190417.nc</file>
      <desc>Exact half-degree CRUNCEP datm forcing grid with CRUNCEP land-mask -- only valid for DATM/ELM compset</desc>
    </domain>

    <domain name="NLDAS">
      <nx>464</nx>
      <ny>224</ny>
      <file grid="atm|lnd">$DIN_LOC_ROOT/share/domains/domain.clm/domain.lnd.nldas2_0224x0464_c110415.nc</file>
      <desc>NLDAS US one eighth degree grid -- only valid for DATM/ELM compset</desc>
    </domain>

    <domain name="0.23x0.31">
      <nx>1152</nx>
      <ny>768</ny>
      <file grid="atm|lnd" mask="gx1v6">$DIN_LOC_ROOT/share/domains/domain.lnd.fv0.23x0.31_gx1v6.100517.nc</file>
      <file grid="ice|ocn" mask="gx1v6">$DIN_LOC_ROOT/share/domains/domain.ocn.0.23x0.31_gx1v6_101108.nc</file>
      <desc>0.23x0.31 is FV 1/4-deg grid:</desc>
    </domain>

    <domain name="0.47x0.63">
      <nx>576</nx>
      <ny>384</ny>
      <file grid="atm|lnd" mask="gx1v6">$DIN_LOC_ROOT/share/domains/domain.lnd.fv0.47x0.63_gx1v6.090407.nc</file>
      <file grid="ice|ocn" mask="gx1v6">$DIN_LOC_ROOT/share/domains/domain.ocn.0.47x0.63_gx1v6_090408.nc</file>
      <desc>0.47x0.63 is FV 1/2-deg grid:</desc>
    </domain>

    <domain name="0.9x1.25">
      <nx>288</nx>
      <ny>192</ny>
      <file grid="atm|lnd" mask="gx1v6">$DIN_LOC_ROOT/share/domains/domain.lnd.fv0.9x1.25_gx1v6.090309.nc</file>
      <file grid="atm|lnd" mask="mp120v1">$DIN_LOC_ROOT/share/domains/domain.lnd.fv0.9x1.25_mp120v1.111018.nc</file>
      <file grid="ice|ocn" mask="gx1v6">$DIN_LOC_ROOT/share/domains/domain.ocn.0.9x1.25_gx1v6_090403.nc</file>
      <desc>0.9x1.25 is FV 1-deg grid:</desc>
    </domain>

    <domain name="1.9x2.5">
      <nx>144</nx>
      <ny>96</ny>
      <file grid="atm|lnd" mask="gx1v6">$DIN_LOC_ROOT/share/domains/domain.lnd.fv1.9x2.5_gx1v6.090206.nc</file>
      <file grid="ice|ocn" mask="gx1v6">$DIN_LOC_ROOT/share/domains/domain.ocn.1.9x2.5_gx1v6_090403.nc</file>
      <desc>1.9x2.5 is FV 2-deg grid:</desc>
    </domain>

    <domain name="4x5">
      <nx>72</nx>
      <ny>46</ny>
      <file grid="atm|lnd" mask="gx3v7">$DIN_LOC_ROOT/share/domains/domain.lnd.fv4x5_gx3v7.091218.nc</file>
      <file grid="ice|ocn" mask="gx3v7">$DIN_LOC_ROOT/share/domains/domain.ocn.4x5_gx3v7_100120.nc</file>
      <desc>4x5 is FV 4-deg grid:</desc>
    </domain>

    <domain name="2.5x3.33">
      <nx>108</nx>
      <ny>72</ny>
      <file grid="atm|lnd" mask="gx3v7">$DIN_LOC_ROOT/share/domains/domain.lnd.fv2.5x3.33_gx3v7.110223.nc</file>
      <file grid="ice|ocn" mask="gx3v7">$DIN_LOC_ROOT/share/domains/domain.ocn.fv2.5x3.33_gx3v7_110223.nc</file>
      <desc>2.5x3.33 is FV 3-deg grid:</desc>
    </domain>

    <domain name="10x15">
      <nx>24</nx>
      <ny>19</ny>
      <file grid="atm|lnd" mask="usgs">$DIN_LOC_ROOT/share/domains/domain.clm/domain.lnd.fv10x15_USGS.110713.nc</file>
      <file grid="ice|ocn" mask="usgs">$DIN_LOC_ROOT/share/domains/domain.clm/domain.camocn.10x15_USGS_070807.nc</file>
      <desc>10x15 is FV 10-deg grid:</desc>
    </domain>

    <!--=====================================================================-->
    <!--=====================================================================-->
    <!-- Eulerian grid domains -->
    <!--=====================================================================-->
    <!--=====================================================================-->
    <domain name="T341">
      <nx>1024</nx>
      <ny>512</ny>
      <desc>T341 is Gaussian grid:</desc>
    </domain>

    <domain name="T85">
      <nx>256</nx>
      <ny>128</ny>
      <desc>T85 is Gaussian grid:</desc>
    </domain>

    <domain name="T62">
      <nx>192</nx>
      <ny>96</ny>
      <file grid="atm|lnd" mask="gx1v6">$DIN_LOC_ROOT/share/domains/domain.lnd.T62_gx1v6.090320.nc</file>
      <file grid="atm|lnd" mask="gx3v7">$DIN_LOC_ROOT/share/domains/domain.lnd.T62_gx3v7.090911.nc</file>
      <file grid="atm|lnd" mask="mpasgx1">$DIN_LOC_ROOT/share/domains/domain.lnd.T62_mpasgx1.150903.nc</file>
      <file grid="atm|lnd" mask="oQU480">$DIN_LOC_ROOT/share/domains/domain.lnd.T62_oQU480.151209.nc</file>
      <file grid="atm|lnd" mask="oQU240">$DIN_LOC_ROOT/share/domains/domain.lnd.T62_oQU240.151209.nc</file>
      <file grid="atm|lnd" mask="oQU240wLI">$DIN_LOC_ROOT/share/domains/domain.lnd.T62_oQU240wLI_mask.160929.nc</file>
      <file grid="atm|lnd" mask="oQU120">$DIN_LOC_ROOT/share/domains/domain.lnd.T62_oQU120.151209.nc</file>
      <file grid="atm|lnd" mask="oEC60to30">$DIN_LOC_ROOT/share/domains/domain.lnd.T62_oEC60to30.150616.nc</file>
      <file grid="atm|lnd" mask="oEC60to30v3">$DIN_LOC_ROOT/share/domains/domain.lnd.T62_oEC60to30v3.161222.nc</file>
      <file grid="atm|lnd" mask="oEC60to30wLI">$DIN_LOC_ROOT/share/domains/domain.lnd.T62_oEC60to30wLI_mask.160830.nc</file>
      <file grid="atm|lnd" mask="oEC60to30v3wLI">$DIN_LOC_ROOT/share/domains/domain.lnd.T62_oEC60to30v3wLI_mask.170328.nc</file>
      <file grid="atm|lnd" mask="ECwISC30to60E1r2">$DIN_LOC_ROOT/share/domains/domain.lnd.T62_ECwISC30to60E1r2.200410.nc</file>
      <file grid="atm|lnd" mask="oRRS30to10">$DIN_LOC_ROOT/share/domains/domain.lnd.T62_oRRS30to10.150722.nc</file>
      <file grid="atm|lnd" mask="oRRS30to10wLI">$DIN_LOC_ROOT/share/domains/domain.lnd.T62_oRRS30to10wLI_mask.171109.nc</file>
      <file grid="atm|lnd" mask="oRRS30to10v3">$DIN_LOC_ROOT/share/domains/domain.lnd.T62_oRRS30to10v3.171129.nc</file>
      <file grid="atm|lnd" mask="oRRS30to10v3wLI">$DIN_LOC_ROOT/share/domains/domain.lnd.T62_oRRS30to10v3wLI_mask.171109.nc</file>
      <file grid="atm|lnd" mask="oRRS18to6">$DIN_LOC_ROOT/share/domains/domain.lnd.T62_oRRS18to6.160831.nc</file>
      <file grid="atm|lnd" mask="oRRS18to6v3">$DIN_LOC_ROOT/share/domains/domain.lnd.T62_oRRS18to6v3.170111.nc</file>
      <file grid="atm|lnd" mask="oRRS15to5">$DIN_LOC_ROOT/share/domains/domain.lnd.T62_oRRS15to5.150722.nc</file>
      <file grid="atm|lnd" mask="oARRM60to10">$DIN_LOC_ROOT/share/domains/domain.lnd.T62_oARRM60to10.180716.nc</file>
      <file grid="atm|lnd" mask="oARRM60to6">$DIN_LOC_ROOT/share/domains/domain.lnd.T62_oARRM60to6.180803.nc</file>
      <file grid="atm|lnd" mask="EC30to60E2r2">$DIN_LOC_ROOT/share/domains/domain.lnd.T62_EC30to60E2r2.201005.nc</file>
      <file grid="atm|lnd" mask="WC14to60E2r3">$DIN_LOC_ROOT/share/domains/domain.lnd.T62_WC14to60E2r3.200929.nc</file>
      <file grid="atm|lnd" mask="WCAtl12to45E2r4">$DIN_LOC_ROOT/share/domains/domain.lnd.T62_WCAtl12to45E2r4.210318.nc</file>
      <file grid="atm|lnd" mask="SOwISC12to60E2r4">$DIN_LOC_ROOT/share/domains/domain.lnd.T62_SOwISC12to60E2r4.210119.nc</file>
      <file grid="atm|lnd" mask="ECwISC30to60E2r1">$DIN_LOC_ROOT/share/domains/domain.lnd.T62_ECwISC30to60E2r1.201007.nc</file>
      <desc>T62 is Gaussian grid:</desc>
    </domain>

    <domain name="T42">
      <nx>128</nx>
      <ny>64</ny>
      <file grid="atm|lnd" mask="usgs">$DIN_LOC_ROOT/share/domains/domain.clm/domain.lnd.T42_USGS.111004.nc</file>
      <file grid="ice|ocn" mask="usgs">$DIN_LOC_ROOT/atm/cam/ocnfrac/domain.camocn.64x128_USGS_070807.nc</file>
      <desc>T42 is Gaussian grid:</desc>
    </domain>

    <domain name="T31">
      <nx>96</nx>
      <ny>48</ny>
      <desc>T31 is Gaussian grid:</desc>
    </domain>

    <domain name="TL319">
      <nx>640</nx>
      <ny>320</ny>
      <file grid="atm|lnd" mask="oEC60to30v3">$DIN_LOC_ROOT/share/domains/domain.lnd.TL319_oEC60to30v3.181203.nc</file>
      <file grid="ice|ocn" mask="oEC60to30v3">$DIN_LOC_ROOT/share/domains/domain.ocn.TL319_oEC60to30v3.181203.nc</file>
      <file grid="atm|lnd" mask="oEC60to30v3wLI">$DIN_LOC_ROOT/share/domains/domain.lnd.TL319_oEC60to30v3wLI.200108.nc</file>
      <file grid="ice|ocn" mask="oEC60to30v3wLI">$DIN_LOC_ROOT/share/domains/domain.ocn.TL319_oEC60to30v3wLI.200108.nc</file>
      <file grid="atm|lnd" mask="ECwISC30to60E1r2">$DIN_LOC_ROOT/share/domains/domain.lnd.TL319_ECwISC30to60E1r2.200819.nc</file>
      <file grid="ice|ocn" mask="ECwISC30to60E1r2">$DIN_LOC_ROOT/share/domains/domain.ocn.TL319_ECwISC30to60E1r2.200819.nc</file>
      <file grid="atm|lnd" mask="oARRM60to10">$DIN_LOC_ROOT/share/domains/domain.lnd.TL319_oARRM60to10.180905.nc</file>
      <file grid="ice|ocn" mask="oARRM60to10">$DIN_LOC_ROOT/share/domains/domain.ocn.TL319_oARRM60to10.180905.nc</file>
      <file grid="atm|lnd" mask="oARRM60to6">$DIN_LOC_ROOT/share/domains/domain.lnd.TL319_oARRM60to6.180905.nc</file>
      <file grid="ice|ocn" mask="oARRM60to6">$DIN_LOC_ROOT/share/domains/domain.ocn.TL319_oARRM60to6.180905.nc</file>
      <file grid="atm|lnd" mask="EC30to60E2r2">$DIN_LOC_ROOT/share/domains/domain.lnd.TL319_EC30to60E2r2.201005.nc</file>
      <file grid="ice|ocn" mask="EC30to60E2r2">$DIN_LOC_ROOT/share/domains/domain.ocn.TL319_EC30to60E2r2.201005.nc</file>
      <file grid="atm|lnd" mask="WC14to60E2r3">$DIN_LOC_ROOT/share/domains/domain.lnd.TL319_WC14to60E2r3.200929.nc</file>
      <file grid="ice|ocn" mask="WC14to60E2r3">$DIN_LOC_ROOT/share/domains/domain.ocn.TL319_WC14to60E2r3.200929.nc</file>
      <file grid="atm|lnd" mask="WCAtl12to45E2r4">$DIN_LOC_ROOT/share/domains/domain.lnd.TL319_WCAtl12to45E2r4.210318.nc</file>
      <file grid="ice|ocn" mask="WCAtl12to45E2r4">$DIN_LOC_ROOT/share/domains/domain.ocn.TL319_WCAtl12to45E2r4.210318.nc</file>
      <file grid="atm|lnd" mask="SOwISC12to60E2r4">$DIN_LOC_ROOT/share/domains/domain.lnd.TL319_SOwISC12to60E2r4.210119.nc</file>
      <file grid="ice|ocn" mask="SOwISC12to60E2r4">$DIN_LOC_ROOT/share/domains/domain.ocn.TL319_SOwISC12to60E2r4.210119.nc</file>
      <file grid="atm|lnd" mask="ECwISC30to60E2r1">$DIN_LOC_ROOT/share/domains/domain.lnd.TL319_ECwISC30to60E2r1.201007.nc</file>
      <file grid="ice|ocn" mask="ECwISC30to60E2r1">$DIN_LOC_ROOT/share/domains/domain.ocn.TL319_ECwISC30to60E2r1.201007.nc</file>
      <desc>TL319 is JRA lat/lon grid:</desc>
    </domain>

    <!--=====================================================================-->
    <!--=====================================================================-->
    <!-- SE grid domains -->
    <!--=====================================================================-->
    <!--=====================================================================-->

    <!-- ne4  -->
    <domain name="ne4np4">
      <nx>866</nx>
      <ny>1</ny>
      <file grid="atm|lnd" mask="oQU480">$DIN_LOC_ROOT/share/domains/domain.lnd.ne4np4_oQU480.180702.nc</file>
      <file grid="atm|lnd" mask="oQU240">$DIN_LOC_ROOT/share/domains/domain.lnd.ne4np4_oQU240.160614.nc</file>
      <file grid="ice|ocn" mask="oQU480">$DIN_LOC_ROOT/share/domains/domain.ocn.ne4np4_oQU480.180702.nc</file>
      <file grid="ice|ocn" mask="oQU240">$DIN_LOC_ROOT/share/domains/domain.ocn.ne4np4_oQU240.160614.nc</file>
      <desc>ne4np4 is Spectral Elem  7.5-deg grid:</desc>
    </domain>
    <domain name="ne4np4.pg2">
      <nx>384</nx>
      <ny>1</ny>
      <file grid="atm|lnd" mask="oQU480">domain.lnd.ne4pg2_oQU480.200527.nc</file>
      <file grid="atm|lnd" mask="oQU240">domain.lnd.ne4pg2_oQU240.190321.nc</file>
      <file grid="ice|ocn" mask="oQU480">domain.ocn.ne4pg2_oQU480.200527.nc</file>
      <file grid="ice|ocn" mask="oQU240">domain.ocn.ne4pg2_oQU240.190321.nc</file>
      <desc>ne4np4.pg2 is Spectral Elem 7.5-deg grid w/ 2x2 FV physics grid per element:</desc>
    </domain>

    <!--=====================================================================-->
    <!-- ne11 -->
    <domain name="ne11np4">
      <nx>6536</nx>
      <ny>1</ny>
      <file grid="atm|lnd" mask="oQU240">$DIN_LOC_ROOT/share/domains/domain.lnd.ne11np4_oQU240.160614.nc</file>
      <file grid="ice|ocn" mask="oQU240">$DIN_LOC_ROOT/share/domains/domain.ocn.ne11np4_oQU240.160614.nc</file>
      <desc>ne11np4 is Spectral Elem 2.7-deg grid:</desc>
    </domain>

    <!--=====================================================================-->
    <!-- ne16 -->
    <domain name="ne16np4">
      <nx>13826</nx>
      <ny>1</ny>
      <file grid="atm|lnd" mask="gx3v7">$DIN_LOC_ROOT/share/domains/domain.lnd.ne16np4_gx3v7.120406.nc</file>
      <file grid="atm|lnd" mask="oQU240">$DIN_LOC_ROOT/share/domains/domain.lnd.ne16np4_oQU240.151211.nc</file>
      <file grid="ice|ocn" mask="gx3v7">$DIN_LOC_ROOT/share/domains/domain.ocn.ne16np4_gx3v7.121113.nc</file>
      <file grid="ice|ocn" mask="oQU240">$DIN_LOC_ROOT/share/domains/domain.ocn.ne16np4_oQU240.151211.nc</file>
      <desc>ne16np4 is Spectral Elem 2-deg grid:</desc>
    </domain>
    <domain name="ne16np4.pg2">
      <nx>6144</nx>
      <ny>1</ny>
      <file grid="atm|lnd" mask="oQU240">domain.lnd.ne16pg2_oQU240.200527.nc</file>
      <file grid="ice|ocn" mask="oQU240">domain.ocn.ne16pg2_oQU240.200527.nc</file>
      <file grid="atm|lnd" mask="gx1v6">DUMMY</file>
      <file grid="ice|ocn" mask="gx1v6">DUMMY</file>
      <desc>ne16np4.pg2 is Spectral Elem 2-deg grid w/ 2x2 FV physics grid per element:</desc>
    </domain>

    <!--=====================================================================-->
    <!-- ne30 -->
    <domain name="ne30np4">
      <nx>48602</nx>
      <ny>1</ny>
      <file grid="atm|lnd" mask="gx1v6">$DIN_LOC_ROOT/share/domains/domain.lnd.ne30np4_gx1v6.110905.nc</file>
      <file grid="atm|lnd" mask="oQU120">$DIN_LOC_ROOT/share/domains/domain.lnd.ne30np4_oQU120.160401.nc</file>
      <file grid="atm|lnd" mask="oEC60to30">$DIN_LOC_ROOT/share/domains/domain.lnd.ne30np4_oEC60to30.20151214.nc</file>
      <file grid="atm|lnd" mask="oEC60to30v3">$DIN_LOC_ROOT/share/domains/domain.lnd.ne30np4_oEC60to30v3.161222.nc</file>
      <file grid="atm|lnd" mask="oEC60to30wLI">$DIN_LOC_ROOT/share/domains/domain.lnd.ne30np4_oEC60to30wLI_mask.160915.nc</file>
      <file grid="atm" mask="oEC60to30v3wLI">$DIN_LOC_ROOT/share/domains/domain.lnd.ne30np4_oEC60to30v3wLI_mask.170802.nc</file>
      <file grid="atm|lnd" mask="ECwISC30to60E1r2">$DIN_LOC_ROOT/share/domains/domain.lnd.ne30np4_ECwISC30to60E1r2.200410.nc</file>
      <file grid="atm|lnd" mask="oRRS30to10">$DIN_LOC_ROOT/share/domains/domain.lnd.ne30np4_oRRS30to10.160419.nc</file>
      <file grid="atm|lnd" mask="oRRS30to10wLI">$DIN_LOC_ROOT/share/domains/domain.lnd.ne30np4_oRRS30to10wLI.160930.nc</file>
      <file grid="atm|lnd" mask="oRRS30to10v3">$DIN_LOC_ROOT/share/domains/domain.lnd.ne30np4_oRRS30to10v3.171101.nc</file>
      <file grid="atm|lnd" mask="oRRS30to10v3wLI">$DIN_LOC_ROOT/share/domains/domain.lnd.ne30np4_oRRS30to10v3wLI_mask.171109.nc</file>
      <file grid="ice|ocn" mask="gx1v6">$DIN_LOC_ROOT/share/domains/domain.ocn.ne30np4_gx1v6_110217.nc</file>
      <file grid="ice|ocn" mask="oQU120">$DIN_LOC_ROOT/share/domains/domain.ocn.ne30np4_oQU120.160401.nc</file>
      <file grid="ice|ocn" mask="oEC60to30">$DIN_LOC_ROOT/share/domains/domain.ocn.ne30np4_oEC60to30.20151214.nc</file>
      <file grid="ice|ocn" mask="oEC60to30v3">$DIN_LOC_ROOT/share/domains/domain.ocn.ne30np4_oEC60to30v3.161222.nc</file>
      <file grid="ice|ocn" mask="oEC60to30wLI">$DIN_LOC_ROOT/share/domains/domain.ocn.ne30np4_oEC60to30wLI_mask.160915.nc</file>
      <file grid="ice|ocn" mask="oEC60to30v3wLI">$DIN_LOC_ROOT/share/domains/domain.ocn.ne30np4_oEC60to30v3wLI_mask.160915.nc</file>
      <file grid="ice|ocn" mask="ECwISC30to60E1r2">$DIN_LOC_ROOT/share/domains/domain.ocn.ne30np4_ECwISC30to60E1r2.200410.nc</file>
      <file grid="ice|ocn" mask="oRRS30to10">$DIN_LOC_ROOT/share/domains/domain.ocn.ne30np4_oRRS30to10.160419.nc</file>
      <file grid="ice|ocn" mask="oRRS30to10wLI">$DIN_LOC_ROOT/share/domains/domain.ocn.ne30np4_oRRS30to10wLI.160930.nc</file>
      <file grid="ice|ocn" mask="oRRS30to10v3">$DIN_LOC_ROOT/share/domains/domain.ocn.ne30np4_oRRS30to10v3.171101.nc</file>
      <file grid="ice|ocn" mask="oRRS30to10v3wLI">$DIN_LOC_ROOT/share/domains/domain.ocn.ne30np4_oRRS30to10v3wLI_mask.171109.nc</file>
      <file grid="lnd" mask="oEC60to30v3wLI">$DIN_LOC_ROOT/share/domains/domain.lnd.ne30np4_oEC60to30v3wLI_mask.170802.nc</file>
      <desc>ne30np4 is Spectral Elem 1-deg grid:</desc>
    </domain>
    <domain name="ne30np4.pg2">
      <nx>21600</nx>
      <ny>1</ny>
      <file grid="atm|lnd" mask="oEC60to30v3">$DIN_LOC_ROOT/share/domains/domain.lnd.ne30pg2_oEC60to30v3.200220.nc</file>
      <file grid="ice|ocn" mask="oEC60to30v3">$DIN_LOC_ROOT/share/domains/domain.ocn.ne30pg2_oEC60to30v3.200220.nc</file>
      <file grid="atm|lnd" mask="oARRM60to10">$DIN_LOC_ROOT/share/domains/domain.lnd.ne30pg2_ARRM60to10.200527.nc</file>
      <file grid="ice|ocn" mask="oARRM60to10">$DIN_LOC_ROOT/share/domains/domain.ocn.ne30pg2_ARRM60to10.200527.nc</file>
      <file grid="atm|lnd" mask="EC30to60E2r2">$DIN_LOC_ROOT/share/domains/domain.lnd.ne30pg2_EC30to60E2r2.201005.nc</file>
      <file grid="ice|ocn" mask="EC30to60E2r2">$DIN_LOC_ROOT/share/domains/domain.ocn.ne30pg2_EC30to60E2r2.201005.nc</file>
      <file grid="atm|lnd" mask="WC14to60E2r3">$DIN_LOC_ROOT/share/domains/domain.lnd.ne30pg2_WC14to60E2r3.200929.nc</file>
      <file grid="ice|ocn" mask="WC14to60E2r3">$DIN_LOC_ROOT/share/domains/domain.ocn.ne30pg2_WC14to60E2r3.200929.nc</file>
      <file grid="atm|lnd" mask="WCAtl12to45E2r4">$DIN_LOC_ROOT/share/domains/domain.lnd.ne30pg2_WCAtl12to45E2r4.210318.nc</file>
      <file grid="ice|ocn" mask="WCAtl12to45E2r4">$DIN_LOC_ROOT/share/domains/domain.ocn.ne30pg2_WCAtl12to45E2r4.210318.nc</file>
      <file grid="atm|lnd" mask="SOwISC12to60E2r4">$DIN_LOC_ROOT/share/domains/domain.lnd.ne30pg2_SOwISC12to60E2r4.210119.nc</file>
      <file grid="ice|ocn" mask="SOwISC12to60E2r4">$DIN_LOC_ROOT/share/domains/domain.ocn.ne30pg2_SOwISC12to60E2r4.210119.nc</file>
      <file grid="atm|lnd" mask="ECwISC30to60E2r1">$DIN_LOC_ROOT/share/domains/domain.lnd.ne30pg2_ECwISC30to60E2r1.201007.nc</file>
      <file grid="ice|ocn" mask="ECwISC30to60E2r1">$DIN_LOC_ROOT/share/domains/domain.ocn.ne30pg2_ECwISC30to60E2r1.201007.nc</file>
      <file grid="atm|lnd" mask="gx1v6">$DIN_LOC_ROOT/share/domains/domain.lnd.ne30pg2_gx1v6.190806.nc</file>
      <file grid="ice|ocn" mask="gx1v6">$DIN_LOC_ROOT/share/domains/domain.ocn.ne30pg2_gx1v6.190806.nc</file>
      <desc>ne30np4.pg2 is Spectral Elem 1-deg grid w/ 2x2 FV physics grid per element:</desc>
    </domain>
    <domain name="ne30np4.pg3">
      <nx>48600</nx>
      <ny>1</ny>
      <file grid="atm|lnd" mask="oEC60to30v3">$DIN_LOC_ROOT/share/domains/domain.lnd.ne30pg3_oEC60to30v3.200330.nc</file>
      <file grid="ice|ocn" mask="oEC60to30v3">$DIN_LOC_ROOT/share/domains/domain.ocn.ne30pg3_oEC60to30v3.200330.nc</file>
      <desc>ne30np4.pg3 is Spectral Elem 1-deg grid w/ 3x3 FV physics grid per element:</desc>
    </domain>
    <domain name="ne30np4.pg4">
      <nx>86400</nx>
      <ny>1</ny>
      <file grid="atm|lnd" mask="oEC60to30v3">$DIN_LOC_ROOT/share/domains/domain.lnd.ne30pg4_oEC60to30v3.200330.nc</file>
      <file grid="ice|ocn" mask="oEC60to30v3">$DIN_LOC_ROOT/share/domains/domain.ocn.ne30pg4_oEC60to30v3.200330.nc</file>
      <desc>ne30np4.pg4 is Spectral Elem 1-deg grid w/ 4x4 FV physics grid per element:</desc>
    </domain>

    <!--=====================================================================-->
    <!-- ne45 -->
    <domain name="ne45np4.pg2">
      <nx>48600</nx>
      <ny>1</ny>
      <file grid="atm|lnd" mask="oEC60to30v3">$DIN_LOC_ROOT/share/domains/domain.lnd.ne45pg2_oEC60to30v3.200615.nc</file>
      <file grid="ice|ocn" mask="oEC60to30v3">$DIN_LOC_ROOT/share/domains/domain.ocn.ne45pg2_oEC60to30v3.200615.nc</file>
      <desc>ne45np4.pg2 is Spectral Elem w/ 1-deg FV physics grid:</desc>
    </domain>

    <!--=====================================================================-->
    <!-- ne60 -->
    <domain name="ne60np4">
      <nx>194402</nx>
      <ny>1</ny>
      <file grid="atm|lnd" mask="gx1v6">$DIN_LOC_ROOT/share/domains/domain.lnd.ne60np4_gx1v6.120406.nc</file>
      <file grid="ice|ocn" mask="gx1v6">$DIN_LOC_ROOT/share/domains/domain.ocn.ne60np4_gx1v6.121113.nc</file>
      <desc>ne60np4 is Spectral Elem 1/2-deg grid:</desc>
    </domain>
    <domain name="ne60np4.pg2">
      <nx>86400</nx>
      <ny>1</ny>
      <file grid="atm|lnd" mask="gx1v6">DUMMY</file>
      <file grid="ice|ocn" mask="gx1v6">DUMMY</file>
      <desc>ne60np4.pg2 is Spectral Elem 1/2-deg grid w/ 2x2 FV physics grid per element:</desc>
    </domain>

    <!--=====================================================================-->
    <!-- ne120 -->
    <domain name="ne120np4">
      <nx>777602</nx>
      <ny>1</ny>
      <file grid="atm|lnd" mask="gx1v6">$DIN_LOC_ROOT/share/domains/domain.lnd.ne120np4_gx1v6.110502.nc</file>
      <file grid="atm|lnd" mask="oRRS18to6">$DIN_LOC_ROOT/share/domains/domain.lnd.ne120np4_oRRS18to6.160831.nc</file>
      <file grid="atm|lnd" mask="oRRS18to6v3">$DIN_LOC_ROOT/share/domains/domain.lnd.ne120np4_oRRS18to6v3.170111.nc</file>
      <file grid="atm|lnd" mask="oRRS15to5">$DIN_LOC_ROOT/share/domains/domain.lnd.ne120np4_oRRS15to5.160207.nc</file>
      <file grid="ice|ocn" mask="gx1v6">$DIN_LOC_ROOT/share/domains/domain.ocn.ne120np4_gx1v6.121113.nc</file>
      <file grid="ice|ocn" mask="oRRS18to6">$DIN_LOC_ROOT/share/domains/domain.ocn.ne120np4_oRRS18to6.160831.nc</file>
      <file grid="ice|ocn" mask="oRRS18to6v3">$DIN_LOC_ROOT/share/domains/domain.ocn.ne120np4_oRRS18to6v3.170111.nc</file>
      <file grid="ice|ocn" mask="oRRS15to5">$DIN_LOC_ROOT/share/domains/domain.ocn.ne120np4_oRRS15to5.160207.nc</file>
      <desc>ne120np4 is Spectral Elem 1/4-deg grid:</desc>
    </domain>

    <domain name="ne120np4.pg2">
      <nx>345600</nx>
      <ny>1</ny>
      <file grid="atm|lnd" mask="oEC60to30v3">$DIN_LOC_ROOT/share/domains/domain.lnd.ne120pg2_oEC60to30v3.200511.nc</file>
      <file grid="ice|ocn" mask="oEC60to30v3">$DIN_LOC_ROOT/share/domains/domain.ocn.ne120pg2_oEC60to30v3.200511.nc</file>
      <desc>ne120np4 is Spectral Elem 1/4-deg grid w/ 2x2 FV physics grid</desc>
    </domain>

    <!-- ne240 -->
    <domain name="ne240np4">
      <nx>3110402</nx>
      <ny>1</ny>
      <file grid="atm|lnd" mask="gx1v6">$DIN_LOC_ROOT/share/domains/domain.lnd.ne240np4_gx1v6.111226.nc</file>
      <file grid="ice|ocn" mask="gx1v6">$DIN_LOC_ROOT/share/domains/domain.ocn.ne240np4_gx1v6.111226.nc</file>
      <file grid="atm|lnd" mask="tx0.1v2">$DIN_LOC_ROOT/share/domains/domain.lnd.ne240np4_tx0.1v2.170822.nc</file>
      <file grid="ice|ocn" mask="tx0.1v2">$DIN_LOC_ROOT/share/domains/domain.ocn.ne240np4_tx0.1v2.170822.nc</file>
      <desc>ne240np4 is Spectral Elem 1/8-deg grid:</desc>
    </domain>

    <domain name="ne512np4">
      <nx>14155778</nx>
      <ny>1</ny>
      <file grid="atm|lnd" mask="oRRS15to5">$DIN_LOC_ROOT/share/domains/domain.lnd.ne512np4_oRRS15to5.190417.nc</file>
      <file grid="ice|ocn" mask="oRRS15to5">$DIN_LOC_ROOT/share/domains/domain.ocn.ne512np4_oRRS15to5.190417.nc</file>
      <desc>ne512np4 is Spectral Elem 6km grid:</desc>
    </domain>

    <domain name="ne1024np4">
      <nx>56623106</nx>
      <ny>1</ny>
      <file grid="atm|lnd" mask="oRRS15to5">$DIN_LOC_ROOT/share/domains/domain.lnd.ne1024np4_oRRS15to5.190514.nc</file>
      <file grid="ice|ocn" mask="oRRS15to5">$DIN_LOC_ROOT/share/domains/domain.ocn.ne1024np4_oRRS15to5.190514.nc</file>
      <desc>ne1024np4 is Spectral Elem 3km grid:</desc>
    </domain>

    <domain name="ne256np4.pg2">
      <nx>1572864</nx>
      <ny>1</ny>
      <file grid="atm|lnd" mask="oRRS18to6v3">$DIN_LOC_ROOT/share/domains/domain.lnd.ne256pg2_oRRS18to6v3.200212.nc</file>
      <file grid="ice|ocn" mask="oRRS18to6v3">$DIN_LOC_ROOT/share/domains/domain.ocn.ne256pg2_oRRS18to6v3.200212.nc</file>
      <desc>ne256np4.pg2 is Spectral Elem 12km grid w/ 2x2 FV physics grid per element:</desc>
    </domain>

    <domain name="ne512np4.pg2">
      <nx>6291456</nx>
      <ny>1</ny>
      <file grid="atm|lnd" mask="oRRS18to6v3">$DIN_LOC_ROOT/share/domains/domain.lnd.ne512pg2_oRRS18to6v3.200212.nc</file>
      <file grid="ice|ocn" mask="oRRS18to6v3">$DIN_LOC_ROOT/share/domains/domain.ocn.ne512pg2_oRRS18to6v3.200212.nc</file>
      <desc>ne512np4.pg2 is Spectral Elem 6km grid w/ 2x2 FV physics grid per element:</desc>
    </domain>

    <domain name="ne1024np4.pg2">
      <nx>25165824</nx>
      <ny>1</ny>
      <file grid="atm|lnd" mask="oRRS18to6v3">$DIN_LOC_ROOT/share/domains/domain.lnd.ne1024pg2_oRRS18to6v3.200212.nc</file>
      <file grid="ice|ocn" mask="oRRS18to6v3">$DIN_LOC_ROOT/share/domains/domain.ocn.ne1024pg2_oRRS18to6v3.200212.nc</file>
      <desc>ne1024np4.pg2 is Spectral Elem 3km grid w/ 2x2 FV physics grid per element:</desc>
    </domain>



    

    <!--=====================================================================-->
    <!--=====================================================================-->

    <domain name="gx1v6">
      <nx>320</nx>
      <ny>384</ny>
      <file grid="atm|ice|lnd|ocn">$DIN_LOC_ROOT/share/domains/domain.ocn.gx1v6.090206.nc</file>
      <desc>gx1v6 is displaced Greenland pole v6 1-deg grid:</desc>
    </domain>

    <domain name="gx3v7">
      <nx>100</nx>
      <ny>116</ny>
      <file grid="ice|ocn">$DIN_LOC_ROOT/share/domains/domain.ocn.gx3v7.120323.nc</file>
      <desc>gx3v7 is displaced Greenland pole v7 3-deg grid:</desc>
    </domain>

    <!-- MPAS grids -->

    <domain name="mpasgx1">
      <nx>86354</nx>
      <ny>1</ny>
      <file grid="ice|ocn">$DIN_LOC_ROOT/share/domains/domain.ocn.mpasgx1.150903.nc</file>
      <desc>mpasgx1 is a MPAS seaice grid that is roughly 1 degree resolution:</desc>
    </domain>

    <domain name="mpas120">
      <nx>28574</nx>
      <ny>1</ny>
      <file grid="ocn">$DIN_LOC_ROOT/share/domains/domain.ocn.mpas120.121116.nc</file>
      <desc>mpas120 is a MPAS ocean grid that is roughly 1 degree resolution:</desc>
    </domain>

    <domain name="oEC60to30">
      <nx>234988</nx>
      <ny>1</ny>
      <file grid="ice|ocn">$DIN_LOC_ROOT/share/domains/domain.ocn.oEC60to30.150616.nc</file>
      <desc>oEC60to30 is a MPAS ocean grid generated with the eddy closure density function that is roughly comparable to the pop 1 degree resolution:</desc>
    </domain>

    <domain name="oEC60to30v3">
      <nx>235160</nx>
      <ny>1</ny>
      <file grid="ice|ocn">$DIN_LOC_ROOT/share/domains/domain.ocn.oEC60to30v3.161222.nc</file>
      <desc>oEC60to30v3 is a MPAS ocean grid generated with the eddy closure density function that is roughly comparable to the pop 1 degree resolution:</desc>
    </domain>

    <domain name="oEC60to30wLI">
      <nx>236689</nx>
      <ny>1</ny>
      <file grid="ice|ocn">$DIN_LOC_ROOT/share/domains/domain.ocn.oEC60to30wLI.160830.nc</file>
      <desc>oEC60to30wLI is a MPAS ocean grid generated with the eddy closure density function with 30 km gridcells at the equator, 60 km at mid-latitudes, and 35 km at high latitudes.  It is roughly comparable to the POP 1 degree resolution. Additionally, it has ocean under landice cavities:</desc>
    </domain>

    <domain name="oEC60to30v3wLI">
      <nx>236358</nx>
      <ny>1</ny>
      <file grid="ice|ocn">$DIN_LOC_ROOT/share/domains/domain.ocn.ne30np4_oEC60to30v3wLI-nomask.180906.nc</file>
      <desc>oEC60to30v3wLI is a MPAS ocean grid generated with the eddy closure density function with 30 km gridcells at the equator, 60 km at mid-latitudes, and 35 km at high latitudes.  It is roughly comparable to the POP 1 degree resolution. Additionally, it has ocean under landice cavities:</desc>
    </domain>

    <domain name="ECwISC30to60E1r2">
      <nx>237907</nx>
      <ny>1</ny>
      <file grid="ice|ocn">$DIN_LOC_ROOT/share/domains/domain.ocn.ne30np4_ECwISC30to60E1r2-nomask.200408.nc</file>
      <desc>ECwISC30to60E1r2 is a MPAS ocean grid generated with the eddy closure density function with 30 km gridcells at the equator, 60 km at mid-latitudes, and 35 km at high latitudes.  It is roughly comparable to the POP 1 degree resolution. Additionally, it has ocean under landice cavities. Revision2:</desc>
    </domain>

    <domain name="oRRS30to10">
      <nx>1444565</nx>
      <ny>1</ny>
      <file grid="ocn|ice">$DIN_LOC_ROOT/share/domains/domain.ocn.oRRS30to10.150722.nc</file>
      <desc>oRRS30to10 is an MPAS ocean grid with a mesh density function that is roughly proportional to the Rossby radius of deformation, with 30 km gridcells at low and 10 km gridcells at high latitudes:</desc>
    </domain>

    <domain name="oRRS30to10v3">
      <nx>1445361</nx>
      <ny>1</ny>
      <file grid="ocn|ice">$DIN_LOC_ROOT/share/domains/domain.ocn.oRRS30to10v3.171129.nc</file>
      <desc>oRRS30to10v3 is an MPAS ocean grid with a mesh density function that is roughly proportional to the Rossby radius of deformation, with 30 km gridcells at low and 10 km gridcells at high latitudes:</desc>
    </domain>

    <domain name="oRRS30to10wLI">
      <nx>1462411</nx>
      <ny>1</ny>
      <file grid="ocn|ice">$DIN_LOC_ROOT/share/domains/domain.ocn.oRRS30to10wLI.160930.nc</file>
      <desc>oRRS30to10wLI is an MPAS ocean grid with a mesh density function that is roughly proportional to the Rossby radius of deformation, with 30 km gridcells at low and 10 km gridcells at high latitudes: Additionally, it has ocean under landice cavities:</desc>
    </domain>

    <domain name="oRRS30to10v3wLI">
      <nx>1460217</nx>
      <ny>1</ny>
      <file grid="ocn|ice">$DIN_LOC_ROOT/share/domains/domain.ocn.oRRS30to10v3wLI.171109.nc</file>
      <desc>oRRS30to10v3wLI is an MPAS ocean grid with a mesh density function that is roughly proportional to the Rossby radius of deformation, with 30 km gridcells at low and 10 km gridcells at high latitudes: Additionally, it has ocean under landice cavities:</desc>
    </domain>

    <domain name="oRRS18to6">
      <nx>3697425</nx>
      <ny>1</ny>
      <file grid="ice|ocn">$DIN_LOC_ROOT/share/domains/domain.ocn.oRRS18to6.160831.nc</file>
      <desc>oRRS18to6 is an MPAS ocean grid with a mesh density function that is roughly proportional to the Rossby radius of deformation, with 18 km gridcells at low and 6 km gridcells at high latitudes:</desc>
    </domain>

    <domain name="oRRS18to6v3">
      <nx>3693225</nx>
      <ny>1</ny>
      <file grid="ice|ocn">$DIN_LOC_ROOT/share/domains/domain.ocn.oRRS18to6v3.170111.nc</file>
      <desc>oRRS18to6v3 is an MPAS ocean grid with a mesh density function that is roughly proportional to the Rossby radius of deformation, with 18 km gridcells at low and 6 km gridcells at high latitudes:</desc>
    </domain>

    <domain name="oARRM60to10">
      <nx>619264</nx>
      <ny>1</ny>
      <file grid="ice|ocn">$DIN_LOC_ROOT/share/domains/domain.ocn.oARRM60to10.180716.nc</file>
      <desc>oARRM60to10 is an Arctic-Region-Refined MPAS ocean grid with 30 km gridcells at -90 deg latitude, 60 km gridcells at -40 deg latitude, 30 km gridcells at the equator, and 10 km gridcells at 90 deg latitude; North Atlantic and North Pacific have different resolution between 0 and 60 deg latitudes:</desc>
    </domain>

    <domain name="oARRM60to6">
      <nx>1208625</nx>
      <ny>1</ny>
      <file grid="ice|ocn">$DIN_LOC_ROOT/share/domains/domain.ocn.oARRM60to6.180803.nc</file>
      <desc>oARRM60to6 is an Arctic-Region-Refined MPAS ocean grid with 30 km gridcells at -90 deg latitude, 60 km gridcells at -40 deg latitude, 30 km gridcells at the equator, and 6 km gridcells at 90 deg latitude; North Atlantic and North Pacific have different resolution between 0 and 60 deg latitudes:</desc>
    </domain>

    <domain name="EC30to60E2r2">
      <nx>236853</nx>
      <ny>1</ny>
      <file grid="ice|ocn">$DIN_LOC_ROOT/share/domains/domain.ocn.EC30to60E2r2.201005.nc</file>
      <desc>EC30to60E2r2 is a MPAS ocean grid generated with the jigsaw/compass process using the eddy closure density function that is roughly comparable to the pop 1 degree resolution:</desc>
    </domain>

    <domain name="WC14to60E2r3">
      <nx>407420</nx>
      <ny>1</ny>
      <file grid="ice|ocn">$DIN_LOC_ROOT/share/domains/domain.ocn.WC14to60E2r3.200929.nc</file>
      <desc>WC14to60E2r3 is a MPAS ice/ocean grid with enhanced resolution of 14km along the coast of North America, the Northern Atlantic subpolar gyre, and the Arctic Ocean. The high resolution regions smoothly transition to the background resolution of the standard low resolution 60to30km grid:</desc>
    </domain>

    <domain name="WCAtl12to45E2r4">
      <nx>851664</nx>
      <ny>1</ny>
      <file grid="ice|ocn">$DIN_LOC_ROOT/share/domains/domain.ocn.WCAtl12to45E2r4.210318.nc</file>
      <desc>WCAtl12to45E2r4 is an MPAS ice/ocean grid with enhanced resolution of 45km over most of the equatorial Atlantic basin, 12km in the Northern Atlantic subpolar gyre, 12km in the Arctic Ocean, with coarsest resolution of 45km in the Pacific mid-latitudes. For the Southern Atlantic and Southern Ocean, resolution is 12km at high latitudes. High resolution transitions smoothly to the background resolution of the standard low resolution 60to30km grid:</desc>
    </domain>

    <domain name="SOwISC12to60E2r4">
      <nx>569915</nx>
      <ny>1</ny>
      <file grid="ice|ocn">/home/ac.dcomeau/cryo/SOwISC12to60E2r4/domain.ocn.SOwISC12to60E2r4-nomask.210119.nc</file>
      <desc>SOwISC12to60E2r4 is a MPAS ice/ocean grid with enhanced resolution of 12km in the Southern Ocean around Antarctica. The high resolution regions smoothly transition to the background resolution of the standard low resolution 60to30km grid:</desc>
    </domain>

    <domain name="ECwISC30to60E2r1">
      <nx>237984</nx>
      <ny>1</ny>
      <file grid="ice|ocn">$DIN_LOC_ROOT/share/domains/domain.ocn.ECwISC30to60E2r1.201007.nc</file>
      <desc>ECwISC30to60E2r1 is a MPAS ocean grid generated with the jigsaw/compass process using the eddy closure density function that has 30 km gridcells at the equator, 60 km at mid-latitudes, and 35 km at high latitudes. Additionally, it has ocean in ice-shelf cavities:</desc>
    </domain>

    <!-- ROF (river) grids-->

    <domain name="r2">
      <nx>180</nx>
      <ny>90</ny>
      <file grid="atm|lnd" mask="oQU480">$DIN_LOC_ROOT/share/domains/domain.lnd.r2_oQU480.210211.nc</file>
      <desc>r2 is 2 degree river routing grid (only used for testing):</desc>
    </domain>

    <domain name="rx1">
      <nx>360</nx>
      <ny>180</ny>
      <desc>rx1 is 1 degree river routing grid (only valid for DROF):</desc>
    </domain>

    <domain name="r05">
      <nx>720</nx>
      <ny>360</ny>
      <file grid="atm" mask="oQU480">$DIN_LOC_ROOT/share/domains/domain.lnd.r05_oQU480.200527.nc</file>
      <file grid="lnd" mask="oQU480">$DIN_LOC_ROOT/share/domains/domain.lnd.r05_oQU480.200527.nc</file>
      <file grid="atm" mask="oQU240">$DIN_LOC_ROOT/share/domains/domain.lnd.r05_oQU240.200527.nc</file>
      <file grid="lnd" mask="oQU240">$DIN_LOC_ROOT/share/domains/domain.lnd.r05_oQU240.200527.nc</file>
      <file grid="atm" mask="oEC60to30v3">$DIN_LOC_ROOT/share/domains/domain.lnd.r05_oEC60to30v3.190418.nc</file>
      <file grid="lnd" mask="oEC60to30v3">$DIN_LOC_ROOT/share/domains/domain.lnd.r05_oEC60to30v3.190418.nc</file>
      <file grid="atm" mask="oARRM60to10">$DIN_LOC_ROOT/share/domains/domain.lnd.r05_ARRM60to10.200602.nc</file>
      <file grid="lnd" mask="oARRM60to10">$DIN_LOC_ROOT/share/domains/domain.lnd.r05_ARRM60to10.200602.nc</file>
      <file grid="atm" mask="EC30to60E2r2">$DIN_LOC_ROOT/share/domains/domain.lnd.r05_EC30to60E2r2.201005.nc</file>
      <file grid="lnd" mask="EC30to60E2r2">$DIN_LOC_ROOT/share/domains/domain.lnd.r05_EC30to60E2r2.201005.nc</file>
      <file grid="atm" mask="WC14to60E2r3">$DIN_LOC_ROOT/share/domains/domain.lnd.r05_WC14to60E2r3.200929.nc</file>
      <file grid="lnd" mask="WC14to60E2r3">$DIN_LOC_ROOT/share/domains/domain.lnd.r05_WC14to60E2r3.200929.nc</file>
      <file grid="lnd" mask="gx1v6">$DIN_LOC_ROOT/share/domains/domain.lnd.r05_gx1v6.191014.nc</file>
      <desc>r05 is 1/2 degree river routing grid:</desc>
    </domain>

    <domain name="r01">
      <nx>3600</nx>
      <ny>1800</ny>
      <desc>r01 is 1/10 degree river routing grid:</desc>
    </domain>

    <domain name="r0125">
      <nx>2880</nx>
      <ny>1440</ny>
      <file grid="atm" mask="oEC60to30v3">$DIN_LOC_ROOT/share/domains/domain.lnd.r0125_oEC60to30v3.190812.nc</file>
      <file grid="lnd" mask="oEC60to30v3">$DIN_LOC_ROOT/share/domains/domain.lnd.r0125_oEC60to30v3.190812.nc</file>
      <file grid="atm" mask="oRRS15to5">$DIN_LOC_ROOT/share/domains/domain.lnd.r0125_oRRS15to5.191122.nc</file>
      <file grid="lnd" mask="oRRS15to5">$DIN_LOC_ROOT/share/domains/domain.lnd.r0125_oRRS15to5.191122.nc</file>
      <file grid="atm" mask="oRRS18to6v3">$DIN_LOC_ROOT/share/domains/domain.lnd.r0125_oRRS18to6v3.200212.nc</file>
      <file grid="lnd" mask="oRRS18to6v3">$DIN_LOC_ROOT/share/domains/domain.lnd.r0125_oRRS18to6v3.200212.nc</file>
      <file grid="atm" mask="WC14to60E2r3">$DIN_LOC_ROOT/share/domains/domain.lnd.r0125_WC14to60E2r3.200929.nc</file>
      <file grid="lnd" mask="WC14to60E2r3">$DIN_LOC_ROOT/share/domains/domain.lnd.r0125_WC14to60E2r3.200929.nc</file>
      <file grid="lnd" mask="gx1v6">$DIN_LOC_ROOT/share/domains/domain.lnd.r0125_gx1v6.191017.nc</file>
      <desc>r0125 is 1/8 degree river routing grid:</desc>
    </domain>

    <domain name="mp120v1">
      <nx>28993</nx>
      <ny>1</ny>
      <file grid="ice|ocn">$DIN_LOC_ROOT/share/domains/domain.ocn.mp120v1.111018.nc</file>
      <desc>mp120v1 is a MPAS ocean grid that is roughly 1 degree resolution:</desc>
    </domain>

    <domain name="mp120r10v1">
      <nx>139734</nx>
      <ny>1</ny>
      <desc>mp120r10v1 is a MPAS grid:</desc>
    </domain>

    <!-- GLC:MALI domains -->

    <domain name="mpas.aisgis20km">
      <nx>53100</nx>
      <ny>1</ny>
      <desc>mpas.aisgis20km is a uniform-resolution 20km MALI grid of the Antarctic and Greenland Ice Sheets.  It is primarily intended for testing.</desc>
    </domain>

    <domain name="mpas.gis20km">
      <nx>7425</nx>
      <ny>1</ny>
      <desc>mpas.gis20km is a uniform-resolution 20km MALI grid of the Greenland Ice Sheet.  It is primarily intended for testing.</desc>
    </domain>

    <domain name="mpas.gis1to10km">
      <nx>817165</nx>
      <ny>1</ny>
      <desc>mpas.gis1to10km is a variable-resolution, from 1- to 10-km, MALI grid of the Greenland Ice Sheet.</desc>
    </domain>

    <domain name="mpas.ais20km">
      <nx>45675</nx>
      <ny>1</ny>
      <desc>mpas.ais20km is a uniform-resolution 20km MALI grid of the Antarctic Ice Sheet.  It is primarily intended for testing.</desc>
    </domain>

    <!-- WW3 domains-->

    <domain name="ww3a">
      <nx>90</nx>
      <ny>50</ny>
      <file grid="atm|lnd">$DIN_LOC_ROOT/share/domains/domain.lnd.ww3a_ww3a.120222.nc</file>
      <file grid="ice|ocn">$DIN_LOC_ROOT/share/domains/domain.ocn.ww3a_ww3a.120222.nc</file>
      <desc>WW3 90 x 50 global grid</desc>
    </domain>

    <!-- RRM grids -->

    <domain name="ne0np4_arm_x8v3_lowcon">
      <nx>92558</nx>
      <ny>1</ny>
      <file grid="atm|lnd" mask="gx1v6">$DIN_LOC_ROOT/share/domains/domain.lnd.armx8v3_gx1v6.140517.nc</file>
      <file grid="ice|ocn" mask="gx1v6">$DIN_LOC_ROOT/share/domains/domain.ocn.armx8v3_gx1v6.140517.nc</file>
      <desc>1-deg with 1/8-deg over U.S. (version 3):</desc>
    </domain>

    <domain name="ne0np4_enax4v1">
      <nx>78788</nx>
      <ny>1</ny>
      <file grid="atm|lnd" mask="gx1v6">$DIN_LOC_ROOT/share/domains/domain.lnd.enax4v1_gx1v6.170523.nc</file>
      <file grid="atm|lnd" mask="oRRS18to6">$DIN_LOC_ROOT/share/domains/domain.lnd.enax4v1_oRRS18to6.170621.nc</file>
      <file grid="ice|ocn" mask="gx1v6">$DIN_LOC_ROOT/share/domains/domain.ocn.enax4v1_gx1v6.170523.nc</file>
      <file grid="ice|ocn" mask="oRRS18to6">$DIN_LOC_ROOT/share/domains/domain.ocn.enax4v1_oRRS18to6.170621.nc</file>
      <desc>1-deg with 1/4-deg over Eastern North Atlantic (version 1):</desc>
    </domain>

    <domain name="ne0np4_twpx4v1">
      <nx>81434</nx>
      <ny>1</ny>
      <file grid="atm|lnd" mask="oRRS18to6v3">$DIN_LOC_ROOT/share/domains/domain.lnd.twpx4v1_oRRS18to6v3.170629.nc</file>
      <file grid="ice|ocn" mask="oRRS18to6v3">$DIN_LOC_ROOT/share/domains/domain.ocn.twpx4v1_oRRS18to6v3.170629.nc</file>
      <desc>1-deg with 1/4-deg over Tropical West Pacific (version 1):</desc>
    </domain>

    <domain name="ne0np4_conus_x4v1_lowcon">
      <nx>89147</nx>
      <ny>1</ny>
      <file grid="atm|lnd" mask="tx0.1v2">$DIN_LOC_ROOT/share/domains/domain.lnd.conusx4v1_tx0.1v2.161129.nc</file>
      <file grid="ice|ocn" mask="tx0.1v2">$DIN_LOC_ROOT/share/domains/domain.ocn.conusx4v1_tx0.1v2.161129.nc</file>
      <file grid="atm|lnd" mask="oEC60to30v3">$DIN_LOC_ROOT/share/domains/domain.lnd.conusx4v1_oEC60to30v3.200518.nc</file>
      <file grid="ice|ocn" mask="oEC60to30v3">$DIN_LOC_ROOT/share/domains/domain.ocn.conusx4v1_oEC60to30v3.200518.nc</file>
      <desc>1-deg with 1/4-deg over CONUS (version 1):</desc>
    </domain>

    <domain name="ne0np4_conus_x4v1_lowcon.pg2">
      <nx>39620</nx>
      <ny>1</ny>
      <file grid="atm|lnd" mask="oEC60to30v3">$DIN_LOC_ROOT/share/domains/domain.lnd.conusx4v1pg2_oEC60to30v3.200518.nc</file>
      <file grid="ice|ocn" mask="oEC60to30v3">$DIN_LOC_ROOT/share/domains/domain.ocn.conusx4v1pg2_oEC60to30v3.200518.nc</file>
      <desc>1-deg with 1/4-deg over CONUS (version 1):</desc>
    </domain>

    <domain name="ne0np4_northamericax4v1">
      <nx>130088</nx>
      <ny>1</ny>
      <file grid="atm|lnd" mask="oRRS15to5">$DIN_LOC_ROOT/share/domains/domain.lnd.northamericax4v1_oRRS15to5.191022.nc</file>
      <file grid="ice|ocn" mask="oRRS15to5">$DIN_LOC_ROOT/share/domains/domain.ocn.northamericax4v1_oRRS15to5.191114.nc</file>
      <file grid="atm|lnd" mask="gx1v6">$DIN_LOC_ROOT/share/domains/domain.lnd.northamericax4v1_gx1v6.191113.nc</file>
      <file grid="ice|ocn" mask="gx1v6">$DIN_LOC_ROOT/share/domains/domain.ocn.northamericax4v1_gx1v6.191113.nc</file>
      <desc>1-deg with 1/4-deg over North America (version 1):</desc>
    </domain>

    <domain name="ne0np4_northamericax4v1.pg2">
      <nx>57816</nx>
      <ny>1</ny>
      <file grid="atm|lnd" mask="oRRS15to5">$DIN_LOC_ROOT/share/domains/domain.lnd.northamericax4v1pg2_oRRS15to5.200401.nc</file>
      <file grid="ice|ocn" mask="oRRS15to5">$DIN_LOC_ROOT/share/domains/domain.ocn.northamericax4v1pg2_oRRS15to5.200401.nc</file>
      <file grid="atm|lnd" mask="WC14to60E2r3">$DIN_LOC_ROOT/share/domains/domain.lnd.northamericax4v1pg2_WC14to60E2r3.200929.nc</file>
      <file grid="ice|ocn" mask="WC14to60E2r3">$DIN_LOC_ROOT/share/domains/domain.ocn.northamericax4v1pg2_WC14to60E2r3.200929.nc</file>
      <desc>1-deg with 1/4-deg over North America (version 1) pg2:</desc>
    </domain>

    <domain name="ne0np4_antarcticax4v1">
      <nx>109883</nx>
      <ny>1</ny>
      <file grid="atm|lnd" mask="oRRS15to5">$DIN_LOC_ROOT/share/domains/domain.lnd.antarcticax4v1_oRRS15to5.191127.nc</file>
      <file grid="ice|ocn" mask="oRRS15to5">$DIN_LOC_ROOT/share/domains/domain.ocn.antarcticax4v1_oRRS15to5.191127.nc</file>
      <desc>1-deg with 1/4-deg over Antarctica (version 1):</desc>
    </domain>

    <domain name="ne0np4_antarcticax4v1.pg2">
      <nx>48836</nx>
      <ny>1</ny>
      <file grid="atm|lnd" mask="oRRS15to5">$DIN_LOC_ROOT/share/domains/domain.lnd.antarcticax4v1pg2_oRRS15to5.200926.nc</file>
      <file grid="ice|ocn" mask="oRRS15to5">$DIN_LOC_ROOT/share/domains/domain.ocn.antarcticax4v1pg2_oRRS15to5.200926.nc</file>
      <desc>1-deg with 1/4-deg over Antarctica (version 1) pg2:</desc>
    </domain>

    <domain name="tx0.1v2">
      <nx>3600</nx>
      <ny>2400</ny>
      <file grid="atm|ice|lnd|ocn">$DIN_LOC_ROOT/share/domains/domain.ocn.tx0.1v2.090218.nc</file>
      <desc>tx0.1v2 is an old mask used for CONUS:</desc>
    </domain>

    <domain name="oQU480">
      <nx>1791</nx>
      <ny>1</ny>
      <file grid="ice|ocn">$DIN_LOC_ROOT/share/domains/domain.ocn.oQU480.151209.nc</file>
      <desc>oQU480 is an MPAS ocean mesh with quasi-uniform 480 km grid cells, nominally 4 degree resolution:</desc>
    </domain>

    <domain name="oQU240">
      <nx>7153</nx>
      <ny>1</ny>
      <file grid="ice|ocn">$DIN_LOC_ROOT/share/domains/domain.ocn.oQU240.151209.nc</file>
      <desc>oQU240 is an MPAS ocean mesh with quasi-uniform 240 km grid cells, nominally 2 degree resolution:</desc>
    </domain>

    <domain name="oQU240wLI">
      <nx>7268</nx>
      <ny>1</ny>
      <file grid="ice|ocn">$DIN_LOC_ROOT/share/domains/domain.ocn.oQU240wLI.160929.nc</file>
      <desc>oQU240wLI is an MPAS ocean mesh with quasi-uniform 240 km grid cells, nominally 2 degree resolution. Additionally, it has ocean under landice cavities.:</desc>
    </domain>

    <domain name="oQU120">
      <nx>28571</nx>
      <ny>1</ny>
      <file grid="ice|ocn">$DIN_LOC_ROOT/share/domains/domain.ocn.oQU120.160401.nc</file>
      <desc>oQU120 is an MPAS ocean mesh with quasi-uniform 120 km grid cells, nominally 1 degree resolution:</desc>
    </domain>

    <domain name="oRRS15to5">
      <nx>5778136</nx>
      <ny>1</ny>
      <file grid="ice|ocn">$DIN_LOC_ROOT/share/domains/domain.ocn.oRRS15to5.160207.nc</file>
      <desc>oRRS15to5 is an MPAS ocean grid with a mesh density function that is roughly proportional to the Rossby radius of deformation, with 15 km gridcells at low and 5 km gridcells at high latitudes:</desc>
    </domain>

  </domains>

  <!-- The following are the required grid maps that must not be idmap if the   -->
  <!-- attributes grid1 and grid2 are not equal -->

  <required_gridmaps>
    <required_gridmap grid1="atm_grid" grid2="ocn_grid">ATM2OCN_FMAPNAME</required_gridmap>
    <required_gridmap grid1="atm_grid" grid2="ocn_grid">ATM2OCN_SMAPNAME</required_gridmap>
    <required_gridmap grid1="atm_grid" grid2="ocn_grid">ATM2OCN_VMAPNAME</required_gridmap>
    <required_gridmap grid1="atm_grid" grid2="ocn_grid">OCN2ATM_FMAPNAME</required_gridmap>
    <required_gridmap grid1="atm_grid" grid2="ocn_grid">OCN2ATM_SMAPNAME</required_gridmap>
    <required_gridmap grid1="atm_grid" grid2="lnd_grid">ATM2LND_FMAPNAME</required_gridmap>
    <required_gridmap grid1="atm_grid" grid2="lnd_grid">ATM2LND_SMAPNAME</required_gridmap>
    <required_gridmap grid1="atm_grid" grid2="lnd_grid">LND2ATM_FMAPNAME</required_gridmap>
    <required_gridmap grid1="atm_grid" grid2="lnd_grid">LND2ATM_SMAPNAME</required_gridmap>
    <required_gridmap grid1="atm_grid" grid2="rof_grid" compset="_MOSART">ATM2ROF_FMAPNAME</required_gridmap>
    <required_gridmap grid1="atm_grid" grid2="rof_grid" compset="_MOSART">ATM2ROF_SMAPNAME</required_gridmap>
    <required_gridmap grid1="atm_grid" grid2="wav_grid">ATM2WAV_SMAPNAME</required_gridmap>
    <required_gridmap grid1="ocn_grid" grid2="wav_grid">OCN2WAV_SMAPNAME</required_gridmap>
    <required_gridmap grid1="ocn_grid" grid2="wav_grid">ICE2WAV_SMAPNAME</required_gridmap> <!-- ??? -->
    <!-- <required_gridmap grid1="ocn_grid" grid2="rof_grid" not_compset="_POP">ROF2OCN_FMAPNAME</required_gridmap> ?? -->
    <required_gridmap grid1="ocn_grid" grid2="rof_grid">ROF2OCN_LIQ_RMAPNAME</required_gridmap>
    <required_gridmap grid1="ocn_grid" grid2="rof_grid">ROF2OCN_ICE_RMAPNAME</required_gridmap>
    <required_gridmap grid1="lnd_grid" grid2="rof_grid">LND2ROF_FMAPNAME</required_gridmap>
    <required_gridmap grid1="lnd_grid" grid2="rof_grid">ROF2LND_FMAPNAME</required_gridmap>
  </required_gridmaps>

  <gridmaps>

    <!-- ======================================================== -->
    <!-- Mapping -->
    <!-- ======================================================== -->

    <!--- atm to ocean and ocean to atm mapping files -->

    <gridmap atm_grid="0.23x0.31" ocn_grid="gx1v6">
      <map name="ATM2OCN_FMAPNAME">cpl/cpl6/map_fv0.23x0.31_to_gx1v6_aave_da_100423.nc</map>
      <map name="ATM2OCN_SMAPNAME">cpl/cpl6/map_fv0.23x0.31_to_gx1v6_bilin_da_100423.nc</map>
      <map name="ATM2OCN_VMAPNAME">cpl/cpl6/map_fv0.23x0.31_to_gx1v6_bilin_da_100423.nc</map>
      <map name="OCN2ATM_FMAPNAME">cpl/cpl6/map_gx1v6_to_fv0.23x0.31_aave_da_100423.nc</map>
      <map name="OCN2ATM_SMAPNAME">cpl/cpl6/map_gx1v6_to_fv0.23x0.31_aave_da_100423.nc</map>
    </gridmap>

    <gridmap atm_grid="0.47x0.63" ocn_grid="gx1v6">
      <map name="ATM2OCN_FMAPNAME">cpl/cpl6/map_fv0.47x0.63_to_gx1v6_aave_da_090407.nc</map>
      <map name="ATM2OCN_SMAPNAME">cpl/cpl6/map_fv0.47x0.63_to_gx1v6_patch_090401.nc</map>
      <map name="ATM2OCN_VMAPNAME">cpl/cpl6/map_fv0.47x0.63_to_gx1v6_patch_090401.nc</map>
      <map name="OCN2ATM_FMAPNAME">cpl/cpl6/map_gx1v6_to_fv0.47x0.63_aave_da_090407.nc</map>
      <map name="OCN2ATM_SMAPNAME">cpl/cpl6/map_gx1v6_to_fv0.47x0.63_aave_da_090407.nc</map>
    </gridmap>

    <gridmap atm_grid="0.9x1.25" ocn_grid="gx1v6">
      <map name="ATM2OCN_FMAPNAME">cpl/gridmaps/fv0.9x1.25/map_fv0.9x1.25_TO_gx1v6_aave.130322.nc</map>
      <map name="ATM2OCN_SMAPNAME">cpl/gridmaps/fv0.9x1.25/map_fv0.9x1.25_TO_gx1v6_blin.130322.nc</map>
      <map name="ATM2OCN_VMAPNAME">cpl/gridmaps/fv0.9x1.25/map_fv0.9x1.25_TO_gx1v6_patc.130322.nc</map>
      <map name="OCN2ATM_FMAPNAME">cpl/gridmaps/gx1v6/map_gx1v6_TO_fv0.9x1.25_aave.130322.nc</map>
      <map name="OCN2ATM_SMAPNAME">cpl/gridmaps/gx1v6/map_gx1v6_TO_fv0.9x1.25_aave.130322.nc</map>
    </gridmap>

    <gridmap atm_grid="0.9x1.25" ocn_grid="mpas120">
      <map name="ATM2OCN_FMAPNAME">cpl/gridmaps/fv0.9x1.25/map_0.9x1.25_TO_mpas120_aave.151109.nc</map>
      <map name="ATM2OCN_SMAPNAME">cpl/gridmaps/fv0.9x1.25/map_0.9x1.25_TO_mpas120_bilin.151109.nc</map>
      <map name="ATM2OCN_VMAPNAME">cpl/gridmaps/fv0.9x1.25/map_0.9x1.25_TO_mpas120_patc.151109.nc</map>
      <map name="OCN2ATM_FMAPNAME">cpl/gridmaps/mpas120/map_mpas120_TO_0.9x1.25_aave.151109.nc</map>
      <map name="OCN2ATM_SMAPNAME">cpl/gridmaps/mpas120/map_mpas120_TO_0.9x1.25_aave.151109.nc</map>
    </gridmap>

    <gridmap atm_grid="0.9x1.25" ocn_grid="mp120v1">
      <map name="ATM2OCN_FMAPNAME">cpl/cpl6/map_fv0.9x1.25_to_mp120v1_aave_da_111004.nc</map>
      <map name="ATM2OCN_SMAPNAME">cpl/cpl6/map_fv0.9x1.25_to_mp120v1_aave_da_111004.nc</map>
      <map name="ATM2OCN_VMAPNAME">cpl/cpl6/map_fv0.9x1.25_to_mp120v1_aave_da_111004.nc</map>
      <map name="OCN2ATM_FMAPNAME">cpl/cpl6/map_mp120v1_to_fv0.9x1.25_aave_da_111004.nc</map>
      <map name="OCN2ATM_SMAPNAME">cpl/cpl6/map_mp120v1_to_fv0.9x1.25_aave_da_111004.nc</map>
    </gridmap>

    <gridmap atm_grid="1.9x2.5" ocn_grid="gx1v6">
      <map name="ATM2OCN_FMAPNAME">cpl/gridmaps/fv1.9x2.5/map_fv1.9x2.5_TO_gx1v6_aave.130322.nc</map>
      <map name="ATM2OCN_SMAPNAME">cpl/gridmaps/fv1.9x2.5/map_fv1.9x2.5_TO_gx1v6_blin.130322.nc</map>
      <map name="ATM2OCN_VMAPNAME">cpl/gridmaps/fv1.9x2.5/map_fv1.9x2.5_TO_gx1v6_patc.130322.nc</map>
      <map name="OCN2ATM_FMAPNAME">cpl/gridmaps/gx1v6/map_gx1v6_TO_fv1.9x2.5_aave.130322.nc</map>
      <map name="OCN2ATM_SMAPNAME">cpl/gridmaps/gx1v6/map_gx1v6_TO_fv1.9x2.5_aave.130322.nc</map>
    </gridmap>

    <gridmap atm_grid="4x5" ocn_grid="gx3v7">
      <map name="ATM2OCN_FMAPNAME">cpl/cpl6/map_fv4x5_to_gx3v7_aave_da_091218.nc</map>
      <map name="ATM2OCN_SMAPNAME">cpl/cpl6/map_fv4x5_to_gx3v7_bilin_da_091218.nc</map>
      <map name="ATM2OCN_VMAPNAME">cpl/cpl6/map_fv4x5_to_gx3v7_bilin_da_091218.nc</map>
      <map name="OCN2ATM_FMAPNAME">cpl/cpl6/map_gx3v7_to_fv4x5_aave_da_091218.nc</map>
      <map name="OCN2ATM_SMAPNAME">cpl/cpl6/map_gx3v7_to_fv4x5_aave_da_091218.nc</map>
    </gridmap>

    <gridmap atm_grid="ne4np4" ocn_grid="gx3v7">
      <map name="ATM2OCN_FMAPNAME">cpl/gridmaps/ne4np4/</map>
      <map name="ATM2OCN_VMAPNAME">cpl/gridmaps/ne4np4/</map>
      <map name="ATM2OCN_SMAPNAME">cpl/gridmaps/ne4np4/</map>
      <map name="OCN2ATM_FMAPNAME">cpl/gridmaps/gx3v7/</map>
      <map name="OCN2ATM_SMAPNAME">cpl/gridmaps/gx3v7/</map>
    </gridmap>

    <gridmap atm_grid="ne4np4" ocn_grid="oQU480">
      <map name="ATM2OCN_FMAPNAME">cpl/gridmaps/ne4np4/map_ne4np4_to_oQU480_aave.180702.nc</map>
      <map name="ATM2OCN_VMAPNAME">cpl/gridmaps/ne4np4/map_ne4np4_to_oQU480_conserve.180702.nc</map>
      <map name="ATM2OCN_SMAPNAME">cpl/gridmaps/ne4np4/map_ne4np4_to_oQU480_conserve.180702.nc</map>
      <map name="OCN2ATM_FMAPNAME">cpl/gridmaps/oQU480/map_oQU480_to_ne4np4_aave.180702.nc</map>
      <map name="OCN2ATM_SMAPNAME">cpl/gridmaps/oQU480/map_oQU480_to_ne4np4_aave.180702.nc</map>
    </gridmap>

    <gridmap atm_grid="ne4np4" ocn_grid="oQU240">
      <map name="ATM2OCN_FMAPNAME">cpl/gridmaps/ne4np4/map_ne4np4_to_oQU240_aave.160614.nc</map>
      <map name="ATM2OCN_VMAPNAME">cpl/gridmaps/ne4np4/map_ne4np4_to_oQU240_aave.160614.nc</map>
      <map name="ATM2OCN_SMAPNAME">cpl/gridmaps/ne4np4/map_ne4np4_to_oQU240_aave.160614.nc</map>
      <map name="OCN2ATM_FMAPNAME">cpl/gridmaps/oQU240/map_oQU240_to_ne4np4_aave.160614.nc</map>
      <map name="OCN2ATM_SMAPNAME">cpl/gridmaps/oQU240/map_oQU240_to_ne4np4_aave.160614.nc</map>
    </gridmap>

    <gridmap atm_grid="ne4np4.pg2" ocn_grid="oQU480">
      <map name="ATM2OCN_FMAPNAME">cpl/gridmaps/ne4pg2/map_ne4pg2_to_oQU480_mono.200527.nc</map>
      <map name="ATM2OCN_VMAPNAME">cpl/gridmaps/ne4pg2/map_ne4pg2_to_oQU480_bilin.200527.nc</map>
      <map name="ATM2OCN_SMAPNAME">cpl/gridmaps/ne4pg2/map_ne4pg2_to_oQU480_bilin.200527.nc</map>
      <map name="OCN2ATM_FMAPNAME">cpl/gridmaps/oQU480/map_oQU480_to_ne4pg2_mono.200527.nc</map>
      <map name="OCN2ATM_SMAPNAME">cpl/gridmaps/oQU480/map_oQU480_to_ne4pg2_mono.200527.nc</map>
    </gridmap>

    <gridmap atm_grid="ne4np4.pg2" lnd_grid="r05">
      <map name="ATM2LND_FMAPNAME">cpl/gridmaps/ne4pg2/map_ne4pg2_to_r05_mono.200527.nc</map>
      <map name="ATM2LND_SMAPNAME">cpl/gridmaps/ne4pg2/map_ne4pg2_to_r05_bilin.200527.nc</map>
      <map name="LND2ATM_FMAPNAME">cpl/gridmaps/ne4pg2/map_r05_to_ne4pg2_mono.200527.nc</map>
      <map name="LND2ATM_SMAPNAME">cpl/gridmaps/ne4pg2/map_r05_to_ne4pg2_mono.200527.nc</map>
    </gridmap>

    <gridmap atm_grid="ne11np4" ocn_grid="gx3v7">
      <map name="ATM2OCN_FMAPNAME">cpl/gridmaps/ne11np4/</map>
      <map name="ATM2OCN_VMAPNAME">cpl/gridmaps/ne11np4/</map>
      <map name="ATM2OCN_SMAPNAME">cpl/gridmaps/ne11np4/</map>
      <map name="OCN2ATM_FMAPNAME">cpl/gridmaps/gx3v7/</map>
      <map name="OCN2ATM_SMAPNAME">cpl/gridmaps/gx3v7/</map>
    </gridmap>

    <gridmap atm_grid="ne11np4" ocn_grid="oQU240">
      <map name="ATM2OCN_FMAPNAME">cpl/gridmaps/ne11np4/map_ne11np4_to_oQU240_aave.160614.nc</map>
      <map name="ATM2OCN_VMAPNAME">cpl/gridmaps/ne11np4/map_ne11np4_to_oQU240_aave.160614.nc</map>
      <map name="ATM2OCN_SMAPNAME">cpl/gridmaps/ne11np4/map_ne11np4_to_oQU240_aave.160614.nc</map>
      <map name="OCN2ATM_FMAPNAME">cpl/gridmaps/oQU240/map_oQU240_to_ne11np4_aave.160614.nc</map>
      <map name="OCN2ATM_SMAPNAME">cpl/gridmaps/oQU240/map_oQU240_to_ne11np4_aave.160614.nc</map>
    </gridmap>

    <gridmap atm_grid="ne16np4" ocn_grid="gx3v7">
      <map name="ATM2OCN_FMAPNAME">cpl/gridmaps/ne16np4/map_ne16np4_TO_gx3v7_aave.120406.nc</map>
      <map name="ATM2OCN_SMAPNAME">cpl/gridmaps/ne16np4/map_ne16np4_TO_gx3v7_aave.120406.nc</map>
      <map name="ATM2OCN_VMAPNAME">cpl/gridmaps/ne16np4/map_ne16np4_TO_gx3v7_aave.120406.nc</map>
      <map name="OCN2ATM_FMAPNAME">cpl/gridmaps/gx3v7/map_gx3v7_TO_ne16np4_aave.120406.nc</map>
      <map name="OCN2ATM_SMAPNAME">cpl/gridmaps/gx3v7/map_gx3v7_TO_ne16np4_aave.120406.nc</map>
    </gridmap>

    <gridmap atm_grid="ne16np4.pg2" ocn_grid="oQU240">
      <map name="ATM2OCN_FMAPNAME">cpl/gridmaps/ne16pg2/map_ne16pg2_to_oQU240_mono.200527.nc</map>
      <map name="ATM2OCN_VMAPNAME">cpl/gridmaps/ne16pg2/map_ne16pg2_to_oQU240_bilin.200527.nc</map>
      <map name="ATM2OCN_SMAPNAME">cpl/gridmaps/ne16pg2/map_ne16pg2_to_oQU240_bilin.200527.nc</map>
      <map name="OCN2ATM_FMAPNAME">cpl/gridmaps/oQU240/map_oQU240_to_ne16pg2_mono.200527.nc</map>
      <map name="OCN2ATM_SMAPNAME">cpl/gridmaps/oQU240/map_oQU240_to_ne16pg2_mono.200527.nc</map>
    </gridmap>

    <gridmap atm_grid="ne16np4.pg2" lnd_grid="r05">
      <map name="ATM2LND_FMAPNAME">cpl/gridmaps/ne16pg2/map_ne16pg2_to_r05_mono.200527.nc</map>
      <map name="ATM2LND_SMAPNAME">cpl/gridmaps/ne16pg2/map_ne16pg2_to_r05_bilin.200527.nc</map>
      <map name="LND2ATM_FMAPNAME">cpl/gridmaps/ne16pg2/map_r05_to_ne16pg2_mono.200527.nc</map>
      <map name="LND2ATM_SMAPNAME">cpl/gridmaps/ne16pg2/map_r05_to_ne16pg2_mono.200527.nc</map>
    </gridmap>

    <gridmap atm_grid="ne30np4" ocn_grid="gx1v6">
      <map name="ATM2OCN_FMAPNAME">cpl/cpl6/map_ne30np4_to_gx1v6_aave_110121.nc</map>
      <map name="ATM2OCN_SMAPNAME">cpl/cpl6/map_ne30np4_to_gx1v6_native_110328.nc</map>
      <map name="ATM2OCN_VMAPNAME">cpl/cpl6/map_ne30np4_to_gx1v6_native_110328.nc</map>
      <map name="OCN2ATM_FMAPNAME">cpl/cpl6/map_gx1v6_to_ne30np4_aave_110121.nc</map>
      <map name="OCN2ATM_SMAPNAME">cpl/cpl6/map_gx1v6_to_ne30np4_aave_110121.nc</map>
    </gridmap>

    <gridmap atm_grid="ne30np4.pg2" ocn_grid="oEC60to30v3">
      <map name="ATM2OCN_FMAPNAME">cpl/gridmaps/ne30pg2/map_ne30pg2_to_oEC60to30v3_mono.200220.nc</map>
      <map name="ATM2OCN_VMAPNAME">cpl/gridmaps/ne30pg2/map_ne30pg2_to_oEC60to30v3_bilin.200220.nc</map>
      <map name="ATM2OCN_SMAPNAME">cpl/gridmaps/ne30pg2/map_ne30pg2_to_oEC60to30v3_bilin.200220.nc</map>
      <map name="OCN2ATM_FMAPNAME">cpl/gridmaps/oEC60to30v3/map_oEC60to30v3_to_ne30pg2_mono.200220.nc</map>
      <map name="OCN2ATM_SMAPNAME">cpl/gridmaps/oEC60to30v3/map_oEC60to30v3_to_ne30pg2_mono.200220.nc</map>
    </gridmap>

    <gridmap atm_grid="ne30np4.pg2" ocn_grid="oARRM60to10">
      <map name="ATM2OCN_FMAPNAME">cpl/gridmaps/ne30pg2/map_ne30pg2_to_ARRM60to10_mono.200527.nc</map>
      <map name="ATM2OCN_VMAPNAME">cpl/gridmaps/ne30pg2/map_ne30pg2_to_ARRM60to10_bilin.200527.nc</map>
      <map name="ATM2OCN_SMAPNAME">cpl/gridmaps/ne30pg2/map_ne30pg2_to_ARRM60to10_bilin.200527.nc</map>
      <map name="OCN2ATM_FMAPNAME">cpl/gridmaps/oARRM60to10/map_ARRM60to10_to_ne30pg2_mono.200527.nc</map>
      <map name="OCN2ATM_SMAPNAME">cpl/gridmaps/oARRM60to10/map_ARRM60to10_to_ne30pg2_mono.200527.nc</map>
    </gridmap>

    <gridmap atm_grid="ne30np4.pg2" ocn_grid="EC30to60E2r2">
      <map name="ATM2OCN_FMAPNAME">cpl/gridmaps/ne30pg2/map_ne30pg2_to_EC30to60E2r2_mono.201005.nc</map>
      <map name="ATM2OCN_VMAPNAME">cpl/gridmaps/ne30pg2/map_ne30pg2_to_EC30to60E2r2_bilin.201005.nc</map>
      <map name="ATM2OCN_SMAPNAME">cpl/gridmaps/ne30pg2/map_ne30pg2_to_EC30to60E2r2_bilin.201005.nc</map>
      <map name="OCN2ATM_FMAPNAME">cpl/gridmaps/EC30to60E2r2/map_EC30to60E2r2_to_ne30pg2_mono.201005.nc</map>
      <map name="OCN2ATM_SMAPNAME">cpl/gridmaps/EC30to60E2r2/map_EC30to60E2r2_to_ne30pg2_mono.201005.nc</map>
    </gridmap>

    <gridmap atm_grid="ne30np4.pg2" ocn_grid="WC14to60E2r3">
      <map name="ATM2OCN_FMAPNAME">cpl/gridmaps/ne30pg2/map_ne30pg2_to_WC14to60E2r3_mono.200928.nc</map>
      <map name="ATM2OCN_VMAPNAME">cpl/gridmaps/ne30pg2/map_ne30pg2_to_WC14to60E2r3_bilin.200928.nc</map>
      <map name="ATM2OCN_SMAPNAME">cpl/gridmaps/ne30pg2/map_ne30pg2_to_WC14to60E2r3_bilin.200928.nc</map>
      <map name="OCN2ATM_FMAPNAME">cpl/gridmaps/WC14to60E2r3/map_WC14to60E2r3_to_ne30pg2_mono.200928.nc</map>
      <map name="OCN2ATM_SMAPNAME">cpl/gridmaps/WC14to60E2r3/map_WC14to60E2r3_to_ne30pg2_mono.200928.nc</map>
    </gridmap>

    <gridmap atm_grid="ne30np4.pg2" ocn_grid="WCAtl12to45E2r4">
      <map name="ATM2OCN_FMAPNAME">cpl/gridmaps/ne30pg2/map_ne30pg2_to_WCAtl12to45E2r4_mono.210318.nc</map>
      <map name="ATM2OCN_VMAPNAME">cpl/gridmaps/ne30pg2/map_ne30pg2_to_WCAtl12to45E2r4_bilin.210318.nc</map>
      <map name="ATM2OCN_SMAPNAME">cpl/gridmaps/ne30pg2/map_ne30pg2_to_WCAtl12to45E2r4_bilin.210318.nc</map>
      <map name="OCN2ATM_FMAPNAME">cpl/gridmaps/WCAtl12to45E2r4/map_WCAtl12to45E2r4_to_ne30pg2_mono.210318.nc</map>
      <map name="OCN2ATM_SMAPNAME">cpl/gridmaps/WCAtl12to45E2r4/map_WCAtl12to45E2r4_to_ne30pg2_mono.210318.nc</map>
    </gridmap>

    <gridmap atm_grid="ne30np4.pg2" ocn_grid="SOwISC12to60E2r4">
      <map name="ATM2OCN_FMAPNAME">cpl/gridmaps/ne30pg2/map_ne30pg2_to_SOwISC12to60E2r4_mono.210119.nc</map>
      <map name="ATM2OCN_VMAPNAME">cpl/gridmaps/ne30pg2/map_ne30pg2_to_SOwISC12to60E2r4_bilin.210212.nc</map>
      <map name="ATM2OCN_SMAPNAME">cpl/gridmaps/ne30pg2/map_ne30pg2_to_SOwISC12to60E2r4-nomask_bilin.210119.nc</map>
      <map name="OCN2ATM_FMAPNAME">cpl/gridmaps/SOwISC12to60E2r4/map_SOwISC12to60E2r4-nomask_to_ne30pg2_mono.210119.nc</map>
      <map name="OCN2ATM_SMAPNAME">cpl/gridmaps/SOwISC12to60E2r4/map_SOwISC12to60E2r4-nomask_to_ne30pg2_mono.210119.nc</map>
    </gridmap>

    <gridmap atm_grid="ne30np4.pg2" ocn_grid="ECwISC30to60E2r1">
      <map name="ATM2OCN_FMAPNAME">cpl/gridmaps/ne30pg2/map_ne30pg2_to_ECwISC30to60E2r1_mono.201006.nc</map>
      <map name="ATM2OCN_VMAPNAME">cpl/gridmaps/ne30pg2/map_ne30pg2_to_ECwISC30to60E2r1_bilin.210409.nc</map>
      <map name="ATM2OCN_SMAPNAME">cpl/gridmaps/ne30pg2/map_ne30pg2_to_ECwISC30to60E2r1-nomask_bilin.201006.nc</map>
      <map name="OCN2ATM_FMAPNAME">cpl/gridmaps/ECwISC30to60E2r1/map_ECwISC30to60E2r1-nomask_to_ne30pg2_mono.201006.nc</map>
      <map name="OCN2ATM_SMAPNAME">cpl/gridmaps/ECwISC30to60E2r1/map_ECwISC30to60E2r1-nomask_to_ne30pg2_mono.201006.nc</map>
    </gridmap>

    <gridmap atm_grid="ne30np4.pg3" ocn_grid="oEC60to30v3">
      <map name="ATM2OCN_FMAPNAME">cpl/gridmaps/ne30pg3/map_ne30pg3_to_oEC60to30v3_mono.200331.nc</map>
      <map name="ATM2OCN_VMAPNAME">cpl/gridmaps/ne30pg3/map_ne30pg3_to_oEC60to30v3_bilin.200331.nc</map>
      <map name="ATM2OCN_SMAPNAME">cpl/gridmaps/ne30pg3/map_ne30pg3_to_oEC60to30v3_bilin.200331.nc</map>
      <map name="OCN2ATM_FMAPNAME">cpl/gridmaps/oEC60to30v3/map_oEC60to30v3_to_ne30pg3_mono.200331.nc</map>
      <map name="OCN2ATM_SMAPNAME">cpl/gridmaps/oEC60to30v3/map_oEC60to30v3_to_ne30pg3_mono.200331.nc</map>
    </gridmap>

    <gridmap atm_grid="ne30np4.pg4" ocn_grid="oEC60to30v3">
      <map name="ATM2OCN_FMAPNAME">cpl/gridmaps/ne30pg4/map_ne30pg4_to_oEC60to30v3_mono.200331.nc</map>
      <map name="ATM2OCN_VMAPNAME">cpl/gridmaps/ne30pg4/map_ne30pg4_to_oEC60to30v3_bilin.200331.nc</map>
      <map name="ATM2OCN_SMAPNAME">cpl/gridmaps/ne30pg4/map_ne30pg4_to_oEC60to30v3_bilin.200331.nc</map>
      <map name="OCN2ATM_FMAPNAME">cpl/gridmaps/oEC60to30v3/map_oEC60to30v3_to_ne30pg4_mono.200331.nc</map>
      <map name="OCN2ATM_SMAPNAME">cpl/gridmaps/oEC60to30v3/map_oEC60to30v3_to_ne30pg4_mono.200331.nc</map>
    </gridmap>

    <gridmap atm_grid="ne30np4" ocn_grid="oEC60to30wLI">
      <map name="ATM2OCN_FMAPNAME">cpl/gridmaps/ne30np4/map_ne30np4_to_oEC60to30wLI_mask_aave.160915.nc</map>
      <map name="ATM2OCN_VMAPNAME">cpl/gridmaps/ne30np4/map_ne30np4_to_oEC60to30wLI_mask_aave.160915.nc</map>
      <map name="ATM2OCN_SMAPNAME">cpl/gridmaps/ne30np4/map_ne30np4_to_oEC60to30wLI_nomask_aave.160915.nc</map>
      <map name="OCN2ATM_FMAPNAME">cpl/gridmaps/oEC60to30wLI/map_oEC60to30wLI_mask_to_ne30np4_aave.160915.nc</map>
      <map name="OCN2ATM_SMAPNAME">cpl/gridmaps/oEC60to30wLI/map_oEC60to30wLI_mask_to_ne30np4_aave.160915.nc</map>
    </gridmap>

    <gridmap atm_grid="ne30np4" ocn_grid="oEC60to30v3wLI">
      <map name="ATM2OCN_FMAPNAME">cpl/gridmaps/ne30np4/map_ne30np4_to_oEC60to30v3wLI_mask_aave.170802.nc</map>
      <map name="ATM2OCN_VMAPNAME">cpl/gridmaps/ne30np4/map_ne30np4_to_oEC60to30v3wLI_mask_conserve.170802.nc</map>
      <map name="ATM2OCN_SMAPNAME">cpl/gridmaps/ne30np4/map_ne30np4_to_oEC60to30v3wLI_nomask_bilin.170802.nc</map>
      <map name="OCN2ATM_FMAPNAME">cpl/gridmaps/oEC60to30v3wLI/map_oEC60to30v3wLI_nomask_to_ne30np4_aave.180906.nc</map>
      <map name="OCN2ATM_SMAPNAME">cpl/gridmaps/oEC60to30v3wLI/map_oEC60to30v3wLI_nomask_to_ne30np4_aave.180906.nc</map>
    </gridmap>

    <gridmap atm_grid="ne30np4" ocn_grid="ECwISC30to60E1r2">
      <map name="ATM2OCN_FMAPNAME">cpl/gridmaps/ne30np4/map_ne30np4_to_ECwISC30to60E1r2_aave.200410.nc</map>
      <map name="ATM2OCN_VMAPNAME">cpl/gridmaps/ne30np4/map_ne30np4_to_ECwISC30to60E1r2_aave.200410.nc</map>
      <map name="ATM2OCN_SMAPNAME">cpl/gridmaps/ne30np4/map_ne30np4_to_ECwISC30to60E1r2-nomask_bilin.200408.nc</map>
      <map name="OCN2ATM_FMAPNAME">cpl/gridmaps/ECwISC30to60E1r2/map_ECwISC30to60E1r2-nomask_to_ne30np4_aave.200408.nc</map>
      <map name="OCN2ATM_SMAPNAME">cpl/gridmaps/ECwISC30to60E1r2/map_ECwISC30to60E1r2-nomask_to_ne30np4_aave.200408.nc</map>
    </gridmap>

    <gridmap atm_grid="ne30np4" ocn_grid="oRRS30to10wLI">
      <map name="ATM2OCN_FMAPNAME">cpl/gridmaps/ne30np4/map_ne30np4_to_oRRS30to10wLI_mask_aave.160930.nc</map>
      <map name="ATM2OCN_VMAPNAME">cpl/gridmaps/ne30np4/map_ne30np4_to_oRRS30to10wLI_mask_aave.160930.nc</map>
      <map name="ATM2OCN_SMAPNAME">cpl/gridmaps/ne30np4/map_ne30np4_to_oRRS30to10wLI_nomask_aave.160930.nc</map>
      <map name="OCN2ATM_FMAPNAME">cpl/gridmaps/oRRS30to10wLI/map_oRRS30to10wLI_mask_to_ne30np4_aave.160930.nc</map>
      <map name="OCN2ATM_SMAPNAME">cpl/gridmaps/oRRS30to10wLI/map_oRRS30to10wLI_mask_to_ne30np4_aave.160930.nc</map>
    </gridmap>

    <gridmap atm_grid="ne30np4" ocn_grid="mpas120">
      <map name="ATM2OCN_FMAPNAME">cpl/cpl6/map_ne30np4_TO_MPASO_QU120km_aave.151110.nc</map>
      <map name="ATM2OCN_SMAPNAME">cpl/cpl6/map_ne30np4_TO_MPASO_QU120km_bilin.151110.nc</map>
      <map name="ATM2OCN_VMAPNAME">cpl/cpl6/map_ne30np4_TO_MPASO_QU120km_bilin.151110.nc</map>
      <map name="OCN2ATM_FMAPNAME">cpl/cpl6/map_MPASO_QU120km_TO_ne30np4_aave.151110.nc</map>
      <map name="OCN2ATM_SMAPNAME">cpl/cpl6/map_MPASO_QU120km_TO_ne30np4_aave.151110.nc</map>
    </gridmap>

    <gridmap atm_grid="ne30np4" lnd_grid="0.9x1.25">
      <map name="ATM2LND_FMAPNAME">cpl/gridmaps/ne30np4/map_ne30np4_TO_fv0.9x1.25_aave.120712.nc</map>
      <map name="ATM2LND_SMAPNAME">cpl/gridmaps/ne30np4/map_ne30np4_TO_fv0.9x1.25_aave.120712.nc</map>
      <map name="LND2ATM_FMAPNAME">cpl/gridmaps/fv0.9x1.25/map_fv0.9x1.25_TO_ne30np4_aave.120712.nc</map>
      <map name="LND2ATM_SMAPNAME">cpl/gridmaps/fv0.9x1.25/map_fv0.9x1.25_TO_ne30np4_aave.120712.nc</map>
    </gridmap>

    <gridmap atm_grid="ne30np4" lnd_grid="1.9x2.5">
      <map name="ATM2LND_FMAPNAME">cpl/cpl6/map_ne30np4_to_fv1.9x2.5_aave_da_091230.nc</map>
      <map name="ATM2LND_SMAPNAME">cpl/cpl6/map_ne30np4_to_fv1.9x2.5_aave_da_091230.nc</map>
      <map name="LND2ATM_FMAPNAME">cpl/cpl6/map_fv1.9x2.5_to_ne30np4_aave_da_091230.nc</map>
      <map name="LND2ATM_SMAPNAME">cpl/cpl6/map_fv1.9x2.5_to_ne30np4_aave_da_091230.nc</map>
    </gridmap>

    <gridmap atm_grid="ne30np4" lnd_grid="r05">
      <map name="ATM2LND_FMAPNAME">cpl/gridmaps/ne30np4/map_ne30np4_to_r05_mono.191016.nc</map>
      <map name="ATM2LND_SMAPNAME">cpl/gridmaps/ne30np4/map_ne30np4_to_r05_mono.191016.nc</map>
      <map name="LND2ATM_FMAPNAME">cpl/gridmaps/ne30np4/map_r05_to_ne30np4_mono.191016.nc</map>
      <map name="LND2ATM_SMAPNAME">cpl/gridmaps/ne30np4/map_r05_to_ne30np4_mono.191016.nc</map>
    </gridmap>

    <gridmap atm_grid="ne30np4.pg2" lnd_grid="r05">
      <map name="ATM2LND_FMAPNAME">cpl/gridmaps/ne30pg2/map_ne30pg2_to_r05_mono.200220.nc</map>
      <map name="ATM2LND_SMAPNAME">cpl/gridmaps/ne30pg2/map_ne30pg2_to_r05_bilin.200220.nc</map>
      <map name="LND2ATM_FMAPNAME">cpl/gridmaps/ne30pg2/map_r05_to_ne30pg2_mono.200220.nc</map>
      <map name="LND2ATM_SMAPNAME">cpl/gridmaps/ne30pg2/map_r05_to_ne30pg2_mono.200220.nc</map>
    </gridmap>

    <gridmap atm_grid="ne30np4.pg3" lnd_grid="r05">
      <map name="ATM2LND_FMAPNAME">cpl/gridmaps/ne30pg3/map_ne30pg3_to_r05_mono.200331.nc</map>
      <map name="ATM2LND_SMAPNAME">cpl/gridmaps/ne30pg3/map_ne30pg3_to_r05_bilin.200331.nc</map>
      <map name="LND2ATM_FMAPNAME">cpl/gridmaps/ne30pg3/map_r05_to_ne30pg3_mono.200331.nc</map>
      <map name="LND2ATM_SMAPNAME">cpl/gridmaps/ne30pg3/map_r05_to_ne30pg3_mono.200331.nc</map>
    </gridmap>

    <gridmap atm_grid="ne30np4.pg4" lnd_grid="r05">
      <map name="ATM2LND_FMAPNAME">cpl/gridmaps/ne30pg4/map_ne30pg4_to_r05_mono.200331.nc</map>
      <map name="ATM2LND_SMAPNAME">cpl/gridmaps/ne30pg4/map_ne30pg4_to_r05_bilin.200331.nc</map>
      <map name="LND2ATM_FMAPNAME">cpl/gridmaps/ne30pg4/map_r05_to_ne30pg4_mono.200331.nc</map>
      <map name="LND2ATM_SMAPNAME">cpl/gridmaps/ne30pg4/map_r05_to_ne30pg4_mono.200331.nc</map>
    </gridmap>

    <gridmap atm_grid="ne30np4" lnd_grid="r0125">
      <map name="ATM2LND_FMAPNAME">cpl/gridmaps/ne30np4/map_ne30np4_to_r0125_mono.190801.nc</map>
      <map name="ATM2LND_SMAPNAME">cpl/gridmaps/ne30np4/map_ne30np4_to_r0125_mono.190801.nc</map>
      <map name="LND2ATM_FMAPNAME">cpl/gridmaps/ne30np4/map_r0125_to_ne30np4_mono.200508.nc</map>
      <map name="LND2ATM_SMAPNAME">cpl/gridmaps/ne30np4/map_r0125_to_ne30np4_mono.200508.nc</map>
      <map name="ATM2ROF_FMAPNAME">cpl/gridmaps/ne30np4/map_ne30np4_to_r0125_mono.190801.nc</map>
      <map name="ATM2ROF_SMAPNAME">cpl/gridmaps/ne30np4/map_ne30np4_to_r0125_mono.190801.nc</map>
    </gridmap>

    <gridmap atm_grid="ne30np4.pg2" lnd_grid="r0125">
      <map name="ATM2LND_FMAPNAME">cpl/gridmaps/ne30pg2/map_ne30pg2_to_r0125_mono.200707.nc</map>
      <map name="ATM2LND_SMAPNAME">cpl/gridmaps/ne30pg2/map_ne30pg2_to_r0125_mono.200707.nc</map>
      <map name="LND2ATM_FMAPNAME">cpl/gridmaps/ne30pg2/map_r0125_to_ne30pg2_mono.200707.nc</map>
      <map name="LND2ATM_SMAPNAME">cpl/gridmaps/ne30pg2/map_r0125_to_ne30pg2_mono.200707.nc</map>
      <map name="ATM2ROF_FMAPNAME">cpl/gridmaps/ne30pg2/map_ne30pg2_to_r0125_mono.200707.nc</map>
      <map name="ATM2ROF_SMAPNAME">cpl/gridmaps/ne30pg2/map_ne30pg2_to_r0125_mono.200707.nc</map>
    </gridmap>

    <gridmap atm_grid="ne30np4" ocn_grid="oRRS18to6v3">
      <map name="ATM2OCN_FMAPNAME">cpl/gridmaps/ne30np4/map_ne30np4_to_oRRS18to6v3_mono.20200507.nc</map>
      <map name="ATM2OCN_VMAPNAME">cpl/gridmaps/ne30np4/map_ne30np4_to_oRRS18to6v3_mono.20200507.nc</map>
      <map name="ATM2OCN_SMAPNAME">cpl/gridmaps/ne30np4/map_ne30np4_to_oRRS18to6v3_mono.20200507.nc</map>
      <map name="OCN2ATM_FMAPNAME">cpl/gridmaps/ne30np4/map_oRRS18to6v3_to_ne30np4_mono.20200507.nc</map>
      <map name="OCN2ATM_SMAPNAME">cpl/gridmaps/ne30np4/map_oRRS18to6v3_to_ne30np4_mono.20200507.nc</map>
    </gridmap>

    <gridmap atm_grid="ne30np4.pg2" ocn_grid="oRRS18to6v3">
      <map name="ATM2OCN_FMAPNAME">cpl/gridmaps/ne30pg2/map_ne30pg2_to_oRRS18to6v3_mono.200707.nc</map>
      <map name="ATM2OCN_VMAPNAME">cpl/gridmaps/ne30pg2/map_ne30pg2_to_oRRS18to6v3_mono.200707.nc</map>
      <map name="ATM2OCN_SMAPNAME">cpl/gridmaps/ne30pg2/map_ne30pg2_to_oRRS18to6v3_mono.200707.nc</map>
      <map name="OCN2ATM_FMAPNAME">cpl/gridmaps/ne30pg2/map_oRRS18to6v3_to_ne30pg2_mono.200707.nc</map>
      <map name="OCN2ATM_SMAPNAME">cpl/gridmaps/ne30pg2/map_oRRS18to6v3_to_ne30pg2_mono.200707.nc</map>
    </gridmap>

    <gridmap atm_grid="ne45np4.pg2" ocn_grid="oEC60to30v3">
      <map name="ATM2OCN_FMAPNAME">cpl/gridmaps/ne45pg2/map_ne45pg2_to_oEC60to30v3_mono.200610.nc</map>
      <map name="ATM2OCN_VMAPNAME">cpl/gridmaps/ne45pg2/map_ne45pg2_to_oEC60to30v3_bilin.200610.nc</map>
      <map name="ATM2OCN_SMAPNAME">cpl/gridmaps/ne45pg2/map_ne45pg2_to_oEC60to30v3_bilin.200610.nc</map>
      <map name="OCN2ATM_FMAPNAME">cpl/gridmaps/oEC60to30v3/map_oEC60to30v3_to_ne45pg2_mono.200610.nc</map>
      <map name="OCN2ATM_SMAPNAME">cpl/gridmaps/oEC60to30v3/map_oEC60to30v3_to_ne45pg2_mono.200610.nc</map>
    </gridmap>
    <gridmap atm_grid="ne45np4.pg2" lnd_grid="r05">
      <map name="ATM2LND_FMAPNAME">cpl/gridmaps/ne45pg2/map_ne45pg2_to_r05_mono.200610.nc</map>
      <map name="ATM2LND_SMAPNAME">cpl/gridmaps/ne45pg2/map_ne45pg2_to_r05_bilin.200610.nc</map>
      <map name="LND2ATM_FMAPNAME">cpl/gridmaps/ne45pg2/map_r05_to_ne45pg2_mono.200610.nc</map>
      <map name="LND2ATM_SMAPNAME">cpl/gridmaps/ne45pg2/map_r05_to_ne45pg2_mono.200610.nc</map>
    </gridmap>
    <gridmap atm_grid="ne45np4.pg2" rof_grid="r05">
      <map name="ATM2ROF_FMAPNAME">cpl/gridmaps/ne45pg2/map_ne45pg2_to_r05_mono.200610.nc</map>
      <map name="ATM2ROF_SMAPNAME">cpl/gridmaps/ne45pg2/map_ne45pg2_to_r05_bilin.200610.nc</map>
    </gridmap>

    <gridmap atm_grid="ne60np4" ocn_grid="gx1v6">
      <map name="ATM2OCN_FMAPNAME">cpl/gridmaps/ne60np4/map_ne60np4_TO_gx1v6_aave.120406.nc</map>
      <map name="ATM2OCN_SMAPNAME">cpl/gridmaps/ne60np4/map_ne60np4_TO_gx1v6_blin.120406.nc</map>
      <map name="OCN2ATM_FMAPNAME">cpl/gridmaps/gx1v6/map_gx1v6_TO_ne60np4_aave.120406.nc</map>
      <map name="OCN2ATM_SMAPNAME">cpl/gridmaps/gx1v6/map_gx1v6_TO_ne60np4_aave.120406.nc</map>
    </gridmap>

    <gridmap atm_grid="ne120np4" ocn_grid="gx1v6">
      <map name="ATM2OCN_FMAPNAME">cpl/gridmaps/ne120np4/map_ne120np4_to_gx1v6_aave_110428.nc</map>
      <map name="ATM2OCN_SMAPNAME">cpl/gridmaps/ne120np4/map_ne120np4_to_gx1v6_bilin_110428.nc</map>
      <map name="ATM2OCN_VMAPNAME">cpl/gridmaps/ne120np4/map_ne120np4_to_gx1v6_bilin_110428.nc</map>
      <map name="OCN2ATM_FMAPNAME">cpl/gridmaps/gx1v6/map_gx1v6_to_ne120np4_aave_110428.nc</map>
      <map name="OCN2ATM_SMAPNAME">cpl/gridmaps/gx1v6/map_gx1v6_to_ne120np4_aave_110428.nc</map>
    </gridmap>

    <gridmap atm_grid="ne120np4" lnd_grid="0.9x1.25">
      <map name="ATM2LND_FMAPNAME">cpl/gridmaps/ne120np4/map_ne120np4_TO_fv0.9x1.25_aave.120712.nc</map>
      <map name="ATM2LND_SMAPNAME">cpl/gridmaps/ne120np4/map_ne120np4_TO_fv0.9x1.25_aave.120712.nc</map>
      <map name="LND2ATM_FMAPNAME">cpl/gridmaps/fv0.9x1.25/map_fv0.9x1.25_TO_ne120np4_aave.120712.nc</map>
      <map name="LND2ATM_SMAPNAME">cpl/gridmaps/fv0.9x1.25/map_fv0.9x1.25_TO_ne120np4_aave.120712.nc</map>
    </gridmap>

    <gridmap atm_grid="ne120np4" lnd_grid="0.23x0.31">
      <map name="ATM2LND_FMAPNAME">cpl/gridmaps/ne120np4/map_ne120np4_to_fv0.23x0.31_aave_110331.nc</map>
      <map name="ATM2LND_SMAPNAME">cpl/gridmaps/ne120np4/map_ne120np4_to_fv0.23x0.31_aave_110331.nc</map>
      <map name="LND2ATM_FMAPNAME">cpl/gridmaps/fv0.23x0.31/map_fv0.23x0.31_to_ne120np4_aave_110331.nc</map>
      <map name="LND2ATM_SMAPNAME">cpl/gridmaps/fv0.23x0.31/map_fv0.23x0.31_to_ne120np4_aave_110331.nc</map>
    </gridmap>

    <gridmap atm_grid="ne120np4" lnd_grid="r0125">
      <map name="ATM2LND_FMAPNAME">cpl/gridmaps/ne120np4/map_ne120np4_to_r0125_mono.20200508.nc</map>
      <map name="ATM2LND_SMAPNAME">cpl/gridmaps/ne120np4/map_ne120np4_to_r0125_mono.20200508.nc</map>
      <map name="LND2ATM_FMAPNAME">cpl/gridmaps/ne120np4/map_r0125_to_ne120np4_mono.200508.nc</map>
      <map name="LND2ATM_SMAPNAME">cpl/gridmaps/ne120np4/map_r0125_to_ne120np4_mono.200508.nc</map>
      <map name="ATM2ROF_FMAPNAME">cpl/gridmaps/ne120np4/map_ne120np4_to_r0125_mono.20200508.nc</map>
      <map name="ATM2ROF_SMAPNAME">cpl/gridmaps/ne120np4/map_ne120np4_to_r0125_mono.20200508.nc</map>
    </gridmap>

    <gridmap atm_grid="ne120np4.pg2" lnd_grid="r0125">
      <map name="ATM2LND_FMAPNAME">cpl/gridmaps/ne120pg2/map_ne120pg2_to_r0125_mono.200707.nc</map>
      <map name="ATM2LND_SMAPNAME">cpl/gridmaps/ne120pg2/map_ne120pg2_to_r0125_mono.200707.nc</map>
      <map name="LND2ATM_FMAPNAME">cpl/gridmaps/ne120pg2/map_r0125_to_ne120pg2_mono.200707.nc</map>
      <map name="LND2ATM_SMAPNAME">cpl/gridmaps/ne120pg2/map_r0125_to_ne120pg2_mono.200707.nc</map>
      <map name="ATM2ROF_FMAPNAME">cpl/gridmaps/ne120pg2/map_ne120pg2_to_r0125_mono.200707.nc</map>
      <map name="ATM2ROF_SMAPNAME">cpl/gridmaps/ne120pg2/map_ne120pg2_to_r0125_mono.200707.nc</map>
    </gridmap>

    <gridmap atm_grid="ne120np4" ocn_grid="oRRS18to6v3">
      <map name="ATM2OCN_FMAPNAME">cpl/gridmaps/ne120np4/map_ne120np4_to_oRRS18to6v3_mono.20200702.nc</map>
      <map name="ATM2OCN_VMAPNAME">cpl/gridmaps/ne120np4/map_ne120np4_to_oRRS18to6v3_mono.20200702.nc</map>
      <map name="ATM2OCN_SMAPNAME">cpl/gridmaps/ne120np4/map_ne120np4_to_oRRS18to6v3_mono.20200702.nc</map>
      <map name="OCN2ATM_FMAPNAME">cpl/gridmaps/ne120np4/map_oRRS18to6v3_to_ne120np4_mono.20200702.nc</map>
      <map name="OCN2ATM_SMAPNAME">cpl/gridmaps/ne120np4/map_oRRS18to6v3_to_ne120np4_mono.20200702.nc</map>
    </gridmap>

    <gridmap atm_grid="ne120np4" ocn_grid="oRRS18to6v3">
      <map name="ATM2OCN_FMAPNAME">cpl/gridmaps/ne120np4/map_ne120np4_to_oRRS18to6v3_aave.170111.nc</map>
      <map name="ATM2OCN_VMAPNAME">cpl/gridmaps/ne120np4/map_ne120np4_to_oRRS18to6v3_conserve.170111.nc</map>
      <map name="ATM2OCN_SMAPNAME">cpl/gridmaps/ne120np4/map_ne120np4_to_oRRS18to6v3_conserve.170111.nc</map>
      <map name="OCN2ATM_FMAPNAME">cpl/gridmaps/oRRS18to6v3/map_oRRS18to6v3_to_ne120np4_aave.170111.nc</map>
      <map name="OCN2ATM_SMAPNAME">cpl/gridmaps/oRRS18to6v3/map_oRRS18to6v3_to_ne120np4_aave.170111.nc</map>
    </gridmap>

    <gridmap atm_grid="ne120np4.pg2" ocn_grid="oRRS18to6v3">
      <map name="ATM2OCN_FMAPNAME">cpl/gridmaps/ne120pg2/map_ne120pg2_to_oRRS18to6v3_mono.200707.nc</map>
      <map name="ATM2OCN_VMAPNAME">cpl/gridmaps/ne120pg2/map_ne120pg2_to_oRRS18to6v3_mono.200707.nc</map>
      <map name="ATM2OCN_SMAPNAME">cpl/gridmaps/ne120pg2/map_ne120pg2_to_oRRS18to6v3_mono.200707.nc</map>
      <map name="OCN2ATM_FMAPNAME">cpl/gridmaps/ne120pg2/map_oRRS18to6v3_to_ne120pg2_mono.200707.nc</map>
      <map name="OCN2ATM_SMAPNAME">cpl/gridmaps/ne120pg2/map_oRRS18to6v3_to_ne120pg2_mono.200707.nc</map>
    </gridmap>

    <gridmap atm_grid="ne120np4.pg2" ocn_grid="oEC60to30v3">
      <map name="ATM2OCN_FMAPNAME">cpl/gridmaps/ne120pg2/map_ne120pg2_to_oEC60to30v3_mono.200331.nc</map>
      <map name="ATM2OCN_VMAPNAME">cpl/gridmaps/ne120pg2/map_ne120pg2_to_oEC60to30v3_bilin.200331.nc</map>
      <map name="ATM2OCN_SMAPNAME">cpl/gridmaps/ne120pg2/map_ne120pg2_to_oEC60to30v3_bilin.200331.nc</map>
      <map name="OCN2ATM_FMAPNAME">cpl/gridmaps/oEC60to30v3/map_oEC60to30v3_to_ne120pg2_mono.200331.nc</map>
      <map name="OCN2ATM_SMAPNAME">cpl/gridmaps/oEC60to30v3/map_oEC60to30v3_to_ne120pg2_mono.200331.nc</map>
    </gridmap>

    <gridmap atm_grid="ne120np4.pg2" lnd_grid="r05">
      <map name="ATM2LND_FMAPNAME">cpl/gridmaps/ne120pg2/map_ne120pg2_to_r05_mono.200331.nc</map>
      <map name="ATM2LND_SMAPNAME">cpl/gridmaps/ne120pg2/map_ne120pg2_to_r05_bilin.200331.nc</map>
      <map name="LND2ATM_FMAPNAME">cpl/gridmaps/ne120pg2/map_r05_to_ne120pg2_mono.200331.nc</map>
      <map name="LND2ATM_SMAPNAME">cpl/gridmaps/ne120pg2/map_r05_to_ne120pg2_mono.200331.nc</map>
    </gridmap>

    <gridmap atm_grid="ne120np4.pg2" rof_grid="r05">
      <map name="ATM2ROF_FMAPNAME">cpl/gridmaps/ne120pg2/map_ne120pg2_to_r05_mono.200331.nc</map>
      <map name="ATM2ROF_SMAPNAME">cpl/gridmaps/ne120pg2/map_ne120pg2_to_r05_bilin.200331.nc</map>
    </gridmap>

    <gridmap atm_grid="ne240np4" ocn_grid="gx1v6">
      <map name="ATM2OCN_FMAPNAME">cpl/gridmaps/ne240np4/map_ne240np4_to_gx1v6_aave_110428.nc</map>
      <map name="ATM2OCN_SMAPNAME">cpl/gridmaps/ne240np4/map_ne240np4_to_gx1v6_aave_110428.nc</map>
      <map name="ATM2OCN_VMAPNAME">cpl/gridmaps/ne240np4/map_ne240np4_to_gx1v6_aave_110428.nc</map>
      <map name="OCN2ATM_FMAPNAME">cpl/gridmaps/gx1v6/map_gx1v6_to_ne240np4_aave_110428.nc</map>
      <map name="OCN2ATM_SMAPNAME">cpl/gridmaps/gx1v6/map_gx1v6_to_ne240np4_aave_110428.nc</map>
    </gridmap>
    <gridmap atm_grid="ne240np4" ocn_grid="tx0.1v2">
      <map name="ATM2OCN_FMAPNAME">cpl/gridmaps/ne240np4/map_ne240np4_to_tx0.1v2_aave_110419.nc</map>
      <map name="ATM2OCN_SMAPNAME">cpl/gridmaps/ne240np4/map_ne240np4_to_tx0.1v2_native_120327.nc</map>
      <map name="ATM2OCN_VMAPNAME">cpl/gridmaps/ne240np4/map_ne240np4_to_tx0.1v2_native_120327.nc</map>
      <map name="OCN2ATM_FMAPNAME">cpl/gridmaps/tx0.1v2/map_tx0.1v2_to_ne240np4_aave_110419.nc</map>
      <map name="OCN2ATM_SMAPNAME">cpl/gridmaps/tx0.1v2/map_tx0.1v2_to_ne240np4_aave_110419.nc</map>
    </gridmap>

    <gridmap atm_grid="ne240np4" lnd_grid="0.23x0.31">
      <map name="ATM2LND_FMAPNAME">cpl/gridmaps/ne240np4/map_ne240np4_to_fv0.23x0.31_aave_110428.nc</map>
      <map name="ATM2LND_SMAPNAME">cpl/gridmaps/ne240np4/map_ne240np4_to_fv0.23x0.31_aave_110428.nc</map>
      <map name="LND2ATM_FMAPNAME">cpl/gridmaps/fv0.23x0.31/map_fv0.23x0.31_to_ne240np4_aave_110428.nc</map>
      <map name="LND2ATM_SMAPNAME">cpl/gridmaps/fv0.23x0.31/map_fv0.23x0.31_to_ne240np4_aave_110428.nc</map>
    </gridmap>

    <gridmap atm_grid="ne512np4" ocn_grid="oRRS15to5">
      <map name="ATM2OCN_FMAPNAME">cpl/gridmaps/ne512np4/map_ne512np4_to_oRRS15to5_mono.190402.nc</map>
      <map name="ATM2OCN_SMAPNAME">cpl/gridmaps/ne512np4/map_ne512np4_to_oRRS15to5_mono.190402.nc</map>
      <map name="ATM2OCN_VMAPNAME">cpl/gridmaps/ne512np4/map_ne512np4_to_oRRS15to5_mono.190402.nc</map>
      <map name="OCN2ATM_FMAPNAME">cpl/gridmaps/oRRS15to5/map_oRRS15to5_to_ne512np4_mono.190402.nc</map>
      <map name="OCN2ATM_SMAPNAME">cpl/gridmaps/oRRS15to5/map_oRRS15to5_to_ne512np4_mono.190402.nc</map>
    </gridmap>

    <gridmap atm_grid="ne512np4" lnd_grid="360x720cru">
      <map name="ATM2LND_FMAPNAME">cpl/gridmaps/ne512np4/map_ne512np4_to_360x720cru_mono.190409.nc</map>
      <map name="ATM2LND_SMAPNAME">cpl/gridmaps/ne512np4/map_ne512np4_to_360x720cru_mono.190409.nc</map>
      <map name="LND2ATM_FMAPNAME">cpl/gridmaps/360x720cru/map_360x720cru_to_ne512np4_mono.190409.nc</map>
      <map name="LND2ATM_SMAPNAME">cpl/gridmaps/360x720cru/map_360x720cru_to_ne512np4_mono.190409.nc</map>
    </gridmap>

    <gridmap atm_grid="ne1024np4" ocn_grid="oRRS15to5">
      <map name="ATM2OCN_FMAPNAME">cpl/gridmaps/ne1024np4/map_ne1024np4_to_oRRS15to5_mono.190509.nc</map>
      <map name="ATM2OCN_SMAPNAME">cpl/gridmaps/ne1024np4/map_ne1024np4_to_oRRS15to5_mono.190509.nc</map>
      <map name="ATM2OCN_VMAPNAME">cpl/gridmaps/ne1024np4/map_ne1024np4_to_oRRS15to5_mono.190509.nc</map>
      <map name="OCN2ATM_FMAPNAME">cpl/gridmaps/oRRS15to5/map_oRRS15to5_to_ne1024np4_mono.190509.nc</map>
      <map name="OCN2ATM_SMAPNAME">cpl/gridmaps/oRRS15to5/map_oRRS15to5_to_ne1024np4_mono.190509.nc</map>
    </gridmap>

    <gridmap atm_grid="ne1024np4" lnd_grid="360x720cru">
      <map name="ATM2LND_FMAPNAME">cpl/gridmaps/ne1024np4/map_ne1024np4_to_360x720cru_mono.190508.nc</map>
      <map name="ATM2LND_SMAPNAME">cpl/gridmaps/ne1024np4/map_ne1024np4_to_360x720cru_mono.190508.nc</map>
      <map name="LND2ATM_FMAPNAME">cpl/gridmaps/360x720cru/map_360x720cru_to_ne1024np4_mono.190508.nc</map>
      <map name="LND2ATM_SMAPNAME">cpl/gridmaps/360x720cru/map_360x720cru_to_ne1024np4_mono.190508.nc</map>
    </gridmap>

    <gridmap atm_grid="ne256np4.pg2" ocn_grid="oRRS18to6v3">
      <!-- 13km atm /  18to6 ocean, so use bilin for state -->
      <map name="ATM2OCN_FMAPNAME">cpl/gridmaps/ne256pg2/map_ne256pg2_to_oRRS18to6v3_nco.200212.nc</map>
      <map name="ATM2OCN_SMAPNAME">cpl/gridmaps/ne256pg2/map_ne256pg2_to_oRRS18to6v3_bilin.200212.nc</map>
      <map name="ATM2OCN_VMAPNAME">cpl/gridmaps/ne256pg2/map_ne256pg2_to_oRRS18to6v3_bilin.200212.nc</map>
      <map name="OCN2ATM_FMAPNAME">cpl/gridmaps/ne256pg2/map_oRRS18to6v3_to_ne256pg2_nco.200212.nc</map>
      <map name="OCN2ATM_SMAPNAME">cpl/gridmaps/ne256pg2/map_oRRS18to6v3_to_ne256pg2_nco.200212.nc</map>
    </gridmap>
    
    <gridmap atm_grid="ne256np4.pg2" lnd_grid="r0125">
      <!-- 13km atm /  13km land, so use bilin for state -->
      <map name="ATM2LND_FMAPNAME">cpl/gridmaps/ne256pg2/map_ne256pg2_to_r0125_mono.200212.nc</map>
      <map name="ATM2LND_SMAPNAME">cpl/gridmaps/ne256pg2/map_ne256pg2_to_r0125_bilin.200212.nc</map>
      <map name="LND2ATM_FMAPNAME">cpl/gridmaps/ne256pg2/map_r0125_to_ne256pg2_mono.200212.nc</map>
      <map name="LND2ATM_SMAPNAME">cpl/gridmaps/ne256pg2/map_r0125_to_ne256pg2_bilin.200212.nc</map>
    </gridmap>


    <gridmap atm_grid="ne512np4.pg2" ocn_grid="oRRS18to6v3">
      <!-- 6km atm /  18to6 ocean, so use bilin for state -->
      <map name="ATM2OCN_FMAPNAME">cpl/gridmaps/ne512pg2/map_ne512pg2_to_oRRS18to6v3_nco.200212.nc</map>
      <map name="ATM2OCN_SMAPNAME">cpl/gridmaps/ne512pg2/map_ne512pg2_to_oRRS18to6v3_bilin.200212.nc</map>
      <map name="ATM2OCN_VMAPNAME">cpl/gridmaps/ne512pg2/map_ne512pg2_to_oRRS18to6v3_bilin.200212.nc</map>
      <map name="OCN2ATM_FMAPNAME">cpl/gridmaps/ne512pg2/map_oRRS18to6v3_to_ne512pg2_nco.200212.nc</map>
      <map name="OCN2ATM_SMAPNAME">cpl/gridmaps/ne512pg2/map_oRRS18to6v3_to_ne512pg2_nco.200212.nc</map>
    </gridmap>

    <gridmap atm_grid="ne512np4.pg2" lnd_grid="r0125">
      <!-- 6km atm /  13km land.  downscale atm->land, land->atm use bilinear -->
      <map name="ATM2LND_FMAPNAME">cpl/gridmaps/ne512pg2/map_ne512pg2_to_r0125_mono.200212.nc</map>
      <map name="ATM2LND_SMAPNAME">cpl/gridmaps/ne512pg2/map_ne512pg2_to_r0125_mono.200212.nc</map>
      <map name="LND2ATM_FMAPNAME">cpl/gridmaps/ne512pg2/map_r0125_to_ne512pg2_mono.200212.nc</map>
      <map name="LND2ATM_SMAPNAME">cpl/gridmaps/ne512pg2/map_r0125_to_ne512pg2_bilin.200212.nc</map>
    </gridmap>

    <gridmap atm_grid="ne1024np4.pg2" ocn_grid="oRRS18to6v3">
      <!-- 3km atm /  18to6 ocean.  downscale atm->ocn -->
      <map name="ATM2OCN_FMAPNAME">cpl/gridmaps/ne1024pg2/map_ne1024pg2_to_oRRS18to6v3_nco.200212.nc</map>
      <map name="ATM2OCN_SMAPNAME">cpl/gridmaps/ne1024pg2/map_ne1024pg2_to_oRRS18to6v3_nco.200212.nc</map>
      <map name="ATM2OCN_VMAPNAME">cpl/gridmaps/ne1024pg2/map_ne1024pg2_to_oRRS18to6v3_nco.200212.nc</map>
      <map name="OCN2ATM_FMAPNAME">cpl/gridmaps/ne1024pg2/map_oRRS18to6v3_to_ne1024pg2_nco.200212.nc</map>
      <map name="OCN2ATM_SMAPNAME">cpl/gridmaps/ne1024pg2/map_oRRS18to6v3_to_ne1024pg2_nco.200212.nc</map>
    </gridmap>

    <gridmap atm_grid="ne1024np4.pg2" lnd_grid="r0125">
      <!-- 3km atm /  13km land.  downscale atm->land.  land->atm use bilinear-->
      <map name="ATM2LND_FMAPNAME">cpl/gridmaps/ne1024pg2/map_ne1024pg2_to_r0125_mono.200212.nc</map>
      <map name="ATM2LND_SMAPNAME">cpl/gridmaps/ne1024pg2/map_ne1024pg2_to_r0125_mono.200212.nc</map>
      <map name="LND2ATM_FMAPNAME">cpl/gridmaps/ne1024pg2/map_r0125_to_ne1024pg2_mono.200212.nc</map>
      <map name="LND2ATM_SMAPNAME">cpl/gridmaps/ne1024pg2/map_r0125_to_ne1024pg2_bilin.200212.nc</map>
    </gridmap>


    <gridmap atm_grid="ne0np4_conus_x4v1_lowcon" ocn_grid="oEC60to30v3">
      <map name="ATM2OCN_FMAPNAME">cpl/gridmaps/conusx4v1/map_conusx4v1_to_oEC60to30v3_mono.200514.nc</map>
      <map name="ATM2OCN_VMAPNAME">cpl/gridmaps/conusx4v1/map_conusx4v1_to_oEC60to30v3_bilin.200514.nc</map>
      <map name="ATM2OCN_SMAPNAME">cpl/gridmaps/conusx4v1/map_conusx4v1_to_oEC60to30v3_bilin.200514.nc</map>
      <map name="OCN2ATM_FMAPNAME">cpl/gridmaps/oEC60to30v3/map_oEC60to30v3_to_conusx4v1_monotr.200514.nc</map>
      <map name="OCN2ATM_SMAPNAME">cpl/gridmaps/oEC60to30v3/map_oEC60to30v3_to_conusx4v1_monotr.200514.nc</map>
    </gridmap>
    <gridmap atm_grid="ne0np4_conus_x4v1_lowcon" lnd_grid="r05">
      <map name="ATM2LND_FMAPNAME">cpl/gridmaps/conusx4v1/map_conusx4v1_to_r05_mono.200514.nc</map>
      <map name="ATM2LND_SMAPNAME">cpl/gridmaps/conusx4v1/map_conusx4v1_to_r05_bilin.200514.nc</map>
      <map name="LND2ATM_FMAPNAME">cpl/gridmaps/conusx4v1/map_r05_to_conusx4v1_monotr.200514.nc</map>
      <map name="LND2ATM_SMAPNAME">cpl/gridmaps/conusx4v1/map_r05_to_conusx4v1_bilin.200514.nc</map>
    </gridmap>
    <gridmap atm_grid="ne0np4_conus_x4v1_lowcon" rof_grid="r05">
      <map name="ATM2ROF_FMAPNAME">cpl/gridmaps/conusx4v1/map_conusx4v1_to_r05_mono.200514.nc</map>
      <map name="ATM2ROF_SMAPNAME">cpl/gridmaps/conusx4v1/map_conusx4v1_to_r05_bilin.200514.nc</map>
    </gridmap>

    <gridmap atm_grid="ne0np4_conus_x4v1_lowcon.pg2" ocn_grid="oEC60to30v3">
      <map name="ATM2OCN_FMAPNAME">cpl/gridmaps/conusx4v1pg2/map_conusx4v1pg2_to_oEC60to30v3_mono.200514.nc</map>
      <map name="ATM2OCN_VMAPNAME">cpl/gridmaps/conusx4v1pg2/map_conusx4v1pg2_to_oEC60to30v3_bilin.200514.nc</map>
      <map name="ATM2OCN_SMAPNAME">cpl/gridmaps/conusx4v1pg2/map_conusx4v1pg2_to_oEC60to30v3_bilin.200514.nc</map>
      <map name="OCN2ATM_FMAPNAME">cpl/gridmaps/oEC60to30v3/map_oEC60to30v3_to_conusx4v1pg2_mono.200514.nc</map>
      <map name="OCN2ATM_SMAPNAME">cpl/gridmaps/oEC60to30v3/map_oEC60to30v3_to_conusx4v1pg2_mono.200514.nc</map>
    </gridmap>
    <gridmap atm_grid="ne0np4_conus_x4v1_lowcon.pg2" lnd_grid="r05">
      <map name="ATM2LND_FMAPNAME">cpl/gridmaps/conusx4v1pg2/map_conusx4v1pg2_to_r05_mono.200514.nc</map>
      <map name="ATM2LND_SMAPNAME">cpl/gridmaps/conusx4v1pg2/map_conusx4v1pg2_to_r05_bilin.200514.nc</map>
      <map name="LND2ATM_FMAPNAME">cpl/gridmaps/conusx4v1pg2/map_r05_to_conusx4v1pg2_mono.200514.nc</map>
      <map name="LND2ATM_SMAPNAME">cpl/gridmaps/conusx4v1pg2/map_r05_to_conusx4v1pg2_mono.200514.nc</map>
    </gridmap>
    <gridmap atm_grid="ne0np4_conus_x4v1_lowcon.pg2" rof_grid="r05">
      <map name="ATM2ROF_FMAPNAME">cpl/gridmaps/conusx4v1pg2/map_conusx4v1pg2_to_r05_mono.200514.nc</map>
      <map name="ATM2ROF_SMAPNAME">cpl/gridmaps/conusx4v1pg2/map_conusx4v1pg2_to_r05_bilin.200514.nc</map>
    </gridmap>


    <gridmap atm_grid="ne0np4_enax4v1" lnd_grid="ne30np4">
      <map name="ATM2LND_FMAPNAME">cpl/cpl6/map_enax4v1_TO_ne30np4_aave.170517.nc</map>
      <map name="ATM2LND_SMAPNAME">cpl/cpl6/map_enax4v1_TO_ne30np4_aave.170517.nc</map>
      <map name="LND2ATM_FMAPNAME">cpl/cpl6/map_ne30np4_TO_enax4v1_aave.170517.nc</map>
      <map name="LND2ATM_SMAPNAME">cpl/cpl6/map_ne30np4_TO_enax4v1_aave.170517.nc</map>
    </gridmap>

    <gridmap atm_grid="ne0np4_enax4v1" ocn_grid="gx1v6">
      <map name="ATM2OCN_FMAPNAME">cpl/cpl6/map_enax4v1_TO_gx1v6_aave.170523.nc</map>
      <map name="ATM2OCN_SMAPNAME">cpl/cpl6/map_enax4v1_TO_gx1v6_blin.170523.nc</map>
      <map name="ATM2OCN_VMAPNAME">cpl/cpl6/map_enax4v1_TO_gx1v6_patc.170523.nc</map>
      <map name="OCN2ATM_FMAPNAME">cpl/cpl6/map_gx1v6_TO_enax4v1_aave.170523.nc</map>
      <map name="OCN2ATM_SMAPNAME">cpl/cpl6/map_gx1v6_TO_enax4v1_aave.170523.nc</map>
    </gridmap>

    <gridmap atm_grid="ne0np4_enax4v1" ocn_grid="oRRS18to6">
      <map name="ATM2OCN_FMAPNAME">cpl/cpl6/map_enax4v1_TO_oRRS18to6_aave.170620.nc</map>
      <map name="ATM2OCN_SMAPNAME">cpl/cpl6/map_enax4v1_TO_oRRS18to6_blin.170620.nc</map>
      <map name="ATM2OCN_VMAPNAME">cpl/cpl6/map_enax4v1_TO_oRRS18to6_patc.170620.nc</map>
      <map name="OCN2ATM_FMAPNAME">cpl/cpl6/map_oRRS18to6_TO_enax4v1_aave.170620.nc</map>
      <map name="OCN2ATM_SMAPNAME">cpl/cpl6/map_oRRS18to6_TO_enax4v1_aave.170620.nc</map>
    </gridmap>

    <gridmap atm_grid="ne0np4_northamericax4v1" ocn_grid="oRRS15to5">
      <map name="ATM2OCN_FMAPNAME">cpl/gridmaps/northamericax4v1np4/map_northamericax4v1_to_oRRS15to5_mono.20191022.nc</map>
      <map name="ATM2OCN_SMAPNAME">cpl/gridmaps/northamericax4v1np4/map_northamericax4v1_to_oRRS15to5_highorder.20191022.nc</map>
      <map name="ATM2OCN_VMAPNAME">cpl/gridmaps/northamericax4v1np4/map_northamericax4v1_to_oRRS15to5_highorder.20191022.nc</map>
      <map name="OCN2ATM_FMAPNAME">cpl/gridmaps/oRRS15to5/map_oRRS15to5_to_northamericax4v1_monotr.20191022.nc</map>
      <!-- high order mapping file of ocn->atm has problems
           use the monotr mapping file for now -->
      <map name="OCN2ATM_SMAPNAME">cpl/gridmaps/oRRS15to5/map_oRRS15to5_to_northamericax4v1_monotr.20191022.nc</map>
    </gridmap>

    <gridmap atm_grid="ne0np4_northamericax4v1" lnd_grid="r0125">
      <map name="ATM2LND_FMAPNAME">cpl/gridmaps/northamericax4v1np4/map_northamericax4v1_to_r0125_mono.20191022.nc</map>
      <map name="ATM2LND_SMAPNAME">cpl/gridmaps/northamericax4v1np4/map_northamericax4v1_to_r0125_mono.20191022.nc</map>
      <map name="LND2ATM_FMAPNAME">cpl/gridmaps/r0125/map_r0125_to_northamericax4v1_mono.20191022.nc</map>
      <map name="LND2ATM_SMAPNAME">cpl/gridmaps/r0125/map_r0125_to_northamericax4v1_mono.20191022.nc</map>
    </gridmap>

    <gridmap atm_grid="ne0np4_northamericax4v1" rof_grid="r0125">
      <map name="ATM2ROF_FMAPNAME">cpl/gridmaps/northamericax4v1np4/map_northamericax4v1_to_r0125_mono.20191022.nc</map>
      <map name="ATM2ROF_SMAPNAME">cpl/gridmaps/northamericax4v1np4/map_northamericax4v1_to_r0125_mono.20191022.nc</map>
    </gridmap>

    <gridmap atm_grid="ne0np4_northamericax4v1.pg2" ocn_grid="WC14to60E2r3">
      <map name="ATM2OCN_FMAPNAME">cpl/gridmaps/northamericax4v1np4/map_northamericax4v1pg2_to_WC14to60E2r3_mono.20200929.nc</map>
      <map name="ATM2OCN_VMAPNAME">cpl/gridmaps/northamericax4v1np4/map_northamericax4v1pg2_to_WC14to60E2r3_bilin.20200929.nc</map>
      <map name="ATM2OCN_SMAPNAME">cpl/gridmaps/northamericax4v1np4/map_northamericax4v1pg2_to_WC14to60E2r3_bilin.20200929.nc</map>
      <map name="OCN2ATM_FMAPNAME">cpl/gridmaps/WC14to60E2r3/map_WC14to60E2r3_to_northamericax4v1pg2_mono.20200929.nc</map>
      <map name="OCN2ATM_SMAPNAME">cpl/gridmaps/WC14to60E2r3/map_WC14to60E2r3_to_northamericax4v1pg2_mono.20200929.nc</map>
    </gridmap>
    <gridmap atm_grid="ne0np4_northamericax4v1.pg2" lnd_grid="r0125">
      <map name="ATM2LND_FMAPNAME">cpl/gridmaps/northamericax4v1np4/map_northamericax4v1pg2_to_r0125_mono.20200401.nc</map>
      <map name="ATM2LND_SMAPNAME">cpl/gridmaps/northamericax4v1np4/map_northamericax4v1pg2_to_r0125_bilin.20200401.nc</map>
      <map name="LND2ATM_FMAPNAME">cpl/gridmaps/r0125/map_r0125_to_northamericax4v1pg2_mono.20200401.nc</map>
      <map name="LND2ATM_SMAPNAME">cpl/gridmaps/r0125/map_r0125_to_northamericax4v1pg2_mono.20200401.nc</map>
    </gridmap>
    <gridmap atm_grid="ne0np4_northamericax4v1.pg2" rof_grid="r0125">
      <map name="ATM2ROF_FMAPNAME">cpl/gridmaps/northamericax4v1np4/map_northamericax4v1pg2_to_r0125_mono.20200401.nc</map>
      <map name="ATM2ROF_SMAPNAME">cpl/gridmaps/northamericax4v1np4/map_northamericax4v1pg2_to_r0125_bilin.20200401.nc</map>
    </gridmap>

    <gridmap atm_grid="ne0np4_antarcticax4v1" lnd_grid="r0125">
      <map name="ATM2LND_FMAPNAME">cpl/gridmaps/antarcticax4v1np4/map_antarcticax4v1_to_r0125_mono.20191127.nc</map>
      <map name="ATM2LND_SMAPNAME">cpl/gridmaps/antarcticax4v1np4/map_antarcticax4v1_to_r0125_mono.20191127.nc</map>
      <map name="LND2ATM_FMAPNAME">cpl/gridmaps/r0125/map_r0125_to_antarcticax4v1_monotr.20191127.nc</map>
      <map name="LND2ATM_SMAPNAME">cpl/gridmaps/r0125/map_r0125_to_antarcticax4v1_monotr.20191127.nc</map>
    </gridmap>

    <gridmap atm_grid="ne0np4_antarcticax4v1" rof_grid="r0125">
      <map name="ATM2ROF_FMAPNAME">cpl/gridmaps/antarcticax4v1np4/map_antarcticax4v1_to_r0125_mono.20191127.nc</map>
      <map name="ATM2ROF_SMAPNAME">cpl/gridmaps/antarcticax4v1np4/map_antarcticax4v1_to_r0125_mono.20191127.nc</map>
    </gridmap>

    <gridmap atm_grid="ne0np4_antarcticax4v1.pg2" lnd_grid="r0125">
      <map name="ATM2LND_FMAPNAME">cpl/gridmaps/antarcticax4v1np4/map_antarcticax4v1pg2_to_r0125_mono.20200925.nc</map>
      <map name="ATM2LND_SMAPNAME">cpl/gridmaps/antarcticax4v1np4/map_antarcticax4v1pg2_to_r0125_bilin.20200925.nc</map>
      <map name="LND2ATM_FMAPNAME">cpl/gridmaps/r0125/map_r0125_to_antarcticax4v1pg2_mono.20200925.nc</map>
      <map name="LND2ATM_SMAPNAME">cpl/gridmaps/r0125/map_r0125_to_antarcticax4v1pg2_mono.20200925.nc</map>
    </gridmap>

    <gridmap atm_grid="ne0np4_antarcticax4v1.pg2" rof_grid="r0125">
      <map name="ATM2ROF_FMAPNAME">cpl/gridmaps/antarcticax4v1np4/map_antarcticax4v1pg2_to_r0125_mono.20200925.nc</map>
      <map name="ATM2ROF_SMAPNAME">cpl/gridmaps/antarcticax4v1np4/map_antarcticax4v1pg2_to_r0125_mono.20200925.nc</map>
    </gridmap>

    <gridmap atm_grid="T62" ocn_grid="gx3v7">
      <map name="ATM2OCN_FMAPNAME">cpl/gridmaps/T62/map_T62_TO_gx3v7_aave.130322.nc</map>
      <map name="ATM2OCN_SMAPNAME">cpl/gridmaps/T62/map_T62_TO_gx3v7_blin.130322.nc</map>
      <map name="ATM2OCN_VMAPNAME">cpl/gridmaps/T62/map_T62_TO_gx3v7_patc.130322.nc</map>
      <map name="OCN2ATM_FMAPNAME">cpl/gridmaps/gx3v7/map_gx3v7_TO_T62_aave.130322.nc</map>
      <map name="OCN2ATM_SMAPNAME">cpl/gridmaps/gx3v7/map_gx3v7_TO_T62_aave.130322.nc</map>
    </gridmap>

    <gridmap atm_grid="T62" ocn_grid="gx1v6">
      <map name="ATM2OCN_FMAPNAME">cpl/gridmaps/T62/map_T62_TO_gx1v6_aave.130322.nc</map>
      <map name="ATM2OCN_SMAPNAME">cpl/gridmaps/T62/map_T62_TO_gx1v6_blin.130322.nc</map>
      <map name="ATM2OCN_VMAPNAME">cpl/gridmaps/T62/map_T62_TO_gx1v6_patc.130322.nc</map>
      <map name="OCN2ATM_FMAPNAME">cpl/gridmaps/gx1v6/map_gx1v6_TO_T62_aave.130322.nc</map>
      <map name="OCN2ATM_SMAPNAME">cpl/gridmaps/gx1v6/map_gx1v6_TO_T62_aave.130322.nc</map>
    </gridmap>

    <gridmap atm_grid="T62" ocn_grid="mpas120">
      <map name="ATM2OCN_FMAPNAME">cpl/gridmaps/T62/map_T62_TO_mpas120_aave.121116.nc</map>
      <map name="ATM2OCN_SMAPNAME">cpl/gridmaps/T62/map_T62_TO_mpas120_aave.121116.nc</map>
      <map name="ATM2OCN_VMAPNAME">cpl/gridmaps/T62/map_T62_TO_mpas120_aave.121116.nc</map>
      <map name="OCN2ATM_FMAPNAME">cpl/gridmaps/mpas120/map_mpas120_TO_T62_aave.121116.nc</map>
      <map name="OCN2ATM_SMAPNAME">cpl/gridmaps/mpas120/map_mpas120_TO_T62_aave.121116.nc</map>
    </gridmap>

    <gridmap atm_grid="T62" ocn_grid="mpasgx1">
      <map name="ATM2OCN_FMAPNAME">cpl/gridmaps/T62/map_T62_TO_mpasgx1_aave.150827.nc</map>
      <map name="ATM2OCN_SMAPNAME">cpl/gridmaps/T62/map_T62_TO_mpasgx1_blin.150827.nc</map>
      <map name="ATM2OCN_VMAPNAME">cpl/gridmaps/T62/map_T62_TO_mpasgx1_blin.150827.nc</map>
      <map name="OCN2ATM_FMAPNAME">cpl/gridmaps/mpasgx1/map_mpasgx1_TO_T62_aave.150827.nc</map>
      <map name="OCN2ATM_SMAPNAME">cpl/gridmaps/mpasgx1/map_mpasgx1_TO_T62_aave.150827.nc</map>
    </gridmap>

    <gridmap atm_grid="T62" ocn_grid="oQU480">
      <map name="ATM2OCN_FMAPNAME">cpl/gridmaps/T62/map_T62_TO_oQU480_aave.151209.nc</map>
      <map name="ATM2OCN_VMAPNAME">cpl/gridmaps/T62/map_T62_TO_oQU480_patc.151209.nc</map>
      <map name="ATM2OCN_SMAPNAME">cpl/gridmaps/T62/map_T62_TO_oQU480_blin.151209.nc</map>
      <map name="OCN2ATM_FMAPNAME">cpl/gridmaps/oQU480/map_oQU480_TO_T62_aave.151209.nc</map>
      <map name="OCN2ATM_SMAPNAME">cpl/gridmaps/oQU480/map_oQU480_TO_T62_aave.151209.nc</map>
    </gridmap>

    <gridmap atm_grid="T62" ocn_grid="oQU240">
      <map name="ATM2OCN_FMAPNAME">cpl/gridmaps/T62/map_T62_TO_oQU240_aave.151209.nc</map>
      <map name="ATM2OCN_VMAPNAME">cpl/gridmaps/T62/map_T62_TO_oQU240_patc.151209.nc</map>
      <map name="ATM2OCN_SMAPNAME">cpl/gridmaps/T62/map_T62_TO_oQU240_blin.151209.nc</map>
      <map name="OCN2ATM_FMAPNAME">cpl/gridmaps/oQU240/map_oQU240_TO_T62_aave.151209.nc</map>
      <map name="OCN2ATM_SMAPNAME">cpl/gridmaps/oQU240/map_oQU240_TO_T62_aave.151209.nc</map>
    </gridmap>

    <gridmap atm_grid="T62" ocn_grid="oQU240wLI">
      <map name="ATM2OCN_FMAPNAME">cpl/gridmaps/T62/map_T62_TO_oQU240wLI_mask_aave.160929.nc</map>
      <map name="ATM2OCN_SMAPNAME">cpl/gridmaps/T62/map_T62_TO_oQU240wLI_nomask_aave.160929.nc</map>
      <map name="ATM2OCN_VMAPNAME">cpl/gridmaps/T62/map_T62_TO_oQU240wLI_mask_patc.160929.nc</map>
      <map name="OCN2ATM_FMAPNAME">cpl/gridmaps/oQU240wLI/map_oQU240wLI_mask_TO_T62_aave.160929.nc</map>
      <map name="OCN2ATM_SMAPNAME">cpl/gridmaps/oQU240wLI/map_oQU240wLI_mask_TO_T62_aave.160929.nc</map>
    </gridmap>

    <gridmap atm_grid="T62" ocn_grid="oQU120">
      <map name="ATM2OCN_FMAPNAME">cpl/gridmaps/T62/map_T62_TO_oQU120_aave.151209.nc</map>
      <map name="ATM2OCN_VMAPNAME">cpl/gridmaps/T62/map_T62_TO_oQU120_patc.151209.nc</map>
      <map name="ATM2OCN_SMAPNAME">cpl/gridmaps/T62/map_T62_TO_oQU120_blin.151209.nc</map>
      <map name="OCN2ATM_FMAPNAME">cpl/gridmaps/oQU120/map_oQU120_TO_T62_aave.151209.nc</map>
      <map name="OCN2ATM_SMAPNAME">cpl/gridmaps/oQU120/map_oQU120_TO_T62_aave.151209.nc</map>
    </gridmap>

    <gridmap atm_grid="T62" ocn_grid="oEC60to30">
      <map name="ATM2OCN_FMAPNAME">cpl/gridmaps/T62/map_T62_TO_oEC60to30_aave.150615.nc</map>
      <map name="ATM2OCN_SMAPNAME">cpl/gridmaps/T62/map_T62_TO_oEC60to30_bilin.150804.nc</map>
      <map name="ATM2OCN_VMAPNAME">cpl/gridmaps/T62/map_T62_TO_oEC60to30_patc.150804.nc</map>
      <map name="OCN2ATM_FMAPNAME">cpl/gridmaps/oEC60to30/map_oEC60to30_TO_T62_aave.150615.nc</map>
      <map name="OCN2ATM_SMAPNAME">cpl/gridmaps/oEC60to30/map_oEC60to30_TO_T62_aave.150615.nc</map>
    </gridmap>

    <gridmap atm_grid="T62" ocn_grid="oEC60to30v3">
      <map name="ATM2OCN_FMAPNAME">cpl/gridmaps/T62/map_T62_TO_oEC60to30v3_aave.161222.nc</map>
      <map name="ATM2OCN_SMAPNAME">cpl/gridmaps/T62/map_T62_TO_oEC60to30v3_blin.161222.nc</map>
      <map name="ATM2OCN_VMAPNAME">cpl/gridmaps/T62/map_T62_TO_oEC60to30v3_patc.161222.nc</map>
      <map name="OCN2ATM_FMAPNAME">cpl/gridmaps/oEC60to30v3/map_oEC60to30v3_TO_T62_aave.161222.nc</map>
      <map name="OCN2ATM_SMAPNAME">cpl/gridmaps/oEC60to30v3/map_oEC60to30v3_TO_T62_aave.161222.nc</map>
    </gridmap>

    <gridmap atm_grid="T62" ocn_grid="oEC60to30wLI">
      <map name="ATM2OCN_FMAPNAME">cpl/gridmaps/T62/map_T62_TO_oEC60to30wLI_aave.160830.nc</map>
      <map name="ATM2OCN_SMAPNAME">cpl/gridmaps/T62/map_T62_TO_oEC60to30wLI_nm_aave.160830.nc</map>
      <map name="ATM2OCN_VMAPNAME">cpl/gridmaps/T62/map_T62_TO_oEC60to30wLI_blin.160830.nc</map>
      <map name="OCN2ATM_FMAPNAME">cpl/gridmaps/oEC60to30wLI/map_oEC60to30wLI_TO_T62_aave.160830.nc</map>
      <map name="OCN2ATM_SMAPNAME">cpl/gridmaps/oEC60to30wLI/map_oEC60to30wLI_TO_T62_aave.160830.nc</map>
    </gridmap>

    <gridmap atm_grid="T62" ocn_grid="oEC60to30v3wLI">
      <map name="ATM2OCN_FMAPNAME">cpl/gridmaps/T62/map_T62_TO_oEC60to30v3wLI_mask_aave.170328.nc</map>
      <map name="ATM2OCN_SMAPNAME">cpl/gridmaps/T62/map_T62_TO_oEC60to30v3wLI_nomask_blin.170328.nc</map>
      <map name="ATM2OCN_VMAPNAME">cpl/gridmaps/T62/map_T62_TO_oEC60to30v3wLI_mask_patc.170328.nc</map>
      <map name="OCN2ATM_FMAPNAME">cpl/gridmaps/oEC60to30v3wLI/map_oEC60to30v3wLI_mask_TO_T62_aave.170328.nc</map>
      <map name="OCN2ATM_SMAPNAME">cpl/gridmaps/oEC60to30v3wLI/map_oEC60to30v3wLI_mask_TO_T62_aave.170328.nc</map>
    </gridmap>

    <gridmap atm_grid="T62" ocn_grid="ECwISC30to60E1r2">
      <map name="ATM2OCN_FMAPNAME">cpl/gridmaps/T62/map_T62_to_ECwISC30to60E1r2_aave.200410.nc</map>
      <map name="ATM2OCN_SMAPNAME">cpl/gridmaps/T62/map_T62_to_ECwISC30to60E1r2-nomask_bilin.200408.nc</map>
      <map name="ATM2OCN_VMAPNAME">cpl/gridmaps/T62/map_T62_to_ECwISC30to60E1r2_patch.200410.nc</map>
      <map name="OCN2ATM_FMAPNAME">cpl/gridmaps/ECwISC30to60E1r2/map_ECwISC30to60E1r2_to_T62_aave.200410.nc</map>
      <map name="OCN2ATM_SMAPNAME">cpl/gridmaps/ECwISC30to60E1r2/map_ECwISC30to60E1r2_to_T62_aave.200410.nc</map>
    </gridmap>

    <gridmap atm_grid="T62" ocn_grid="oRRS30to10">
      <map name="ATM2OCN_FMAPNAME">cpl/gridmaps/T62/map_T62_TO_oRRS30to10_aave.150722.nc</map>
      <map name="ATM2OCN_SMAPNAME">cpl/gridmaps/T62/map_T62_TO_oRRS30to10_blin.150722.nc</map>
      <map name="ATM2OCN_VMAPNAME">cpl/gridmaps/T62/map_T62_TO_oRRS30to10_patc.150722.nc</map>
      <map name="OCN2ATM_FMAPNAME">cpl/gridmaps/oRRS30to10/map_oRRS30to10_TO_T62_aave.150722.nc</map>
      <map name="OCN2ATM_SMAPNAME">cpl/gridmaps/oRRS30to10/map_oRRS30to10_TO_T62_aave.150722.nc</map>
    </gridmap>

    <gridmap atm_grid="T62" ocn_grid="oRRS30to10v3">
      <map name="ATM2OCN_FMAPNAME">cpl/gridmaps/T62/map_T62_TO_oRRS30to10v3_aave.171128.nc</map>
      <map name="ATM2OCN_SMAPNAME">cpl/gridmaps/T62/map_T62_TO_oRRS30to10v3_blin.171128.nc</map>
      <map name="ATM2OCN_VMAPNAME">cpl/gridmaps/T62/map_T62_TO_oRRS30to10v3_patc.171128.nc</map>
      <map name="OCN2ATM_FMAPNAME">cpl/gridmaps/oRRS30to10v3/map_oRRS30to10v3_TO_T62_aave.171128.nc</map>
      <map name="OCN2ATM_SMAPNAME">cpl/gridmaps/oRRS30to10v3/map_oRRS30to10v3_TO_T62_aave.171128.nc</map>
    </gridmap>

    <gridmap atm_grid="T62" ocn_grid="oRRS30to10wLI">
      <map name="ATM2OCN_FMAPNAME">cpl/gridmaps/T62/map_T62_TO_oRRS30to10wLI_mask_aave.160930.nc</map>
      <map name="ATM2OCN_SMAPNAME">cpl/gridmaps/T62/map_T62_TO_oRRS30to10wLI_nomask_aave.160930.nc</map>
      <map name="ATM2OCN_VMAPNAME">cpl/gridmaps/T62/map_T62_TO_oRRS30to10wLI_mask_blin.160930.nc</map>
      <map name="OCN2ATM_FMAPNAME">cpl/gridmaps/oRRS30to10wLI/map_oRRS30to10wLI_mask_TO_T62_aave.160930.nc</map>
      <map name="OCN2ATM_SMAPNAME">cpl/gridmaps/oRRS30to10wLI/map_oRRS30to10wLI_mask_TO_T62_aave.160930.nc</map>
    </gridmap>

    <gridmap atm_grid="T62" ocn_grid="oRRS30to10v3wLI">
      <map name="ATM2OCN_FMAPNAME">cpl/gridmaps/T62/map_T62_TO_oRRS30to10v3wLI_mask_aave.171109.nc</map>
      <map name="ATM2OCN_SMAPNAME">cpl/gridmaps/T62/map_T62_TO_oRRS30to10v3wLI_nomask_blin.171109.nc</map>
      <map name="ATM2OCN_VMAPNAME">cpl/gridmaps/T62/map_T62_TO_oRRS30to10v3wLI_mask_patc.171109.nc</map>
      <map name="OCN2ATM_FMAPNAME">cpl/gridmaps/oRRS30to10v3wLI/map_oRRS30to10v3wLI_mask_TO_T62_aave.171109.nc</map>
      <map name="OCN2ATM_SMAPNAME">cpl/gridmaps/oRRS30to10v3wLI/map_oRRS30to10v3wLI_mask_TO_T62_aave.171109.nc</map>
    </gridmap>

    <gridmap atm_grid="T62" ocn_grid="oRRS18to6">
      <map name="ATM2OCN_FMAPNAME">cpl/gridmaps/T62/map_T62_to_oRRS18to6_aave.160831.nc</map>
      <map name="ATM2OCN_VMAPNAME">cpl/gridmaps/T62/map_T62_to_oRRS18to6_patch.160831.nc</map>
      <map name="ATM2OCN_SMAPNAME">cpl/gridmaps/T62/map_T62_to_oRRS18to6_bilin.160831.nc</map>
      <map name="OCN2ATM_FMAPNAME">cpl/gridmaps/oRRS18to6/map_oRRS18to6_to_T62_aave.160831.nc</map>
      <map name="OCN2ATM_SMAPNAME">cpl/gridmaps/oRRS18to6/map_oRRS18to6_to_T62_aave.160831.nc</map>
    </gridmap>

    <gridmap atm_grid="T62" ocn_grid="oRRS18to6v3">
      <map name="ATM2OCN_FMAPNAME">cpl/gridmaps/T62/map_T62_to_oRRS18to6v3_aave.170111.nc</map>
      <map name="ATM2OCN_VMAPNAME">cpl/gridmaps/T62/map_T62_to_oRRS18to6v3_patc.170111.nc</map>
      <map name="ATM2OCN_SMAPNAME">cpl/gridmaps/T62/map_T62_to_oRRS18to6v3_blin.170111.nc</map>
      <map name="OCN2ATM_FMAPNAME">cpl/gridmaps/oRRS18to6v3/map_oRRS18to6v3_to_T62_aave.170111.nc</map>
      <map name="OCN2ATM_SMAPNAME">cpl/gridmaps/oRRS18to6v3/map_oRRS18to6v3_to_T62_aave.170111.nc</map>
    </gridmap>

    <gridmap atm_grid="T62" ocn_grid="oRRS15to5">
      <map name="ATM2OCN_FMAPNAME">cpl/gridmaps/T62/map_T62_TO_oRRS15to5_aave.150722.nc</map>
      <map name="ATM2OCN_VMAPNAME">cpl/gridmaps/T62/map_T62_TO_oRRS15to5_patc.150722.nc</map>
      <map name="ATM2OCN_SMAPNAME">cpl/gridmaps/T62/map_T62_TO_oRRS15to5_blin.150722.nc</map>
      <map name="OCN2ATM_FMAPNAME">cpl/gridmaps/oRRS15to5/map_oRRS15to5_TO_T62_aave.150722.nc</map>
      <map name="OCN2ATM_SMAPNAME">cpl/gridmaps/oRRS15to5/map_oRRS15to5_TO_T62_aave.150722.nc</map>
    </gridmap>

    <gridmap atm_grid="T62" ocn_grid="oARRM60to10">
      <map name="ATM2OCN_FMAPNAME">cpl/gridmaps/T62/map_T62_to_oARRM60to10_aave.180715.nc</map>
      <map name="ATM2OCN_SMAPNAME">cpl/gridmaps/T62/map_T62_to_oARRM60to10_bilin.180715.nc</map>
      <map name="ATM2OCN_VMAPNAME">cpl/gridmaps/T62/map_T62_to_oARRM60to10_patch.180715.nc</map>
      <map name="OCN2ATM_FMAPNAME">cpl/gridmaps/oARRM60to10/map_oARRM60to10_to_T62_aave.180715.nc</map>
      <map name="OCN2ATM_SMAPNAME">cpl/gridmaps/oARRM60to10/map_oARRM60to10_to_T62_aave.180715.nc</map>
    </gridmap>

    <gridmap atm_grid="T62" ocn_grid="oARRM60to6">
      <map name="ATM2OCN_FMAPNAME">cpl/gridmaps/T62/map_T62_to_oARRM60to6_aave.180803.nc</map>
      <map name="ATM2OCN_SMAPNAME">cpl/gridmaps/T62/map_T62_to_oARRM60to6_bilin.180803.nc</map>
      <map name="ATM2OCN_VMAPNAME">cpl/gridmaps/T62/map_T62_to_oARRM60to6_patch.180803.nc</map>
      <map name="OCN2ATM_FMAPNAME">cpl/gridmaps/oARRM60to6/map_oARRM60to6_to_T62_aave.180803.nc</map>
      <map name="OCN2ATM_SMAPNAME">cpl/gridmaps/oARRM60to6/map_oARRM60to6_to_T62_aave.180803.nc</map>
    </gridmap>

    <gridmap atm_grid="T62" ocn_grid="EC30to60E2r2">
      <map name="ATM2OCN_FMAPNAME">cpl/gridmaps/T62/map_T62_to_EC30to60E2r2_aave.201005.nc</map>
      <map name="ATM2OCN_SMAPNAME">cpl/gridmaps/T62/map_T62_to_EC30to60E2r2_bilin.201005.nc</map>
      <map name="ATM2OCN_VMAPNAME">cpl/gridmaps/T62/map_T62_to_EC30to60E2r2_patch.201005.nc</map>
      <map name="OCN2ATM_FMAPNAME">cpl/gridmaps/EC30to60E2r2/map_EC30to60E2r2_to_T62_aave.201005.nc</map>
      <map name="OCN2ATM_SMAPNAME">cpl/gridmaps/EC30to60E2r2/map_EC30to60E2r2_to_T62_aave.201005.nc</map>
    </gridmap>

    <gridmap atm_grid="T62" ocn_grid="WC14to60E2r3">
      <map name="ATM2OCN_FMAPNAME">cpl/gridmaps/T62/map_T62_to_WC14to60E2r3_aave.200928.nc</map>
      <map name="ATM2OCN_SMAPNAME">cpl/gridmaps/T62/map_T62_to_WC14to60E2r3_bilin.200928.nc</map>
      <map name="ATM2OCN_VMAPNAME">cpl/gridmaps/T62/map_T62_to_WC14to60E2r3_patch.200928.nc</map>
      <map name="OCN2ATM_FMAPNAME">cpl/gridmaps/WC14to60E2r3/map_WC14to60E2r3_to_T62_aave.200928.nc</map>
      <map name="OCN2ATM_SMAPNAME">cpl/gridmaps/WC14to60E2r3/map_WC14to60E2r3_to_T62_aave.200928.nc</map>
    </gridmap>

    <gridmap atm_grid="T62" ocn_grid="WCAtl12to45E2r4">
      <map name="ATM2OCN_FMAPNAME">cpl/gridmaps/T62/map_T62_to_WCAtl12to45E2r4_aave.210318.nc</map>
      <map name="ATM2OCN_SMAPNAME">cpl/gridmaps/T62/map_T62_to_WCAtl12to45E2r4_bilin.210318.nc</map>
      <map name="ATM2OCN_VMAPNAME">cpl/gridmaps/T62/map_T62_to_WCAtl12to45E2r4_patch.210318.nc</map>
      <map name="OCN2ATM_FMAPNAME">cpl/gridmaps/WCAtl12to45E2r4/map_WCAtl12to45E2r4_to_T62_aave.210318.nc</map>
      <map name="OCN2ATM_SMAPNAME">cpl/gridmaps/WCAtl12to45E2r4/map_WCAtl12to45E2r4_to_T62_aave.210318.nc</map>
    </gridmap>

    <gridmap atm_grid="T62" ocn_grid="SOwISC12to60E2r4">
      <map name="ATM2OCN_FMAPNAME">cpl/gridmaps/T62/map_T62_to_SOwISC12to60E2r4_aave.210119.nc</map>
      <map name="ATM2OCN_SMAPNAME">cpl/gridmaps/T62/map_T62_to_SOwISC12to60E2r4-nomask_bilin.210119.nc</map>
      <map name="ATM2OCN_VMAPNAME">cpl/gridmaps/T62/map_T62_to_SOwISC12to60E2r4_patch.210119.nc</map>
      <map name="OCN2ATM_FMAPNAME">cpl/gridmaps/SOwISC12to60E2r4/map_SOwISC12to60E2r4_to_T62_aave.210119.nc</map>
      <map name="OCN2ATM_SMAPNAME">cpl/gridmaps/SOwISC12to60E2r4/map_SOwISC12to60E2r4_to_T62_aave.210119.nc</map>
    </gridmap>

    <gridmap atm_grid="T62" ocn_grid="ECwISC30to60E2r1">
      <map name="ATM2OCN_FMAPNAME">cpl/gridmaps/T62/map_T62_to_ECwISC30to60E2r1_aave.201006.nc</map>
      <map name="ATM2OCN_SMAPNAME">cpl/gridmaps/T62/map_T62_to_ECwISC30to60E2r1-nomask_bilin.201006.nc</map>
      <map name="ATM2OCN_VMAPNAME">cpl/gridmaps/T62/map_T62_to_ECwISC30to60E2r1_patch.201006.nc</map>
      <map name="OCN2ATM_FMAPNAME">cpl/gridmaps/ECwISC30to60E2r1/map_ECwISC30to60E2r1_to_T62_aave.201006.nc</map>
      <map name="OCN2ATM_SMAPNAME">cpl/gridmaps/ECwISC30to60E2r1/map_ECwISC30to60E2r1_to_T62_aave.201006.nc</map>
    </gridmap>

    <gridmap atm_grid="TL319" ocn_grid="oEC60to30v3">
      <map name="ATM2OCN_FMAPNAME">cpl/gridmaps/TL319/map_TL319_to_oEC60to30v3_aave.181203.nc</map>
      <map name="ATM2OCN_SMAPNAME">cpl/gridmaps/TL319/map_TL319_to_oEC60to30v3_bilin.181203.nc</map>
      <map name="ATM2OCN_VMAPNAME">cpl/gridmaps/TL319/map_TL319_to_oEC60to30v3_patch.181203.nc</map>
      <map name="OCN2ATM_FMAPNAME">cpl/gridmaps/oEC60to30v3/map_oEC60to30v3_to_TL319_aave.181203.nc</map>
      <map name="OCN2ATM_SMAPNAME">cpl/gridmaps/oEC60to30v3/map_oEC60to30v3_to_TL319_aave.181203.nc</map>
    </gridmap>

    <gridmap atm_grid="TL319" ocn_grid="oEC60to30v3wLI">
      <map name="ATM2OCN_FMAPNAME">cpl/gridmaps/TL319/map_TL319_to_oEC60to30v3wLI_aave.200108.nc</map>
      <map name="ATM2OCN_SMAPNAME">cpl/gridmaps/TL319/map_TL319_to_oEC60to30v3wLI-nomask_bilin.200108.nc</map>
      <map name="ATM2OCN_VMAPNAME">cpl/gridmaps/TL319/map_TL319_to_oEC60to30v3wLI_patch.200108.nc</map>
      <map name="OCN2ATM_FMAPNAME">cpl/gridmaps/oEC60to30v3wLI/map_oEC60to30v3wLI_to_TL319_aave.200108.nc</map>
      <map name="OCN2ATM_SMAPNAME">cpl/gridmaps/oEC60to30v3wLI/map_oEC60to30v3wLI_to_TL319_aave.200108.nc</map>
    </gridmap>

    <gridmap atm_grid="TL319" ocn_grid="ECwISC30to60E1r2">
      <map name="ATM2OCN_FMAPNAME">cpl/gridmaps/TL319/map_TL319_to_ECwISC30to60E1r2_aave.200819.nc</map>
      <map name="ATM2OCN_SMAPNAME">cpl/gridmaps/TL319/map_TL319_to_ECwISC30to60E1r2-nomask_bilin.200819.nc</map>
      <map name="ATM2OCN_VMAPNAME">cpl/gridmaps/TL319/map_TL319_to_ECwISC30to60E1r2_patch.200819.nc</map>
      <map name="OCN2ATM_FMAPNAME">cpl/gridmaps/ECwISC30to60E1r2/map_ECwISC30to60E1r2_to_TL319_aave.200819.nc</map>
      <map name="OCN2ATM_SMAPNAME">cpl/gridmaps/ECwISC30to60E1r2/map_ECwISC30to60E1r2_to_TL319_aave.200819.nc</map>
    </gridmap>

    <gridmap atm_grid="TL319" ocn_grid="oARRM60to10">
      <map name="ATM2OCN_FMAPNAME">cpl/gridmaps/TL319/map_TL319_to_oARRM60to10_aave.180904.nc</map>
      <map name="ATM2OCN_SMAPNAME">cpl/gridmaps/TL319/map_TL319_to_oARRM60to10_bilin.180904.nc</map>
      <map name="ATM2OCN_VMAPNAME">cpl/gridmaps/TL319/map_TL319_to_oARRM60to10_patch.180904.nc</map>
      <map name="OCN2ATM_FMAPNAME">cpl/gridmaps/oARRM60to10/map_oARRM60to10_to_TL319_aave.180904.nc</map>
      <map name="OCN2ATM_SMAPNAME">cpl/gridmaps/oARRM60to10/map_oARRM60to10_to_TL319_aave.180904.nc</map>
    </gridmap>

    <gridmap atm_grid="TL319" ocn_grid="oARRM60to6">
      <map name="ATM2OCN_FMAPNAME">cpl/gridmaps/TL319/map_TL319_to_oARRM60to6_aave.180904.nc</map>
      <map name="ATM2OCN_SMAPNAME">cpl/gridmaps/TL319/map_TL319_to_oARRM60to6_bilin.180904.nc</map>
      <map name="ATM2OCN_VMAPNAME">cpl/gridmaps/TL319/map_TL319_to_oARRM60to6_patch.180904.nc</map>
      <map name="OCN2ATM_FMAPNAME">cpl/gridmaps/oARRM60to6/map_oARRM60to6_to_TL319_aave.180904.nc</map>
      <map name="OCN2ATM_SMAPNAME">cpl/gridmaps/oARRM60to6/map_oARRM60to6_to_TL319_aave.180904.nc</map>
    </gridmap>

    <gridmap atm_grid="TL319" ocn_grid="EC30to60E2r2">
      <map name="ATM2OCN_FMAPNAME">cpl/gridmaps/TL319/map_TL319_to_EC30to60E2r2_aave.201005.nc</map>
      <map name="ATM2OCN_SMAPNAME">cpl/gridmaps/TL319/map_TL319_to_EC30to60E2r2_bilin.201005.nc</map>
      <map name="ATM2OCN_VMAPNAME">cpl/gridmaps/TL319/map_TL319_to_EC30to60E2r2_patch.201005.nc</map>
      <map name="OCN2ATM_FMAPNAME">cpl/gridmaps/EC30to60E2r2/map_EC30to60E2r2_to_TL319_aave.201005.nc</map>
      <map name="OCN2ATM_SMAPNAME">cpl/gridmaps/EC30to60E2r2/map_EC30to60E2r2_to_TL319_aave.201005.nc</map>
    </gridmap>

    <gridmap atm_grid="TL319" ocn_grid="WC14to60E2r3">
      <map name="ATM2OCN_FMAPNAME">cpl/gridmaps/TL319/map_TL319_to_WC14to60E2r3_aave.200928.nc</map>
      <map name="ATM2OCN_SMAPNAME">cpl/gridmaps/TL319/map_TL319_to_WC14to60E2r3_bilin.200928.nc</map>
      <map name="ATM2OCN_VMAPNAME">cpl/gridmaps/TL319/map_TL319_to_WC14to60E2r3_patch.200928.nc</map>
      <map name="OCN2ATM_FMAPNAME">cpl/gridmaps/WC14to60E2r3/map_WC14to60E2r3_to_TL319_aave.200928.nc</map>
      <map name="OCN2ATM_SMAPNAME">cpl/gridmaps/WC14to60E2r3/map_WC14to60E2r3_to_TL319_aave.200928.nc</map>
    </gridmap>

<<<<<<< HEAD
    <gridmap atm_grid="TL319" ocn_grid="WCAtl12to45E2r4">
      <map name="ATM2OCN_FMAPNAME">cpl/gridmaps/TL319/map_TL319_to_WCAtl12to45E2r4_aave.210318.nc</map>
      <map name="ATM2OCN_SMAPNAME">cpl/gridmaps/TL319/map_TL319_to_WCAtl12to45E2r4_bilin.210318.nc</map>
      <map name="ATM2OCN_VMAPNAME">cpl/gridmaps/TL319/map_TL319_to_WCAtl12to45E2r4_patch.210318.nc</map>
      <map name="OCN2ATM_FMAPNAME">cpl/gridmaps/WCAtl12to45E2r4/map_WCAtl12to45E2r4_to_TL319_aave.210318.nc</map>
      <map name="OCN2ATM_SMAPNAME">cpl/gridmaps/WCAtl12to45E2r4/map_WCAtl12to45E2r4_to_TL319_aave.210318.nc</map>
    </gridmap>

    <gridmap atm_grid="TL319" ocn_grid="SOwISC12to60E2r4">
      <map name="ATM2OCN_FMAPNAME">cpl/gridmaps/TL319/map_TL319_to_SOwISC12to60E2r4_aave.210119.nc</map>
      <map name="ATM2OCN_SMAPNAME">cpl/gridmaps/TL319/map_TL319_to_SOwISC12to60E2r4-nomask_bilin.210119.nc</map>
      <map name="ATM2OCN_VMAPNAME">cpl/gridmaps/TL319/map_TL319_to_SOwISC12to60E2r4_patch.210119.nc</map>
      <map name="OCN2ATM_FMAPNAME">cpl/gridmaps/SOwISC12to60E2r4/map_SOwISC12to60E2r4_to_TL319_aave.210119.nc</map>
      <map name="OCN2ATM_SMAPNAME">cpl/gridmaps/SOwISC12to60E2r4/map_SOwISC12to60E2r4_to_TL319_aave.210119.nc</map>
    </gridmap>

    <gridmap atm_grid="TL319" ocn_grid="ECwISC30to60E2r1">
      <map name="ATM2OCN_FMAPNAME">cpl/gridmaps/TL319/map_TL319_to_ECwISC30to60E2r1_aave.201006.nc</map>
      <map name="ATM2OCN_SMAPNAME">cpl/gridmaps/TL319/map_TL319_to_ECwISC30to60E2r1-nomask_bilin.201006.nc</map>
      <map name="ATM2OCN_VMAPNAME">cpl/gridmaps/TL319/map_TL319_to_ECwISC30to60E2r1_patch.201006.nc</map>
      <map name="OCN2ATM_FMAPNAME">cpl/gridmaps/ECwISC30to60E2r1/map_ECwISC30to60E2r1_to_TL319_aave.201006.nc</map>
      <map name="OCN2ATM_SMAPNAME">cpl/gridmaps/ECwISC30to60E2r1/map_ECwISC30to60E2r1_to_TL319_aave.201006.nc</map>
=======
    <gridmap atm_grid="TL319" lnd_grid="r05">
      <map name="ATM2LND_FMAPNAME">cpl/gridmaps/TL319/map_TL319_to_r05_mono.210203.nc</map>
      <map name="ATM2LND_SMAPNAME">cpl/gridmaps/TL319/map_TL319_to_r05_bilin.210203.nc</map>
      <map name="LND2ATM_FMAPNAME">cpl/gridmaps/TL319/map_r05_to_TL319_mono.210203.nc</map>
      <map name="LND2ATM_SMAPNAME">cpl/gridmaps/TL319/map_r05_to_TL319_mono.210203.nc</map>
>>>>>>> 8517dfa6
    </gridmap>

    <gridmap atm_grid="T31" ocn_grid="gx3v7">
      <map name="ATM2OCN_FMAPNAME">cpl/cpl6/map_T31_to_gx3v7_aave_da_090903.nc</map>
      <map name="ATM2OCN_SMAPNAME">cpl/cpl6/map_T31_to_gx3v7_patch_090903.nc</map>
      <map name="ATM2OCN_VMAPNAME">cpl/cpl6/map_T31_to_gx3v7_patch_090903.nc</map>
      <map name="OCN2ATM_FMAPNAME">cpl/cpl6/map_gx3v7_to_T31_aave_da_090903.nc</map>
      <map name="OCN2ATM_SMAPNAME">cpl/cpl6/map_gx3v7_to_T31_aave_da_090903.nc</map>
    </gridmap>

    <gridmap atm_grid="T85" ocn_grid="gx1v6">
      <map name="ATM2OCN_FMAPNAME">cpl/gridmaps/T85/map_T85_to_gx1v6_aave_110411.nc</map>
      <map name="ATM2OCN_SMAPNAME">cpl/gridmaps/T85/map_T85_to_gx1v6_bilin_110411.nc</map>
      <map name="ATM2OCN_VMAPNAME">cpl/gridmaps/T85/map_T85_to_gx1v6_bilin_110411.nc</map>
      <map name="OCN2ATM_FMAPNAME">cpl/gridmaps/gx1v6/map_gx1v6_to_T85_aave_110411.nc</map>
      <map name="OCN2ATM_SMAPNAME">cpl/gridmaps/gx1v6/map_gx1v6_to_T85_aave_110411.nc</map>
    </gridmap>

    <gridmap atm_grid="T85" lnd_grid="0.9x1.25">
      <map name="ATM2LND_FMAPNAME">cpl/gridmaps/T85/map_T85_to_fv0.9x1.25_aave_110411.nc</map>
      <map name="ATM2LND_SMAPNAME">cpl/gridmaps/T85/map_T85_to_fv0.9x1.25_bilin_110411.nc</map>
      <map name="LND2ATM_FMAPNAME">cpl/gridmaps/fv0.9x1.25/map_fv0.9x1.25_to_T85_aave_110411.nc</map>
      <map name="LND2ATM_SMAPNAME">cpl/gridmaps/fv0.9x1.25/map_fv0.9x1.25_to_T85_bilin_110411.nc</map>
    </gridmap>

    <gridmap atm_grid="128x256" lnd_grid="0.9x1.25">
      <map name="ATM2LND_SMAPNAME">cpl/gridmaps/T85/map_T85_to_fv0.9x1.25_bilin_110411.nc</map>
      <map name="LND2ATM_FMAPNAME">cpl/gridmaps/fv0.9x1.25/map_fv0.9x1.25_to_T85_aave_110411.nc</map>
      <map name="ATM2LND_FMAPNAME">cpl/gridmaps/T85/map_T85_to_fv0.9x1.25_aave_110411.nc</map>
      <map name="LND2ATM_SMAPNAME">cpl/gridmaps/fv0.9x1.25/map_fv0.9x1.25_to_T85_bilin_110411.nc</map>
    </gridmap>

    <gridmap atm_grid="128x256" lnd_grid="0.9x1.25">
      <map name="ATM2LND_SMAPNAME">cpl/gridmaps/T85/map_T85_to_fv0.9x1.25_bilin_110411.nc</map>
      <map name="LND2ATM_FMAPNAME">cpl/gridmaps/fv0.9x1.25/map_fv0.9x1.25_to_T85_aave_110411.nc</map>
      <map name="ATM2LND_FMAPNAME">cpl/gridmaps/T85/map_T85_to_fv0.9x1.25_aave_110411.nc</map>
      <map name="LND2ATM_SMAPNAME">cpl/gridmaps/fv0.9x1.25/map_fv0.9x1.25_to_T85_aave_110411.nc</map>
    </gridmap>

    <gridmap atm_grid="512x1024" lnd_grid="0.23x0.31">
      <map name="ATM2LND_FMAPNAME">cpl/gridmaps/T341/map_T341_to_fv0.23x0.31_aave_110413.nc</map>
      <map name="ATM2LND_SMAPNAME">cpl/gridmaps/T341/map_T341_to_fv0.23x0.31_aave_110413.nc</map>
      <map name="LND2ATM_FMAPNAME">cpl/gridmaps/fv0.23x0.31/map_fv0.23x0.31_to_T341_aave_110413.nc</map>
      <map name="LND2ATM_SMAPNAME">cpl/gridmaps/fv0.23x0.31/map_fv0.23x0.31_to_T341_aave_110413.nc</map>
    </gridmap>

    <gridmap atm_grid="ne4np4" rof_grid="r05">
      <map name="ATM2ROF_FMAPNAME">lnd/clm2/mappingdata/maps/ne4np4/map_ne4np4_TO_r05_aave.160621.nc</map>
      <map name="ATM2ROF_SMAPNAME">lnd/clm2/mappingdata/maps/ne4np4/map_ne4np4_TO_r05_aave.160621.nc</map>
    </gridmap>

    <gridmap atm_grid="ne4np4.pg2" rof_grid="r2">
      <map name="ATM2ROF_FMAPNAME">cpl/gridmaps/ne4pg2/map_ne4pg2_to_r2_mono.210211.nc</map>
      <map name="ATM2ROF_SMAPNAME">cpl/gridmaps/ne4pg2/map_ne4pg2_to_r2_mono.210211.nc</map>
    </gridmap>

    <gridmap atm_grid="ne4np4.pg2" rof_grid="r05">
      <map name="ATM2ROF_FMAPNAME">cpl/gridmaps/ne4pg2/map_ne4pg2_to_r05_mono.200527.nc</map>
      <map name="ATM2ROF_SMAPNAME">cpl/gridmaps/ne4pg2/map_ne4pg2_to_r05_mono.200527.nc</map>
    </gridmap>

    <gridmap atm_grid="ne11np4" rof_grid="r05">
      <map name="ATM2ROF_FMAPNAME">lnd/clm2/mappingdata/maps/ne11np4/map_ne11np4_TO_r05_aave.160621.nc</map>
      <map name="ATM2ROF_SMAPNAME">lnd/clm2/mappingdata/maps/ne11np4/map_ne11np4_TO_r05_aave.160621.nc</map>
    </gridmap>

    <gridmap atm_grid="ne16np4.pg2" rof_grid="r05">
      <map name="ATM2ROF_FMAPNAME">cpl/gridmaps/ne16pg2/map_ne16pg2_to_r05_mono.200527.nc</map>
      <map name="ATM2ROF_SMAPNAME">cpl/gridmaps/ne16pg2/map_ne16pg2_to_r05_mono.200527.nc</map>
    </gridmap>

    <gridmap atm_grid="ne30np4" rof_grid="r05">
      <map name="ATM2ROF_FMAPNAME">lnd/clm2/mappingdata/maps/ne30np4/map_ne30np4_to_0.5x0.5rtm_aave_da_110320.nc</map>
      <map name="ATM2ROF_SMAPNAME">lnd/clm2/mappingdata/maps/ne30np4/map_ne30np4_to_0.5x0.5rtm_aave_da_110320.nc</map>
    </gridmap>

    <gridmap atm_grid="ne30np4.pg2" rof_grid="r05">
      <map name="ATM2ROF_FMAPNAME">cpl/gridmaps/ne30pg2/map_ne30pg2_to_r05_mono.200220.nc</map>
      <map name="ATM2ROF_SMAPNAME">cpl/gridmaps/ne30pg2/map_ne30pg2_to_r05_mono.200220.nc</map>
    </gridmap>

    <gridmap atm_grid="ne30np4.pg3" rof_grid="r05">
      <map name="ATM2ROF_FMAPNAME">cpl/gridmaps/ne30pg3/map_ne30pg3_to_r05_mono.200331.nc</map>
      <map name="ATM2ROF_SMAPNAME">cpl/gridmaps/ne30pg3/map_ne30pg3_to_r05_mono.200331.nc</map>
    </gridmap>

    <gridmap atm_grid="ne30np4.pg4" rof_grid="r05">
      <map name="ATM2ROF_FMAPNAME">cpl/gridmaps/ne30pg4/map_ne30pg4_to_r05_mono.200331.nc</map>
      <map name="ATM2ROF_SMAPNAME">cpl/gridmaps/ne30pg4/map_ne30pg4_to_r05_mono.200331.nc</map>
    </gridmap>

    <gridmap atm_grid="0.9x1.25" rof_grid="r05">
      <map name="ATM2ROF_FMAPNAME">lnd/clm2/mappingdata/maps/0.9x1.25/map_0.9x1.25_nomask_to_0.5x0.5_nomask_aave_da_c120522.nc</map>
      <map name="ATM2ROF_SMAPNAME">lnd/clm2/mappingdata/maps/0.9x1.25/map_0.9x1.25_nomask_to_0.5x0.5_nomask_aave_da_c120522.nc</map>
    </gridmap>

    <gridmap atm_grid="1.9x2.5" rof_grid="r05">
      <map name="ATM2ROF_FMAPNAME">lnd/clm2/mappingdata/maps/1.9x2.5/map_1.9x2.5_nomask_to_0.5x0.5_nomask_aave_da_c120522.nc</map>
      <map name="ATM2ROF_SMAPNAME">lnd/clm2/mappingdata/maps/1.9x2.5/map_1.9x2.5_nomask_to_0.5x0.5_nomask_aave_da_c120522.nc</map>
    </gridmap>

    <gridmap atm_grid="4x5" rof_grid="r05">
      <map name="ATM2ROF_FMAPNAME">lnd/clm2/mappingdata/maps/4x5/map_4x5_nomask_to_0.5x0.5_nomask_aave_da_c110822.nc</map>
      <map name="ATM2ROF_SMAPNAME">lnd/clm2/mappingdata/maps/4x5/map_4x5_nomask_to_0.5x0.5_nomask_aave_da_c110822.nc</map>
    </gridmap>

    <gridmap atm_grid="360x720cru" rof_grid="r05">
      <map name="ATM2ROF_FMAPNAME">lnd/clm2/mappingdata/maps/360x720/map_360x720_nomask_to_0.5x0.5_nomask_aave_da_c130103.nc</map>
      <map name="ATM2ROF_SMAPNAME">lnd/clm2/mappingdata/maps/360x720/map_360x720_nomask_to_0.5x0.5_nomask_aave_da_c130103.nc</map>
    </gridmap>

    <gridmap atm_grid="ne120np4" rof_grid="r0125">
      <map name="ATM2ROF_FMAPNAME">lnd/clm2/mappingdata/maps/ne120np4/map_ne120np4_to_0.125_nomask_aave.160613.nc</map>
      <map name="ATM2ROF_SMAPNAME">lnd/clm2/mappingdata/maps/ne120np4/map_ne120np4_to_0.125_nomask_aave.160613.nc</map>
    </gridmap>

    <gridmap atm_grid="TL319" rof_grid="r05">
      <map name="ATM2ROF_FMAPNAME">cpl/gridmaps/TL319/map_TL319_to_r05_mono.210203.nc</map>
      <map name="ATM2ROF_SMAPNAME">cpl/gridmaps/TL319/map_TL319_to_r05_bilin.210203.nc</map>
    </gridmap>

    <!--  QL, 150525, wav to ocn, atm, ice mapping files  -->

    <gridmap ocn_grid="gx3v7" wav_grid="ww3a">
      <map name="WAV2OCN_SMAPNAME">cpl/gridmaps/ww3a/map_ww3a_TO_gx3v7_splice_150428.nc</map>
      <map name="OCN2WAV_SMAPNAME">cpl/gridmaps/gx3v7/map_gx3v7_TO_ww3a_splice_150428.nc</map>
      <map name="ICE2WAV_SMAPNAME">cpl/gridmaps/gx3v7/map_gx3v7_TO_ww3a_splice_150428.nc</map>
    </gridmap>

    <gridmap ocn_grid="gx1v6" wav_grid="ww3a">
      <map name="WAV2OCN_SMAPNAME">cpl/gridmaps/ww3a/map_ww3a_TO_gx1v6_splice_150428.nc</map>
      <map name="OCN2WAV_SMAPNAME">cpl/gridmaps/gx1v6/map_gx1v6_TO_ww3a_splice_150428.nc</map>
      <map name="ICE2WAV_SMAPNAME">cpl/gridmaps/gx1v6/map_gx1v6_TO_ww3a_splice_150428.nc</map>
    </gridmap>

    <gridmap atm_grid="48x96" wav_grid="ww3a">
      <map name="ATM2WAV_SMAPNAME">cpl/gridmaps/T31/map_T31_TO_ww3a_bilin_131104.nc</map>
    </gridmap>

    <gridmap atm_grid="T62" wav_grid="ww3a">
      <map name="ATM2WAV_SMAPNAME">cpl/gridmaps/T62/map_T62_TO_ww3a_bilin.150617.nc</map>
    </gridmap>

    <gridmap atm_grid="1.9x2.5" wav_grid="ww3a">
      <map name="ATM2WAV_SMAPNAME">cpl/gridmaps/fv1.9x2.5/map_fv1.9x2.5_TO_ww3a_bilin_140702.nc</map>
    </gridmap>

    <!--- river to land and land to river mapping files    -->

    <gridmap lnd_grid="360x720cru" rof_grid="r01">
      <map name="LND2ROF_FMAPNAME">lnd/clm2/mappingdata/maps/0.1x0.1/map_360x720_nomask_to_0.1x0.1_nomask_aave_da_c130107.nc</map>
      <map name="ROF2LND_FMAPNAME">lnd/clm2/mappingdata/maps/360x720/map_0.1x0.1_nomask_to_360x720_nomask_aave_da_c130104.nc</map>
    </gridmap>

    <gridmap lnd_grid="1.9x2.5" rof_grid="r01">
      <map name="LND2ROF_FMAPNAME">lnd/clm2/mappingdata/maps/0.1x0.1/map_1.9x2.5_nomask_to_0.1x0.1_nomask_aave_da_c120709.nc</map>
      <map name="ROF2LND_FMAPNAME">lnd/clm2/mappingdata/maps/1.9x2.5/map_0.1x0.1_nomask_to_1.9x2.5_nomask_aave_da_c120709.nc</map>
    </gridmap>

    <gridmap lnd_grid="ne120np4" rof_grid="r01">
      <map name="LND2ROF_FMAPNAME">lnd/clm2/mappingdata/maps/0.1x0.1/map_ne120np4_nomask_to_0.1x0.1_nomask_aave_da_c120711.nc</map>
      <map name="ROF2LND_FMAPNAME">lnd/clm2/mappingdata/maps/ne120np4/map_0.1x0.1_nomask_to_ne120np4_nomask_aave_da_c120706.nc</map>
    </gridmap>

    <gridmap lnd_grid="ne120np4" rof_grid="r0125">
      <map name="LND2ROF_FMAPNAME">lnd/clm2/mappingdata/maps/ne120np4/map_ne120np4_to_0.125_nomask_aave.160613.nc</map>
      <map name="ROF2LND_FMAPNAME">lnd/clm2/mappingdata/maps/ne120np4/map_0.125_to_ne120np4_nomask_aave.160613.nc</map>
    </gridmap>

    <gridmap lnd_grid="ne240np4" rof_grid="r01">
      <map name="LND2ROF_FMAPNAME">lnd/clm2/mappingdata/maps/0.1x0.1/map_ne240np4_nomask_to_0.1x0.1_nomask_aave_da_c120711.nc</map>
      <map name="ROF2LND_FMAPNAME">lnd/clm2/mappingdata/maps/ne240np4/map_0.1x0.1_nomask_to_ne240np4_nomask_aave_da_c120706.nc</map>
    </gridmap>

    <gridmap lnd_grid="360x720cru" rof_grid="r05">
      <map name="LND2ROF_FMAPNAME">lnd/clm2/mappingdata/maps/0.5x0.5/map_360x720_nomask_to_0.5x0.5_nomask_aave_da_c130103.nc</map>
      <map name="ROF2LND_FMAPNAME">lnd/clm2/mappingdata/maps/360x720/map_0.5x0.5_nomask_to_360x720_nomask_aave_da_c120830.nc</map>
    </gridmap>

    <gridmap lnd_grid="ne4np4" rof_grid="r05">
      <map name="LND2ROF_FMAPNAME">lnd/clm2/mappingdata/maps/ne4np4/map_ne4np4_TO_r05_aave.160621.nc</map>
      <map name="ROF2LND_FMAPNAME">lnd/clm2/mappingdata/maps/ne4np4/map_r05_TO_ne4np4_aave.160621.nc</map>
    </gridmap>

    <gridmap lnd_grid="ne4np4.pg2" rof_grid="r2">
      <map name="LND2ROF_FMAPNAME">cpl/gridmaps/ne4pg2/map_ne4pg2_to_r2_mono.210211.nc</map>
      <map name="ROF2LND_FMAPNAME">cpl/gridmaps/ne4pg2/map_r2_to_ne4pg2_mono.210211.nc</map>
    </gridmap>

    <gridmap lnd_grid="ne4np4.pg2" rof_grid="r05">
      <map name="LND2ROF_FMAPNAME">cpl/gridmaps/ne4pg2/map_ne4pg2_to_r05_mono.200527.nc</map>
      <map name="ROF2LND_FMAPNAME">cpl/gridmaps/ne4pg2/map_r05_to_ne4pg2_mono.200527.nc</map>
    </gridmap>

    <gridmap lnd_grid="ne11np4" rof_grid="r05">
      <map name="LND2ROF_FMAPNAME">lnd/clm2/mappingdata/maps/ne11np4/map_ne11np4_TO_r05_aave.160621.nc</map>
      <map name="ROF2LND_FMAPNAME">lnd/clm2/mappingdata/maps/ne11np4/map_r05_TO_ne11np4_aave.160621.nc</map>
    </gridmap>

    <gridmap lnd_grid="ne16np4" rof_grid="r05">
      <map name="LND2ROF_FMAPNAME">lnd/clm2/mappingdata/maps/ne16np4/map_ne16np4_nomask_to_0.5x0.5_nomask_aave_da_c110922.nc</map>
      <map name="ROF2LND_FMAPNAME">lnd/clm2/mappingdata/maps/ne16np4/map_0.5x0.5_nomask_to_ne16np4_nomask_aave_da_c110922.nc</map>
    </gridmap>

    <gridmap lnd_grid="ne30np4" rof_grid="r05">
      <map name="LND2ROF_FMAPNAME">lnd/clm2/mappingdata/maps/ne30np4/map_ne30np4_to_0.5x0.5rtm_aave_da_110320.nc</map>
      <map name="ROF2LND_FMAPNAME">lnd/clm2/mappingdata/maps/ne30np4/map_0.5x0.5_nomask_to_ne30np4_nomask_aave_da_c121019.nc</map>
    </gridmap>

    <gridmap lnd_grid="ne30np4.pg2" rof_grid="r05">
      <map name="LND2ROF_FMAPNAME">cpl/gridmaps/ne30pg2/map_ne30pg2_to_r05_mono.200220.nc</map>
      <map name="ROF2LND_FMAPNAME">cpl/gridmaps/ne30pg2/map_r05_to_ne30pg2_mono.200220.nc</map>
    </gridmap>

    <gridmap lnd_grid="ne0np4_northamericax4v1.pg2" rof_grid="r0125">
      <map name="LND2ROF_FMAPNAME">cpl/gridmaps/northamericax4v1np4/map_northamericax4v1pg2_to_r0125_mono.20200401.nc</map>
      <map name="ROF2LND_FMAPNAME">cpl/gridmaps/r0125/map_r0125_to_northamericax4v1pg2_mono.20200401.nc</map>
    </gridmap>

    <gridmap lnd_grid="ne60np4" rof_grid="r05">
      <map name="LND2ROF_FMAPNAME">lnd/clm2/mappingdata/maps/ne60np4/map_ne60np4_nomask_to_0.5x0.5_nomask_aave_da_c110922.nc</map>
      <map name="ROF2LND_FMAPNAME">lnd/clm2/mappingdata/maps/ne60np4/map_0.5x0.5_nomask_to_ne60np4_nomask_aave_da_c110922.nc</map>
    </gridmap>

    <gridmap lnd_grid="ne120np4" rof_grid="r05">
      <map name="LND2ROF_FMAPNAME">lnd/clm2/mappingdata/maps/ne120np4/map_ne120np4_to_0.5x0.5rtm_aave_da_110320.nc</map>
      <map name="ROF2LND_FMAPNAME">lnd/clm2/mappingdata/maps/ne120np4/map_0.5x0.5_nomask_to_ne120np4_nomask_aave_da_c121019.nc</map>
    </gridmap>

    <gridmap lnd_grid="ne240np4" rof_grid="r05">
      <map name="LND2ROF_FMAPNAME">lnd/clm2/mappingdata/maps/ne240np4/map_ne240np4_nomask_to_0.5x0.5_nomask_aave_da_c110922.nc</map>
      <map name="ROF2LND_FMAPNAME">lnd/clm2/mappingdata/maps/ne240np4/map_0.5x0.5_nomask_to_ne240np4_nomask_aave_da_c121019.nc</map>
    </gridmap>

    <gridmap lnd_grid="0.23x0.31" rof_grid="r05">
      <map name="LND2ROF_FMAPNAME">lnd/clm2/mappingdata/maps/0.23x0.31/map_0.23x0.31_nomask_to_0.5x0.5_nomask_aave_da_c110920.nc</map>
      <map name="ROF2LND_FMAPNAME">lnd/clm2/mappingdata/maps/0.23x0.31/map_0.5x0.5_nomask_to_0.23x0.31_nomask_aave_da_c110920.nc</map>
    </gridmap>

    <gridmap lnd_grid="0.47x0.63" rof_grid="r05">
      <map name="LND2ROF_FMAPNAME">lnd/clm2/mappingdata/maps/0.47x0.63/map_0.47x0.63_nomask_to_0.5x0.5_nomask_aave_da_c120306.nc</map>
      <map name="ROF2LND_FMAPNAME">lnd/clm2/mappingdata/maps/0.47x0.63/map_0.5x0.5_nomask_to_0.47x0.63_nomask_aave_da_c120306.nc</map>
    </gridmap>

    <gridmap lnd_grid="0.9x1.25" rof_grid="r05">
      <map name="LND2ROF_FMAPNAME">lnd/clm2/mappingdata/maps/0.9x1.25/map_0.9x1.25_nomask_to_0.5x0.5_nomask_aave_da_c120522.nc</map>
      <map name="ROF2LND_FMAPNAME">lnd/clm2/mappingdata/maps/0.9x1.25/map_0.5x0.5_nomask_to_0.9x1.25_nomask_aave_da_c121019.nc</map>
    </gridmap>

    <gridmap lnd_grid="1.9x2.5" rof_grid="r05">
      <map name="LND2ROF_FMAPNAME">lnd/clm2/mappingdata/maps/1.9x2.5/map_1.9x2.5_nomask_to_0.5x0.5_nomask_aave_da_c120522.nc</map>
      <map name="ROF2LND_FMAPNAME">lnd/clm2/mappingdata/maps/1.9x2.5/map_0.5x0.5_nomask_to_1.9x2.5_nomask_aave_da_c120709.nc</map>
    </gridmap>

    <gridmap lnd_grid="2.5x3.33" rof_grid="r05">
      <map name="LND2ROF_FMAPNAME">lnd/clm2/mappingdata/maps/2.5x3.33/map_2.5x3.33_nomask_to_0.5x0.5_nomask_aave_da_c110823.nc</map>
      <map name="ROF2LND_FMAPNAME">lnd/clm2/mappingdata/maps/2.5x3.33/map_0.5x0.5_nomask_to_2.5x3.33_nomask_aave_da_c110823.nc</map>
    </gridmap>

    <gridmap lnd_grid="10x15" rof_grid="r05">
      <map name="LND2ROF_FMAPNAME">lnd/clm2/mappingdata/maps/10x15/map_10x15_to_0.5x0.5rtm_aave_da_110307.nc</map>
      <map name="ROF2LND_FMAPNAME">lnd/clm2/mappingdata/maps/10x15/map_0.5x0.5_nomask_to_10x15_nomask_aave_da_c121019.nc</map>
    </gridmap>

    <gridmap lnd_grid="4x5" rof_grid="r05">
      <map name="LND2ROF_FMAPNAME">lnd/clm2/mappingdata/maps/4x5/map_4x5_nomask_to_0.5x0.5_nomask_aave_da_c110822.nc</map>
      <map name="ROF2LND_FMAPNAME">lnd/clm2/mappingdata/maps/4x5/map_0.5x0.5_nomask_to_4x5_nomask_aave_da_c110822.nc</map>
    </gridmap>

    <gridmap lnd_grid="T341" rof_grid="r05">
      <map name="LND2ROF_FMAPNAME">lnd/clm2/mappingdata/maps/512x1024/map_512x1024_nomask_to_0.5x0.5_nomask_aave_da_c110920.nc</map>
      <map name="ROF2LND_FMAPNAME">lnd/clm2/mappingdata/maps/512x1024/map_0.5x0.5_nomask_to_512x1024_nomask_aave_da_c110920.nc</map>
    </gridmap>

    <gridmap lnd_grid="T85" rof_grid="r05">
      <map name="LND2ROF_FMAPNAME">lnd/clm2/mappingdata/maps/128x256/map_128x256_nomask_to_0.5x0.5_nomask_aave_da_c110920.nc</map>
      <map name="ROF2LND_FMAPNAME">lnd/clm2/mappingdata/maps/128x256/map_0.5x0.5_nomask_to_128x256_nomask_aave_da_c110920.nc</map>
    </gridmap>

    <gridmap lnd_grid="T31" rof_grid="r05">
      <map name="LND2ROF_FMAPNAME">lnd/clm2/mappingdata/maps/48x96/map_48x96_nomask_to_0.5x0.5_nomask_aave_da_c110822.nc</map>
      <map name="ROF2LND_FMAPNAME">lnd/clm2/mappingdata/maps/48x96/map_0.5x0.5_nomask_to_48x96_nomask_aave_da_c110822.nc</map>
    </gridmap>

    <!--- river to ocn area overlap -->

    <gridmap ocn_grid="gx1v6" rof_grid="r05">
      <map name="ROF2OCN_FMAPNAME">cpl/cpl6/map_r05_TO_g16_aave.120920.nc</map>
    </gridmap>

    <gridmap ocn_grid="gx3v7" rof_grid="rx1">
      <map name="ROF2OCN_ICE_RMAPNAME">cpl/cpl6/map_rx1_to_gx3v7_e1000r500_090903.nc</map>
      <map name="ROF2OCN_LIQ_RMAPNAME">cpl/cpl6/map_rx1_to_gx3v7_e1000r500_090903.nc</map>
    </gridmap>

    <gridmap ocn_grid="gx1v6" rof_grid="rx1">
      <map name="ROF2OCN_ICE_RMAPNAME">cpl/cpl6/map_rx1_to_gx1v6_e1000r300_090318.nc</map>
      <map name="ROF2OCN_LIQ_RMAPNAME">cpl/cpl6/map_rx1_to_gx1v6_e1000r300_090318.nc</map>
    </gridmap>

    <gridmap ocn_grid="gx3v7" rof_grid="r05">
      <map name="ROF2OCN_ICE_RMAPNAME">cpl/cpl6/map_r05_to_gx3v7_e1000r500_090903.nc</map>
      <map name="ROF2OCN_LIQ_RMAPNAME">cpl/cpl6/map_r05_to_gx3v7_e1000r500_090903.nc</map>
    </gridmap>

    <gridmap ocn_grid="gx1v6" rof_grid="r05">
      <map name="ROF2OCN_ICE_RMAPNAME">cpl/cpl6/map_r05_to_gx1v6_e1000r300_090226.nc</map>
      <map name="ROF2OCN_LIQ_RMAPNAME">cpl/cpl6/map_r05_to_gx1v6_e1000r300_090226.nc</map>
    </gridmap>

    <gridmap ocn_grid="gx1v6" rof_grid="r01">
      <map name="ROF2OCN_ICE_RMAPNAME">cpl/cpl6/map_r01_to_gx1v6_120711.nc</map>
      <map name="ROF2OCN_LIQ_RMAPNAME">cpl/cpl6/map_r01_to_gx1v6_120711.nc</map>
    </gridmap>

    <!--- deprecated MPAS grids -->

    <gridmap ocn_grid="mpasgx1" rof_grid="rx1">
      <map name="ROF2OCN_ICE_RMAPNAME">cpl/cpl6/map_rx1_to_mpasgx1_nn_150910.nc</map>
      <map name="ROF2OCN_LIQ_RMAPNAME">cpl/cpl6/map_rx1_to_mpasgx1_nn_150910.nc</map>
    </gridmap>

    <gridmap ocn_grid="mpas120" rof_grid="rx1">
      <map name="ROF2OCN_ICE_RMAPNAME">cpl/cpl6/map_rx1_to_mpas120_nn_131217.nc</map>
      <map name="ROF2OCN_LIQ_RMAPNAME">cpl/cpl6/map_rx1_to_mpas120_nn_131217.nc</map>
    </gridmap>

    <gridmap ocn_grid="mpas120" rof_grid="r05">
      <map name="ROF2OCN_ICE_RMAPNAME">cpl/cpl6/map_r05_to_QU120km_nn_151110.nc</map>
      <map name="ROF2OCN_LIQ_RMAPNAME">cpl/cpl6/map_r05_to_QU120km_nn_151110.nc</map>
    </gridmap>

    <!--- current MPAS grids -->

    <gridmap ocn_grid="oQU480" rof_grid="rx1">
      <map name="ROF2OCN_ICE_RMAPNAME">cpl/cpl6/map_rx1_to_oQU480_nn_151209.nc</map>
      <map name="ROF2OCN_LIQ_RMAPNAME">cpl/cpl6/map_rx1_to_oQU480_nn_151209.nc</map>
    </gridmap>

    <gridmap ocn_grid="oQU240" rof_grid="rx1">
      <map name="ROF2OCN_ICE_RMAPNAME">cpl/cpl6/map_rx1_to_oQU240_nn.160527.nc</map>
      <map name="ROF2OCN_LIQ_RMAPNAME">cpl/cpl6/map_rx1_to_oQU240_nn.160527.nc</map>
    </gridmap>

    <gridmap ocn_grid="oQU240wLI" rof_grid="rx1">
      <map name="ROF2OCN_ICE_RMAPNAME">cpl/cpl6/map_rx1_to_oQU240wLI_nn.160929.nc</map>
      <map name="ROF2OCN_LIQ_RMAPNAME">cpl/cpl6/map_rx1_to_oQU240wLI_nn.160929.nc</map>
    </gridmap>

    <gridmap ocn_grid="oQU120" rof_grid="rx1">
      <map name="ROF2OCN_ICE_RMAPNAME">cpl/cpl6/map_rx1_to_oQU120_nn.160527.nc</map>
      <map name="ROF2OCN_LIQ_RMAPNAME">cpl/cpl6/map_rx1_to_oQU120_nn.160527.nc</map>
    </gridmap>

    <gridmap ocn_grid="oEC60to30" rof_grid="rx1">
      <map name="ROF2OCN_ICE_RMAPNAME">cpl/cpl6/map_rx1_to_oEC60to30_nn.160527.nc</map>
      <map name="ROF2OCN_LIQ_RMAPNAME">cpl/cpl6/map_rx1_to_oEC60to30_nn.160527.nc</map>
    </gridmap>

    <gridmap ocn_grid="oEC60to30v3" rof_grid="rx1">
      <map name="ROF2OCN_ICE_RMAPNAME">cpl/cpl6/map_rx1_to_oEC60to30v3_smoothed.r300e600.161222.nc</map>
      <map name="ROF2OCN_LIQ_RMAPNAME">cpl/cpl6/map_rx1_to_oEC60to30v3_smoothed.r300e600.161222.nc</map>
    </gridmap>

    <gridmap ocn_grid="oEC60to30wLI" rof_grid="rx1">
      <map name="ROF2OCN_ICE_RMAPNAME">cpl/cpl6/map_rx1_to_oEC60to30wLI_nn.160830.nc</map>
      <map name="ROF2OCN_LIQ_RMAPNAME">cpl/cpl6/map_rx1_to_oEC60to30wLI_nn.160830.nc</map>
    </gridmap>

    <gridmap ocn_grid="oEC60to30v3wLI" rof_grid="rx1">
      <map name="ROF2OCN_ICE_RMAPNAME">cpl/cpl6/map_rx1_to_oEC60to30v3wLI_smoothed.r300e600.180601.nc</map>
      <map name="ROF2OCN_LIQ_RMAPNAME">cpl/cpl6/map_rx1_to_oEC60to30v3wLI_smoothed.r300e600.180601.nc</map>
    </gridmap>

    <gridmap ocn_grid="ECwISC30to60E1r2" rof_grid="rx1">
      <map name="ROF2OCN_ICE_RMAPNAME">cpl/cpl6/map_rx1_to_ECwISC30to60E1r2_smoothed.r150e300.200410.nc</map>
      <map name="ROF2OCN_LIQ_RMAPNAME">cpl/cpl6/map_rx1_to_ECwISC30to60E1r2_smoothed.r150e300.200410.nc</map>
    </gridmap>

    <gridmap ocn_grid="oRRS30to10" rof_grid="rx1">
      <map name="ROF2OCN_ICE_RMAPNAME">cpl/cpl6/map_rx1_to_oRRS30to10_nn.160527.nc</map>
      <map name="ROF2OCN_LIQ_RMAPNAME">cpl/cpl6/map_rx1_to_oRRS30to10_nn.160527.nc</map>
    </gridmap>

    <gridmap ocn_grid="oRRS30to10v3" rof_grid="rx1">
      <map name="ROF2OCN_ICE_RMAPNAME">cpl/cpl6/map_rx1_to_oRRS30to10v3_smoothed.r150e300.171129.nc</map>
      <map name="ROF2OCN_LIQ_RMAPNAME">cpl/cpl6/map_rx1_to_oRRS30to10v3_smoothed.r150e300.171129.nc</map>
    </gridmap>

    <gridmap ocn_grid="oRRS30to10wLI" rof_grid="rx1">
      <map name="ROF2OCN_ICE_RMAPNAME">cpl/cpl6/map_rx1_to_oRRS30to10wLI_smoothed.r150e300.160930.nc</map>
      <map name="ROF2OCN_LIQ_RMAPNAME">cpl/cpl6/map_rx1_to_oRRS30to10wLI_smoothed.r150e300.160930.nc</map>
    </gridmap>

    <gridmap ocn_grid="oRRS30to10v3wLI" rof_grid="rx1">
      <map name="ROF2OCN_ICE_RMAPNAME">cpl/cpl6/map_rx1_to_oRRS30to10v3wLI-masked_smoothed.r150e300.180611.nc</map>
      <map name="ROF2OCN_LIQ_RMAPNAME">cpl/cpl6/map_rx1_to_oRRS30to10v3wLI-masked_smoothed.r150e300.180611.nc</map>
    </gridmap>

    <gridmap ocn_grid="oRRS18to6" rof_grid="rx1">
      <map name="ROF2OCN_ICE_RMAPNAME">cpl/cpl6/map_rx1_to_oRRS18to6_nn.160830.nc</map>
      <map name="ROF2OCN_LIQ_RMAPNAME">cpl/cpl6/map_rx1_to_oRRS18to6_nn.160830.nc</map>
    </gridmap>

    <gridmap ocn_grid="oRRS18to6v3" rof_grid="rx1">
      <map name="ROF2OCN_ICE_RMAPNAME">cpl/cpl6/map_rx1_to_oRRS18to6v3_smoothed.r100e200.170111.nc</map>
      <map name="ROF2OCN_LIQ_RMAPNAME">cpl/cpl6/map_rx1_to_oRRS18to6v3_smoothed.r100e200.170111.nc</map>
    </gridmap>

    <gridmap ocn_grid="oRRS15to5" rof_grid="rx1">
      <map name="ROF2OCN_ICE_RMAPNAME">cpl/cpl6/map_rx1_to_oRRS15to5_nn.160527.nc</map>
      <map name="ROF2OCN_LIQ_RMAPNAME">cpl/cpl6/map_rx1_to_oRRS15to5_nn.160527.nc</map>
    </gridmap>

    <gridmap ocn_grid="oARRM60to10" rof_grid="rx1">
      <map name="ROF2OCN_ICE_RMAPNAME">cpl/cpl6/map_rx1_to_oARRM60to10_smoothed.r150e300.180718.nc</map>
      <map name="ROF2OCN_LIQ_RMAPNAME">cpl/cpl6/map_rx1_to_oARRM60to10_smoothed.r150e300.180718.nc</map>
    </gridmap>

    <gridmap ocn_grid="oARRM60to6" rof_grid="rx1">
      <map name="ROF2OCN_ICE_RMAPNAME">cpl/cpl6/map_rx1_to_oARRM60to6_smoothed.r150e300.180816.nc</map>
      <map name="ROF2OCN_LIQ_RMAPNAME">cpl/cpl6/map_rx1_to_oARRM60to6_smoothed.r150e300.180816.nc</map>
    </gridmap>

    <gridmap ocn_grid="EC30to60E2r2" rof_grid="rx1">
      <map name="ROF2OCN_ICE_RMAPNAME">cpl/cpl6/map_rx1_to_EC30to60E2r2_smoothed.r150e300.201005.nc</map>
      <map name="ROF2OCN_LIQ_RMAPNAME">cpl/cpl6/map_rx1_to_EC30to60E2r2_smoothed.r150e300.201005.nc</map>
    </gridmap>

    <gridmap ocn_grid="WC14to60E2r3" rof_grid="rx1">
      <map name="ROF2OCN_ICE_RMAPNAME">cpl/cpl6/map_rx1_to_WC14to60E2r3_smoothed.r150e300.200929.nc</map>
      <map name="ROF2OCN_LIQ_RMAPNAME">cpl/cpl6/map_rx1_to_WC14to60E2r3_smoothed.r150e300.200929.nc</map>
    </gridmap>

    <gridmap ocn_grid="WCAtl12to45E2r4" rof_grid="rx1">
      <map name="ROF2OCN_ICE_RMAPNAME">cpl/cpl6/map_rx1_to_WCAtl12to45E2r4_smoothed.r150e300.210318.nc</map>
      <map name="ROF2OCN_LIQ_RMAPNAME">cpl/cpl6/map_rx1_to_WCAtl12to45E2r4_smoothed.r150e300.210318.nc</map>
    </gridmap>

    <gridmap ocn_grid="SOwISC12to60E2r4" rof_grid="rx1">
      <map name="ROF2OCN_ICE_RMAPNAME">cpl/cpl6/map_rx1_to_SOwISC12to60E2r4_smoothed.r150e300.210119.nc</map>
      <map name="ROF2OCN_LIQ_RMAPNAME">cpl/cpl6/map_rx1_to_SOwISC12to60E2r4_smoothed.r150e300.210119.nc</map>
    </gridmap>

    <gridmap ocn_grid="ECwISC30to60E2r1" rof_grid="rx1">
      <map name="ROF2OCN_ICE_RMAPNAME">cpl/cpl6/map_rx1_to_ECwISC30to60E2r1_smoothed.r150e300.201006.nc</map>
      <map name="ROF2OCN_LIQ_RMAPNAME">cpl/cpl6/map_rx1_to_ECwISC30to60E2r1_smoothed.r150e300.201006.nc</map>
    </gridmap>

    <gridmap ocn_grid="oEC60to30v3" rof_grid="JRA025">
      <map name="ROF2OCN_ICE_RMAPNAME">cpl/cpl6/map_JRA025_to_oEC60to30v3_smoothed.r150e300.181204.nc</map>
      <map name="ROF2OCN_LIQ_RMAPNAME">cpl/cpl6/map_JRA025_to_oEC60to30v3_smoothed.r150e300.181204.nc</map>
    </gridmap>

    <gridmap ocn_grid="oEC60to30v3wLI" rof_grid="JRA025">
      <map name="ROF2OCN_ICE_RMAPNAME">cpl/cpl6/map_JRA025_to_oEC60to30v3wLI_smoothed.r150e300.200115.nc</map>
      <map name="ROF2OCN_LIQ_RMAPNAME">cpl/cpl6/map_JRA025_to_oEC60to30v3wLI_smoothed.r150e300.200115.nc</map>
    </gridmap>

    <gridmap ocn_grid="ECwISC30to60E1r2" rof_grid="JRA025">
      <map name="ROF2OCN_ICE_RMAPNAME">cpl/cpl6/map_JRA025_to_ECwISC30to60E1r2_smoothed.r150e300.200819.nc</map>
      <map name="ROF2OCN_LIQ_RMAPNAME">cpl/cpl6/map_JRA025_to_ECwISC30to60E1r2_smoothed.r150e300.200819.nc</map>
    </gridmap>

    <gridmap ocn_grid="oARRM60to10" rof_grid="JRA025">
      <map name="ROF2OCN_ICE_RMAPNAME">cpl/cpl6/map_JRA025_to_oARRM60to10_smoothed.r150e300.181219.nc</map>
      <map name="ROF2OCN_LIQ_RMAPNAME">cpl/cpl6/map_JRA025_to_oARRM60to10_smoothed.r150e300.181219.nc</map>
    </gridmap>

    <gridmap ocn_grid="oARRM60to6" rof_grid="JRA025">
      <map name="ROF2OCN_ICE_RMAPNAME">cpl/cpl6/map_JRA025_to_oARRM60to6_smoothed.r150e300.181220.nc</map>
      <map name="ROF2OCN_LIQ_RMAPNAME">cpl/cpl6/map_JRA025_to_oARRM60to6_smoothed.r150e300.181220.nc</map>
    </gridmap>

    <gridmap ocn_grid="EC30to60E2r2" rof_grid="JRA025">
      <map name="ROF2OCN_ICE_RMAPNAME">cpl/cpl6/map_JRA025_to_EC30to60E2r2_smoothed.r150e300.201005.nc</map>
      <map name="ROF2OCN_LIQ_RMAPNAME">cpl/cpl6/map_JRA025_to_EC30to60E2r2_smoothed.r150e300.201005.nc</map>
    </gridmap>

    <gridmap ocn_grid="WC14to60E2r3" rof_grid="JRA025">
      <map name="ROF2OCN_ICE_RMAPNAME">cpl/cpl6/map_JRA025_to_WC14to60E2r3_smoothed.r150e300.200929.nc</map>
      <map name="ROF2OCN_LIQ_RMAPNAME">cpl/cpl6/map_JRA025_to_WC14to60E2r3_smoothed.r150e300.200929.nc</map>
    </gridmap>

    <gridmap ocn_grid="WCAtl12to45E2r4" rof_grid="JRA025">
      <map name="ROF2OCN_ICE_RMAPNAME">cpl/cpl6/map_JRA025_to_WCAtl12to45E2r4_smoothed.r150e300.210318.nc</map>
      <map name="ROF2OCN_LIQ_RMAPNAME">cpl/cpl6/map_JRA025_to_WCAtl12to45E2r4_smoothed.r150e300.210318.nc</map>
    </gridmap>

    <gridmap ocn_grid="SOwISC12to60E2r4" rof_grid="JRA025">
      <map name="ROF2OCN_ICE_RMAPNAME">cpl/cpl6/map_JRA025_to_SOwISC12to60E2r4_smoothed.r150e300.210119.nc</map>
      <map name="ROF2OCN_LIQ_RMAPNAME">cpl/cpl6/map_JRA025_to_SOwISC12to60E2r4_smoothed.r150e300.210119.nc</map>
    </gridmap>

    <gridmap ocn_grid="ECwISC30to60E2r1" rof_grid="JRA025">
      <map name="ROF2OCN_ICE_RMAPNAME">cpl/cpl6/map_JRA025_to_ECwISC30to60E2r1_smoothed.r150e300.201006.nc</map>
      <map name="ROF2OCN_LIQ_RMAPNAME">cpl/cpl6/map_JRA025_to_ECwISC30to60E2r1_smoothed.r150e300.201006.nc</map>
    </gridmap>

    <gridmap ocn_grid="oQU480" rof_grid="r2">
      <map name="ROF2OCN_ICE_RMAPNAME">cpl/cpl6/map_r2_to_oQU480_nn.210211.nc</map>
      <map name="ROF2OCN_LIQ_RMAPNAME">cpl/cpl6/map_r2_to_oQU480_nn.210211.nc</map>
    </gridmap>

    <gridmap ocn_grid="oQU480" rof_grid="r05">
      <map name="ROF2OCN_ICE_RMAPNAME">cpl/cpl6/map_r05_to_oQU480_nn.180702.nc</map>
      <map name="ROF2OCN_LIQ_RMAPNAME">cpl/cpl6/map_r05_to_oQU480_nn.180702.nc</map>
    </gridmap>

    <gridmap ocn_grid="oQU240" rof_grid="r05">
      <map name="ROF2OCN_ICE_RMAPNAME">cpl/cpl6/map_r05_to_oQU240_nn.160714.nc</map>
      <map name="ROF2OCN_LIQ_RMAPNAME">cpl/cpl6/map_r05_to_oQU240_nn.160714.nc</map>
    </gridmap>

    <gridmap ocn_grid="oQU240wLI" rof_grid="r05">
      <map name="ROF2OCN_ICE_RMAPNAME">cpl/cpl6/map_r05_to_oQU240wLI_nn.160929.nc</map>
      <map name="ROF2OCN_LIQ_RMAPNAME">cpl/cpl6/map_r05_to_oQU240wLI_nn.160929.nc</map>
    </gridmap>

    <gridmap ocn_grid="oQU120" rof_grid="r05">
      <map name="ROF2OCN_ICE_RMAPNAME">cpl/cpl6/map_r05_to_oQU120_nn.160718.nc</map>
      <map name="ROF2OCN_LIQ_RMAPNAME">cpl/cpl6/map_r05_to_oQU120_nn.160718.nc</map>
    </gridmap>

    <gridmap ocn_grid="oEC60to30" rof_grid="r05">
      <map name="ROF2OCN_ICE_RMAPNAME">cpl/cpl6/map_r05_to_oEC60to30_smoothed.r175e350.160718.nc</map>
      <map name="ROF2OCN_LIQ_RMAPNAME">cpl/cpl6/map_r05_to_oEC60to30_smoothed.r175e350.160718.nc</map>
    </gridmap>

    <gridmap ocn_grid="oEC60to30v3" rof_grid="r05">
      <map name="ROF2OCN_ICE_RMAPNAME">cpl/cpl6/map_r05_to_oEC60to30v3_smoothed.r300e600.161222.nc</map>
      <map name="ROF2OCN_LIQ_RMAPNAME">cpl/cpl6/map_r05_to_oEC60to30v3_smoothed.r300e600.161222.nc</map>
    </gridmap>

    <gridmap ocn_grid="oARRM60to10" rof_grid="r05">
      <map name="ROF2OCN_ICE_RMAPNAME">cpl/cpl6/map_r05_to_ARRM60to10_smoothed.r150e300.200413.nc</map>
      <map name="ROF2OCN_LIQ_RMAPNAME">cpl/cpl6/map_r05_to_ARRM60to10_smoothed.r150e300.200413.nc</map>
    </gridmap>

    <gridmap ocn_grid="EC30to60E2r2" rof_grid="r05">
      <map name="ROF2OCN_ICE_RMAPNAME">cpl/cpl6/map_r05_to_EC30to60E2r2_smoothed.r150e300.201005.nc</map>
      <map name="ROF2OCN_LIQ_RMAPNAME">cpl/cpl6/map_r05_to_EC30to60E2r2_smoothed.r150e300.201005.nc</map>
    </gridmap>

    <gridmap ocn_grid="WC14to60E2r3" rof_grid="r05">
      <map name="ROF2OCN_ICE_RMAPNAME">cpl/cpl6/map_r05_to_WC14to60E2r3_smoothed.r150e300.200929.nc</map>
      <map name="ROF2OCN_LIQ_RMAPNAME">cpl/cpl6/map_r05_to_WC14to60E2r3_smoothed.r150e300.200929.nc</map>
    </gridmap>

    <gridmap ocn_grid="WCAtl12to45E2r4" rof_grid="r05">
      <map name="ROF2OCN_ICE_RMAPNAME">cpl/cpl6/map_r05_to_WCAtl12to45E2r4_smoothed.r150e300.210318.nc</map>
      <map name="ROF2OCN_LIQ_RMAPNAME">cpl/cpl6/map_r05_to_WCAtl12to45E2r4_smoothed.r150e300.210318.nc</map>
    </gridmap>

    <gridmap ocn_grid="SOwISC12to60E2r4" rof_grid="r05">
      <map name="ROF2OCN_ICE_RMAPNAME">cpl/cpl6/map_r05_to_SOwISC12to60E2r4_smoothed.r150e300.210119.nc</map>
      <map name="ROF2OCN_LIQ_RMAPNAME">cpl/cpl6/map_r05_to_SOwISC12to60E2r4_smoothed.r150e300.210119.nc</map>
    </gridmap>

    <gridmap ocn_grid="ECwISC30to60E2r1" rof_grid="r05">
      <map name="ROF2OCN_ICE_RMAPNAME">cpl/cpl6/map_r05_to_ECwISC30to60E2r1_smoothed.r150e300.201006.nc</map>
      <map name="ROF2OCN_LIQ_RMAPNAME">cpl/cpl6/map_r05_to_ECwISC30to60E2r1_smoothed.r150e300.201006.nc</map>
    </gridmap>

    <gridmap ocn_grid="WC14to60E2r3" rof_grid="r0125">
      <map name="ROF2OCN_ICE_RMAPNAME">cpl/cpl6/map_r0125_to_WC14to60E2r3_smoothed.r150e300.200929.nc</map>
      <map name="ROF2OCN_LIQ_RMAPNAME">cpl/cpl6/map_r0125_to_WC14to60E2r3_smoothed.r150e300.200929.nc</map>
    </gridmap>

    <gridmap ocn_grid="oEC60to30v3" rof_grid="r0125">
      <map name="ROF2OCN_ICE_RMAPNAME">cpl/cpl6/map_r0125_to_oEC60to30v3_smoothed.r150e300.190812.nc</map>
      <map name="ROF2OCN_LIQ_RMAPNAME">cpl/cpl6/map_r0125_to_oEC60to30v3_smoothed.r150e300.190812.nc</map>
    </gridmap>

    <gridmap ocn_grid="oEC60to30wLI" rof_grid="r05">
      <map name="ROF2OCN_ICE_RMAPNAME">cpl/cpl6/map_r05_to_oEC60to30wLI_smoothed.r300e600.160926.nc</map>
      <map name="ROF2OCN_LIQ_RMAPNAME">cpl/cpl6/map_r05_to_oEC60to30wLI_smoothed.r300e600.160926.nc</map>
    </gridmap>

    <gridmap ocn_grid="oEC60to30v3wLI" rof_grid="r05">
      <map name="ROF2OCN_ICE_RMAPNAME">cpl/cpl6/map_r05_to_oEC60to30v3wLI_smoothed.r300e600.180611.nc</map>
      <map name="ROF2OCN_LIQ_RMAPNAME">cpl/cpl6/map_r05_to_oEC60to30v3wLI_smoothed.r300e600.180611.nc</map>
    </gridmap>

    <gridmap ocn_grid="ECwISC30to60E1r2" rof_grid="r05">
      <map name="ROF2OCN_ICE_RMAPNAME">cpl/cpl6/map_r05_to_ECwISC30to60E1r2_smoothed.r150e300.200410.nc</map>
      <map name="ROF2OCN_LIQ_RMAPNAME">cpl/cpl6/map_r05_to_ECwISC30to60E1r2_smoothed.r150e300.200410.nc</map>
    </gridmap>

    <gridmap ocn_grid="oRRS30to10" rof_grid="r05">
      <map name="ROF2OCN_ICE_RMAPNAME">cpl/cpl6/map_r05_to_oRRS30to10_nn.160718.nc</map>
      <map name="ROF2OCN_LIQ_RMAPNAME">cpl/cpl6/map_r05_to_oRRS30to10_nn.160718.nc</map>
    </gridmap>

    <gridmap ocn_grid="oRRS30to10wLI" rof_grid="r05">
      <map name="ROF2OCN_ICE_RMAPNAME">cpl/cpl6/map_r05_to_oRRS30to10wLI_nn.160930.nc</map>
      <map name="ROF2OCN_LIQ_RMAPNAME">cpl/cpl6/map_r05_to_oRRS30to10wLI_nn.160930.nc</map>
    </gridmap>

    <gridmap ocn_grid="oRRS30to10v3" rof_grid="r05">
      <map name="ROF2OCN_ICE_RMAPNAME">cpl/cpl6/map_r05_to_oRRS30to10v3_smoothed.r150e300.171109.nc</map>
      <map name="ROF2OCN_LIQ_RMAPNAME">cpl/cpl6/map_r05_to_oRRS30to10v3_smoothed.r150e300.171109.nc</map>
    </gridmap>

    <gridmap ocn_grid="oRRS30to10v3wLI" rof_grid="r05">
      <map name="ROF2OCN_ICE_RMAPNAME">cpl/cpl6/map_r05_to_oRRS30to10v3wLI_smoothed.r150e300.171109.nc</map>
      <map name="ROF2OCN_LIQ_RMAPNAME">cpl/cpl6/map_r05_to_oRRS30to10v3wLI_smoothed.r150e300.171109.nc</map>
    </gridmap>

    <gridmap ocn_grid="oRRS15to5" rof_grid="r05">
      <map name="ROF2OCN_ICE_RMAPNAME">cpl/cpl6/map_r05_to_oRRS15to5_nn.160203.nc</map>
      <map name="ROF2OCN_LIQ_RMAPNAME">cpl/cpl6/map_r05_to_oRRS15to5_nn.160203.nc</map>
    </gridmap>

    <gridmap ocn_grid="oRRS18to6" rof_grid="r0125">
      <map name="ROF2OCN_ICE_RMAPNAME">cpl/cpl6/map_r0125_to_oRRS18to6_nn.160831.nc</map>
      <map name="ROF2OCN_LIQ_RMAPNAME">cpl/cpl6/map_r0125_to_oRRS18to6_nn.160831.nc</map>
    </gridmap>

    <gridmap ocn_grid="oRRS18to6v3" rof_grid="r0125">
      <map name="ROF2OCN_ICE_RMAPNAME">cpl/cpl6/map_r0125_to_oRRS18to6v3_smoothed.r50e100.170111.nc</map>
      <map name="ROF2OCN_LIQ_RMAPNAME">cpl/cpl6/map_r0125_to_oRRS18to6v3_smoothed.r50e100.170111.nc</map>
    </gridmap>

    <gridmap ocn_grid="oRRS15to5" rof_grid="r0125">
      <map name="ROF2OCN_ICE_RMAPNAME">cpl/cpl6/map_r0125_to_oRRS15to5_nn.160720.nc</map>
      <map name="ROF2OCN_LIQ_RMAPNAME">cpl/cpl6/map_r0125_to_oRRS15to5_nn.160720.nc</map>
    </gridmap>

    <!--- river flooding variables -->

    <XROF_FLOOD_MODE lnd_grid="1.9x2.5" rof_grid="r05" ocn_grid="gx1v6" >ACTIVE</XROF_FLOOD_MODE>

    <!-- ====================  -->
    <!-- GLC: MALI grids       -->
    <!-- ====================  -->


    <gridmap glc_grid="mpas.gis20km" lnd_grid="0.9x1.25">
      <map name="LND2GLC_FMAPNAME">cpl/gridmaps/fv0.9x1.25/map_fv0.9x1.25_TO_mpas.gis20km_aave.150922.nc</map>
      <map name="LND2GLC_SMAPNAME">cpl/gridmaps/fv0.9x1.25/map_fv0.9x1.25_TO_mpas.gis20km_bilin.150922.nc</map>
      <map name="GLC2LND_FMAPNAME">cpl/gridmaps/mpas.gis20km/map_mpas.gis20km_TO_fv0.9x1.25_aave.150922.nc</map>
      <map name="GLC2LND_SMAPNAME">cpl/gridmaps/mpas.gis20km/map_mpas.gis20km_TO_fv0.9x1.25_aave.150922.nc</map>
    </gridmap>

    <!-- ====================  -->
    <!-- GLC: mpas.aisgis20km  -->
    <!-- ====================  -->
    <gridmap glc_grid="mpas.aisgis20km" lnd_grid="ne30np4">
      <map name="LND2GLC_FMAPNAME">cpl/gridmaps/ne30np4/map_ne30np4_to_mpas.aisgis20km_mono.20190805.nc</map>
      <map name="LND2GLC_SMAPNAME">cpl/gridmaps/ne30np4/map_ne30np4_to_mpas.aisgis20km_intbilin.20190805.nc</map>
      <map name="GLC2LND_FMAPNAME">cpl/gridmaps/mpas.aisgis20km/map_mpas.aisgis20km_to_ne30np4_monotr.20190805.nc</map>
      <map name="GLC2LND_SMAPNAME">cpl/gridmaps/mpas.aisgis20km/map_mpas.aisgis20km_to_ne30np4_mono.20190805.nc</map>
    </gridmap>

    <gridmap glc_grid="mpas.aisgis20km" ocn_grid="oEC60to30v3">
      <map name="OCN2GLC_FMAPNAME">cpl/gridmaps/oEC60to30v3/map_oEC60to30v3_to_mpas.aisgis20km_aave.190403.nc</map>
      <map name="OCN2GLC_SMAPNAME">cpl/gridmaps/oEC60to30v3/map_oEC60to30v3_to_mpas.aisgis20km_bilin.190403.nc</map>
      <map name="GLC2OCN_FMAPNAME">cpl/gridmaps/mpas.aisgis20km/map_mpas.aisgis20km_to_oEC60to30v3_aave.190403.nc</map>
      <map name="GLC2OCN_SMAPNAME">cpl/gridmaps/mpas.aisgis20km/map_mpas.aisgis20km_to_oEC60to30v3_bilin.190403.nc</map>
    </gridmap>

    <gridmap glc_grid="mpas.aisgis20km" ocn_grid="oEC60to30v3wLI">
      <map name="OCN2GLC_FMAPNAME">cpl/gridmaps/oEC60to30v3wLI/map_oEC60to30v3wLI_to_mpas.aisgis20km_aave.190713.nc</map>
      <map name="OCN2GLC_SMAPNAME">cpl/gridmaps/oEC60to30v3wLI/map_oEC60to30v3wLI_to_mpas.aisgis20km_bilin.190713.nc</map>
      <map name="GLC2OCN_FMAPNAME">cpl/gridmaps/mpas.aisgis20km/map_mpas.aisgis20km_to_oEC60to30v3wLI_aave.190713.nc</map>
      <map name="GLC2OCN_SMAPNAME">cpl/gridmaps/mpas.aisgis20km/map_mpas.aisgis20km_to_oEC60to30v3wLI_bilin.190713.nc</map>
    </gridmap>

    <!-- ====================  -->
    <!-- GLC: mpas.gis20km     -->
    <!-- ====================  -->

    <gridmap glc_grid="mpas.gis20km" lnd_grid="ne30np4">
      <map name="LND2GLC_FMAPNAME">cpl/gridmaps/ne30np4/map_ne30np4_to_mpas.gis20km_mono.171002.nc</map>
      <map name="LND2GLC_SMAPNAME">cpl/gridmaps/ne30np4/map_ne30np4_to_mpas.gis20km_intbilin.171002.nc</map>
      <map name="GLC2LND_FMAPNAME">cpl/gridmaps/mpas.gis20km/map_mpas.gis20km_to_ne30np4_mono.171002.nc</map>
      <map name="GLC2LND_SMAPNAME">cpl/gridmaps/mpas.gis20km/map_mpas.gis20km_to_ne30np4_mono.171002.nc</map>
    </gridmap>

    <gridmap glc_grid="mpas.gis20km" ocn_grid="oEC60to30v3">
      <map name="OCN2GLC_FMAPNAME">cpl/gridmaps/oEC60to30v3/map_oEC60to30v3_to_mpas.gis20km_aave.181115.nc</map>
      <map name="OCN2GLC_FMAPNAME">cpl/gridmaps/oEC60to30v3/map_oEC60to30v3_to_mpas.gis20km_bilin.181115.nc</map>
      <map name="GLC2OCN_SMAPNAME">cpl/gridmaps/mpas.gis20km/map_mpas.gis20km_to_oEC60to30v3_aave.181115.nc</map>
      <map name="GLC2OCN_SMAPNAME">cpl/gridmaps/mpas.gis20km/map_mpas.gis20km_to_oEC60to30v3_aave.181115.nc</map>
    </gridmap>

    <!-- ====================  -->
    <!-- GLC: mpas.gis1to10km  -->
    <!-- ====================  -->

    <gridmap glc_grid="mpas.gis1to10km" lnd_grid="r05">
      <map name="LND2GLC_FMAPNAME">cpl/gridmaps/r05/map_r05_to_gis1to10km_mono.200602.nc</map>
      <map name="LND2GLC_SMAPNAME">cpl/gridmaps/r05/map_r05_to_gis1to10km_bilin.200602.nc</map>
      <map name="GLC2LND_FMAPNAME">cpl/gridmaps/mpas.gis1to10km/map_gis1to10km_to_r05_mono.200602.nc</map>
      <map name="GLC2LND_SMAPNAME">cpl/gridmaps/mpas.gis1to10km/map_gis1to10km_to_r05_mono.200602.nc</map>
    </gridmap>

    <gridmap glc_grid="mpas.gis1to10km" ocn_grid="oEC60to30v3">
      <map name="OCN2GLC_FMAPNAME">cpl/gridmaps/oEC60to30v3/map_oEC60to30v3_to_gis1to10km_aave.200602.nc</map>
      <map name="OCN2GLC_SMAPNAME">cpl/gridmaps/oEC60to30v3/map_oEC60to30v3_to_gis1to10km_bilin.200602.nc</map>
      <map name="GLC2ICE_FMAPNAME">cpl/gridmaps/mpas.gis1to10km/map_gis1to10km_to_oEC60to30v3_aave.200602.nc</map>
      <map name="GLC2ICE_SMAPNAME">cpl/gridmaps/mpas.gis1to10km/map_gis1to10km_to_oEC60to30v3_aave.200602.nc</map>
      <map name="GLC2OCN_FMAPNAME">cpl/gridmaps/mpas.gis1to10km/map_gis1to10km_to_oEC60to30v3_aave.200602.nc</map>
      <map name="GLC2OCN_SMAPNAME">cpl/gridmaps/mpas.gis1to10km/map_gis1to10km_to_oEC60to30v3_aave.200602.nc</map>
      <map name="GLC2OCN_LIQ_RMAPNAME">cpl/gridmaps/mpas.gis1to10km/map_gis1to10km_to_oEC60to30v3_aave.200602.nc</map>
      <map name="GLC2OCN_ICE_RMAPNAME">cpl/gridmaps/mpas.gis1to10km/map_gis1to10km_to_oEC60to30v3_aave.200602.nc</map>
    </gridmap>

    <!-- ====================  -->
    <!-- GLC: mpas.ais20km     -->
    <!-- ====================  -->

    <gridmap glc_grid="mpas.ais20km" lnd_grid="0.9x1.25">
      <map name="LND2GLC_FMAPNAME">cpl/gridmaps/fv0.9x1.25/map_f09_TO_ais20km_aave.151005.nc</map>
      <map name="LND2GLC_SMAPNAME">cpl/gridmaps/fv0.9x1.25/map_f09_TO_ais20km_bilin.151005.nc</map>
      <map name="GLC2LND_FMAPNAME">cpl/gridmaps/mpas.ais20km/map_ais20km_TO_f09_aave.151005.nc</map>
      <map name="GLC2LND_SMAPNAME">cpl/gridmaps/mpas.ais20km/map_ais20km_TO_f09_aave.151005.nc</map>
    </gridmap>

    <!-- ======================================================== -->
    <!-- GRIDS: glc to ocn mapping                                -->
    <!--                                                          -->
    <!-- Eventually we will also want glc to ice mapping files.   -->
    <!-- These will likely differ from the glc to ocn mapping     -->
    <!-- files in their degree of smoothing (or they may not be   -->
    <!-- smoothed at all). But for now we are only specifying     -->
    <!-- glc to ocn mapping files. (By default, glc to ice        -->
    <!-- mapping is turned off in the system.)                    -->
    <!-- ======================================================== -->

    <!-- MPASO / MALI -->

    <gridmap glc_grid="mpas.gis20km" ocn_grid="mpas120">
      <map name="GLC2OCN_LIQ_RMAPNAME">cpl/gridmaps/mpas.gis20km/map_mpas.gis20km_to_mpas120_nnsmooth_150924.nc</map>
      <map name="GLC2OCN_ICE_RMAPNAME">cpl/gridmaps/mpas.gis20km/map_mpas.gis20km_to_mpas120_nnsmooth_150924.nc</map>
    </gridmap>

    <gridmap glc_grid="mpas.ais20km" ocn_grid="oEC60to30">
      <map name="GLC2OCN_FMAPNAME">cpl/gridmaps/mpas.ais20km/map_ais20km_to_oEC60to30_nearestdtos.151005.nc</map>
      <map name="GLC2OCN_SMAPNAME">cpl/gridmaps/mpas.ais20km/map_ais20km_to_oEC60to30_nearestdtos.151005.nc</map>
      <map name="OCN2GLC_FMAPNAME">cpl/gridmaps/oEC60to30/map_oEC60to30_to_ais20km_nearestdtos.151005.nc</map>
      <map name="OCN2GLC_SMAPNAME">cpl/gridmaps/oEC60to30/map_oEC60to30_to_ais20km_nearestdtos.151005.nc</map>
    </gridmap>

    <gridmap atm_grid="ne16np4" ocn_grid="oQU240">
      <map name="ATM2OCN_FMAPNAME">cpl/gridmaps/ne16np4/map_ne16np4_to_oQU240_aave.151209.nc</map>
      <map name="ATM2OCN_VMAPNAME">cpl/gridmaps/ne16np4/map_ne16np4_to_oQU240_conserve.151209.nc</map>
      <map name="ATM2OCN_SMAPNAME">cpl/gridmaps/ne16np4/map_ne16np4_to_oQU240_conserve.151209.nc</map>
      <map name="OCN2ATM_FMAPNAME">cpl/gridmaps/oQU240/map_oQU240_to_ne16np4_aave.151209.nc</map>
      <map name="OCN2ATM_SMAPNAME">cpl/gridmaps/oQU240/map_oQU240_to_ne16np4_aave.151209.nc</map>
    </gridmap>

    <gridmap atm_grid="ne30np4" ocn_grid="oQU120">
      <map name="ATM2OCN_FMAPNAME">cpl/gridmaps/ne30np4/map_ne30np4_to_oQU120_aave.160322.nc</map>
      <map name="ATM2OCN_VMAPNAME">cpl/gridmaps/ne30np4/map_ne30np4_to_oQU120_conserve.160322.nc</map>
      <map name="ATM2OCN_SMAPNAME">cpl/gridmaps/ne30np4/map_ne30np4_to_oQU120_conserve.160322.nc</map>
      <map name="OCN2ATM_FMAPNAME">cpl/gridmaps/oQU120/map_oQU120_to_ne30np4_aave.160322.nc</map>
      <map name="OCN2ATM_SMAPNAME">cpl/gridmaps/oQU120/map_oQU120_to_ne30np4_aave.160322.nc</map>
    </gridmap>

    <gridmap atm_grid="ne30np4" ocn_grid="oEC60to30">
      <map name="ATM2OCN_FMAPNAME">cpl/gridmaps/ne30np4/map_ne30np4_TO_oEC60to30_aave.151207.nc</map>
      <map name="ATM2OCN_VMAPNAME">cpl/gridmaps/ne30np4/map_ne30np4_to_oEC60to30_conserve_151207.nc</map>
      <map name="ATM2OCN_SMAPNAME">cpl/gridmaps/ne30np4/map_ne30np4_to_oEC60to30_conserve_151207.nc</map>
      <map name="OCN2ATM_FMAPNAME">cpl/gridmaps/oEC60to30/map_oEC60to30_TO_ne30np4_aave.151207.nc</map>
      <map name="OCN2ATM_SMAPNAME">cpl/gridmaps/oEC60to30/map_oEC60to30_TO_ne30np4_aave.151207.nc</map>
    </gridmap>

    <gridmap atm_grid="ne30np4" ocn_grid="oEC60to30v3">
      <map name="ATM2OCN_FMAPNAME">cpl/gridmaps/ne30np4/map_ne30np4_to_oEC60to30v3_aave.161222.nc</map>
      <map name="ATM2OCN_VMAPNAME">cpl/gridmaps/ne30np4/map_ne30np4_to_oEC60to30v3_conserve_161222.nc</map>
      <map name="ATM2OCN_SMAPNAME">cpl/gridmaps/ne30np4/map_ne30np4_to_oEC60to30v3_conserve_161222.nc</map>
      <map name="OCN2ATM_FMAPNAME">cpl/gridmaps/oEC60to30v3/map_oEC60to30v3_to_ne30np4_aave.161222.nc</map>
      <map name="OCN2ATM_SMAPNAME">cpl/gridmaps/oEC60to30v3/map_oEC60to30v3_to_ne30np4_aave.161222.nc</map>
    </gridmap>

    <gridmap atm_grid="ne30np4" ocn_grid="oRRS30to10">
      <map name="ATM2OCN_FMAPNAME">cpl/gridmaps/ne30np4/map_ne30np4_to_oRRS30to10_aave.160419.nc</map>
      <map name="ATM2OCN_VMAPNAME">cpl/gridmaps/ne30np4/map_ne30np4_to_oRRS30to10_aave.160419.nc</map>
      <map name="ATM2OCN_SMAPNAME">cpl/gridmaps/ne30np4/map_ne30np4_to_oRRS30to10_aave.160419.nc</map>
      <map name="OCN2ATM_FMAPNAME">cpl/gridmaps/oRRS30to10/map_oRRS30to10_to_ne30np4_aave.160419.nc</map>
      <map name="OCN2ATM_SMAPNAME">cpl/gridmaps/oRRS30to10/map_oRRS30to10_to_ne30np4_aave.160419.nc</map>
    </gridmap>

    <gridmap atm_grid="ne30np4" ocn_grid="oRRS30to10wLI">
      <map name="ATM2OCN_FMAPNAME">cpl/gridmaps/ne30np4/map_ne30np4_to_oRRS30to10wLI_mask_aave.160930.nc</map>
      <map name="ATM2OCN_VMAPNAME">cpl/gridmaps/ne30np4/map_ne30np4_to_oRRS30to10wLI_mask_aave.160930.nc</map>
      <map name="ATM2OCN_SMAPNAME">cpl/gridmaps/ne30np4/map_ne30np4_to_oRRS30to10wLI_nomask_aave.160930.nc</map>
      <map name="OCN2ATM_FMAPNAME">cpl/gridmaps/oRRS30to10wLI/map_oRRS30to10wLI_mask_to_ne30np4_aave.160930.nc</map>
      <map name="OCN2ATM_SMAPNAME">cpl/gridmaps/oRRS30to10wLI/map_oRRS30to10wLI_mask_to_ne30np4_aave.160930.nc</map>
    </gridmap>

    <gridmap atm_grid="ne30np4" ocn_grid="oRRS30to10v3">
      <map name="ATM2OCN_FMAPNAME">cpl/gridmaps/ne30np4/map_ne30np4_to_oRRS30to10v3_aave.171218.nc</map>
      <map name="ATM2OCN_VMAPNAME">cpl/gridmaps/ne30np4/map_ne30np4_to_oRRS30to10v3_conserve.171218.nc</map>
      <map name="ATM2OCN_SMAPNAME">cpl/gridmaps/ne30np4/map_ne30np4_to_oRRS30to10v3_conserve.171218.nc</map>
      <map name="OCN2ATM_FMAPNAME">cpl/gridmaps/oRRS30to10v3/map_oRRS30to10v3_to_ne30np4_aave.171218.nc</map>
      <map name="OCN2ATM_SMAPNAME">cpl/gridmaps/oRRS30to10v3/map_oRRS30to10v3_to_ne30np4_aave.171218.nc</map>
    </gridmap>

    <gridmap atm_grid="ne30np4" ocn_grid="oRRS30to10v3wLI">
      <map name="ATM2OCN_FMAPNAME">cpl/gridmaps/ne30np4/map_ne30np4_to_oRRS30to10v3wLI_mask_aave.171218.nc</map>
      <map name="ATM2OCN_VMAPNAME">cpl/gridmaps/ne30np4/map_ne30np4_to_oRRS30to10v3wLI_mask_conserve.171218.nc</map>
      <map name="ATM2OCN_SMAPNAME">cpl/gridmaps/ne30np4/map_ne30np4_to_oRRS30to10v3wLI_nomask_conserve.171218.nc</map>
      <map name="OCN2ATM_FMAPNAME">cpl/gridmaps/oRRS30to10v3wLI/map_oRRS30to10v3wLI_mask_to_ne30np4_aave.171218.nc</map>
      <map name="OCN2ATM_SMAPNAME">cpl/gridmaps/oRRS30to10v3wLI/map_oRRS30to10v3wLI_mask_to_ne30np4_aave.171218.nc</map>
    </gridmap>

    <gridmap atm_grid="ne30np4" lnd_grid="1.9x1.25">
      <map name="ATM2LND_SMAPNAME">cpl/cpl6/map_ne30np4_to_fv1.9x2.5_aave_da_091230.nc</map>
      <map name="LND2ATM_FMAPNAME">cpl/cpl6/map_fv1.9x2.5_to_ne30np4_aave_da_091230.nc</map>
      <map name="ATM2LND_FMAPNAME">cpl/cpl6/map_ne30np4_to_fv1.9x2.5_aave_da_091230.nc</map>
      <map name="LND2ATM_SMAPNAME">cpl/cpl6/map_fv1.9x2.5_to_ne30np4_aave_da_091230.nc</map>
    </gridmap>

    <gridmap atm_grid="ne120np4" ocn_grid="oRRS18to6">
      <map name="ATM2OCN_FMAPNAME">cpl/gridmaps/ne120np4/map_ne120np4_to_oRRS18to6_aave.160831.nc</map>
      <map name="ATM2OCN_VMAPNAME">cpl/gridmaps/ne120np4/map_ne120np4_to_oRRS18to6_bilin.160831.nc</map>
      <map name="ATM2OCN_SMAPNAME">cpl/gridmaps/ne120np4/map_ne120np4_to_oRRS18to6_bilin.160831.nc</map>
      <map name="OCN2ATM_FMAPNAME">cpl/gridmaps/oRRS18to6/map_oRRS18to6_to_ne120np4_aave.160831.nc</map>
      <map name="OCN2ATM_SMAPNAME">cpl/gridmaps/oRRS18to6/map_oRRS18to6_to_ne120np4_aave.160831.nc</map>
    </gridmap>

    <gridmap atm_grid="ne120np4" ocn_grid="oRRS18to6v3">
      <map name="ATM2OCN_FMAPNAME">cpl/gridmaps/ne120np4/map_ne120np4_to_oRRS18to6v3_aave.170111.nc</map>
      <map name="ATM2OCN_VMAPNAME">cpl/gridmaps/ne120np4/map_ne120np4_to_oRRS18to6v3_conserve.170111.nc</map>
      <map name="ATM2OCN_SMAPNAME">cpl/gridmaps/ne120np4/map_ne120np4_to_oRRS18to6v3_conserve.170111.nc</map>
      <map name="OCN2ATM_FMAPNAME">cpl/gridmaps/oRRS18to6v3/map_oRRS18to6v3_to_ne120np4_aave.170111.nc</map>
      <map name="OCN2ATM_SMAPNAME">cpl/gridmaps/oRRS18to6v3/map_oRRS18to6v3_to_ne120np4_aave.170111.nc</map>
    </gridmap>

    <gridmap atm_grid="ne120np4" ocn_grid="oRRS15to5">
      <map name="ATM2OCN_FMAPNAME">cpl/gridmaps/ne120np4/map_ne120np4_to_oRRS15to5_aave.160203.nc</map>
      <map name="ATM2OCN_VMAPNAME">cpl/gridmaps/ne120np4/map_ne120np4_to_oRRS15to5_bilin.160428.nc</map>
      <map name="ATM2OCN_SMAPNAME">cpl/gridmaps/ne120np4/map_ne120np4_to_oRRS15to5_bilin.160428.nc</map>
      <map name="OCN2ATM_FMAPNAME">cpl/gridmaps/oRRS15to5/map_oRRS15to5_to_ne120np4_aave.160203.nc</map>
      <map name="OCN2ATM_SMAPNAME">cpl/gridmaps/oRRS15to5/map_oRRS15to5_to_ne120np4_aave.160203.nc</map>
    </gridmap>

    <gridmap atm_grid="48x96" ocn_grid="gx3v7">
      <map name="ATM2OCN_FMAPNAME">cpl/cpl6/map_T31_to_gx3v7_aave_da_090903.nc</map>
      <map name="ATM2OCN_VMAPNAME">cpl/cpl6/map_T31_to_gx3v7_patch_090903.nc</map>
      <map name="ATM2OCN_SMAPNAME">cpl/cpl6/map_T31_to_gx3v7_patch_090903.nc</map>
      <map name="OCN2ATM_FMAPNAME">cpl/cpl6/map_gx3v7_to_T31_aave_da_090903.nc</map>
      <map name="OCN2ATM_SMAPNAME">cpl/cpl6/map_gx3v7_to_T31_aave_da_090903.nc</map>
    </gridmap>

    <gridmap atm_grid="128x256" ocn_grid="gx1v6">
      <map name="ATM2OCN_FMAPNAME">cpl/gridmaps/T85/map_T85_to_gx1v6_aave_110411.nc</map>
      <map name="ATM2OCN_VMAPNAME">cpl/gridmaps/T85/map_T85_to_gx1v6_bilin_110411.nc</map>
      <map name="ATM2OCN_SMAPNAME">cpl/gridmaps/T85/map_T85_to_gx1v6_bilin_110411.nc</map>
      <map name="OCN2ATM_FMAPNAME">cpl/gridmaps/gx1v6/map_gx1v6_to_T85_aave_110411.nc</map>
      <map name="OCN2ATM_SMAPNAME">cpl/gridmaps/gx1v6/map_gx1v6_to_T85_aave_110411.nc</map>
    </gridmap>

    <gridmap lnd_grid="512x1024" rof_grid="r05">
      <map name="LND2ROF_FMAPNAME">lnd/clm2/mappingdata/maps/512x1024/map_512x1024_nomask_to_0.5x0.5_nomask_aave_da_c110920.nc</map>
      <map name="ROF2LND_FMAPNAME">lnd/clm2/mappingdata/maps/512x1024/map_0.5x0.5_nomask_to_512x1024_nomask_aave_da_c110920.nc</map>
    </gridmap>

    <gridmap lnd_grid="128x256" rof_grid="r05">
      <map name="LND2ROF_FMAPNAME">lnd/clm2/mappingdata/maps/128x256/map_128x256_nomask_to_0.5x0.5_nomask_aave_da_c110920.nc</map>
      <map name="ROF2LND_FMAPNAME">lnd/clm2/mappingdata/maps/128x256/map_0.5x0.5_nomask_to_128x256_nomask_aave_da_c110920.nc</map>
    </gridmap>

    <gridmap lnd_grid="48x96" rof_grid="r05">
      <map name="LND2ROF_FMAPNAME">lnd/clm2/mappingdata/maps/48x96/map_48x96_nomask_to_0.5x0.5_nomask_aave_da_c110822.nc</map>
      <map name="ROF2LND_FMAPNAME">lnd/clm2/mappingdata/maps/48x96/map_0.5x0.5_nomask_to_48x96_nomask_aave_da_c110822.nc</map>
    </gridmap>

    <gridmap glc_grid="mpas.ais20km" ocn_grid="oQU240">
      <map name="GLC2OCN_FMAPNAME">cpl/gridmaps/mpas.ais20km/map_ais20km_to_oQU240_aave.151209.nc</map>
      <map name="OCN2GLC_FMAPNAME">cpl/gridmaps/oQU240/map_oQU240_to_ais20km_aave.151209.nc</map>
      <map name="GLC2OCN_SMAPNAME">cpl/gridmaps/mpas.ais20km/map_ais20km_to_oQU240_nearestdtos.151209.nc</map>
      <map name="GLC2OCN_LIQ_RMAPNAME">cpl/gridmaps/mpas.ais20km/map_ais20km_to_oQU240_nearestdtos.151209.nc</map>
      <map name="GLC2OCN_ICE_RMAPNAME">cpl/gridmaps/mpas.ais20km/map_ais20km_to_oQU240_nearestdtos.151209.nc</map>
      <map name="OCN2GLC_SMAPNAME">cpl/gridmaps/oQU240/map_oQU240_to_ais20km_nearestdtos.151209.nc</map>
    </gridmap>

    <gridmap glc_grid="mpas.ais20km" ocn_grid="oQU120">
      <map name="GLC2ICE_FMAPNAME">cpl/gridmaps/mpas.ais20km/map_ais20km_to_oQU120_aave.160331.nc</map>
      <map name="GLC2ICE_SMAPNAME">cpl/gridmaps/mpas.ais20km/map_ais20km_to_oQU120_nearestdtos.160331.nc</map>
      <map name="GLC2OCN_FMAPNAME">cpl/gridmaps/mpas.ais20km/map_ais20km_to_oQU120_aave.160331.nc</map>
      <map name="GLC2OCN_SMAPNAME">cpl/gridmaps/mpas.ais20km/map_ais20km_to_oQU120_nearestdtos.160331.nc</map>
      <map name="GLC2OCN_LIQ_RMAPNAME">cpl/gridmaps/mpas.ais20km/map_ais20km_to_oQU120_nearestdtos.160331.nc</map>
      <map name="GLC2OCN_ICE_RMAPNAME">cpl/gridmaps/mpas.ais20km/map_ais20km_to_oQU120_nearestdtos.160331.nc</map>
      <map name="OCN2GLC_FMAPNAME">cpl/gridmaps/oQU120/map_oQU120_to_ais20km_aave.160331.nc</map>
      <map name="OCN2GLC_SMAPNAME">cpl/gridmaps/oQU120/map_oQU120_to_ais20km_neareststod.160331.nc</map>
    </gridmap>

    <gridmap glc_grid="mpas.ais20km" ocn_grid="oEC60to30v3wLI">
      <map name="GLC2ICE_FMAPNAME">cpl/gridmaps/mpas.ais20km/map_ais20km_to_oEC60to30v3wLI_nomask_aave.190207.nc</map>
      <map name="GLC2ICE_SMAPNAME">cpl/gridmaps/mpas.ais20km/map_ais20km_to_oEC60to30v3wLI_nomask_nearestdtos.190207.nc</map>
      <map name="GLC2OCN_FMAPNAME">cpl/gridmaps/mpas.ais20km/map_ais20km_to_oEC60to30v3wLI_nomask_aave.190207.nc</map>
      <map name="GLC2OCN_SMAPNAME">cpl/gridmaps/mpas.ais20km/map_ais20km_to_oEC60to30v3wLI_nomask_nearestdtos.190207.nc</map>
      <map name="GLC2OCN_LIQ_RMAPNAME">cpl/gridmaps/mpas.ais20km/map_ais20km_to_oEC60to30v3wLI_nomask_nearestdtos.190207.nc</map>
      <map name="GLC2OCN_ICE_RMAPNAME">cpl/gridmaps/mpas.ais20km/map_ais20km_to_oEC60to30v3wLI_nomask_nearestdtos.190207.nc</map>
      <map name="OCN2GLC_FMAPNAME">cpl/gridmaps/oEC60to30v3wLI/map_oEC60to30v3wLI_nomask_to_ais20km_aave.190207.nc</map>
      <map name="OCN2GLC_SMAPNAME">cpl/gridmaps/oEC60to30v3wLI/map_oEC60to30v3wLI_nomask_to_ais20km_neareststod.190207.nc</map>
    </gridmap>

  </gridmaps>

</grid_data><|MERGE_RESOLUTION|>--- conflicted
+++ resolved
@@ -535,6 +535,16 @@
       <grid name="lnd">TL319</grid>
       <grid name="ocnice">WC14to60E2r3</grid>
       <grid name="rof">JRA025</grid>
+      <grid name="glc">null</grid>
+      <grid name="wav">null</grid>
+      <mask>WC14to60E2r3</mask>
+    </model_grid>
+
+    <model_grid alias="TL319_r0125_WC14to60E2r3" compset="(DATM|XATM|SATM)">
+      <grid name="atm">TL319</grid>
+      <grid name="lnd">r0125</grid>
+      <grid name="ocnice">WC14to60E2r3</grid>
+      <grid name="rof">r0125</grid>
       <grid name="glc">null</grid>
       <grid name="wav">null</grid>
       <mask>WC14to60E2r3</mask>
@@ -3950,7 +3960,6 @@
       <map name="OCN2ATM_SMAPNAME">cpl/gridmaps/WC14to60E2r3/map_WC14to60E2r3_to_TL319_aave.200928.nc</map>
     </gridmap>
 
-<<<<<<< HEAD
     <gridmap atm_grid="TL319" ocn_grid="WCAtl12to45E2r4">
       <map name="ATM2OCN_FMAPNAME">cpl/gridmaps/TL319/map_TL319_to_WCAtl12to45E2r4_aave.210318.nc</map>
       <map name="ATM2OCN_SMAPNAME">cpl/gridmaps/TL319/map_TL319_to_WCAtl12to45E2r4_bilin.210318.nc</map>
@@ -3973,13 +3982,20 @@
       <map name="ATM2OCN_VMAPNAME">cpl/gridmaps/TL319/map_TL319_to_ECwISC30to60E2r1_patch.201006.nc</map>
       <map name="OCN2ATM_FMAPNAME">cpl/gridmaps/ECwISC30to60E2r1/map_ECwISC30to60E2r1_to_TL319_aave.201006.nc</map>
       <map name="OCN2ATM_SMAPNAME">cpl/gridmaps/ECwISC30to60E2r1/map_ECwISC30to60E2r1_to_TL319_aave.201006.nc</map>
-=======
+    </gridmap>
+
     <gridmap atm_grid="TL319" lnd_grid="r05">
       <map name="ATM2LND_FMAPNAME">cpl/gridmaps/TL319/map_TL319_to_r05_mono.210203.nc</map>
       <map name="ATM2LND_SMAPNAME">cpl/gridmaps/TL319/map_TL319_to_r05_bilin.210203.nc</map>
       <map name="LND2ATM_FMAPNAME">cpl/gridmaps/TL319/map_r05_to_TL319_mono.210203.nc</map>
       <map name="LND2ATM_SMAPNAME">cpl/gridmaps/TL319/map_r05_to_TL319_mono.210203.nc</map>
->>>>>>> 8517dfa6
+    </gridmap>
+
+    <gridmap atm_grid="TL319" lnd_grid="r0125">
+      <map name="ATM2LND_FMAPNAME">cpl/gridmaps/TL319/map_TL319_to_r0125_mono.210726.nc</map>
+      <map name="ATM2LND_SMAPNAME">cpl/gridmaps/TL319/map_TL319_to_r0125_bilin.210726.nc</map>
+      <map name="LND2ATM_FMAPNAME">cpl/gridmaps/TL319/map_r0125_to_TL319_mono.210726.nc</map>
+      <map name="LND2ATM_SMAPNAME">cpl/gridmaps/TL319/map_r0125_to_TL319_mono.210726.nc</map>
     </gridmap>
 
     <gridmap atm_grid="T31" ocn_grid="gx3v7">
@@ -4099,6 +4115,11 @@
     <gridmap atm_grid="TL319" rof_grid="r05">
       <map name="ATM2ROF_FMAPNAME">cpl/gridmaps/TL319/map_TL319_to_r05_mono.210203.nc</map>
       <map name="ATM2ROF_SMAPNAME">cpl/gridmaps/TL319/map_TL319_to_r05_bilin.210203.nc</map>
+    </gridmap>
+
+    <gridmap atm_grid="TL319" rof_grid="r0125">
+      <map name="ATM2ROF_FMAPNAME">cpl/gridmaps/TL319/map_TL319_to_r0125_mono.210726.nc</map>
+      <map name="ATM2ROF_SMAPNAME">cpl/gridmaps/TL319/map_TL319_to_r0125_bilin.210726.nc</map>
     </gridmap>
 
     <!--  QL, 150525, wav to ocn, atm, ice mapping files  -->
