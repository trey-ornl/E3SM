--- conflicted
+++ resolved
@@ -105,7 +105,7 @@
          salineContractionCoeff   ! Saline contraction coefficient (beta), defined as $1/\rho d\rho/dS$
 
       integer, dimension(:), pointer :: maxLevelCell
-      real (kind=RKIND), dimension(:,:), pointer :: tracersSurfaceLayerValue
+      real (kind=RKIND), dimension(:,:), pointer :: tracersSurfaceValue
       real (kind=RKIND), dimension(:,:,:), pointer :: tracers
       integer :: iCell, k
       integer, pointer :: indexT, indexS
@@ -114,12 +114,6 @@
 
       err = 0
 
-<<<<<<< HEAD
-      tracersSurfaceLayerValue => diagnostics % tracersSurfaceLayerValue % array
-      tracers => state % tracers % array
-      indexT = state % index_temperature
-      indexS = state % index_salinity
-=======
       if (present(timeLevelIn)) then
          timeLevel = timeLevelIn
       else
@@ -130,7 +124,6 @@
       call mpas_pool_get_array(statePool, 'tracers', tracers, timeLevel)
       call mpas_pool_get_dimension(statePool, 'index_temperature', indexT)
       call mpas_pool_get_dimension(statePool, 'index_salinity', indexS)
->>>>>>> 28fb2244
 
       if (linearEos) then
 
@@ -139,13 +132,8 @@
 
       elseif (jmEos) then
 
-<<<<<<< HEAD
-         call ocn_equation_of_state_jm_density(mesh, k_displaced, displacement_type, indexT, indexS, tracers, density, err, &
-            tracersSurfaceLayerValue, thermalExpansionCoeff, salineContractionCoeff)
-=======
          call ocn_equation_of_state_jm_density(meshPool, k_displaced, displacement_type, indexT, indexS, tracers, density, err, &
             tracersSurfaceValue, thermalExpansionCoeff, salineContractionCoeff)
->>>>>>> 28fb2244
 
       endif
 
