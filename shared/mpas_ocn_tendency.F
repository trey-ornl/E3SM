! Copyright (c) 2013,  Los Alamos National Security, LLC (LANS)
! and the University Corporation for Atmospheric Research (UCAR).
!
! Unless noted otherwise source code is licensed under the BSD license.
! Additional copyright and license information can be found in the LICENSE file
! distributed with this code, or at http://mpas-dev.github.com/license.html
!
!|||||||||||||||||||||||||||||||||||||||||||||||||||||||||||||||||||||||
!
!  ocn_tendency
!
!> \brief MPAS ocean tendency driver
!> \author Mark Petersen, Doug Jacobsen, Todd Ringler
!> \date   September 2011
!> \details
!>  This module contains the routines for computing
!>  tendency terms for the ocean primitive equations.
!
!-----------------------------------------------------------------------

module ocn_tendency

   use mpas_grid_types
   use mpas_constants
   use mpas_timer

   use ocn_constants

   use ocn_tracer_advection
   use ocn_tracer_short_wave_absorption
   use ocn_tracer_nonlocalflux

   use ocn_thick_hadv
   use ocn_thick_vadv
   use ocn_thick_surface_flux

   use ocn_vel_coriolis
   use ocn_vel_pressure_grad
   use ocn_vel_vadv
   use ocn_vel_hmix
   use ocn_vel_forcing
   use ocn_vmix

   use ocn_tracer_hmix
   use ocn_high_freq_thickness_hmix_del2
   use ocn_tracer_surface_flux

   implicit none
   private
   save

   type (timer_node), pointer :: thickHadvTimer, thickVadvTimer
   type (timer_node), pointer :: velCorTimer, velVadvTimer, velPgradTimer, velHmixTimer, velForceTimer
   type (timer_node), pointer :: tracerHadvTimer, tracerVadvTimer, tracerHmixTimer, tracerRestoringTimer

   !--------------------------------------------------------------------
   !
   ! Public parameters
   !
   !--------------------------------------------------------------------

   !--------------------------------------------------------------------
   !
   ! Public member functions
   !
   !--------------------------------------------------------------------

   public :: ocn_tend_thick, &
             ocn_tend_vel, &
             ocn_tend_tracer, &
             ocn_tend_freq_filtered_thickness, &
             ocn_tendency_init

   !--------------------------------------------------------------------
   !
   ! Private module variables
   !
   !--------------------------------------------------------------------

   integer :: apply_Dhf_to_hhf, use_highFreqThick_restore

!***********************************************************************

contains

!***********************************************************************
!
!  routine ocn_tend_thick
!
!> \brief   Computes thickness tendency
!> \author  Mark Petersen, Doug Jacobsen, Todd Ringler
!> \date    September 2011
!> \details 
!>  This routine computes the thickness tendency for the ocean
!
!-----------------------------------------------------------------------

   subroutine ocn_tend_thick(tendPool, forcingPool, diagnosticsPool, meshPool)!{{{
      implicit none

      type (mpas_pool_type), intent(inout) :: tendPool !< Input/Output: Tendency structure
      type (mpas_pool_type), intent(in) :: forcingPool !< Input: Forcing information
      type (mpas_pool_type), intent(in) :: diagnosticsPool !< Input: Diagnostics information
      type (mpas_pool_type), intent(in) :: meshPool !< Input: Mesh information

      real (kind=RKIND), dimension(:), pointer :: surfaceMassFlux
      real (kind=RKIND), dimension(:,:), pointer :: layerThickness, layerThicknessEdge, &
         vertAleTransportTop, tend_layerThickness, normalTransportVelocity, transmissionCoefficients

      integer :: err

      logical, pointer :: config_disable_thick_all_tend

      call mpas_timer_start("ocn_tend_thick")

      call mpas_pool_get_config(ocnConfigs, 'config_disable_thick_all_tend', config_disable_thick_all_tend)

      call mpas_pool_get_array(diagnosticsPool, 'normalTransportVelocity', normalTransportVelocity)
      call mpas_pool_get_array(diagnosticsPool, 'layerThicknessEdge', layerThicknessEdge)
      call mpas_pool_get_array(diagnosticsPool, 'vertAleTransportTop', vertAleTransportTop)

      call mpas_pool_get_array(tendPool, 'layerThickness', tend_layerThickness)

      call mpas_pool_get_array(forcingPool, 'surfaceMassFlux', surfaceMassFlux)
      call mpas_pool_get_array(forcingPool, 'transmissionCoefficients', transmissionCoefficients)
                  
      !
      ! height tendency: start accumulating tendency terms
      !
      tend_layerThickness = 0.0

      if(config_disable_thick_all_tend) return

      !
      ! height tendency: horizontal advection term -\nabla\cdot ( hu)
      !
      ! See Ringler et al. (2010) jcp paper, eqn 19, 21, and fig. 3. 
      ! for explanation of divergence operator.
      !
      ! QC Comment (3/15/12): need to make sure that uTranport is the right
      ! transport velocity here.
      call mpas_timer_start("hadv", .false., thickHadvTimer)
      call ocn_thick_hadv_tend(meshPool, normalTransportVelocity, layerThicknessEdge, tend_layerThickness, err)
      call mpas_timer_stop("hadv", thickHadvTimer)

      !
      ! height tendency: vertical advection term -d/dz(hw)
      !
      call mpas_timer_start("vadv", .false., thickVadvTimer)
      call ocn_thick_vadv_tend(meshPool, vertAleTransportTop, tend_layerThickness, err)
      call mpas_timer_stop("vadv", thickVadvTimer)

      !
      ! surface flux tendency
      !
      call mpas_timer_start("surface flux", .false.)

      call ocn_thick_surface_flux_tend(meshPool, transmissionCoefficients, layerThickness, surfaceMassFlux, tend_layerThickness, err)
      call mpas_timer_stop("surface flux")

      call mpas_timer_stop("ocn_tend_thick")
   
   end subroutine ocn_tend_thick!}}}

!***********************************************************************
!
!  routine ocn_tend_vel
!
!> \brief   Computes velocity tendency
!> \author  Mark Petersen, Doug Jacobsen, Todd Ringler
!> \date    September 2011
!> \details 
!>  This routine computes the velocity tendency for the ocean
!
!-----------------------------------------------------------------------

   subroutine ocn_tend_vel(tendPool, statePool, forcingPool, diagnosticsPool, meshPool, scratchPool, timeLevelIn)!{{{
      implicit none

      type (mpas_pool_type), intent(inout) :: tendPool !< Input/Output: Tendency structure
      type (mpas_pool_type), intent(in) :: statePool !< Input: State information
      type (mpas_pool_type), intent(in) :: forcingPool !< Input: Forcing information
      type (mpas_pool_type), intent(in) :: diagnosticsPool !< Input: Diagnostic information
      type (mpas_pool_type), intent(in) :: meshPool !< Input: Mesh information
      type (mpas_pool_type), intent(inout) :: scratchPool !< Input: Scratch structure
      integer, intent(in), optional :: timeLevelIn !< Input: Time level for state fields

      real (kind=RKIND), dimension(:), pointer :: surfaceWindStress
      real (kind=RKIND), dimension(:,:), pointer :: &
        layerThicknessEdge, normalVelocity, tangentialVelocity, density, potentialDensity, zMid, pressure, &
        tend_normalVelocity, circulation, relativeVorticity, viscosity, kineticEnergyCell, &
        normalizedRelativeVorticityEdge, normalizedPlanetaryVorticityEdge, &
        montgomeryPotential, vertAleTransportTop, divergence, vertViscTopOfEdge, &
        inSituThermalExpansionCoeff, inSituSalineContractionCoeff
      real (kind=RKIND), dimension(:,:,:), pointer :: tracers

      integer :: timeLevel

      integer :: err
      integer, pointer :: indexTemperature, indexSalinity

      logical, pointer :: config_disable_vel_all_tend
      character (len=StrKIND), pointer :: config_pressure_gradient_type

      call mpas_timer_start("ocn_tend_vel")

      if (present(timeLevelIn)) then
         timeLevel = timeLevelIn
      else
         timeLevel = 1
      end if

      call mpas_pool_get_config(ocnConfigs, 'config_disable_vel_all_tend', config_disable_vel_all_tend)
      call mpas_pool_get_config(ocnConfigs, 'config_pressure_gradient_type', config_pressure_gradient_type)

      call mpas_pool_get_array(statePool, 'normalVelocity', normalVelocity, timeLevel)
      call mpas_pool_get_array(statePool, 'tracers', tracers, timeLevel)
      call mpas_pool_get_dimension(statePool, 'index_temperature', indexTemperature)
      call mpas_pool_get_dimension(statePool, 'index_salinity', indexSalinity)

      call mpas_pool_get_array(diagnosticsPool, 'kineticEnergyCell', kineticEnergyCell)
      call mpas_pool_get_array(diagnosticsPool, 'layerThicknessEdge', layerThicknessEdge)
      call mpas_pool_get_array(diagnosticsPool, 'vertAleTransportTop', vertAleTransportTop)
      call mpas_pool_get_array(diagnosticsPool, 'zMid', zMid)
      call mpas_pool_get_array(diagnosticsPool, 'relativeVorticity', relativeVorticity)
      call mpas_pool_get_array(diagnosticsPool, 'normalizedRelativeVorticityEdge', normalizedRelativeVorticityEdge)
      call mpas_pool_get_array(diagnosticsPool, 'normalizedPlanetaryVorticityEdge', normalizedPlanetaryVorticityEdge)
      call mpas_pool_get_array(diagnosticsPool, 'divergence', divergence)
      call mpas_pool_get_array(diagnosticsPool, 'viscosity', viscosity)
      call mpas_pool_get_array(diagnosticsPool, 'montgomeryPotential', montgomeryPotential)
      call mpas_pool_get_array(diagnosticsPool, 'pressure', pressure)
      call mpas_pool_get_array(diagnosticsPool, 'vertViscTopOfEdge', vertViscTopOfEdge)
      call mpas_pool_get_array(diagnosticsPool, 'density', density)
      call mpas_pool_get_array(diagnosticsPool, 'potentialDensity', potentialDensity)
      call mpas_pool_get_array(diagnosticsPool, 'tangentialVelocity', tangentialVelocity)

      call mpas_pool_get_array(tendPool, 'normalVelocity', tend_normalVelocity)
                  
      call mpas_pool_get_array(forcingPool, 'surfaceWindStress', surfaceWindStress)

      !
      ! velocity tendency: start accumulating tendency terms
      !
      tend_normalVelocity(:,:) = 0.0

      if(config_disable_vel_all_tend) return

      !
      ! velocity tendency: nonlinear Coriolis term and grad of kinetic energy
      !

      call mpas_timer_start("coriolis", .false., velCorTimer)
      call ocn_vel_coriolis_tend(meshPool, normalizedRelativeVorticityEdge, normalizedPlanetaryVorticityEdge, layerThicknessEdge, &
         normalVelocity, kineticEnergyCell, tend_normalVelocity, err)
      call mpas_timer_stop("coriolis", velCorTimer)

      !
      ! velocity tendency: vertical advection term -w du/dz
      !
      call mpas_timer_start("vadv", .false., velVadvTimer)
      call ocn_vel_vadv_tend(meshPool, normalVelocity, layerThicknessEdge, vertAleTransportTop, tend_normalVelocity, err)
      call mpas_timer_stop("vadv", velVadvTimer)

      !
      ! velocity tendency: pressure gradient
      !
      call mpas_timer_start("pressure grad", .false., velPgradTimer)
      if (config_pressure_gradient_type.eq.'common_level_eos') then
         ! only pass EOS derivatives if needed.
         call mpas_pool_get_array(diagnosticsPool, 'inSituThermalExpansionCoeff',inSituThermalExpansionCoeff)
         call mpas_pool_get_array(diagnosticsPool, 'inSituSalineContractionCoeff', inSituSalineContractionCoeff)
         call ocn_vel_pressure_grad_tend(meshPool, pressure, montgomeryPotential, zMid, density, potentialDensity, &
              indexTemperature, indexSalinity, tracers, tend_normalVelocity, err, &
              inSituThermalExpansionCoeff,inSituSalineContractionCoeff)
      else
         call ocn_vel_pressure_grad_tend(meshPool, pressure, montgomeryPotential, zMid, density, potentialDensity, &
              indexTemperature, indexSalinity, tracers, tend_normalVelocity, err, &
              inSituThermalExpansionCoeff,inSituSalineContractionCoeff)
      endif
      call mpas_timer_stop("pressure grad", velPgradTimer)

      !
      ! velocity tendency: del2 dissipation, \nu_2 \nabla^2 u
      !   computed as \nu( \nabla divergence + k \times \nabla relativeVorticity )
      !   strictly only valid for config_mom_del2 == constant
      !
      call mpas_timer_start("hmix", .false., velHmixTimer)
      call ocn_vel_hmix_tend(meshPool, divergence, relativeVorticity, normalVelocity, tangentialVelocity, viscosity, &
         tend_normalVelocity, scratchPool, err)
      call mpas_timer_stop("hmix", velHmixTimer)

      !
      ! velocity tendency: forcing and bottom drag
      !

      call mpas_timer_start("forcings", .false., velForceTimer)
      call ocn_vel_forcing_tend(meshPool, normalVelocity, surfaceWindStress, layerThicknessEdge, tend_normalVelocity, err)
      call mpas_timer_stop("forcings", velForceTimer)

      !
      ! velocity tendency: vertical mixing d/dz( nu_v du/dz))
      !
      call mpas_timer_stop("ocn_tend_vel")

   end subroutine ocn_tend_vel!}}}

!***********************************************************************
!
!  routine ocn_tend_tracer
!
!> \brief   Computes tracer tendency
!> \author  Mark Petersen, Doug Jacobsen, Todd Ringler
!> \date    September 2011
!> \details 
!>  This routine computes tracer tendencies for the ocean
!
!-----------------------------------------------------------------------
   subroutine ocn_tend_tracer(tendPool, statePool, forcingPool, diagnosticsPool, meshPool, scratchPool, dt, timeLevelIn)!{{{
      implicit none

      type (mpas_pool_type), intent(inout) :: tendPool !< Input/Output: Tendency structure
      type (mpas_pool_type), intent(in) :: statePool !< Input: State information
      type (mpas_pool_type), intent(in) :: forcingPool !< Input: Forcing information
      type (mpas_pool_type), intent(in) :: diagnosticsPool !< Input: Diagnostic information
      type (mpas_pool_type), intent(in) :: meshPool !< Input: Mesh information
      type (mpas_pool_type), intent(in) :: scratchPool !< Input: Scratch information
      real (kind=RKIND), intent(in) :: dt !< Input: Time step
      integer, intent(in), optional :: timeLevelIn

      real (kind=RKIND), dimension(:), pointer :: penetrativeTemperatureFlux
      real (kind=RKIND), dimension(:,:), pointer :: &
        normalTransportVelocity, layerThickness,vertAleTransportTop, layerThicknessEdge, vertDiffTopOfCell, &
        tend_layerThickness, normalThicknessFlux, surfaceTracerFlux, transmissionCoefficients, zMid, relativeSlopeTopOfEdge, &
        relativeSlopeTapering, relativeSlopeTaperingCell
      real (kind=RKIND), dimension(:,:,:), pointer :: &
        tracers, tend_tr, vertNonLocalFlux

      integer :: err, iEdge, k
      integer, pointer :: nVertLevels, nEdges, indexTemperature
      integer :: timeLevel

      logical, pointer :: config_disable_tr_all_tend, config_use_cvmix_kpp

      call mpas_timer_start("ocn_tend_tracer")

      if (present(timeLevelIn)) then
         timeLevel = timeLevelIn
      else
         timeLevel = 1
      end if

      call mpas_pool_get_config(ocnConfigs, 'config_disable_tr_all_tend', config_disable_tr_all_tend)
      call mpas_pool_get_config(ocnConfigs, 'config_use_cvmix_kpp', config_use_cvmix_kpp)

      call mpas_pool_get_array(statePool, 'layerThickness', layerThickness, timeLevel)
      call mpas_pool_get_array(statePool, 'tracers', tracers, timeLevel)

      call mpas_pool_get_array(diagnosticsPool, 'normalTransportVelocity', normalTransportVelocity)
      call mpas_pool_get_array(diagnosticsPool, 'layerThicknessEdge', layerThicknessEdge)
      call mpas_pool_get_array(diagnosticsPool, 'vertDiffTopOfCell', vertDiffTopOfCell)
<<<<<<< HEAD
      call mpas_pool_get_array(diagnosticsPool, 'vertAleTransportTop', vertAleTransportTop)
      call mpas_pool_get_array(diagnosticsPool, 'zMid', zMid)
      call mpas_pool_get_array(diagnosticsPool, 'relativeSlopeTopOfEdge', relativeSlopeTopOfEdge)
      call mpas_pool_get_array(diagnosticsPool, 'relativeSlopeTapering', relativeSlopeTapering)
      call mpas_pool_get_array(diagnosticsPool, 'relativeSlopeTaperingCell', relativeSlopeTaperingCell)
=======
      call mpas_pool_get_array(diagnosticsPool, 'vertTransportVelocityTop', vertTransportVelocityTop)
      call mpas_pool_get_array(diagnosticsPool, 'vertNonLocalFlux', vertNonLocalFlux)
>>>>>>> a1939966

      call mpas_pool_get_array(forcingPool, 'penetrativeTemperatureFlux', penetrativeTemperatureFlux)
      call mpas_pool_get_array(forcingPool, 'surfaceTracerFlux', surfaceTracerFlux)
      call mpas_pool_get_array(forcingPool, 'transmissionCoefficients', transmissionCoefficients)

      call mpas_pool_get_array(tendPool, 'tracers', tend_tr)
      call mpas_pool_get_array(tendPool, 'layerThickness', tend_layerThickness)

      call mpas_pool_get_dimension(meshPool, 'nVertLevels', nVertLevels)
      call mpas_pool_get_dimension(meshPool, 'nEdges', nEdges)

      call mpas_pool_get_dimension(statePool, 'index_temperature', indexTemperature)

      !
      ! initialize tracer tendency (RHS of tracer equation) to zero.
      !
      tend_tr(:,:,:) = 0.0

      if(config_disable_tr_all_tend) return

      allocate(normalThicknessFlux(nVertLevels, nEdges+1))
      !
      ! transport velocity for the tracer.
      do iEdge = 1, nEdges
         do k = 1, nVertLevels
            normalThicknessFlux(k, iEdge) = normalTransportVelocity(k, iEdge) * layerThicknessEdge(k, iEdge)
         end do
      end do

      !
      ! tracer tendency: horizontal advection term -div( layerThickness \phi u)
      !

      ! Monotonoic Advection, or standard advection
      call mpas_timer_start("adv", .false., tracerHadvTimer)
      call ocn_tracer_advection_tend(tracers, normalThicknessFlux, vertAleTransportTop, layerThickness, layerThickness, dt, meshPool, tend_layerThickness, tend_tr)
      call mpas_timer_stop("adv", tracerHadvTimer)

      !
      ! tracer tendency: del2 horizontal tracer diffusion, div(h \kappa_2 \nabla \phi)
      !
      call mpas_timer_start("hmix", .false., tracerHmixTimer)
      call ocn_tracer_hmix_tend(meshPool, scratchPool, layerThickness, layerThicknessEdge, zMid, tracers, &
                                relativeSlopeTopOfEdge, relativeSlopeTapering, relativeSlopeTaperingCell, tend_tr, err)
      call mpas_timer_stop("hmix", tracerHmixTimer)

      !
      ! Perform forcing from surface fluxes
      !
      call mpas_timer_start("surface_flux", .false.)
      call ocn_tracer_surface_flux_tend(meshPool, transmissionCoefficients, layerThickness, surfaceTracerFlux, tend_tr, err)
      call mpas_timer_stop("surface_flux")

      !
      ! Performing shortwave absorption
      !
      call mpas_timer_start("short wave", .false.)
      call ocn_tracer_short_wave_absorption_tend(meshPool, indexTemperature, layerThickness, penetrativeTemperatureFlux, tend_tr, err)
      call mpas_timer_stop("short wave")

      !
      ! Compute tracer tendency due to non-local flux computed in KPP
      !
      if (config_use_cvmix_kpp) then
        call mpas_timer_start("non-local flux from KPP", .false.)
        call ocn_tracer_nonlocalflux_tend(meshPool, vertNonLocalFlux, surfaceTracerFlux, tend_tr, err)
        call mpas_timer_stop("non-local flux from KPP")
      endif

      call mpas_timer_stop("ocn_tend_tracer")

      deallocate(normalThicknessFlux)

   end subroutine ocn_tend_tracer!}}}

!***********************************************************************
!
!  routine ocn_tend_freq_filtered_thickness
!
!> \brief   Compute tendencies needed for frequency filtered thickness
!> \author  Mark Petersen
!> \date    July 2013
!> \details 
!>  This routine compute high frequency thickness tendency and the 
!>  low freqency divergence.  It is only called when
!>  config_freq_filtered_thickness is true (z-tilde)
!
!-----------------------------------------------------------------------
   subroutine ocn_tend_freq_filtered_thickness(tendPool, statePool, diagnosticsPool, meshPool, timeLevelIn)!{{{

      type (mpas_pool_type), intent(inout) :: tendPool !< Input/Output: Tendency information
      type (mpas_pool_type), intent(in) :: statePool !< Input: State information
      type (mpas_pool_type), intent(in) :: diagnosticsPool !< Input: Diagnostics information
      type (mpas_pool_type), intent(in) :: meshPool !< Input: Mesh information
      integer, intent(in), optional :: timeLevelIn !< Input: Time level for state fields

      integer :: timeLevel
      integer :: err, iCell, i, k, iEdge
      integer, pointer :: nCells, nVertLevels
      integer, dimension(:), pointer :: maxLevelCell, maxLevelEdgeBot, nEdgesOnCell
      integer, dimension(:,:), pointer :: edgesOnCell, edgeSignOnCell

      real (kind=RKIND) :: flux, invAreaCell, div_hu_btr, thickness_filter_timescale_sec, highFreqThick_restore_time_sec, &
         totalThickness
      real (kind=RKIND), dimension(:), pointer :: dvEdge, areaCell
      real (kind=RKIND), dimension(:,:), pointer :: normalVelocity, layerThicknessEdge, &
         layerThickness, &
         lowFreqDivergence, highFreqThickness, &
         tend_lowFreqDivergence, tend_highFreqThickness
      real (kind=RKIND), dimension(:), allocatable:: div_hu

      real (kind=RKIND), pointer :: config_thickness_filter_timescale, config_highFreqThick_restore_time

      call mpas_timer_start("ocn_tend_freq_filtered_thickness")
      err = 0

      if (present(timeLevelIn)) then
         timeLevel = timeLevelIn
      else
         timeLevel = 1
      end if

      call mpas_pool_get_config(ocnConfigs, 'config_thickness_filter_timescale', config_thickness_filter_timescale)
      call mpas_pool_get_config(ocnConfigs, 'config_highFreqThick_restore_time', config_highFreqThick_restore_time)

      call mpas_pool_get_dimension(meshPool, 'nCells', nCells)
      call mpas_pool_get_dimension(meshPool, 'nVertLevels', nVertLevels)

      call mpas_pool_get_array(meshPool, 'nEdgesOnCell', nEdgesOnCell)
      call mpas_pool_get_array(meshPool, 'areaCell', areaCell)
      call mpas_pool_get_array(meshPool, 'edgesOnCell', edgesOnCell)
      call mpas_pool_get_array(meshPool, 'edgeSignOnCell', edgeSignOnCell)
      call mpas_pool_get_array(meshPool, 'maxLevelCell', maxLevelCell)
      call mpas_pool_get_array(meshPool, 'maxLevelEdgeBot', maxLevelEdgeBot)
      call mpas_pool_get_array(meshPool, 'dvEdge', dvEdge)

      call mpas_pool_get_array(statePool, 'normalVelocity', normalVelocity, timeLevel)
      call mpas_pool_get_array(statePool, 'layerThickness', layerThickness, timeLevel)
      call mpas_pool_get_array(statePool, 'lowFreqDivergence', lowFreqDivergence, timeLevel)
      call mpas_pool_get_array(statePool, 'highFreqThickness', highFreqThickness, timeLevel)

      call mpas_pool_get_array(diagnosticsPool, 'layerThicknessEdge', layerThicknessEdge)

      call mpas_pool_get_array(tendPool, 'lowFreqDivergence', tend_lowFreqDivergence)
      call mpas_pool_get_array(tendPool, 'highFreqThickness', tend_highFreqThickness)

      allocate(div_hu(nVertLevels))

      !
      ! Low Frequency Divergence and high frequency thickness Tendency
      !
      tend_lowFreqDivergence = 0.0
      tend_highFreqThickness = 0.0

      ! Convert restore time from days to seconds
      thickness_filter_timescale_sec = config_thickness_filter_timescale*86400.0
      highFreqThick_restore_time_sec = config_highFreqThick_restore_time*86400.0
      do iCell = 1, nCells
        div_hu(:) = 0.0
        div_hu_btr = 0.0
        invAreaCell = 1.0 / areaCell(iCell)

        do i = 1, nEdgesOnCell(iCell)
          iEdge = edgesOnCell(i, iCell)

          do k = 1, maxLevelEdgeBot(iEdge)
            flux = layerThicknessEdge(k, iEdge) * normalVelocity(k, iEdge) * dvEdge(iEdge) * edgeSignOnCell(i, iCell) * invAreaCell
            div_hu(k) = div_hu(k) - flux
            div_hu_btr = div_hu_btr - flux
          end do
        end do

        totalThickness = sum(layerThickness(1:maxLevelCell(iCell),iCell))
        do k = 1, maxLevelCell(iCell)

           tend_lowFreqDivergence(k,iCell) = &
              -2.0 * pii / thickness_filter_timescale_sec &
              *(lowFreqDivergence(k,iCell)  - div_hu(k) &
                + div_hu_btr * layerThickness(k,iCell) / totalThickness)

           tend_highFreqThickness(k,iCell) = &
              - div_hu(k) + div_hu_btr * layerThickness(k,iCell) / totalThickness + lowFreqDivergence(k,iCell) &
              + use_highFreqThick_restore*( -2.0 * pii / highFreqThick_restore_time_sec * highFreqThickness(k,iCell) )

        end do

      end do

      deallocate(div_hu)

      !
      !  high frequency thickness tendency: del2 horizontal hhf diffusion, div(\kappa_{hf} \nabla h^{hf})
      !
      call mpas_timer_start("hmix", .false., tracerHmixTimer)
      call ocn_high_freq_thickness_hmix_del2_tend(meshPool, highFreqThickness, tend_highFreqThickness, err)
      call mpas_timer_stop("hmix", tracerHmixTimer)

      call mpas_timer_stop("ocn_tend_freq_filtered_thickness")

   end subroutine ocn_tend_freq_filtered_thickness!}}}

!***********************************************************************
!
!  routine ocn_tendency_init
!
!> \brief   Initializes flags used within tendency routines.
!> \author  Mark Petersen, Doug Jacobsen, Todd Ringler
!> \date    4 November 2011
!> \details 
!>  This routine initializes flags related to quantities computed within
!>  other tendency routines.
!
!-----------------------------------------------------------------------
    subroutine ocn_tendency_init(err)!{{{
        integer, intent(out) :: err !< Output: Error flag

        logical, pointer :: config_use_highFreqThick_restore

        err = 0

        call mpas_pool_get_config(ocnConfigs, 'config_use_highFreqThick_restore', config_use_highFreqThick_restore)

        if (config_use_highFreqThick_restore) then
           use_highFreqThick_restore = 1
        else
           use_highFreqThick_restore = 0
        endif

    end subroutine ocn_tendency_init!}}}

!***********************************************************************

end module ocn_tendency

!|||||||||||||||||||||||||||||||||||||||||||||||||||||||||||||||||||||||
! vim: foldmethod=marker<|MERGE_RESOLUTION|>--- conflicted
+++ resolved
@@ -358,16 +358,12 @@
       call mpas_pool_get_array(diagnosticsPool, 'normalTransportVelocity', normalTransportVelocity)
       call mpas_pool_get_array(diagnosticsPool, 'layerThicknessEdge', layerThicknessEdge)
       call mpas_pool_get_array(diagnosticsPool, 'vertDiffTopOfCell', vertDiffTopOfCell)
-<<<<<<< HEAD
       call mpas_pool_get_array(diagnosticsPool, 'vertAleTransportTop', vertAleTransportTop)
       call mpas_pool_get_array(diagnosticsPool, 'zMid', zMid)
       call mpas_pool_get_array(diagnosticsPool, 'relativeSlopeTopOfEdge', relativeSlopeTopOfEdge)
       call mpas_pool_get_array(diagnosticsPool, 'relativeSlopeTapering', relativeSlopeTapering)
       call mpas_pool_get_array(diagnosticsPool, 'relativeSlopeTaperingCell', relativeSlopeTaperingCell)
-=======
-      call mpas_pool_get_array(diagnosticsPool, 'vertTransportVelocityTop', vertTransportVelocityTop)
       call mpas_pool_get_array(diagnosticsPool, 'vertNonLocalFlux', vertNonLocalFlux)
->>>>>>> a1939966
 
       call mpas_pool_get_array(forcingPool, 'penetrativeTemperatureFlux', penetrativeTemperatureFlux)
       call mpas_pool_get_array(forcingPool, 'surfaceTracerFlux', surfaceTracerFlux)
