MODEL_FORMULATION =

#
# Autodetect CORE from path
#
override CORE =
ifneq ($(findstring components/mpas-ocean,$(PWD)),)
	override CORE = ocean
endif
ifneq ($(findstring components/mpas-seaice,$(PWD)),)
	override CORE = seaice
endif
ifneq ($(findstring components/mpas-albany-landice,$(PWD)),)
	override CORE = landice
endif

ifneq "${MPAS_SHELL}" ""
        SHELL = ${MPAS_SHELL}
endif

dummy:
	( $(MAKE) error )

xlf:
	( $(MAKE) all \
	"FC_PARALLEL = mpifort" \
	"CC_PARALLEL = mpicc" \
	"CXX_PARALLEL = mpic++" \
	"FC_SERIAL = xlf2003_r" \
	"CC_SERIAL = xlc_r" \
	"CXX_SERIAL = xlc++_r" \
	"FFLAGS_FPIEEE = -qstrict" \
	"FFLAGS_PROMOTION = -qrealsize=8" \
	"FFLAGS_OPT = -O3 -qufmt=be -WF,-qnotrigraph" \
	"CFLAGS_OPT = -O3" \
	"CXXFLAGS_OPT = -O3" \
	"LDFLAGS_OPT = -O3" \
	"FFLAGS_DEBUG = -O0 -g -C -qufmt=be -WF,-qnotrigraph" \
	"CFLAGS_DEBUG = -O0 -g" \
	"CXXFLAGS_DEBUG = -O0 -g" \
	"LDFLAGS_DEBUG = -O0 -g" \
	"FFLAGS_OMP = -qsmp=omp" \
	"CFLAGS_OMP = -qsmp=omp" \
	"PICFLAG = -qpic" \
	"BUILD_TARGET = $(@)" \
	"CORE = $(CORE)" \
	"DEBUG = $(DEBUG)" \
	"USE_PAPI = $(USE_PAPI)" \
	"OPENMP = $(OPENMP)" \
	"USE_SHTNS = $(USE_SHTNS)" \
	"CPPFLAGS = $(MODEL_FORMULATION) -D_MPI" )

xlf-summit-omp-offload:
	( $(MAKE) all \
	"FC_PARALLEL = mpif90" \
	"CC_PARALLEL = mpicc" \
	"CXX_PARALLEL = mpiCC" \
	"FC_SERIAL = xlf90_r" \
	"CC_SERIAL = xlc_r" \
	"CXX_SERIAL = xlc++_r" \
	"FFLAGS_FPIEEE = -qstrict" \
	"FFLAGS_PROMOTION = -qrealsize=8" \
	"FFLAGS_OPT = -g -qfullpath -qmaxmem=-1 -qphsinfo -qzerosize -qfree=f90 -qxlf2003=polymorphic -qspillsize=2500 -qextname=flush -O2 -qstrict -Q" \
	"CFLAGS_OPT = -g -qfullpath -qmaxmem=-1 -qphsinfo -O3" \
	"CXXFLAGS_OPT = -g -qfullpath -qmaxmem=-1 -qphsinfo -O3" \
	"LDFLAGS_OPT = -Wl,--relax -Wl,--allow-multiple-definition -qsmp -qoffload -lcudart -L$(CUDA_DIR)/lib64" \
	"FFLAGS_GPU = -qsmp -qoffload" \
	"LDFLAGS_GPU = -qsmp -qoffload -lcudart -L$(CUDA_DIR)/lib64" \
	"FFLAGS_DEBUG = -O0 -g -qinitauto=7FF7FFFF -qflttrap=ov:zero:inv:en" \
	"CFLAGS_DEBUG = -O0 -g" \
	"CXXFLAGS_DEBUG = -O0 -g" \
	"LDFLAGS_DEBUG = -O0 -g" \
	"FFLAGS_OMP = -qsmp=omp" \
	"CFLAGS_OMP = -qsmp=omp" \
	"PICFLAG = -qpic" \
	"BUILD_TARGET = $(@)" \
	"CORE = $(CORE)" \
	"DEBUG = $(DEBUG)" \
	"USE_PAPI = $(USE_PAPI)" \
	"OPENMP = $(OPENMP)" \
	"OPENMP_OFFLOAD = $(OPENMP_OFFLOAD)" \
	"USE_SHTNS = $(USE_SHTNS)" \
	"CPPFLAGS = $(MODEL_FORMULATION) -D_MPI -DFORTRAN_SAME -DCPRIBM -DLINUX" )

ftn:
	( $(MAKE) all \
	"FC_PARALLEL = ftn" \
	"CC_PARALLEL = cc" \
	"CXX_PARALLEL = CC" \
	"FC_SERIAL = ftn" \
	"CC_SERIAL = cc" \
	"CXX_SERIAL = CC" \
	"FFLAGS_FPIEEE = " \
	"FFLAGS_PROMOTION = -r8" \
	"FFLAGS_OPT = -i4 -gopt -O2 -Mvect=nosse -Kieee -convert big_endian" \
	"CFLAGS_OPT = -fast" \
	"CXXFLAGS_OPT = -fast" \
	"LDFLAGS_OPT = " \
	"FFLAGS_OMP = -mp" \
	"CFLAGS_OMP = -mp" \
	"BUILD_TARGET = $(@)" \
	"CORE = $(CORE)" \
	"DEBUG = $(DEBUG)" \
	"USE_PAPI = $(USE_PAPI)" \
	"OPENMP = $(OPENMP)" \
	"USE_SHTNS = $(USE_SHTNS)" \
	"CPPFLAGS = $(MODEL_FORMULATION) -D_MPI" )

pgi:
	( $(MAKE) all \
	"FC_PARALLEL = mpif90" \
	"CC_PARALLEL = mpicc" \
	"CXX_PARALLEL = mpicxx" \
	"FC_SERIAL = pgf90" \
	"CC_SERIAL = pgcc" \
	"CXX_SERIAL = pgc++" \
	"FFLAGS_FPIEEE = -Kieee" \
	"FFLAGS_PROMOTION = -r8" \
	"FFLAGS_OPT = -O3 -byteswapio -Mfree" \
	"CFLAGS_OPT = -O3" \
	"CXXFLAGS_OPT = -O3" \
	"LDFLAGS_OPT = -O3" \
	"FFLAGS_DEBUG = -O0 -g -Mbounds -Mchkptr -byteswapio -Mfree -Ktrap=divz,fp,inv,ovf -traceback" \
	"CFLAGS_DEBUG = -O0 -g -traceback" \
	"CXXFLAGS_DEBUG = -O0 -g -traceback" \
	"LDFLAGS_DEBUG = -O0 -g -Mbounds -Mchkptr -Ktrap=divz,fp,inv,ovf -traceback" \
	"FFLAGS_OMP = -mp" \
	"CFLAGS_OMP = -mp" \
	"PICFLAG = -fpic" \
	"BUILD_TARGET = $(@)" \
	"CORE = $(CORE)" \
	"DEBUG = $(DEBUG)" \
	"USE_PAPI = $(USE_PAPI)" \
	"OPENMP = $(OPENMP)" \
	"USE_SHTNS = $(USE_SHTNS)" \
	"CPPFLAGS = $(MODEL_FORMULATION) -D_MPI -DCPRPGI" )

pgi-summit:
	( $(MAKE) all \
	"FC_PARALLEL = mpif90" \
	"CC_PARALLEL = mpicc" \
	"CXX_PARALLEL = mpicxx" \
	"FC_SERIAL = pgf90" \
	"CC_SERIAL = pgcc" \
	"CXX_SERIAL = pgc++" \
	"FFLAGS_FPIEEE = -Kieee" \
	"FFLAGS_PROMOTION = -r8" \
	"FFLAGS_OPT = -g -O3 -byteswapio -Mfree" \
	"CFLAGS_OPT = -O3 " \
	"CXXFLAGS_OPT = -O3 " \
	"LDFLAGS_OPT = -O3 " \
	"FFLAGS_ACC = -acc -Minfo=accel -ta=tesla:cc70,cc60 " \
	"CFLAGS_ACC = -acc -Minfo=accel -ta=tesla:cc70,cc60 "  \
	"FFLAGS_DEBUG = -O0 -g -byteswapio -Mfree -Ktrap=divz,fp,inv,ovf -traceback" \
	"CFLAGS_DEBUG = -O0 -g -traceback" \
	"CXXFLAGS_DEBUG = -O0 -g -traceback" \
	"LDFLAGS_DEBUG = -O0 -g -Ktrap=divz,fp,inv,ovf -traceback" \
	"FFLAGS_OMP = -mp" \
	"CFLAGS_OMP = -mp" \
	"PICFLAG = -fpic" \
	"BUILD_TARGET = $(@)" \
	"CORE = $(CORE)" \
	"DEBUG = $(DEBUG)" \
	"USE_PAPI = $(USE_PAPI)" \
	"OPENMP = $(OPENMP)" \
	"OPENACC = $(OPENACC)" \
	"USE_SHTNS = $(USE_SHTNS)" \
	"CPPFLAGS = -DpgiFortran -D_MPI -DUNDERSCORE" )

pgi-nersc:
	( $(MAKE) all \
	"FC_PARALLEL = ftn" \
	"CC_PARALLEL = cc" \
	"CXX_PARALLEL = CC" \
	"FC_SERIAL = ftn" \
	"CC_SERIAL = cc" \
	"CXX_SERIAL = CC" \
	"FFLAGS_FPIEEE = -Kieee" \
	"FFLAGS_PROMOTION = -r8" \
	"FFLAGS_OPT = -O3 -byteswapio -Mfree" \
	"CFLAGS_OPT = -O3" \
	"CXXFLAGS_OPT = -O3" \
	"LDFLAGS_OPT = -O3" \
	"FFLAGS_OMP = -mp" \
	"CFLAGS_OMP = -mp" \
	"BUILD_TARGET = $(@)" \
	"CORE = $(CORE)" \
	"DEBUG = $(DEBUG)" \
	"USE_PAPI = $(USE_PAPI)" \
	"OPENMP = $(OPENMP)" \
	"USE_SHTNS = $(USE_SHTNS)" \
	"CPPFLAGS = $(MODEL_FORMULATION) -D_MPI -DCPRPGI" )
ifort:
	( $(MAKE) all \
	"FC_PARALLEL = mpif90" \
	"CC_PARALLEL = mpicc" \
	"CXX_PARALLEL = mpicxx" \
	"FC_SERIAL = ifort" \
	"CC_SERIAL = icc" \
	"CXX_SERIAL = icpc" \
	"FFLAGS_FPIEEE = -fp-model=precise" \
	"FFLAGS_PROMOTION = -real-size 64" \
	"FFLAGS_OPT = -O3 -convert big_endian -free -align array64byte" \
	"CFLAGS_OPT = -O3" \
	"CXXFLAGS_OPT = -O3" \
	"LDFLAGS_OPT = -O3" \
	"FFLAGS_DEBUG = -g -convert big_endian -free -CU -CB -check all -fpe0 -traceback" \
	"CFLAGS_DEBUG = -g -traceback" \
	"CXXFLAGS_DEBUG = -g -traceback" \
	"LDFLAGS_DEBUG = -g -fpe0 -traceback" \
	"FFLAGS_OMP = -qopenmp" \
	"CFLAGS_OMP = -qopenmp" \
	"PICFLAG = -fpic" \
	"BUILD_TARGET = $(@)" \
	"CORE = $(CORE)" \
	"DEBUG = $(DEBUG)" \
	"USE_PAPI = $(USE_PAPI)" \
	"OPENMP = $(OPENMP)" \
	"USE_SHTNS = $(USE_SHTNS)" \
	"CPPFLAGS = $(MODEL_FORMULATION) -D_MPI" )

ifort-scorep:
	( $(MAKE) all \
	"FC_PARALLEL = scorep --compiler mpif90" \
	"CC_PARALLEL = scorep --compiler mpicc" \
	"CXX_PARALLEL = scorep --compiler mpicxx" \
	"FC_SERIAL = ifort" \
	"CC_SERIAL = icc" \
	"CXX_SERIAL = icpc" \
	"FFLAGS_FPIEEE = -fp-model=precise" \
	"FFLAGS_PROMOTION = -real-size 64" \
	"FFLAGS_OPT = -O3 -g -convert big_endian -free -align array64byte" \
	"CFLAGS_OPT = -O3 -g" \
	"CXXFLAGS_OPT = -O3 -g" \
	"LDFLAGS_OPT = -O3 -g" \
	"FFLAGS_DEBUG = -g -convert big_endian -free -CU -CB -check all -fpe0 -traceback" \
	"CFLAGS_DEBUG = -g -traceback" \
	"CXXFLAGS_DEBUG = -g -traceback" \
	"LDFLAGS_DEBUG = -g -fpe0 -traceback" \
	"FFLAGS_OMP = -qopenmp" \
	"CFLAGS_OMP = -qopenmp" \
	"BUILD_TARGET = $(@)" \
	"CORE = $(CORE)" \
	"DEBUG = $(DEBUG)" \
	"USE_PAPI = $(USE_PAPI)" \
	"OPENMP = $(OPENMP)" \
	"USE_SHTNS = $(USE_SHTNS)" \
	"CPPFLAGS = $(MODEL_FORMULATION) -D_MPI" )

ifort-gcc:
	( $(MAKE) all \
	"FC_PARALLEL = mpif90" \
	"CC_PARALLEL = mpicc" \
	"CXX_PARALLEL = mpicxx" \
	"FC_SERIAL = ifort" \
	"CC_SERIAL = gcc" \
	"CXX_SERIAL = g++" \
	"FFLAGS_FPIEEE = -fp-model=precise" \
	"FFLAGS_PROMOTION = -real-size 64" \
	"FFLAGS_OPT = -O3 -convert big_endian -free -align array64byte" \
	"CFLAGS_OPT = -O3" \
	"CXXFLAGS_OPT = -O3" \
	"LDFLAGS_OPT = -O3" \
	"FFLAGS_DEBUG = -g -convert big_endian -free -CU -CB -check all -fpe0 -traceback" \
	"CFLAGS_DEBUG = -g" \
	"CXXFLAGS_DEBUG = -g" \
	"LDFLAGS_DEBUG = -g -fpe0 -traceback" \
	"FFLAGS_OMP = -qopenmp" \
	"CFLAGS_OMP = -fopenmp" \
	"BUILD_TARGET = $(@)" \
	"CORE = $(CORE)" \
	"DEBUG = $(DEBUG)" \
	"USE_PAPI = $(USE_PAPI)" \
	"OPENMP = $(OPENMP)" \
	"USE_SHTNS = $(USE_SHTNS)" \
	"CPPFLAGS = $(MODEL_FORMULATION) -D_MPI" )

intel-mpi:
	( $(MAKE) all \
	"FC_PARALLEL = mpiifort" \
	"CC_PARALLEL = mpiicc" \
	"CXX_PARALLEL = mpiicpc" \
	"FC_SERIAL = ifort" \
	"CC_SERIAL = icc" \
	"CXX_SERIAL = icpc" \
	"FFLAGS_FPIEEE = -fp-model=precise" \
	"FFLAGS_PROMOTION = -real-size 64" \
	"FFLAGS_OPT = -O3 -convert big_endian -free -align array64byte -xHost" \
	"CFLAGS_OPT = -O3" \
	"CXXFLAGS_OPT = -O3" \
	"LDFLAGS_OPT = -O3" \
	"FFLAGS_DEBUG = -g -convert big_endian -free -CU -CB -check all -fpe0 -traceback" \
	"CFLAGS_DEBUG = -g -traceback" \
	"CXXFLAGS_DEBUG = -g -traceback" \
	"LDFLAGS_DEBUG = -g -fpe0 -traceback" \
	"FFLAGS_OMP = -qopenmp" \
	"CFLAGS_OMP = -qopenmp" \
	"PICFLAG = -fpic" \
	"BUILD_TARGET = $(@)" \
	"CORE = $(CORE)" \
	"DEBUG = $(DEBUG)" \
	"USE_PAPI = $(USE_PAPI)" \
	"OPENMP = $(OPENMP)" \
	"USE_SHTNS = $(USE_SHTNS)" \
	"CPPFLAGS = $(MODEL_FORMULATION) -D_MPI" )

gfortran:
	GFORTRAN_GTE_10=$$(expr `gfortran -dumpversion | cut -f1 -d.` \>= 10) ;\
	if [ "$${GFORTRAN_GTE_10}" = "1" ]; then \
	    EXTRA_FFLAGS="-fallow-argument-mismatch"; \
	else \
	    EXTRA_FFLAGS=""; \
	fi; \
	( $(MAKE) all \
	"FC_PARALLEL = mpif90" \
	"CC_PARALLEL = mpicc" \
	"CXX_PARALLEL = mpicxx" \
	"FC_SERIAL = gfortran" \
	"CC_SERIAL = gcc" \
	"CXX_SERIAL = g++" \
	"FFLAGS_FPIEEE = " \
	"FFLAGS_PROMOTION = -fdefault-real-8 -fdefault-double-8" \
	"FFLAGS_OPT = -O3 -m64 -ffree-line-length-none -fconvert=big-endian -ffree-form -ffpe-summary=none $${EXTRA_FFLAGS}" \
	"CFLAGS_OPT = -O3 -m64" \
	"CXXFLAGS_OPT = -O3 -m64" \
	"LDFLAGS_OPT = -O3 -m64" \
	"FFLAGS_DEBUG = -g -m64 -ffree-line-length-none -fconvert=big-endian -ffree-form -fbounds-check -fbacktrace -ffpe-trap=invalid,zero,overflow -ffpe-summary=none $${EXTRA_FFLAGS}" \
	"CFLAGS_DEBUG = -g -m64" \
	"CXXFLAGS_DEBUG = -O3 -m64" \
	"LDFLAGS_DEBUG = -g -m64" \
	"FFLAGS_OMP = -fopenmp" \
	"CFLAGS_OMP = -fopenmp" \
	"PICFLAG = -fPIC" \
	"BUILD_TARGET = $(@)" \
	"CORE = $(CORE)" \
	"DEBUG = $(DEBUG)" \
	"USE_PAPI = $(USE_PAPI)" \
	"OPENMP = $(OPENMP)" \
	"USE_SHTNS = $(USE_SHTNS)" \
	"CPPFLAGS = $(MODEL_FORMULATION) -D_MPI" )

gfortran-clang:
	GFORTRAN_GTE_10=$$(expr `gfortran -dumpversion | cut -f1 -d.` \>= 10) ;\
	if [ "$${GFORTRAN_GTE_10}" = "1" ]; then \
	    EXTRA_FFLAGS="-fallow-argument-mismatch"; \
	else \
	    EXTRA_FFLAGS=""; \
	fi; \
	( $(MAKE) all \
	"FC_PARALLEL = mpif90" \
	"CC_PARALLEL = mpicc" \
	"CXX_PARALLEL = mpicxx" \
	"FC_SERIAL = gfortran" \
	"CC_SERIAL = clang" \
	"CXX_SERIAL = clang++" \
	"FFLAGS_FPIEEE = " \
	"FFLAGS_PROMOTION = -fdefault-real-8 -fdefault-double-8" \
	"FFLAGS_OPT = -O3 -m64 -ffree-line-length-none -fconvert=big-endian -ffree-form -ffpe-summary=none $${EXTRA_FFLAGS}" \
	"CFLAGS_OPT = -O3 -m64" \
	"CXXFLAGS_OPT = -O3 -m64" \
	"LDFLAGS_OPT = -O3 -m64" \
	"FFLAGS_DEBUG = -g -m64 -ffree-line-length-none -fconvert=big-endian -ffree-form -fbounds-check -fbacktrace -ffpe-trap=invalid,zero,overflow -ffpe-summary=none $${EXTRA_FFLAGS}" \
	"CFLAGS_DEBUG = -g -m64" \
	"CXXFLAGS_DEBUG = -O3 -m64" \
	"LDFLAGS_DEBUG = -g -m64" \
	"FFLAGS_OMP = -fopenmp" \
	"CFLAGS_OMP = -fopenmp" \
	"BUILD_TARGET = $(@)" \
	"CORE = $(CORE)" \
	"DEBUG = $(DEBUG)" \
	"USE_PAPI = $(USE_PAPI)" \
	"OPENMP = $(OPENMP)" \
	"USE_SHTNS = $(USE_SHTNS)" \
	"CPPFLAGS = $(MODEL_FORMULATION) -D_MPI" )

g95:
	( $(MAKE) all \
	"FC_PARALLEL = mpif90" \
	"CC_PARALLEL = mpicc" \
	"CXX_PARALLEL = mpicxx" \
	"FC_SERIAL = g95" \
	"CC_SERIAL = gcc" \
	"CXX_SERIAL = g++" \
	"FFLAGS_FPIEEE = " \
	"FFLAGS_PROMOTION = -r8" \
	"FFLAGS_OPT = -O3 -ffree-line-length-huge -fendian=big" \
	"CFLAGS_OPT = -O3" \
	"CXXFLAGS_OPT = -O3" \
	"LDFLAGS_OPT = -O3" \
	"FFLAGS_OMP = -fopenmp" \
	"CFLAGS_OMP = -fopenmp" \
	"BUILD_TARGET = $(@)" \
	"CORE = $(CORE)" \
	"DEBUG = $(DEBUG)" \
	"USE_PAPI = $(USE_PAPI)" \
	"OPENMP = $(OPENMP)" \
	"USE_SHTNS = $(USE_SHTNS)" \
	"CPPFLAGS = $(MODEL_FORMULATION) -D_MPI" )

cray-nersc:
	( $(MAKE) all \
	"FC_PARALLEL = ftn" \
	"CC_PARALLEL = cc" \
	"CXX_PARALLEL = CC" \
	"FC_SERIAL = ftn" \
	"CC_SERIAL = cc" \
	"CXX_SERIAL = CC" \
	"FFLAGS_FPIEEE = " \
	"FFLAGS_PROMOTION = -default64" \
	"FFLAGS_OPT = -O3 -f free" \
	"CFLAGS_OPT = -O3" \
	"CXXFLAGS_OPT = -O3" \
	"LDFLAGS_OPT = -O3" \
	"FFLAGS_OMP = " \
	"CFLAGS_OMP = " \
	"BUILD_TARGET = $(@)" \
	"CORE = $(CORE)" \
	"DEBUG = $(DEBUG)" \
	"USE_PAPI = $(USE_PAPI)" \
	"OPENMP = $(OPENMP)" \
	"USE_SHTNS = $(USE_SHTNS)" \
	"CPPFLAGS = $(MODEL_FORMULATION) -D_MPI" )

gnu-nersc:
	GFORTRAN_GTE_10=$$(expr `ftn -dumpversion | cut -f1 -d.` \>= 10) ;\
	if [ "$${GFORTRAN_GTE_10}" = "1" ]; then \
	    EXTRA_FFLAGS="-fallow-argument-mismatch"; \
	else \
	    EXTRA_FFLAGS=""; \
	fi; \
	( $(MAKE) all \
	"FC_PARALLEL = ftn" \
	"CC_PARALLEL = cc" \
	"CXX_PARALLEL = CC" \
	"FC_SERIAL = ftn" \
	"CC_SERIAL = cc" \
	"CXX_SERIAL = CC" \
	"FFLAGS_FPIEEE = " \
	"FFLAGS_PROMOTION = -fdefault-real-8 -fdefault-double-8" \
	"FFLAGS_OPT = -O3 -m64 -ffree-line-length-none -fconvert=big-endian -ffree-form -ffpe-summary=none $${EXTRA_FFLAGS}" \
	"CFLAGS_OPT = -O3 -m64" \
	"CXXFLAGS_OPT = -O3 -m64" \
	"LDFLAGS_OPT = -O3 -m64" \
	"FFLAGS_DEBUG = -g -m64 -ffree-line-length-none -fconvert=big-endian -ffree-form -fbounds-check -fbacktrace -ffpe-trap=invalid,zero,overflow -ffpe-summary=none $${EXTRA_FFLAGS}" \
	"CFLAGS_DEBUG = -g -m64" \
	"CXXFLAGS_DEBUG = -g -m64" \
	"LDFLAGS_DEBUG = -g -m64" \
	"FFLAGS_OMP = -fopenmp" \
	"CFLAGS_OMP = -fopenmp" \
	"BUILD_TARGET = $(@)" \
	"CORE = $(CORE)" \
	"DEBUG = $(DEBUG)" \
	"SERIAL = $(SERIAL)" \
	"USE_PAPI = $(USE_PAPI)" \
	"OPENMP = $(OPENMP)" \
	"USE_SHTNS = $(USE_SHTNS)" \
	"CPPFLAGS = $(MODEL_FORMULATION) -D_MPI $(FILE_OFFSET) $(ZOLTAN_DEFINE)" )

intel-nersc:
	( $(MAKE) all \
	"FC_PARALLEL = ftn" \
	"CC_PARALLEL = cc" \
	"CXX_PARALLEL = CC" \
	"FC_SERIAL = ftn" \
	"CC_SERIAL = cc" \
	"CXX_SERIAL = CC" \
	"FFLAGS_FPIEEE = -fp-model=precise" \
	"FFLAGS_PROMOTION = -real-size 64" \
	"FFLAGS_OPT = -O3 -convert big_endian -free -align array64byte" \
	"CFLAGS_OPT = -O3" \
	"CXXFLAGS_OPT = -O3" \
	"LDFLAGS_OPT = -O3" \
	"FFLAGS_OMP = -qopenmp" \
	"CFLAGS_OMP = -qopenmp" \
	"FFLAGS_DEBUG = -real-size 64 -g -convert big_endian -free -CU -CB -check all -gen-interfaces -warn interfaces -traceback" \
	"CFLAGS_DEBUG = -g -traceback" \
	"CXXFLAGS_DEBUG = -g -traceback" \
	"LDFLAGS_DEBUG = -g -traceback" \
	"BUILD_TARGET = $(@)" \
	"CORE = $(CORE)" \
	"DEBUG = $(DEBUG)" \
	"USE_PAPI = $(USE_PAPI)" \
	"OPENMP = $(OPENMP)" \
	"USE_SHTNS = $(USE_SHTNS)" \
	"CPPFLAGS = $(MODEL_FORMULATION) -D_MPI" )

llvm:
	( $(MAKE) all \
	"FC_PARALLEL = mpifort" \
	"CC_PARALLEL = mpicc" \
	"CXX_PARALLEL = mpic++" \
	"FC_SERIAL = flang" \
	"CC_SERIAL = clang" \
	"CXX_SERIAL = clang++" \
	"FFLAGS_FPIEEE = " \
	"FFLAGS_PROMOTION = -r8" \
	"FFLAGS_OPT = -O3 -g -Mbyteswapio -Mfreeform" \
	"CFLAGS_OPT = -O3 -g" \
	"CXXFLAGS_OPT = -O3 -g" \
	"LDFLAGS_OPT = -O3 -g" \
	"FFLAGS_DEBUG = -O0 -g -Mbounds -Mchkptr -Mbyteswapio -Mfreeform -Mstandard" \
	"CFLAGS_DEBUG = -O0 -g -Weverything" \
	"CXXFLAGS_DEBUG = -O0 -g -Weverything" \
	"LDFLAGS_DEBUG = -O0 -g" \
	"FFLAGS_OMP = -mp" \
	"CFLAGS_OMP = -fopenmp" \
	"PICFLAG = -fpic" \
	"BUILD_TARGET = $(@)" \
	"CORE = $(CORE)" \
	"DEBUG = $(DEBUG)" \
	"USE_PAPI = $(USE_PAPI)" \
	"OPENMP = $(OPENMP)" \
	"USE_SHTNS = $(USE_SHTNS)" \
	"CPPFLAGS = $(MODEL_FORMULATION) -D_MPI" )

CPPINCLUDES =
FCINCLUDES =
LIBS =

#
# If user has indicated a PIO2 library, define USE_PIO2 pre-processor macro
#
ifeq "$(USE_PIO2)" "true"
	override CPPFLAGS += -DUSE_PIO2
endif

#
# Regardless of PIO library version, look for a lib subdirectory of PIO path
# NB: PIO_LIB is used later, so we don't just set LIBS directly
#
ifneq ($(wildcard $(PIO)/lib), )
	PIO_LIB = $(PIO)/lib
else
	PIO_LIB = $(PIO)
endif
LIBS = -L$(PIO_LIB)

#
# Regardless of PIO library version, look for an include subdirectory of PIO path
#
ifneq ($(wildcard $(PIO)/include), )
	CPPINCLUDES += -I$(PIO)/include
	FCINCLUDES += -I$(PIO)/include
else
	CPPINCLUDES += -I$(PIO)
	FCINCLUDES += -I$(PIO)
endif

#
# Depending on PIO version, libraries may be libpio.a, or libpiof.a and libpioc.a
# Keep open the possibility of shared libraries in future with, e.g., .so suffix
#
# Check if libpio.* exists and link -lpio if so, but we make an exception for
# libpio.settings (a file added in PIO2), which is not a library to link
ifneq ($(wildcard $(PIO_LIB)/libpio\.*), )
	# Makefiles don't support "and" operators so we have nested "if" instead
	ifneq "$(wildcard $(PIO_LIB)/libpio\.*)" "$(PIO_LIB)/libpio.settings"
		LIBS += -lpio
	endif
endif

ifneq ($(wildcard $(PIO_LIB)/libpiof\.*), )
	LIBS += -lpiof
endif
ifneq ($(wildcard $(PIO_LIB)/libpioc\.*), )
	LIBS += -lpioc
endif
ifneq ($(wildcard $(PIO_LIB)/libgptl\.*), )
	LIBS += -lgptl
endif

ifneq "$(NETCDF)" ""
ifneq ($(wildcard $(NETCDF)/lib), )
	NETCDFLIBLOC = lib
endif
ifneq ($(wildcard $(NETCDF)/lib64), )
	NETCDFLIBLOC = lib64
endif
	CPPINCLUDES += -I$(NETCDF)/include
	FCINCLUDES += -I$(NETCDF)/include
	LIBS += -L$(NETCDF)/$(NETCDFLIBLOC)
	NCLIB = -lnetcdf
	NCLIBF = -lnetcdff
	ifneq ($(wildcard $(NETCDF)/$(NETCDFLIBLOC)/libnetcdff.*), ) # CHECK FOR NETCDF4
		LIBS += $(NCLIBF)
	endif # CHECK FOR NETCDF4
	ifneq "$(NETCDFF)" ""
		FCINCLUDES += -I$(NETCDFF)/include
		LIBS += -L$(NETCDFF)/$(NETCDFLIBLOC)
		LIBS += $(NCLIBF)
	endif
	LIBS += $(NCLIB)
endif


ifneq "$(PNETCDF)" ""
ifneq ($(wildcard $(PNETCDF)/lib), )
	PNETCDFLIBLOC = lib
endif
ifneq ($(wildcard $(PNETCDF)/lib64), )
	PNETCDFLIBLOC = lib64
endif
	CPPINCLUDES += -I$(PNETCDF)/include
	FCINCLUDES += -I$(PNETCDF)/include
	LIBS += -L$(PNETCDF)/$(PNETCDFLIBLOC) -lpnetcdf
endif

ifeq "$(USE_LAPACK)" "true"
ifndef LAPACK
$(error LAPACK is not set.  Please set LAPACK to the LAPACK install directory when USE_LAPACK=true)
endif
ifneq ($(wildcard $(LAPACK)/liblapack.*), )
	LIBS += -L$(LAPACK)
else ifneq ($(wildcard $(LAPACK)/lib/liblapack.*), )
	LIBS += -L$(LAPACK)/lib
else ifneq ($(wildcard $(LAPACK)/lib64/liblapack.*), )
	LIBS += -L$(LAPACK)/lib64
else
$(error liblapack.* does NOT exist in $(LAPACK) or $(LAPACK)/lib)
endif
	LIBS += -llapack
	LIBS += -lblas
	override CPPFLAGS += -DUSE_LAPACK
endif

<<<<<<< HEAD
ifneq "$(MOAB_PATH)" ""
       CPPINCLUDES +=  -DHAVE_MOAB -I$(MOAB_PATH)/include
       FCINCLUDES += -DHAVE_MOAB -I$(MOAB_PATH)/include
       include $(MOAB_PATH)/lib/moab.make
       LIBS +=  ${MOAB_LIBS_LINK} -lstdc++
=======
ifeq "$(USE_SHTNS)" "true"
	override CPPFLAGS += -DUSE_SHTNS
>>>>>>> 7591f33d
endif

RM = rm -f
CPP = cpp -P -traditional
RANLIB = ranlib

COREPATH=$(PWD)/src
FWPATH=$(PWD)/../mpas-framework/src

ifdef CORE

ifneq ($(wildcard src), ) # CHECK FOR EXISTENCE OF CORE DIRECTORY

ifneq ($(wildcard src/build_options.mk), ) # Check for build_options.mk
include src/build_options.mk
else # ELSE Use Default Options
EXE_NAME=$(CORE)_model
NAMELIST_SUFFIX=$(CORE)
endif

override CPPFLAGS += -DMPAS_NAMELIST_SUFFIX=$(NAMELIST_SUFFIX)
override CPPFLAGS += -DMPAS_EXE_NAME=$(EXE_NAME)

else # ELSE CORE DIRECTORY CHECK

report_builds: all

endif # END CORE DIRECTORY CHECK

ifeq "$(DEBUG)" "true"

ifndef FFLAGS_DEBUG
	FFLAGS=$(FFLAGS_OPT)
	CFLAGS=$(CFLAGS_OPT)
	CXXFLAGS=$(CXXFLAGS_OPT)
	LDFLAGS=$(LDFLAGS_OPT)
	DEBUG_MESSAGE="Debug flags are not defined for this compile group. Defaulting to Optimized flags"
else # FFLAGS_DEBUG IF
	FFLAGS=$(FFLAGS_DEBUG)
	CFLAGS=$(CFLAGS_DEBUG)
	CXXFLAGS=$(CXXFLAGS_DEBUG)
	LDFLAGS=$(LDFLAGS_DEBUG)
	override CPPFLAGS += -DMPAS_DEBUG
	DEBUG_MESSAGE="Debugging is on."
endif # FFLAGS_DEBUG IF

else # DEBUG IF
	FFLAGS=$(FFLAGS_OPT)
	CFLAGS=$(CFLAGS_OPT)
	CXXFLAGS=$(CXXFLAGS_OPT)
	LDFLAGS=$(LDFLAGS_OPT)
	DEBUG_MESSAGE="Debugging is off."
endif # DEBUG IF

FC=$(FC_PARALLEL)
CC=$(CC_PARALLEL)
CXX=$(CXX_PARALLEL)
SFC=$(FC_SERIAL)
SCC=$(CC_SERIAL)
PARALLEL_MESSAGE="Parallel version is on."

ifeq "$(OPENMP)" "true"
	FFLAGS += $(FFLAGS_OMP)
	CFLAGS += $(CFLAGS_OMP)
	CXXFLAGS += $(CFLAGS_OMP)
	override CPPFLAGS += "-DMPAS_OPENMP"
	LDFLAGS += $(FFLAGS_OMP)
endif #OPENMP IF

ifeq "$(OPENACC)" "true"
        FFLAGS += $(FFLAGS_ACC)
        CFLAGS += $(CFLAGS_ACC)
        CXXFLAGS += $(CFLAGS_ACC)
        override CPPFLAGS += "-DMPAS_OPENACC"
        LDFLAGS += $(FFLAGS_ACC)
endif #OPENACC IF

ifeq "$(OPENMP_OFFLOAD)" "true"
	FFLAGS += $(FFLAGS_GPU)
	CFLAGS += $(FFLAGS_GPU)
	CXXFLAGS += $(FFLAGS_GPU)
	override CPPFLAGS += "-DMPAS_OPENMP_OFFLOAD"
	LDFLAGS += $(LDFLAGS_GPU)
endif #OPENMP_OFFLOAD IF

ifeq "$(PRECISION)" "single"
	CFLAGS += "-DSINGLE_PRECISION"
	CXXFLAGS += "-DSINGLE_PRECISION"
	override CPPFLAGS += "-DSINGLE_PRECISION"
	PRECISION_MESSAGE="MPAS was built with default single-precision reals."
else
	FFLAGS += $(FFLAGS_PROMOTION)
	PRECISION_MESSAGE="MPAS was built with default double-precision reals."
endif #PRECISION IF

ifeq "$(USE_PAPI)" "true"
	CPPINCLUDES += -I$(PAPI)/include -D_PAPI
	FCINCLUDES += -I$(PAPI)/include
	LIBS += -L$(PAPI)/lib -lpapi
	PAPI_MESSAGE="Papi libraries are on."
else # USE_PAPI IF
	PAPI_MESSAGE="Papi libraries are off."
endif # USE_PAPI IF

# Only if this Makefile was invoked from a compiler target should we check that PICFLAG is set
ifneq "$(FC_SERIAL)" ""
ifeq "$(SHAREDLIB)" "true"
ifneq "$(PICFLAG)" ""
	FFLAGS += $(PICFLAG)
	CFLAGS += $(PICFLAG)
	CXXFLAGS += $(PICFLAG)
	LDFLAGS += $(PICFLAG)
	SHAREDLIB_MESSAGE="Position-independent code was generated."
else
$(error Position-independent code was requested but PIC flags are not available. Please add PIC flags for the '$(BUILD_TARGET)' target)
endif
else
	SHAREDLIB_MESSAGE="Position-dependent code was generated."
endif
endif

ifeq "$(USE_PIO2)" "true"
	PIO_MESSAGE="Using the PIO 2 library."
else # USE_PIO2 IF
	PIO_MESSAGE="Using the PIO 1.x library."
endif # USE_PIO2 IF

ifneq "$(MOAB_PATH)" ""
       MOAB_MESSAGE="Using MOAB library"
else # 
       MOAB_MESSAGE="Not using MOAB library"
endif 

ifdef TIMER_LIB
ifeq "$(TIMER_LIB)" "tau"
	override TAU=true
	TIMER_MESSAGE="TAU is being used for the timer interface"
endif

ifeq "$(TIMER_LIB)" "gptl"
	override CPPFLAGS += -DMPAS_GPTL_TIMERS
	override FCINCLUDES += -I${GPTL}/include
	override LIBS += -L${GPTL}/lib -lgptl
	TIMER_MESSAGE="GPTL is being used for the timer interface"
endif

ifeq "$(TIMER_LIB)" ""
	override CPPFLAGS += -DMPAS_NATIVE_TIMERS
	TIMER_MESSAGE="The native timer interface is being used"
endif

else # else ifdef $(TIMER_LIB)

	override CPPFLAGS += -DMPAS_NATIVE_TIMERS
	TIMER_MESSAGE="The native timer interface is being used"

endif # endif ifdef $(TIMER_LIB)

ifeq "$(TAU)" "true"
	LINKER=tau_f90.sh
	CPPINCLUDES += -DMPAS_TAU -DMPAS_TAU_TIMERS
	TAU_MESSAGE="TAU Hooks are on."
else
	LINKER=$(FC)
	TAU_MESSAGE="TAU Hooks are off."
endif

ifeq "$(GEN_F90)" "true"
	override CPPFLAGS += -Uvector
	GEN_F90_MESSAGE="MPAS generated and was built with intermediate .f90 files."
else
	override GEN_F90=false
	GEN_F90_MESSAGE="MPAS was built with .F files."
endif

ifeq "$(OPENMP)" "true"
	OPENMP_MESSAGE="MPAS was built with OpenMP enabled."
else
	OPENMP_MESSAGE="MPAS was built without OpenMP support."
endif

ifeq "$(OPENMP_OFFLOAD)" "true"
	OPENMP_OFFLOAD_MESSAGE="MPAS was built with OpenMP-offload GPU support enabled."
else
	OPENMP_OFFLOAD_MESSAGE="MPAS was built without OpenMP-offload GPU support."
endif

ifeq "$(OPENACC)" "true"
	OPENACC_MESSAGE="MPAS was built with OpenACC accelerator support enabled."
else
	OPENACC_MESSAGE="MPAS was built without OpenACC accelerator support."
endif

ifeq "$(USE_SHTNS)" "true"
	SHTNS_MESSAGE="MPAS was built with SHTNS library."
else
	SHTNS_MESSAGE="MPAS was built without SHTNS library."
endif

ifneq ($(wildcard .mpas_core_*), ) # CHECK FOR BUILT CORE

ifneq ($(wildcard .mpas_core_$(CORE)), ) # CHECK FOR SAME CORE AS ATTEMPTED BUILD.
	override AUTOCLEAN=false
	CONTINUE=true
else
	LAST_CORE=`cat .mpas_core_*`

ifeq "$(AUTOCLEAN)" "true" # CHECK FOR CLEAN PRIOR TO BUILD OF A NEW CORE.
	CONTINUE=true
	AUTOCLEAN_MESSAGE="Infrastructure was cleaned prior to building ."
else
	CONTINUE=false
endif # END OF AUTOCLEAN CHECK

endif # END OF CORE=LAST_CORE CHECK

else

	override AUTOCLEAN=false
	CONTINUE=true
endif # END IF BUILT CORE CHECK

ifneq ($(wildcard namelist.$(NAMELIST_SUFFIX)), ) # Check for generated namelist file.
	NAMELIST_MESSAGE="A default namelist file (namelist.$(NAMELIST_SUFFIX).defaults) has been generated, but namelist.$(NAMELIST_SUFFIX) has not been modified."
else
	NAMELIST_MESSAGE="A default namelist file (namelist.$(NAMELIST_SUFFIX).defaults) has been generated and copied to namelist.$(NAMELIST_SUFFIX)."
endif

ifneq ($(wildcard streams.$(NAMELIST_SUFFIX)), ) # Check for generated streams file.
	STREAM_MESSAGE="A default streams file (streams.$(NAMELIST_SUFFIX).defaults) has been generated, but streams.$(NAMELIST_SUFFIX) has not been modified."
else
	STREAM_MESSAGE="A default streams file (streams.$(NAMELIST_SUFFIX).defaults) has been generated and copied to streams.$(NAMELIST_SUFFIX)."
endif


ifeq "$(findstring clean, $(MAKECMDGOALS))" "clean" # CHECK FOR CLEAN TARGET
	override AUTOCLEAN=false
endif # END OF CLEAN TARGET CHECK

VER=$(shell git describe --dirty 2> /dev/null)
#override CPPFLAGS += -DMPAS_GIT_VERSION=$(VER)

ifeq "$(findstring v, $(VER))" "v"
	override CPPFLAGS += -DMPAS_GIT_VERSION=$(VER)
else
	override CPPFLAGS += -DMPAS_GIT_VERSION="unknown"
endif # END OF GIT DESCRIBE VERSION

####################################################
# Section for adding external libraries and includes
####################################################
ifdef MPAS_EXTERNAL_LIBS
	override LIBS += $(MPAS_EXTERNAL_LIBS)
endif
ifdef MPAS_EXTERNAL_INCLUDES
	override CPPINCLUDES += $(MPAS_EXTERNAL_INCLUDES)
	override FCINCLUDES += $(MPAS_EXTERNAL_INCLUDES)
endif
ifdef MPAS_EXTERNAL_CPPFLAGS
	override CPPFLAGS += $(MPAS_EXTERNAL_CPPFLAGS)
endif
####################################################
ifeq "$(USE_PIO2)" "true"
    UNAME_S := $(shell uname -s)
    ifeq ($(UNAME_S),Darwin)
    	override LIBS += -lc++
    else
    	override LIBS += -lstdc++
    endif

endif

ifeq "$(CONTINUE)" "true"
all: mpas_main
else
all: clean_core
endif

openmp_test:
ifeq "$(OPENMP)" "true"
	@echo "Testing compiler for OpenMP support"
	@echo "#include <omp.h>" > conftest.c; echo "int main() { int n = omp_get_num_threads(); return 0; }" >> conftest.c; $(SCC) $(CFLAGS) -o conftest.out conftest.c || \
		(echo "$(SCC) does not support OpenMP - see INSTALL in top-level directory for more information"; rm -fr conftest.*; exit 1)
	@echo "#include <omp.h>" > conftest.c; echo "int main() { int n = omp_get_num_threads(); return 0; }" >> conftest.c; $(CC) $(CFLAGS) -o conftest.out conftest.c || \
		(echo "$(CC) does not support OpenMP - see INSTALL in top-level directory for more information"; rm -fr conftest.*; exit 1)
	@echo "#include <omp.h>" > conftest.cpp; echo "int main() { int n = omp_get_num_threads(); return 0; }" >> conftest.cpp; $(CXX) $(CFLAGS) -o conftest.out conftest.cpp || \
		(echo "$(CXX) does not support OpenMP - see INSTALL in top-level directory for more information"; rm -fr conftest.*; exit 1)
	@echo "program test; use omp_lib; integer n; n = OMP_GET_NUM_THREADS(); stop 0; end program" > conftest.f90; $(SFC) $(FFLAGS) -o conftest.out conftest.f90 || \
		(echo "$(SFC) does not support OpenMP - see INSTALL in top-level directory for more information"; rm -fr conftest.*; exit 1)
	@echo "program test; use omp_lib; integer n; n = OMP_GET_NUM_THREADS(); stop 0; end program" > conftest.f90; $(FC) $(FFLAGS) -o conftest.out conftest.f90 || \
		(echo "$(FC) does not support OpenMP - see INSTALL in top-level directory for more information"; rm -fr conftest.*; exit 1)
	@rm -fr conftest.*
endif


pio_test:
	@#
	@# Create two test programs: one that should work with PIO1 and a second that should work with PIO2
	@#
	@echo "program pio1; use pio; use pionfatt_mod; integer, parameter :: MPAS_IO_OFFSET_KIND = PIO_OFFSET; integer, parameter :: MPAS_INT_FILLVAL = NF_FILL_INT; end program" > pio1.f90
	@echo "program pio2; use pio; integer, parameter :: MPAS_IO_OFFSET_KIND = PIO_OFFSET_KIND; integer, parameter :: MPAS_INT_FILLVAL = PIO_FILL_INT; end program" > pio2.f90

	@#
	@# See whether either of the test programs can be compiled
	@#
	@echo "Checking for a usable PIO library..."
	@($(FC) pio1.f90 $(FCINCLUDES) $(FFLAGS) $(LDFLAGS) $(LIBS) -o pio1.out &> /dev/null && echo "=> PIO 1 detected") || \
	 ($(FC) pio2.f90 $(FCINCLUDES) $(FFLAGS) $(LDFLAGS) $(LIBS) -o pio2.out &> /dev/null && echo "=> PIO 2 detected") || \
	 (echo "************ ERROR ************"; \
	  echo "Failed to compile a PIO test program"; \
	  echo "Please ensure the PIO environment variable is set to the PIO installation directory"; \
	  echo "************ ERROR ************"; \
	  rm -rf pio[12].f90 pio[12].out; exit 1)

	@rm -rf pio[12].out

	@#
	@# Check that what the user has specified agrees with the PIO library version that was detected
	@#
ifeq "$(USE_PIO2)" "true"
	@($(FC) pio2.f90 $(FCINCLUDES) $(FFLAGS) $(LDFLAGS) $(LIBS) -o pio2.out &> /dev/null) || \
	(echo "************ ERROR ************"; \
	 echo "PIO 1 was detected, but USE_PIO2=true was specified in the make command"; \
	 echo "************ ERROR ************"; \
	 rm -rf pio[12].f90 pio[12].out; exit 1)
else
	@($(FC) pio1.f90 $(FCINCLUDES) $(FFLAGS) $(LDFLAGS) $(LIBS) -o pio1.out &> /dev/null) || \
	(echo "************ ERROR ************"; \
	 echo "PIO 2 was detected. Please specify USE_PIO2=true in the make command"; \
	 echo "************ ERROR ************"; \
	 rm -rf pio[12].f90 pio[12].out; exit 1)
endif
	@rm -rf pio[12].f90 pio[12].out


dycore: $(AUTOCLEAN_DEPS) framework
	@echo "Auto-detected core from path: " $(CORE)
	@echo "START DYCORE: $(PWD)"
	( cd src; $(MAKE) CPP="$(CPP)" CPPFLAGS="$(CPPFLAGS)" CPPINCLUDES="$(CPPINCLUDES)" REG_PARSE="$(FWPATH)/tools/registry/parse" gen_includes )
	( cd src; $(MAKE) CPP="$(CPP)" CPPFLAGS="$(CPPFLAGS)" CPPINCLUDES="$(CPPINCLUDES)" NL_GEN="$(FWPATH)/tools/input_gen/namelist_gen" ST_GEN="$(FWPATH)/tools/input_gen/streams_gen" core_input_gen )
	( cd src; $(MAKE) \
	         FC="$(FC)" \
                 CC="$(CC)" \
                 CXX="$(CXX)" \
                 SFC="$(SFC)" \
                 SCC="$(SCC)" \
                 LINKER="$(LINKER)" \
                 CFLAGS="$(CFLAGS)" \
                 CXXFLAGS="$(CXXFLAGS)" \
                 FFLAGS="$(FFLAGS)" \
                 LDFLAGS="$(LDFLAGS)" \
                 RM="$(RM)" \
                 CPP="$(CPP)" \
                 CPPFLAGS="$(CPPFLAGS)" \
                 LIBS="$(LIBS)" \
                 CPPINCLUDES="$(CPPINCLUDES)" \
                 FCINCLUDES="$(FCINCLUDES)" \
                 CORE="$(CORE)"\
                 AUTOCLEAN="$(AUTOCLEAN)" \
                 GEN_F90="$(GEN_F90)" )


drver:  $(AUTOCLEAN_DEPS) framework dycore
	( cd $(FWPATH)/driver; $(MAKE) COREPATH="$(COREPATH)" \
                 FC="$(FC)" \
                 CC="$(CC)" \
                 CXX="$(CXX)" \
                 SFC="$(SFC)" \
                 SCC="$(SCC)" \
                 LINKER="$(LINKER)" \
                 CFLAGS="$(CFLAGS)" \
                 CXXFLAGS="$(CXXFLAGS)" \
                 FFLAGS="$(FFLAGS)" \
                 LDFLAGS="$(LDFLAGS)" \
                 RM="$(RM)" \
                 CPP="$(CPP)" \
                 CPPFLAGS="$(CPPFLAGS)" \
                 LIBS="$(LIBS)" \
                 CPPINCLUDES="$(CPPINCLUDES)" \
                 FCINCLUDES="$(FCINCLUDES)" \
                 CORE="$(CORE)"\
                 AUTOCLEAN="$(AUTOCLEAN)" \
                 GEN_F90="$(GEN_F90)" )


mpas: $(AUTOCLEAN_DEPS) framework dycore drver
	$(LINKER) $(LDFLAGS) -o $(EXE_NAME) $(FWPATH)/driver/*.o -L$(FWPATH) -Lsrc -ldycore -lops -lframework $(LIBS) -I./external/esmf_time_f90 -L$(FWPATH)/external/esmf_time_f90 -lesmf_time

framework:
	cd $(FWPATH); $(MAKE) \
                 FC="$(FC)" \
                 CC="$(CC)" \
                 CXX="$(CXX)" \
                 SFC="$(SFC)" \
                 SCC="$(SCC)" \
                 LINKER="$(LINKER)" \
                 CFLAGS="$(CFLAGS)" \
                 CXXFLAGS="$(CXXFLAGS)" \
                 FFLAGS="$(FFLAGS)" \
                 LDFLAGS="$(LDFLAGS)" \
                 RM="$(RM)" \
                 CPP="$(CPP)" \
                 CPPFLAGS="$(CPPFLAGS)" \
                 LIBS="$(LIBS)" \
                 CPPINCLUDES="$(CPPINCLUDES)" \
                 FCINCLUDES="$(FCINCLUDES)" \
                 CORE="$(CORE)"\
                 AUTOCLEAN="$(AUTOCLEAN)" \
                 GEN_F90="$(GEN_F90)"

mpas_main: openmp_test pio_test mpas
ifeq "$(AUTOCLEAN)" "true"
	$(RM) .mpas_core_*
endif

	@echo "$(EXE_NAME)" > .mpas_core_$(CORE)
	if [ -e src/$(EXE_NAME) ]; then mv src/$(EXE_NAME) .; fi
	( cd src; $(MAKE) ROOT_DIR="$(PWD)" post_build )
	@echo "*******************************************************************************"
	@echo $(PRECISION_MESSAGE)
	@echo $(DEBUG_MESSAGE)
	@echo $(PARALLEL_MESSAGE)
	@echo $(PAPI_MESSAGE)
	@echo $(TAU_MESSAGE)
	@echo $(OPENMP_MESSAGE)
	@echo $(OPENMP_OFFLOAD_MESSAGE)
	@echo $(OPENACC_MESSAGE)
	@echo $(SHAREDLIB_MESSAGE)
ifeq "$(AUTOCLEAN)" "true"
	@echo $(AUTOCLEAN_MESSAGE)
endif
	@echo $(GEN_F90_MESSAGE)
	@echo $(TIMER_MESSAGE)
	@echo $(PIO_MESSAGE)
<<<<<<< HEAD
	@echo $(MOAB_MESSAGE)
=======
	@echo $(SHTNS_MESSAGE)
>>>>>>> 7591f33d
	@echo "*******************************************************************************"
clean:
	cd $(FWPATH); $(MAKE) clean RM="$(RM)" CORE="$(CORE)"
	cd src; $(MAKE) clean RM="$(RM)" CORE="$(CORE)"
	$(RM) .mpas_core_*
	$(RM) $(EXE_NAME)
	$(RM) namelist.$(NAMELIST_SUFFIX).defaults
	$(RM) streams.$(NAMELIST_SUFFIX).defaults

error: errmsg

clean_core:
	@echo ""
	@echo "*******************************************************************************"
	@echo " The MPAS infrastructure is currently built for the $(LAST_CORE) core."
	@echo " Before building the $(CORE) core, please do one of the following."
	@echo ""
	@echo ""
	@echo " To remove the $(LAST_CORE)_model executable and clean the MPAS infrastructure, run:"
	@echo "      make clean CORE=$(LAST_CORE)"
	@echo ""
	@echo " To preserve all executables except $(CORE)_model and clean the MPAS infrastructure, run:"
	@echo "      make clean CORE=$(CORE)"
	@echo ""
	@echo " Alternatively, AUTOCLEAN=true can be appended to the make command to force a clean,"
	@echo " build a new $(CORE)_model executable, and preserve all other executables."
	@echo ""
	@echo "*******************************************************************************"
	@echo ""
	exit 1

else # CORE IF

all: error
clean: error
	exit 1
error:
	@echo "ERROR: You must execute make within one of the mpas-ocean, mpas-seaice, or mpas-albany-landice directories."
	@echo "Quitting."
	exit 1

endif # CORE IF

errmsg:
	@echo ""
	@echo "Usage: $(MAKE) target [options]"
	@echo ""
	@echo "You must execute make within one of the mpas-ocean, mpas-seaice, or mpas-albany-landice directories."
	@echo "CORE is auto-detected from mpas-CORE directory in your path."
	@echo ""
	@echo "Example targets:"
	@echo "    ifort"
	@echo "    gfortran"
	@echo "    xlf"
	@echo "    pgi"
	@echo ""
	@echo "Available Options:"
	@echo "    DEBUG=true    - builds debug version. Default is optimized version."
	@echo "    USE_PAPI=true - builds version using PAPI for timers. Default is off."
	@echo "    TAU=true      - builds version using TAU hooks for profiling. Default is off."
	@echo "    AUTOCLEAN=true    - forces a clean of infrastructure prior to build new core."
	@echo "    GEN_F90=true  - Generates intermediate .f90 files through CPP, and builds with them."
	@echo "    TIMER_LIB=opt - Selects the timer library interface to be used for profiling the model. Options are:"
	@echo "                    TIMER_LIB=native - Uses native built-in timers in MPAS"
	@echo "                    TIMER_LIB=gptl - Uses gptl for the timer interface instead of the native interface"
	@echo "                    TIMER_LIB=tau - Uses TAU for the timer interface instead of the native interface"
	@echo "    OPENMP=true   - builds and links with OpenMP flags. Default is to not use OpenMP."
	@echo "    USE_PIO2=true - links with the PIO 2 library. Default is to use the PIO 1.x library."
	@echo "    PRECISION=single - builds with default single-precision real kind. Default is to use double-precision."
	@echo "    SHAREDLIB=true - generate position-independent code suitable for use in a shared library. Default is false."
	@echo "    USE_LAPACK=true - builds and links with LAPACK / BLAS libraries.  Default is to not use LAPACK."
	@echo "    USE_SHTNS=true - builds and links with SHTNS/FFTW.  Default is false."
	@echo ""
	@echo "Ensure that NETCDF, PNETCDF, PIO, LAPACK (if USE_LAPACK=true), and PAPI (if USE_PAPI=true) are environment variables"
	@echo "that point to the absolute paths for the libraries."
	@echo ""
ifdef CORE
	exit 1
endif
<|MERGE_RESOLUTION|>--- conflicted
+++ resolved
@@ -623,16 +623,14 @@
 	override CPPFLAGS += -DUSE_LAPACK
 endif
 
-<<<<<<< HEAD
+ifeq "$(USE_SHTNS)" "true"
+	override CPPFLAGS += -DUSE_SHTNS
+
 ifneq "$(MOAB_PATH)" ""
        CPPINCLUDES +=  -DHAVE_MOAB -I$(MOAB_PATH)/include
        FCINCLUDES += -DHAVE_MOAB -I$(MOAB_PATH)/include
        include $(MOAB_PATH)/lib/moab.make
        LIBS +=  ${MOAB_LIBS_LINK} -lstdc++
-=======
-ifeq "$(USE_SHTNS)" "true"
-	override CPPFLAGS += -DUSE_SHTNS
->>>>>>> 7591f33d
 endif
 
 RM = rm -f
@@ -1067,11 +1065,8 @@
 	@echo $(GEN_F90_MESSAGE)
 	@echo $(TIMER_MESSAGE)
 	@echo $(PIO_MESSAGE)
-<<<<<<< HEAD
+	@echo $(SHTNS_MESSAGE)
 	@echo $(MOAB_MESSAGE)
-=======
-	@echo $(SHTNS_MESSAGE)
->>>>>>> 7591f33d
 	@echo "*******************************************************************************"
 clean:
 	cd $(FWPATH); $(MAKE) clean RM="$(RM)" CORE="$(CORE)"
