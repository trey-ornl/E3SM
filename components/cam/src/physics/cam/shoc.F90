!c_doubli--------------------------------------------------------------
! SHOC parameterization
!   SHOC = Simplified Higher Order Closure
!   reference, Bogenschutz and Krueger 2013
!
! PDF-based parameterization for low clouds and turbulence
! email: bogenschutz1@llnl.gov
!--------------------------------------------------------------

! Include bit-for-bit math macros.
#include "bfb_math.inc"

module shoc

  use physics_utils, only: rtype, rtype8, itype, btype

! Bit-for-bit math functions.
#ifdef SCREAM_CONFIG_IS_CMAKE
  use physics_common_iso_f, only: cxx_pow, cxx_sqrt, cxx_cbrt, cxx_gamma, cxx_log, &
                                  cxx_log10, cxx_exp
#endif

implicit none
save ! for module variables

public  :: shoc_init, shoc_main

logical :: use_cxx = .true.

real(rtype), parameter, public :: largeneg = -99999999.99_rtype

!=========================================================
! Physical constants used in SHOC
!=========================================================

! These are set in initialization and should be set to
!  to the values used in whatever host model SHOC is
!  implemented in
real(rtype) :: ggr   ! gravity [m/s^2]
real(rtype) :: rgas  ! dry air gas constant [J/kg.K]
real(rtype) :: rv    ! water vapor gas constant [J/kg.K]
real(rtype) :: cp    ! specific heat of dry air [J/kg.K]
real(rtype) :: lcond ! latent heat of vaporization [J/kg]
real(rtype) :: lice  ! latent heat of fusion [J/kg]
real(rtype) :: eps   ! rh2o/rair - 1 [-]
real(rtype) :: vk    ! von karmann constant [-]

!=========================================================
! Private module parameters
!=========================================================

! These are adjustable tunable parameters for SHOC
!  for certain variables and turbulent moments.
!  All are unitless

! temperature variance
real(rtype), parameter :: thl2tune=1.0_rtype
! moisture variance
real(rtype), parameter :: qw2tune=1.0_rtype
! temp moisture covariance
real(rtype), parameter :: qwthl2tune=1.0_rtype
! vertical velocity variance
real(rtype), parameter :: w2tune=1.0_rtype
! third moment of vertical velocity
real(rtype), parameter :: w3clip=1.2_rtype
! mixing length scaling parameter
real(rtype), parameter :: length_fac=0.5_rtype

! =========
! Below are options to activate certain features in SHOC

! Allow temperature skewness to be independent of moisture
!  variance
logical, parameter :: dothetal_skew = .false.

! Use an implicit diffusion solver for SHOC
!  If running with long timesteps (dt > 20 s), then
!  this should be set to true. If set to false then
!  an explicit solver will be used
logical, parameter :: do_implicit = .true.

! ========
! Below define some parameters for SHOC

! Reference temperature [K]
real(rtype), parameter :: basetemp = 300._rtype
! Reference pressure [Pa]
real(rtype), parameter :: basepres = 100000._rtype
! Lower troposphere pressure [Pa]
real(rtype), parameter :: troppres = 80000._rtype
! Minimum surface friction velocity
real(rtype), parameter :: ustar_min = 0.01_rtype
! PBL max depth in pressure units
real(rtype), parameter :: pblmaxp = 4.e4_rtype

! ========
! Set upper limits for certain SHOC quantities
! Note that these upper limits are quite high
! and they are rarely reached in a stable simulation

! Return to isotropic timescale [s]
real(rtype), parameter :: maxiso = 20000.0_rtype
! Mixing length [m]
real(rtype), parameter :: maxlen = 20000.0_rtype
! Minimum Mixing length [m]
real(rtype), parameter :: minlen = 20.0_rtype
! Maximum TKE [m2/s2]
real(rtype), parameter :: maxtke = 50.0_rtype
! Minimum TKE [m2/s2]
real(rtype), parameter :: mintke = 0.0004_rtype

! Maximum number of levels in pbl from surface
integer :: npbl

!==============================================================
! Begin SHOC parameterization code!
contains
!==============================================================

subroutine shoc_init( &
         nlev, gravit, rair, rh2o, cpair, &
         zvir, latvap, latice, karman, &
         pref_mid, nbot_shoc, ntop_shoc)

  implicit none

  ! Purpose:  Initialize constants for SHOC
  ! These should be set to the same values used in
  ! whatever host model SHOC is implemented in

  integer, intent(in)   :: nlev ! number of levels

  real(rtype), intent(in)  :: gravit ! gravity
  real(rtype), intent(in)  :: rair   ! dry air gas constant
  real(rtype), intent(in)  :: rh2o   ! water vapor gas constant
  real(rtype), intent(in)  :: cpair  ! specific heat of dry air
  real(rtype), intent(in)  :: zvir   ! rh2o/rair - 1
  real(rtype), intent(in)  :: latvap ! latent heat of vaporization
  real(rtype), intent(in)  :: latice ! latent heat of fusion
  real(rtype), intent(in)  :: karman ! Von Karman's constant

  real(rtype), intent(in) :: pref_mid(nlev) ! reference pressures at midpoints

  integer, intent(in)   :: nbot_shoc ! Bottom level to which SHOC is applied
  integer, intent(in)   :: ntop_shoc ! Top level to which SHOC is applied

  integer :: k

  ggr = gravit   ! [m/s2]
  rgas = rair    ! [J/kg.K]
  rv = rh2o      ! [J/kg.K]
  cp = cpair     ! [J/kg.K]
  eps = zvir     ! [-]
  lcond = latvap ! [J/kg]
  lice = latice  ! [J/kg]
  vk = karman    ! [-]

   ! Limit pbl height to regions below 400 mb
   ! npbl = max number of levels (from bottom) in pbl

   npbl = 0
   do k=nbot_shoc,ntop_shoc,-1
      if (pref_mid(k) >= pblmaxp) then
         npbl = npbl + 1
      end if
   end do
   npbl = max(npbl,1)

   return

end subroutine shoc_init

!==============================================================
! Main driver for the SHOC scheme
! Host models should call the following routine to call SHOC

subroutine shoc_main ( &
     shcol, nlev, nlevi, dtime, nadv, &   ! Input
     host_dx, host_dy,thv, &              ! Input
     zt_grid,zi_grid,pres,presi,pdel,&    ! Input
     wthl_sfc, wqw_sfc, uw_sfc, vw_sfc, & ! Input
     wtracer_sfc,num_qtracers,w_field, &  ! Input
     exner,phis, &                        ! Input
     host_dse, tke, thetal, qw, &         ! Input/Output
     u_wind, v_wind,qtracers,&            ! Input/Output
     wthv_sec,tkh,tk,&                    ! Input/Output
     shoc_ql,shoc_cldfrac,&               ! Input/Output
     pblh,&                               ! Output
     shoc_mix, isotropy,&                 ! Output (diagnostic)
     w_sec, thl_sec, qw_sec, qwthl_sec,&  ! Output (diagnostic)
     wthl_sec, wqw_sec, wtke_sec,&        ! Output (diagnostic)
     uw_sec, vw_sec, w3,&                 ! Output (diagnostic)
     wqls_sec, brunt, shoc_ql2)           ! Output (diagnostic)

  implicit none

! INPUT VARIABLES
  ! number of SHOC columns in the array
  integer, intent(in) :: shcol
  ! number of levels [-]
  integer, intent(in) :: nlev
  ! number of levels on interface grid [-]
  integer, intent(in) :: nlevi
  ! number of tracers [-]
  integer, intent(in) :: num_qtracers
  ! number of times to loop SHOC
  integer, intent(in) :: nadv

  ! SHOC timestep [s]
  real(rtype), intent(in) :: dtime
  ! grid spacing of host model in x direction [m]
  real(rtype), intent(in) :: host_dx(shcol)
  ! grid spacing of host model in y direction [m]
  real(rtype), intent(in) :: host_dy(shcol)
  ! heights, for thermo grid [m]
  real(rtype), intent(in) :: zt_grid(shcol,nlev)
  ! heights, for interface grid [m]
  real(rtype), intent(in) :: zi_grid(shcol,nlevi)
  ! pressure levels on thermo grid [Pa]
  real(rtype), intent(in) :: pres(shcol,nlev)
  ! pressure levels on interface grid [Pa]
  real(rtype), intent(in) :: presi(shcol,nlevi)
  ! Differences in pressure levels [Pa]
  real(rtype), intent(in) :: pdel(shcol,nlev)
  ! virtual potential temperature [K]
  real(rtype), intent(in) :: thv(shcol,nlev)
  ! large scale vertical velocity [m/s]
  real(rtype), intent(in) :: w_field(shcol,nlev)
  ! Surface sensible heat flux [K m/s]
  real(rtype), intent(in) :: wthl_sfc(shcol)
  ! Surface latent heat flux [kg/kg m/s]
  real(rtype), intent(in) :: wqw_sfc(shcol)
  ! Surface momentum flux (u-direction) [m2/s2]
  real(rtype), intent(in) :: uw_sfc(shcol)
  ! Surface momentum flux (v-direction) [m2/s2]
  real(rtype), intent(in) :: vw_sfc(shcol)
  ! Surface flux for tracers [varies]
  real(rtype), intent(in) :: wtracer_sfc(shcol,num_qtracers)
  ! Exner function [-]
  real(rtype), intent(in) :: exner(shcol,nlev)
  ! Host model surface geopotential height
  real(rtype), intent(in) :: phis(shcol)

! INPUT/OUTPUT VARIABLES
  ! prognostic temp variable of host model
  ! dry static energy [J/kg]
  ! dse = Cp*T + g*z + phis
  real(rtype), intent(inout) :: host_dse(shcol,nlev)
  ! turbulent kinetic energy [m2/s2]
  real(rtype), intent(inout) :: tke(shcol,nlev)
  ! liquid water potential temperature [K]
  real(rtype), intent(inout) :: thetal(shcol,nlev)
  ! total water mixing ratio [kg/kg]
  real(rtype), intent(inout) :: qw(shcol,nlev)
  ! u wind component [m/s]
  real(rtype), intent(inout) :: u_wind(shcol,nlev)
  ! v wind component [m/s]
  real(rtype), intent(inout) :: v_wind(shcol,nlev)
  ! buoyancy flux [K m/s]
  real(rtype), intent(inout) :: wthv_sec(shcol,nlev)
  ! tracers [varies]
  real(rtype), intent(inout) :: qtracers(shcol,nlev,num_qtracers)
  ! eddy coefficient for momentum [m2/s]
  real(rtype), intent(inout) :: tk(shcol,nlev)
  ! eddy coefficent for heat [m2/s]
  real(rtype), intent(inout) :: tkh(shcol,nlev)
  ! Cloud fraction [-]
  real(rtype), intent(inout) :: shoc_cldfrac(shcol,nlev)  
  ! cloud liquid mixing ratio [kg/kg]
  real(rtype), intent(inout) :: shoc_ql(shcol,nlev)

  ! OUTPUT VARIABLES

  ! planetary boundary layer depth [m]
  real(rtype), intent(out) :: pblh(shcol)
  ! cloud liquid mixing ratio variance [kg^2/kg^2]
  real(rtype), intent(out) :: shoc_ql2(shcol, nlev)

  ! also output variables, but part of the SHOC diagnostics
  !  to be output to history file by host model (if desired)

  ! Turbulent length scale [m]
  real(rtype) :: shoc_mix(shcol,nlev)
  ! vertical velocity variance [m2/s2]
  real(rtype) :: w_sec(shcol,nlev)
  ! temperature variance [K^2]
  real(rtype) :: thl_sec(shcol,nlevi)
  ! moisture variance [kg2/kg2]
  real(rtype) :: qw_sec(shcol,nlevi)
  ! temp moisture covariance [K kg/kg]
  real(rtype) :: qwthl_sec(shcol,nlevi)
  ! vertical heat flux [K m/s]
  real(rtype) :: wthl_sec(shcol,nlevi)
  ! vertical moisture flux [K m/s]
  real(rtype) :: wqw_sec(shcol,nlevi)
  ! vertical tke flux [m3/s3]
  real(rtype) :: wtke_sec(shcol,nlevi)
  ! vertical zonal momentum flux [m2/s2]
  real(rtype) :: uw_sec(shcol,nlevi)
  ! vertical meridional momentum flux [m2/s2]
  real(rtype) :: vw_sec(shcol,nlevi)
  ! third moment vertical velocity [m3/s3]
  real(rtype) :: w3(shcol,nlevi)
  ! liquid water flux [kg/kg m/s]
  real(rtype) :: wqls_sec(shcol,nlev)
  ! brunt vaisala frequency [s-1]
  real(rtype) :: brunt(shcol,nlev)
  ! return to isotropic timescale [s]
  real(rtype) :: isotropy(shcol,nlev)

  !============================================================================
! LOCAL VARIABLES

  ! time counter
  integer :: t

  ! vertical flux of tracers [varies]
  real(rtype) :: wtracer_sec(shcol,nlevi,num_qtracers)
  ! air density on thermo grid [kg/m3]
  real(rtype) :: rho_zt(shcol,nlev)

  ! Grid difference centereted on thermo grid [m]
  real(rtype) :: dz_zt(shcol,nlev)
  ! Grid difference centereted on interface grid [m]
  real(rtype) :: dz_zi(shcol,nlevi)

  ! Surface friction velocity [m/s]
  real(rtype) :: ustar(shcol)
  ! Monin Obukhov length [m]
  real(rtype) :: obklen(shcol)
  ! Kinematic surface buoyancy flux [m^2/s^3]
  real(rtype) :: kbfs(shcol)

  ! Variables related to energy conservation
  real(rtype) :: se_b(shcol),ke_b(shcol),&
              wv_b(shcol),wl_b(shcol),&
              se_a(shcol),ke_a(shcol),&
              wv_a(shcol),wl_a(shcol)

  ! Compute integrals of static energy, kinetic energy, water vapor, and liquid water
  ! for the computation of total energy before SHOC is called.  This is for an
  ! effort to conserve energy since liquid water potential temperature (which SHOC
  ! conserves) and static energy (which E3SM conserves) are not exactly equal.
  call shoc_energy_integrals(&
     shcol,nlev,host_dse,pdel,&             ! Input
     qw,shoc_ql,u_wind,v_wind,&             ! Input
     se_b,ke_b,wv_b,wl_b)                   ! Input/Output

  do t=1,nadv

    ! Check TKE to make sure values lie within acceptable
    !  bounds after host model performs horizontal advection
    call check_tke(shcol,nlev,&                 ! Input
           tke)                                 ! Input/Output

    ! Define vertical grid arrays needed for
    !   vertical derivatives in SHOC, also
    !   define air density
    call shoc_grid( &
       shcol,nlev,nlevi,&                   ! Input
       zt_grid,zi_grid,pdel,&               ! Input
       dz_zt,dz_zi,rho_zt)          ! Output

    ! Compute the planetary boundary layer height, which is an
    !   input needed for the length scale calculation.

    call shoc_diag_obklen(&
       shcol,uw_sfc,vw_sfc,&                          ! Input
       wthl_sfc,wqw_sfc,thetal(:shcol,nlev),&         ! Input
       shoc_ql(:shcol,nlev),qtracers(:shcol,nlev,1),& ! Input
       ustar,kbfs,obklen)                             ! Output

    call pblintd(&
       shcol,nlev,nlevi,&                   ! Input
       zt_grid,zi_grid,thetal,shoc_ql,&     ! Input
       qtracers(:shcol,:,1),u_wind,v_wind,& ! Input
       ustar,obklen,kbfs,shoc_cldfrac,&     ! Input
       pblh)                                ! Output

    ! Update the turbulent length scale
    call shoc_length(&
       shcol,nlev,nlevi,tke,&               ! Input
       host_dx,host_dy,pblh,&               ! Input
       zt_grid,zi_grid,dz_zt,dz_zi,&        ! Input
       thetal,wthv_sec,thv,&                ! Input
       brunt,shoc_mix)                      ! Output

    ! Advance the SGS TKE equation
    call shoc_tke(&
       shcol,nlev,nlevi,dtime,&             ! Input
       wthv_sec,shoc_mix,&                  ! Input
       dz_zi,dz_zt,pres,&                   ! Input
       u_wind,v_wind,brunt,obklen,&         ! Input
       zt_grid,zi_grid,pblh,&               ! Input
       tke,tk,tkh,&                         ! Input/Output
       isotropy)                            ! Output

    ! If implicit diffusion solver is used,
    !  update SHOC prognostic variables here
    if (do_implicit) then
      call update_prognostics_implicit(&        ! Input
         shcol,nlev,nlevi,num_qtracers,&    ! Input
         dtime,dz_zt,dz_zi,rho_zt,&         ! Input
         zt_grid,zi_grid,tk,tkh,&           ! Input
         uw_sfc,vw_sfc,wthl_sfc,wqw_sfc,&   ! Input
         thetal,qw,qtracers,tke,&           ! Input/Output
         u_wind,v_wind)                     ! Input/Output
    endif

    ! Diagnose the second order moments
    call diag_second_shoc_moments(&
       shcol,nlev,nlevi, &                    ! Input
       num_qtracers,thetal,qw, &              ! Input
       u_wind,v_wind,qtracers,tke, &          ! Input
       isotropy,tkh,tk,&                      ! Input
       dz_zi,zt_grid,zi_grid,shoc_mix, &      ! Input
       wthl_sfc, wqw_sfc, uw_sfc, vw_sfc, &   ! Input
       wtracer_sfc, &                         ! Input       
       thl_sec, qw_sec,wthl_sec,wqw_sec,&     ! Output
       qwthl_sec, uw_sec, vw_sec, wtke_sec, & ! Output
       wtracer_sec,&                          ! Output
       w_sec)                                 ! Output

    ! Diagnose the third moment of vertical velocity,
    !  needed for the PDF closure
    call diag_third_shoc_moments(&
       shcol,nlev,nlevi,&                   ! Input
       w_sec,thl_sec,qw_sec,qwthl_sec,&     ! Input
       wthl_sec,isotropy,brunt,&            ! Input
       thetal,tke,wthv_sec,shoc_mix,&       ! Input
       dz_zt,dz_zi,&                        ! Input
       zt_grid,zi_grid,&                    ! Input
       w3)                                  ! Output

    ! Update thetal, qw, tracers, and wind components
    !   based on SGS mixing, if explicit scheme is used
    if (.not. do_implicit) then
      call update_prognostics(&
         shcol,nlev,nlevi,    &             ! Input
         dtime,dz_zt,wthl_sec,&             ! Input
         wqw_sec,wtke_sec,uw_sec,&          ! Input
         vw_sec,                 &          ! Input
         rho_zt,zt_grid,zi_grid,&           ! Input
         thetal,qw,tke,         &           ! Input/Output
         u_wind,v_wind)                     ! Input/Output

      call update_tracers( &
         shcol,nlev,nlevi,num_qtracers,&    ! Input
         dtime,dz_zt,wtracer_sec,&          ! Input
         rho_zt,zt_grid,zi_grid,&           ! Input
         qtracers)                          ! Input/Output
    endif

    ! Call the PDF to close on SGS cloud and turbulence
    call shoc_assumed_pdf(&
       shcol,nlev,nlevi,&                   ! Input
       thetal,qw,w_field,thl_sec,qw_sec,&   ! Input
       wthl_sec,w_sec,&                     ! Input
       wqw_sec,qwthl_sec,w3,pres,&          ! Input
       zt_grid,zi_grid,&                    ! Input
       shoc_cldfrac,shoc_ql,&               ! Output
       wqls_sec,wthv_sec,shoc_ql2)          ! Output

    ! Check TKE to make sure values lie within acceptable
    !  bounds after vertical advection, etc.
    call check_tke(shcol,nlev,tke)

  enddo ! end time loop

  ! End SHOC parameterization

  ! Use SHOC outputs to update the host model
  !  temperature
  call update_host_dse(&
     shcol,nlev,thetal,&                   ! Input
     shoc_ql,exner,zt_grid,phis,&          ! Input
     host_dse)                           ! Output

  call shoc_energy_integrals(&                 ! Input
     shcol,nlev,host_dse,pdel,&            ! Input
     qw,shoc_ql,u_wind,v_wind,&            ! Input
     se_a,ke_a,wv_a,wl_a)                  ! Output

  call shoc_energy_fixer(&
     shcol,nlev,nlevi,dtime,nadv,&         ! Input
     zt_grid,zi_grid,&                     ! Input
     se_b,ke_b,wv_b,wl_b,&                 ! Input
     se_a,ke_a,wv_a,wl_a,&                 ! Input
     wthl_sfc,wqw_sfc,pdel,&               ! Input
     rho_zt,tke,presi,&                    ! Input
     host_dse)                             ! Input/Output

  ! Remaining code is to diagnose certain quantities
  !  related to PBL.  No answer changing subroutines
  !  should be placed at this point onward.

  ! Update PBLH, as other routines outside of SHOC
  !  may require this variable.
  call shoc_diag_obklen(&
     shcol,uw_sfc,vw_sfc,&                          ! Input
     wthl_sfc,wqw_sfc,thetal(:shcol,nlev),&         ! Input
     shoc_ql(:shcol,nlev),qtracers(:shcol,nlev,1),& ! Input
     ustar,kbfs,obklen)                             ! Output

  call pblintd(&
     shcol,nlev,nlevi,&                   ! Input
     zt_grid,zi_grid,thetal,shoc_ql,&     ! Input
     qtracers(:shcol,:,1),u_wind,v_wind,& ! Input
     ustar,obklen,kbfs,shoc_cldfrac,&     ! Input
     pblh)                                ! Output

  return

end subroutine shoc_main

!==============================================================
! Define grid variables needed for the parameterization

subroutine shoc_grid( &
          shcol,nlev,nlevi,&           ! Input
          zt_grid,zi_grid,pdel,&       ! Input
          dz_zt,dz_zi,rho_zt)          ! Output

  ! Purpose of this subroutine is to define the thickness
  !  arrays of each column, to be used for finite differencing
  !  throughout the SHOC parameterization, also define air
  !  density in SHOC

  implicit none

! INPUT VARIABLES
  ! number of columns [-]
  integer, intent(in) :: shcol
  ! number of mid-point levels [-]
  integer, intent(in) :: nlev
  ! number of interface levels [-]
  integer, intent(in) :: nlevi
  ! mid-point grid heights [m]
  real(rtype), intent(in) :: zt_grid(shcol,nlev)
  ! interface grid heights [m]
  real(rtype), intent(in) :: zi_grid(shcol,nlevi)
  ! pressure differences centered on mid-point grid [Pa]
  real(rtype), intent(in) :: pdel(shcol,nlev)

! OUTPUT VARIABLES
  ! thickness (dz) on the thermo grid [m]
  real(rtype), intent(out) :: dz_zt(shcol,nlev)
  ! thickness (dz) on the interface grid [m]
  real(rtype), intent(out) :: dz_zi(shcol,nlevi)
  ! air density on the thermo grid [kg/m3]
  real(rtype), intent(out) :: rho_zt(shcol,nlev)

  ! local variables
  integer :: i, k

  do k=1,nlev
    do i=1,shcol
      ! define thickness of the thermodynamic gridpoints
      dz_zt(i,k) = zi_grid(i,k) - zi_grid(i,k+1)

      ! define thickness of the interface grid points
      if (k .eq. 1) then
        dz_zi(i,k) = 0._rtype ! never used
      else
        dz_zi(i,k) = zt_grid(i,k-1) - zt_grid(i,k)
      endif

      ! Define the air density on the thermo grid
      rho_zt(i,k) = (1._rtype/ggr)*(pdel(i,k)/dz_zt(i,k))

    enddo ! end i loop (column loop)
  enddo ! end k loop (vertical loop)

  ! Set lower condition for dz_zi
  dz_zi(:shcol,nlevi) = zt_grid(:shcol,nlev)

  return

end subroutine shoc_grid

!==============================================================
! Update T, q, tracers, tke, u, and v based on SGS mixing
! using explicit diffusion solver.  Note that this routine
! should only be called if using very small time steps
! (< 20 s), otherwise the implicit diffusion solver should be used

subroutine update_prognostics( &
         shcol,nlev,nlevi,     &          ! Input
         dtime,dz_zt,wthl_sec,&           ! Input
         wqw_sec,wtke_sec,uw_sec,&        ! Input
         vw_sec,                 &        ! Input
         rho_zt,zt_grid,zi_grid,&         ! Input
         thetal,qw,tke,       &           ! Input/Output
         u_wind,v_wind)                   ! Input/Output

! Purpose of this subroutine is to update T, q, u, v, tke, and
!  tracers based on SGS mixing due to SHOC, using
!  explicit diffusion solver

  implicit none

! INPUT VARIABLES
  ! number of SHOC columns
  integer, intent(in) :: shcol
  ! number of vertical levels
  integer, intent(in) :: nlev
  ! number of interface levels
  integer, intent(in) :: nlevi
  ! time step [s]
  real(rtype), intent(in) :: dtime
  ! thickness of grid centered on thermo points [m]
  real(rtype), intent(in) :: dz_zt(shcol,nlev)
  ! vertical flux of heat [K m/s]
  real(rtype), intent(in) :: wthl_sec(shcol,nlevi)
  ! vertical flux of moisture [kg/kg m/s]
  real(rtype), intent(in) :: wqw_sec(shcol,nlevi)
  ! vertical zonal momentum flux [m2/s2]
  real(rtype), intent(in) :: uw_sec(shcol,nlevi)
  ! vertical meridional momentum flux [m2/s2]
  real(rtype), intent(in) :: vw_sec(shcol,nlevi)
  ! vertical flux of TKE [m3/s3]
  real(rtype), intent(in) :: wtke_sec(shcol,nlevi)
  ! air density [kg/m3]
  real(rtype), intent(in) :: rho_zt(shcol,nlev)
  ! heights centered on thermo points [m]
  real(rtype), intent(in) :: zt_grid(shcol,nlev)
  ! heights centered on interface points [m]
  real(rtype), intent(in) :: zi_grid(shcol,nlevi)

! IN/OUT VARIABLES
  ! liquid water potential temperature [K]
  real(rtype), intent(inout) :: thetal(shcol,nlev)
  ! total water mixing ratio [kg/kg]
  real(rtype), intent(inout) :: qw(shcol,nlev)
  ! zonal wind [m/s]
  real(rtype), intent(inout) :: u_wind(shcol,nlev)
  ! meridional wind [m/s]
  real(rtype), intent(inout) :: v_wind(shcol,nlev)
  ! turbulent kinetic energy [m2/s2]
  real(rtype), intent(inout) :: tke(shcol,nlev)

! LOCAL VARIABLES
  integer :: kb, kt, k, i, p
  real(rtype) :: thedz, r1, r2, r3
  real(rtype) :: rho_zi(shcol,nlevi)

  ! linearly interpolate air density from thermo to interface grid
  call linear_interp(zt_grid,zi_grid,rho_zt,rho_zi,nlev,nlevi,shcol,0._rtype)

  do i=1,shcol
    do k=1,nlev
      kb=k+1

      ! define air densities on various levels for mass weighted
      !  diffusion for conservation of mass
      r1=rho_zi(i,k)
      r2=rho_zi(i,kb)
      r3=rho_zt(i,k)

      ! mass weighted 1/dz
      thedz=1._rtype/(dz_zt(i,k)*r3)

      ! Update temperature via vertical diffusion
      thetal(i,k)=thetal(i,k)-dtime*(r1*wthl_sec(i,k)-r2*wthl_sec(i,kb))*thedz

      ! Update total water mixing ratio via vertical diffusion
      qw(i,k)=qw(i,k)-dtime*(r1*wqw_sec(i,k)-r2*wqw_sec(i,kb))*thedz

      ! Update turbulent kinetic energy via vertical diffusion
      tke(i,k)=tke(i,k)-dtime*(r1*wtke_sec(i,k)-r2*wtke_sec(i,kb))*thedz

      ! Update the u and v wind components via vertical diffusion
      u_wind(i,k)=u_wind(i,k)-dtime*(r1*uw_sec(i,k)-r2*uw_sec(i,kb))*thedz
      v_wind(i,k)=v_wind(i,k)-dtime*(r1*vw_sec(i,k)-r2*vw_sec(i,kb))*thedz

    enddo ! end i loop (column loop)
  enddo ! end k loop (vertical loop)

  return

end subroutine update_prognostics

!==============================================================
! Update tracers based on SGS mixing
! using explicit diffusion solver.  Note that this routine
! should only be called if using very small time steps
! (< 20 s), otherwise the implicit diffusion solver should be used

subroutine update_tracers( &
         shcol,nlev,nlevi,num_tracer,&    ! Input
         dtime,dz_zt,wtracer_sec,&        ! Input
         rho_zt,zt_grid,zi_grid,&         ! Input
         tracer)                          ! Input/Output
! INPUT VARIABLES
  ! number of SHOC columns
  integer, intent(in) :: shcol
  ! number of vertical levels
  integer, intent(in) :: nlev
  ! number of interface levels
  integer, intent(in) :: nlevi
  ! number of tracers
  integer, intent(in) :: num_tracer
  ! time step [s]
  real(rtype), intent(in) :: dtime
  ! thickness of grid centered on thermo points [m]
  real(rtype), intent(in) :: dz_zt(shcol,nlev)
  ! vertical flux of tracers [varies]
  real(rtype), intent(in) :: wtracer_sec(shcol,nlevi,num_tracer)
  ! air density [kg/m3]
  real(rtype), intent(in) :: rho_zt(shcol,nlev)
  ! heights centered on thermo points [m]
  real(rtype), intent(in) :: zt_grid(shcol,nlev)
  ! heights centered on interface points [m]
  real(rtype), intent(in) :: zi_grid(shcol,nlevi)

! IN/OUT VARIABLES
  ! tracers [varies]
  real(rtype), intent(inout) :: tracer(shcol,nlev,num_tracer)

! LOCAL VARIABLES
  integer :: kb, kt, k, i, p
  real(rtype) :: thedz, r1, r2, r3
  real(rtype) :: rho_zi(shcol,nlevi)

  ! linearly interpolate air density from thermo to interface grid
  call linear_interp(zt_grid,zi_grid,rho_zt,rho_zi,nlev,nlevi,shcol,0._rtype)

  do k=1,nlev
    kb = k+1
    do i=1,shcol
      ! define air densities on various levels for mass weighted
      !  diffusion for conservation of mass
      r1=rho_zi(i,k)
      r2=rho_zi(i,kb)
      r3=rho_zt(i,k)
      ! mass weighted 1/dz
      thedz=1._rtype/(dz_zt(i,k)*r3)

      ! Update tracers via vertical diffusion
      do p=1,num_tracer
        tracer(i,k,p)=tracer(i,k,p)-dtime*(r1*wtracer_sec(i,k,p)-r2*wtracer_sec(i,kb,p))*thedz
      enddo
    enddo ! end i loop (column loop)
  enddo ! end k loop (vertical loop)

end subroutine update_tracers
!==============================================================
! Update T, q, tracers, tke, u, and v based on implicit diffusion
! If running with time steps longer than ~ 20 s then to preserve
! numerical stability, an implicit diffusion solver will need to be
! used.  Here we use a backward Euler scheme.  This is the default
! diffusion solver for SHOC.  Switching to an explicit scheme is possible
! by setting do_implicit = .false.

subroutine update_prognostics_implicit( &
         shcol,nlev,nlevi,num_tracer,&    ! Input
         dtime,dz_zt,dz_zi,rho_zt,&       ! Input
         zt_grid,zi_grid,tk,tkh,&         ! Input
         uw_sfc,vw_sfc,wthl_sfc,wqw_sfc,& ! Input
         thetal,qw,tracer,tke,&           ! Input/Output
         u_wind,v_wind)                   ! Input/Output

  implicit none

! INPUT VARIABLES
  ! number of SHOC columns
  integer, intent(in) :: shcol
  ! number of vertical levels
  integer, intent(in) :: nlev
  ! number of interface levels
  integer, intent(in) :: nlevi
  ! number of tracers
  integer, intent(in) :: num_tracer

  ! SHOC timestep [s]
  real(rtype), intent(in) :: dtime
  ! Eddy coefficient for momentum [m2/s]
  real(rtype), intent(in) :: tk(shcol,nlev)
  ! Eddy coefficient for heat [m2/s]
  real(rtype), intent(in) :: tkh(shcol,nlev)
  ! Air density on thermo grid [kg/m3]
  real(rtype), intent(in) :: rho_zt(shcol,nlev)
  ! height thickness centered on thermo grid [m]
  real(rtype), intent(in) :: dz_zt(shcol,nlev)
  ! height thickness centered on interface grid [m]
  real(rtype), intent(in) :: dz_zi(shcol,nlevi)
  ! vertical zonal momentum flux at surface [m3/s3]
  real(rtype), intent(in) :: uw_sfc(shcol)
  ! vertical meridional momentum flux at surface [m3/s3]
  real(rtype), intent(in) :: vw_sfc(shcol)
  ! vertical heat flux at surface [K m/s]
  real(rtype), intent(in) :: wthl_sfc(shcol)
  ! vertical moisture flux at surface [kg/kg m/s]
  real(rtype), intent(in) :: wqw_sfc(shcol)
  ! heights of mid-point [m]
  real(rtype), intent(in) :: zt_grid(shcol,nlev)
  ! heights at interfaces [m]
  real(rtype), intent(in) :: zi_grid(shcol,nlevi)

! IN/OUT VARIABLES
  ! liquid water potential temperature [K]
  real(rtype), intent(inout) :: thetal(shcol,nlev)
  ! total water mixing ratio [kg/kg]
  real(rtype), intent(inout) :: qw(shcol,nlev)
  ! tracers [varies]
  real(rtype), intent(inout) :: tracer(shcol,nlev,num_tracer)
  ! zonal wind [m/s]
  real(rtype), intent(inout) :: u_wind(shcol,nlev)
  ! meridional wind [m/s]
  real(rtype), intent(inout) :: v_wind(shcol,nlev)
  ! turbulent kinetic energy [m2/s2]
  real(rtype), intent(inout) :: tke(shcol,nlev)

! LOCAL VARIABLES
  integer :: i, k, p
  real(rtype) :: rdp_zt(shcol,nlev)
  real(rtype) :: tmpi(shcol,nlevi)
  real(rtype) :: tkh_zi(shcol,nlevi)
  real(rtype) :: tk_zi(shcol,nlevi)
  real(rtype) :: rho_zi(shcol,nlevi)

  real(rtype) :: flux_dummy(shcol)
  real(rtype) :: ws(shcol)
  real(rtype) :: tau(shcol), taux(shcol), tauy(shcol)
  real(rtype) :: ksrf(shcol), ustar, wtke_flux(shcol)

  real(rtype) :: ca(shcol,nlev) ! superdiagonal for solver
  real(rtype) :: cc(shcol,nlev) ! subdiagonal for solver
  real(rtype) :: denom(shcol,nlev) ! denominator in solver
  real(rtype) :: ze(shcol,nlev)

  real(rtype) :: wsmin, ksrfmin
  real(rtype) :: timeres

  wsmin = 1._rtype      ! Minimum wind speed for ksrfturb computation [ m/s ]
  ksrfmin = 1.e-4_rtype ! Minimum surface drag coefficient  [ kg/s/m^2 ]
  timeres = 7200._rtype ! Relaxation time scale of residual stress ( >= dt ) [s]

  ! linearly interpolate tkh, tk, and air density onto the interface grids
  call linear_interp(zt_grid,zi_grid,tkh,tkh_zi,nlev,nlevi,shcol,0._rtype)
  call linear_interp(zt_grid,zi_grid,tk,tk_zi,nlev,nlevi,shcol,0._rtype)
  call linear_interp(zt_grid,zi_grid,rho_zt,rho_zi,nlev,nlevi,shcol,0._rtype)

  tmpi(:,1) = 0._rtype
  ! Define the tmpi variable, which is really dt*(g*rho)**2/dp
  !  at interfaces. Sub dp = g*rho*dz
  do k=2,nlevi
    do i=1,shcol
       tmpi(i,k) = dtime * (ggr*rho_zi(i,k)) / dz_zi(i,k)
    enddo
  enddo

  ! compute 1/dp term, needed in diffusion solver
  do k=1,nlev
    do i=1,shcol
      rdp_zt(i,k) = 1._rtype/(ggr*rho_zt(i,k)*dz_zt(i,k))
    enddo
  enddo

  ! define terms needed for the implicit surface stress
  do i=1,shcol
    taux(i) = rho_zi(i,nlevi)*uw_sfc(i) ! stress in N/m2
    tauy(i) = rho_zi(i,nlevi)*vw_sfc(i) ! stress in N/m2
    ! compute the wind speed
    ws(i) = max(sqrt(u_wind(i,nlev)**2._rtype + v_wind(i,nlev)**2._rtype),wsmin)
    tau(i) = sqrt( taux(i)**2._rtype + tauy(i)**2._rtype )
    ksrf(i) = max(tau(i) / ws(i), ksrfmin)
    ustar=max(sqrt(sqrt(uw_sfc(i)**2 + vw_sfc(i)**2)),0.01_rtype)
    wtke_flux(i) = ustar**3
  enddo

  ! Apply the surface fluxes explicitly for temperature and moisture
  thetal(:,nlev) = thetal(:,nlev) + dtime * (ggr * rho_zi(:,nlevi) * rdp_zt(:,nlev)) * wthl_sfc(:)
  qw(:,nlev) = qw(:,nlev) + dtime * (ggr * rho_zi(:,nlevi) * rdp_zt(:,nlev)) * wqw_sfc(:)
  tke(:,nlev) = tke(:,nlev) + dtime * (ggr * rho_zi(:,nlevi) * rdp_zt(:,nlev)) * wtke_flux(:)

  ! Call decomp for momentum variables
  call vd_shoc_decomp(shcol,nlev,nlevi,tk_zi,tmpi,rdp_zt,dtime,&
     ksrf,ca,cc,denom,ze)

  ! march u_wind one step forward using implicit solver
  call vd_shoc_solve(shcol,nlev,nlevi,ca,cc,denom,ze,u_wind)

  ! march v_wind one step forward using implicit solver
  call vd_shoc_solve(shcol,nlev,nlevi,ca,cc,denom,ze,v_wind)

! Call decomp for thermo variables
  flux_dummy(:) = 0._rtype ! fluxes applied explicitly, so zero fluxes out
                        ! for implicit solver decomposition
  call vd_shoc_decomp(shcol,nlev,nlevi,tkh_zi,tmpi,rdp_zt,dtime,&
     flux_dummy,ca,cc,denom,ze)

  ! march temperature one step forward using implicit solver
  call vd_shoc_solve(shcol,nlev,nlevi,ca,cc,denom,ze,thetal)

  ! march total water one step forward using implicit solver
  call vd_shoc_solve(shcol,nlev,nlevi,ca,cc,denom,ze,qw)

  ! march tke one step forward using implicit solver
  call vd_shoc_solve(shcol,nlev,nlevi,ca,cc,denom,ze,tke)

  ! march tracers one step forward using implicit solver
  do p=1,num_tracer
    call vd_shoc_solve(shcol,nlev,nlevi,ca,cc,denom,ze,tracer(:shcol,:nlev,p))
  enddo

  return

end subroutine update_prognostics_implicit

!=======================================================
! SHOC Diagnose the second order moments, 
!  main routine

subroutine diag_second_shoc_moments(&
         shcol,nlev,nlevi, &                    ! Input
         num_tracer,thetal,qw, &                ! Input
         u_wind,v_wind,tracer,tke, &            ! Input
         isotropy,tkh,tk,&                      ! Input
         dz_zi,zt_grid,zi_grid,shoc_mix, &      ! Input
         wthl_sfc, wqw_sfc, uw_sfc, vw_sfc, &   ! Input
         wtracer_sfc, &                         ! Input
         thl_sec,qw_sec,wthl_sec,wqw_sec,&      ! Output
         qwthl_sec, uw_sec, vw_sec, wtke_sec, & ! Output
         wtracer_sec,&                          ! Output
         w_sec)                                 ! Output
	 
  ! This is the main routine to compute the second
  !   order moments in SHOC. 	 
	 
  implicit none

! INPUT VARIABLES
  ! number of SHOC columns
  integer, intent(in) :: shcol
  ! number of midpoint levels
  integer, intent(in) :: nlev
  ! number of interface levels
  integer, intent(in) :: nlevi
  ! number of tracers
  integer, intent(in) :: num_tracer

  ! liquid water potential temperature [K]
  real(rtype), intent(in) :: thetal(shcol,nlev)
  ! total water mixing ratio [kg/kg]
  real(rtype), intent(in) :: qw(shcol,nlev)
  ! zonal wind component [m/s]
  real(rtype), intent(in) :: u_wind(shcol,nlev)
  ! meridional wind component [m/s]
  real(rtype), intent(in) :: v_wind(shcol,nlev)
  ! turbulent kinetic energy [m2/s2]
  real(rtype), intent(in) :: tke(shcol,nlev)
  ! return to isotropy timescale [s]
  real(rtype), intent(in) :: isotropy(shcol,nlev)
  ! eddy coefficient for heat [m2/s]
  real(rtype), intent(in) :: tkh(shcol,nlev)
  ! eddy coefficient for momentum [m2/s]
  real(rtype), intent(in) :: tk(shcol,nlev)
  ! tracers [varies]
  real(rtype), intent(in) :: tracer(shcol,nlev,num_tracer) ! tracers
  ! heights of mid-point grid [m]
  real(rtype), intent(in) :: zt_grid(shcol,nlev)
  ! heights of interface grid [m]
  real(rtype), intent(in) :: zi_grid(shcol,nlevi)
  ! thickness centered on interface grid [m]
  real(rtype), intent(in) :: dz_zi(shcol,nlevi)
  ! Mixing length [m]
  real(rtype), intent(in) :: shoc_mix(shcol,nlev)
  ! Surface sensible heat flux [K m/s]
  real(rtype), intent(in) :: wthl_sfc(shcol)
  ! Surface latent heat flux [kg/kg m/s]
  real(rtype), intent(in) :: wqw_sfc(shcol)
  ! Surface momentum flux (u-direction) [m3/s3]
  real(rtype), intent(in) :: uw_sfc(shcol)
  ! Surface momentum flux (v-direction) [m3/s3]
  real(rtype), intent(in) :: vw_sfc(shcol)
  ! Tracer flux [varies m/s]
  real(rtype), intent(in) :: wtracer_sfc(shcol,num_tracer)  
  
! OUTPUT VARIABLES  
  ! second order liquid wat. potential temp. [K^2]
  real(rtype), intent(out) :: thl_sec(shcol,nlevi)
  ! second order total water mixing rat. [kg^2/kg^2]
  real(rtype), intent(out) :: qw_sec(shcol,nlevi)
  ! covariance of temp and moisture [K kg/kg]
  real(rtype), intent(out) :: qwthl_sec(shcol,nlevi)
  ! vertical flux of heat [K m/s]
  real(rtype), intent(out) :: wthl_sec(shcol,nlevi)
  ! vertical flux of total water [kg/kg m/s]
  real(rtype), intent(out) :: wqw_sec(shcol,nlevi)
  ! vertical flux of zonal wind [m2/s2]
  real(rtype), intent(out) :: uw_sec(shcol,nlevi)
  ! vertical flux of meridional wind [m2/s2]
  real(rtype), intent(out) :: vw_sec(shcol,nlevi)
  ! vertical flux of tke [m3/s3]
  real(rtype), intent(out) :: wtke_sec(shcol,nlevi)
  ! vertical flux of tracer [varies m/s]
  real(rtype), intent(out) :: wtracer_sec(shcol,nlevi,num_tracer)
  ! second order vertical velocity [m2/s2]
  real(rtype), intent(out) :: w_sec(shcol,nlev)

    ! Diagnose the second order moments, 
    !  calculate surface boundary conditions
    call diag_second_moments_lbycond(&
       shcol,nlev,nlevi,&                   ! Input
       num_tracer,thetal,qw,&               ! Input
       u_wind,v_wind,tracer,&               ! Input
       isotropy,tkh,tk,&                    ! Input
       dz_zi,zt_grid,zi_grid,&              ! Input
       wthl_sfc,wqw_sfc,uw_sfc,vw_sfc,&     ! Input
       wtracer_sfc,shoc_mix,&               ! Input
       thl_sec,qw_sec,wthl_sec,wqw_sec,&    ! Output
       qwthl_sec,uw_sec,vw_sec,wtke_sec,&   ! Output
       wtracer_sec)                         ! Output

    ! Diagnose the second order moments, 
    !  for points away from boundaries
    call diag_second_moments(&
       shcol,nlev,nlevi, &                    ! Input
       num_tracer,thetal,qw, &                ! Input
       u_wind,v_wind,tracer,tke, &            ! Input
       isotropy,tkh,tk,&                      ! Input
       dz_zi,zt_grid,zi_grid,shoc_mix, &      ! Input
       thl_sec, qw_sec,wthl_sec,wqw_sec,&     ! Input/Output
       qwthl_sec, uw_sec, vw_sec, wtke_sec, & ! Input/Output
       wtracer_sec,&                          ! Input/Output
       w_sec)                                 ! Output

    ! Diagnose the second order moments,
    !  calculate the upper boundary conditions
    call diag_second_moments_ubycond(&
       shcol,nlevi,num_tracer, &              ! Input
       thl_sec, qw_sec,&                      ! Input/Output
       wthl_sec,wqw_sec,&                     ! Input/Output
       qwthl_sec, uw_sec, vw_sec, wtke_sec, & ! Input/Output
       wtracer_sec)                           ! Input/Output
 
  return
end subroutine diag_second_shoc_moments

!==============================================================
! SHOC Diagnose the second order moments, 
!  lower boundary conditions

subroutine diag_second_moments_lbycond(&
         shcol,nlev,nlevi, &                    ! Input
         num_tracer,thetal,qw, &                ! Input
         u_wind,v_wind,tracer, &                ! Input
         isotropy,tkh,tk,&                      ! Input
         dz_zi,zt_grid,zi_grid,&                ! Input
         wthl_sfc, wqw_sfc, uw_sfc, vw_sfc, &   ! Input
         wtracer_sfc,shoc_mix, &                ! Input
         thl_sec,qw_sec,wthl_sec,wqw_sec,&      ! Output
         qwthl_sec, uw_sec, vw_sec, wtke_sec, & ! Output
         wtracer_sec)                           ! Output

  ! Purpose of this subroutine is to diagnose the lower
  !  boundary condition for the second order moments needed 
  !  for the SHOC parameterization.  
  ! The thermodymnamic, tracer, and momentum fluxes are set 
  !  to the surface fluxes for the host model, while the
  !  thermodynamic variances and covariances are computed
  !  according to that of Andre et al. 1978.  

  implicit none

! INPUT VARIABLES
  ! number of SHOC columns
  integer, intent(in) :: shcol
  ! number of midpoint levels
  integer, intent(in) :: nlev
  ! number of interface levels
  integer, intent(in) :: nlevi
  ! number of tracers
  integer, intent(in) :: num_tracer

  ! liquid water potential temperature [K]
  real(rtype), intent(in) :: thetal(shcol,nlev)
  ! total water mixing ratio [kg/kg]
  real(rtype), intent(in) :: qw(shcol,nlev)
  ! zonal wind component [m/s]
  real(rtype), intent(in) :: u_wind(shcol,nlev)
  ! meridional wind component [m/s]
  real(rtype), intent(in) :: v_wind(shcol,nlev)
  ! return to isotropy timescale [s]
  real(rtype), intent(in) :: isotropy(shcol,nlev)
  ! eddy coefficient for heat [m2/s]
  real(rtype), intent(in) :: tkh(shcol,nlev)
  ! eddy coefficient for momentum [m2/s]
  real(rtype), intent(in) :: tk(shcol,nlev)
  ! tracers [varies]
  real(rtype), intent(in) :: tracer(shcol,nlev,num_tracer) ! tracers
  ! heights of mid-point grid [m]
  real(rtype), intent(in) :: zt_grid(shcol,nlev)
  ! heights of interface grid [m]
  real(rtype), intent(in) :: zi_grid(shcol,nlevi)
  ! thickness centered on interface grid [m]
  real(rtype), intent(in) :: dz_zi(shcol,nlevi)
  ! Surface sensible heat flux [K m/s]
  real(rtype), intent(in) :: wthl_sfc(shcol)
  ! Surface latent heat flux [kg/kg m/s]
  real(rtype), intent(in) :: wqw_sfc(shcol)
  ! Surface momentum flux (u-direction) [m3/s3]
  real(rtype), intent(in) :: uw_sfc(shcol)
  ! Surface momentum flux (v-direction) [m3/s3]
  real(rtype), intent(in) :: vw_sfc(shcol)
  ! Tracer flux [varies m/s]
  real(rtype), intent(in) :: wtracer_sfc(shcol,num_tracer)
  ! Mixing length [m]
  real(rtype), intent(in) :: shoc_mix(shcol,nlev)

! OUTPUT VARIABLES
  ! second order liquid wat. potential temp. [K^2]
  real(rtype), intent(out) :: thl_sec(shcol,nlevi)
  ! second order total water mixing rat. [kg^2/kg^2]
  real(rtype), intent(out) :: qw_sec(shcol,nlevi)
  ! covariance of temp and moisture [K kg/kg]
  real(rtype), intent(out) :: qwthl_sec(shcol,nlevi)
  ! vertical flux of heat [K m/s]
  real(rtype), intent(out) :: wthl_sec(shcol,nlevi)
  ! vertical flux of total water [kg/kg m/s]
  real(rtype), intent(out) :: wqw_sec(shcol,nlevi)
  ! vertical flux of zonal wind [m2/s2]
  real(rtype), intent(out) :: uw_sec(shcol,nlevi)
  ! vertical flux of meridional wind [m2/s2]
  real(rtype), intent(out) :: vw_sec(shcol,nlevi)
  ! vertical flux of tke [m3/s3]
  real(rtype), intent(out) :: wtke_sec(shcol,nlevi)
  ! vertical flux of tracer [varies m/s]
  real(rtype), intent(out) :: wtracer_sec(shcol,nlevi,num_tracer)

! LOCAL VARIABLES
  integer :: kb, kt, k, i, p
  real(rtype) :: grid_dz2,grid_dz,grid_dzw
  real(rtype) :: gr1,gr2,grw1
  real(rtype) :: isotropy_zi(shcol,nlevi)
  real(rtype) :: tkh_zi(shcol,nlevi)
  real(rtype) :: tk_zi(shcol,nlevi)
  real(rtype) :: shoc_mix_zi(shcol,nlevi)
  real(rtype) :: sm ! Mixing coefficient
  real(rtype) :: ustar2, wstar, uf

  ! Constants to parameterize surface variances
  real(rtype), parameter :: a_const = 1.8_rtype
  real(rtype), parameter :: z_const = 1.0_rtype
  real(rtype), parameter :: ufmin = 0.01_rtype

  ! Interpolate some variables from the midpoint grid to the interface grid
  call linear_interp(zt_grid,zi_grid,isotropy,isotropy_zi,nlev,nlevi,shcol,0._rtype)
  call linear_interp(zt_grid,zi_grid,tkh,tkh_zi,nlev,nlevi,shcol,0._rtype)
  call linear_interp(zt_grid,zi_grid,tk,tk_zi,nlev,nlevi,shcol,0._rtype)
  call linear_interp(zt_grid,zi_grid,shoc_mix,shoc_mix_zi,nlev,nlevi,shcol,minlen)

  ! apply the surface conditions to diagnose turbulent
  !  moments at the surface
  do i=1,shcol

    ! Parameterize thermodyanmics variances via Andre et al. 1978
    ustar2 = sqrt(uw_sfc(i) * uw_sfc(i) + vw_sfc(i) * vw_sfc(i))
    if (wthl_sfc(i) > 0._rtype) then
      wstar = (1._rtype/basetemp * ggr * wthl_sfc(i) * z_const)**(1._rtype/3._rtype)
    else
      wstar = 0._rtype
    endif
    uf = sqrt(ustar2 + 0.3_rtype * wstar * wstar)
    uf = max(ufmin,uf)

    ! Diagnose thermodynamics variances and covariances
    thl_sec(i,nlevi) = 0.4_rtype * a_const * (wthl_sfc(i)/uf)**2
    qw_sec(i,nlevi) = 0.4_rtype * a_const * (wqw_sfc(i)/uf)**2
    qwthl_sec(i,nlevi) = 0.2_rtype * a_const * (wthl_sfc(i)/uf) * &
                         (wqw_sfc(i)/uf)

    ! Vertical fluxes of heat and moisture, simply
    !  use the surface fluxes given by host model
    wthl_sec(i,nlevi) = wthl_sfc(i)
    wqw_sec(i,nlevi) = wqw_sfc(i)
    uw_sec(i,nlevi) = uw_sfc(i)
    vw_sec(i,nlevi) = vw_sfc(i)
    wtke_sec(i,nlevi) = max(sqrt(ustar2),0.01_rtype)**3
    do p=1,num_tracer
      wtracer_sec(i,nlevi,p) = wtracer_sfc(i,p)
    enddo

  enddo ! end i loop (column loop)
  return
end subroutine diag_second_moments_lbycond

subroutine diag_second_moments(&
         shcol,nlev,nlevi, &                    ! Input
         num_tracer,thetal,qw, &                ! Input
         u_wind,v_wind,tracer,tke, &            ! Input
         isotropy,tkh,tk,&                      ! Input
         dz_zi,zt_grid,zi_grid,shoc_mix, &      ! Input
         thl_sec,qw_sec,wthl_sec,wqw_sec,&      ! Input/Output
         qwthl_sec, uw_sec, vw_sec, wtke_sec, & ! Input/Output
         wtracer_sec,&                          ! Input/Output
         w_sec)                                 ! Output
	 
  ! Purpose of this subroutine is to diagnose the second
  !  order moments needed for the SHOC parameterization.
  !  Namely these are variances of thetal, qw, and vertical
  !  velocity.  In addition the vertical fluxes of thetal, qw,
  !  u, v, TKE, and tracers are computed here as well as the
  !  correlation of qw and thetal.	 
	 
  implicit none

! INPUT VARIABLES
  ! number of SHOC columns
  integer, intent(in) :: shcol
  ! number of midpoint levels
  integer, intent(in) :: nlev
  ! number of interface levels
  integer, intent(in) :: nlevi
  ! number of tracers
  integer, intent(in) :: num_tracer

  ! liquid water potential temperature [K]
  real(rtype), intent(in) :: thetal(shcol,nlev)
  ! total water mixing ratio [kg/kg]
  real(rtype), intent(in) :: qw(shcol,nlev)
  ! zonal wind component [m/s]
  real(rtype), intent(in) :: u_wind(shcol,nlev)
  ! meridional wind component [m/s]
  real(rtype), intent(in) :: v_wind(shcol,nlev)
  ! turbulent kinetic energy [m2/s2]
  real(rtype), intent(in) :: tke(shcol,nlev)
  ! return to isotropy timescale [s]
  real(rtype), intent(in) :: isotropy(shcol,nlev)
  ! eddy coefficient for heat [m2/s]
  real(rtype), intent(in) :: tkh(shcol,nlev)
  ! eddy coefficient for momentum [m2/s]
  real(rtype), intent(in) :: tk(shcol,nlev)
  ! tracers [varies]
  real(rtype), intent(in) :: tracer(shcol,nlev,num_tracer) ! tracers
  ! heights of mid-point grid [m]
  real(rtype), intent(in) :: zt_grid(shcol,nlev)
  ! heights of interface grid [m]
  real(rtype), intent(in) :: zi_grid(shcol,nlevi)
  ! thickness centered on interface grid [m]
  real(rtype), intent(in) :: dz_zi(shcol,nlevi)
  ! Mixing length [m]
  real(rtype), intent(in) :: shoc_mix(shcol,nlev)
  
! INPUT/OUTPUT VARIABLES  
  ! second order liquid wat. potential temp. [K^2]
  real(rtype), intent(inout) :: thl_sec(shcol,nlevi)
  ! second order total water mixing rat. [kg^2/kg^2]
  real(rtype), intent(inout) :: qw_sec(shcol,nlevi)
  ! covariance of temp and moisture [K kg/kg]
  real(rtype), intent(inout) :: qwthl_sec(shcol,nlevi)
  ! vertical flux of heat [K m/s]
  real(rtype), intent(inout) :: wthl_sec(shcol,nlevi)
  ! vertical flux of total water [kg/kg m/s]
  real(rtype), intent(inout) :: wqw_sec(shcol,nlevi)
  ! vertical flux of zonal wind [m2/s2]
  real(rtype), intent(inout) :: uw_sec(shcol,nlevi)
  ! vertical flux of meridional wind [m2/s2]
  real(rtype), intent(inout) :: vw_sec(shcol,nlevi)
  ! vertical flux of tke [m3/s3]
  real(rtype), intent(inout) :: wtke_sec(shcol,nlevi)
  ! vertical flux of tracer [varies m/s]
  real(rtype), intent(inout) :: wtracer_sec(shcol,nlevi,num_tracer)

! OUTPUT VARIABLES
  ! second order vertical velocity [m2/s2]
  real(rtype), intent(out) :: w_sec(shcol,nlev)

  ! LOCAL VARIABLES
  integer :: kb, kt, k, i, p
  real(rtype) :: grid_dz2,grid_dz,grid_dzw
  real(rtype) :: gr1,gr2,grw1
  real(rtype) :: isotropy_zi(shcol,nlevi)
  real(rtype) :: tkh_zi(shcol,nlevi)
  real(rtype) :: tk_zi(shcol,nlevi)
  real(rtype) :: shoc_mix_zi(shcol,nlevi)
  real(rtype) :: sm ! Mixing coefficient
  real(rtype) :: ustar2, wstar, uf

  ! Constants to parameterize surface variances
  real(rtype), parameter :: a_const = 1.8_rtype
  real(rtype), parameter :: z_const = 1.0_rtype
  real(rtype), parameter :: ufmin = 0.01_rtype

  ! Interpolate some variables from the midpoint grid to the interface grid
  call linear_interp(zt_grid,zi_grid,isotropy,isotropy_zi,nlev,nlevi,shcol,0._rtype)
  call linear_interp(zt_grid,zi_grid,tkh,tkh_zi,nlev,nlevi,shcol,0._rtype)
  call linear_interp(zt_grid,zi_grid,tk,tk_zi,nlev,nlevi,shcol,0._rtype)
  call linear_interp(zt_grid,zi_grid,shoc_mix,shoc_mix_zi,nlev,nlevi,shcol,minlen)

  ! Vertical velocity variance is assumed to be propotional
  !  to the TKE
  w_sec = w2tune*(2._rtype/3._rtype)*tke

  ! Calculate the second moments, which are on the
  !  interface grid.
  do k=2,nlev
    do i=1,shcol

      kt=k-1 ! define upper grid point indicee
      grid_dz=1._rtype/dz_zi(i,k) ! Define the vertical grid difference
      grid_dz2=(1._rtype/dz_zi(i,k))**2 !squared

      sm=isotropy_zi(i,k)*tkh_zi(i,k) ! coefficient for variances

      ! Compute variance of thetal
      thl_sec(i,k)=thl2tune*sm*grid_dz2*(thetal(i,kt)-thetal(i,k))**2
      ! Compute variance of total water mixing ratio
      qw_sec(i,k)=qw2tune*sm*grid_dz2*(qw(i,kt)-qw(i,k))**2
      ! Compute correlation betwen total water and thetal
      qwthl_sec(i,k)=qwthl2tune*sm*grid_dz2*((thetal(i,kt)-thetal(i,k))* &
        (qw(i,kt)-qw(i,k)))

      ! diagnose vertical heat flux
      wthl_sec(i,k)=-1._rtype*tkh_zi(i,k)*grid_dz*(thetal(i,kt)-thetal(i,k))
      ! diagnose vertical moisture flux
      wqw_sec(i,k)=-1._rtype*tkh_zi(i,k)*grid_dz*(qw(i,kt)-qw(i,k))

      ! The below fluxes are used for diagnostic purposes
      ! diagnose vertical TKE flux
      wtke_sec(i,k)=-1._rtype*tkh_zi(i,k)*grid_dz*(tke(i,kt)-tke(i,k))

      ! diagnose vertical momentum transport
      uw_sec(i,k)=-1._rtype*tk_zi(i,k)*grid_dz*(u_wind(i,kt)-u_wind(i,k))
      vw_sec(i,k)=-1._rtype*tk_zi(i,k)*grid_dz*(v_wind(i,kt)-v_wind(i,k))

      ! diagnose vertical flux of tracers
      do p=1,num_tracer
        wtracer_sec(i,k,p)=-1._rtype*tkh_zi(i,k)*grid_dz*(tracer(i,kt,p)-tracer(i,k,p))
      enddo

    enddo ! end i loop (column loop)
  enddo  ! end k loop (vertical loop)
  return
end subroutine diag_second_moments

subroutine diag_second_moments_ubycond(&
         shcol,nlevi,num_tracer, &              ! Input
         thl_sec, qw_sec,&                      ! Input/Output
         wthl_sec,wqw_sec,&                     ! Input/Output
         qwthl_sec, uw_sec, vw_sec, wtke_sec, & ! Input/Output
         wtracer_sec)                           ! Input/Output
	 
  ! Purpose of this subroutine is to diagnose the upper
  !  boundary condition for the second order moments 
  !  needed for the SHOC parameterization.  Currently
  !  set all to zero. 	 
	 
  implicit none
  
  ! INPUT VARIABLES
  ! number of SHOC columns
  integer, intent(in) :: shcol
  ! number of interface levels
  integer, intent(in) :: nlevi
  ! number of tracers
  integer, intent(in) :: num_tracer

  ! INPUT/OUTPUT VARIABLES
  ! second order liquid wat. potential temp. [K^2]
  real(rtype), intent(inout) :: thl_sec(shcol,nlevi)
  ! second order total water mixing rat. [kg^2/kg^2]
  real(rtype), intent(inout) :: qw_sec(shcol,nlevi)
  ! covariance of temp and moisture [K kg/kg]
  real(rtype), intent(inout) :: qwthl_sec(shcol,nlevi)
  ! vertical flux of heat [K m/s]
  real(rtype), intent(inout) :: wthl_sec(shcol,nlevi)
  ! vertical flux of total water [kg/kg m/s]
  real(rtype), intent(inout) :: wqw_sec(shcol,nlevi)
  ! vertical flux of zonal wind [m2/s2]
  real(rtype), intent(inout) :: uw_sec(shcol,nlevi)
  ! vertical flux of meridional wind [m2/s2]
  real(rtype), intent(inout) :: vw_sec(shcol,nlevi)
  ! vertical flux of tke [m3/s3]
  real(rtype), intent(inout) :: wtke_sec(shcol,nlevi)
  ! vertical flux of tracer [varies m/s]
  real(rtype), intent(inout) :: wtracer_sec(shcol,nlevi,num_tracer)

  ! LOCAL VARIABLES
  integer :: i

  ! apply the upper boundary condition
  do i=1,shcol
    wthl_sec(i,1) = 0._rtype
    wqw_sec(i,1) = 0._rtype
    uw_sec(i,1) = 0._rtype
    vw_sec(i,1) = 0._rtype
    wtracer_sec(i,1,:) = 0._rtype
    wtke_sec(i,1) = 0._rtype

    thl_sec(i,1) = 0._rtype
    qw_sec(i,1) = 0._rtype
    qwthl_sec(i,1) = 0._rtype
  enddo ! end i loop (column loop)
  return
end subroutine diag_second_moments_ubycond

!==============================================================
! SHOC Diagnose the third order moment of vertical velocity

subroutine diag_third_shoc_moments(&
          shcol,nlev,nlevi, &                 ! Input
          w_sec, thl_sec, qw_sec, qwthl_sec,& ! Input
          wthl_sec, isotropy, brunt,&         ! Input
          thetal,tke,wthv_sec,shoc_mix,&      ! Input
          dz_zt, dz_zi,&                      ! Input
          zt_grid,zi_grid,&                   ! Input
          w3)                                 ! Output

  ! Purpose of this subroutine is to diagnose the third
  !  order moment of the vertical velocity, needed
  !  for the skewness calculation in the PDF.
  !  This calculation follows that of Canuto et al. (2001)

  implicit none

! INPUT VARIABLES
  ! number of SHOC columns
  integer, intent(in) :: shcol
  ! number of midpoint levels
  integer, intent(in) :: nlev
  ! number of interface levels
  integer, intent(in) :: nlevi

  ! second order vertical velocity [m2/s2]
  real(rtype), intent(in) :: w_sec(shcol,nlev)
  ! second order liquid wat. potential temperature [K^2]
  real(rtype), intent(in) :: thl_sec(shcol,nlevi)
  ! second order total water mixing ratio [kg2/kg2]
  real(rtype), intent(in) :: qw_sec(shcol,nlevi)
  ! covariance of temp and moisture [K kg/kg]
  real(rtype), intent(in) :: qwthl_sec(shcol,nlevi)
  ! vertical flux of heat [K m/s]
  real(rtype), intent(in) :: wthl_sec(shcol,nlevi)
  ! return to isotropy timescale [s]
  real(rtype), intent(in) :: isotropy(shcol,nlev)
  ! brunt vaisallia frequency [s]
  real(rtype), intent(in) :: brunt(shcol,nlev)
  ! liquid water potential temperature [K]
  real(rtype), intent(in) :: thetal(shcol,nlev)
  ! turbulent kinetic energy [m2/s2]
  real(rtype), intent(in) :: tke(shcol,nlev)
  ! buoyancy flux [K m/s]
  real(rtype), intent(in) :: wthv_sec(shcol,nlev)
  ! mixing length [m]
  real(rtype), intent(in) :: shoc_mix(shcol,nlev)
  ! thickness centered on thermodynamic grid [m]
  real(rtype), intent(in) :: dz_zt(shcol,nlev)
  ! thickness centered on interface grid [m]
  real(rtype), intent(in) :: dz_zi(shcol,nlevi)
  ! heights of thermodynamics points [m]
  real(rtype), intent(in) :: zt_grid(shcol,nlev)
  ! heights of interface points [m]
  real(rtype), intent(in) :: zi_grid(shcol,nlevi)

! OUTPUT VARIABLES
  ! third moment of vertical velocity
  real(rtype), intent(out) :: w3(shcol,nlevi)

! LOCAL VARIABLES
  integer i, j, k, kb, kc
  real(rtype) :: omega0, omega1, omega2
  real(rtype) :: X0, Y0, X1, Y1, AA0, AA1
  real(rtype) :: zvar, x5var, iso, thedz, thedz2
  real(rtype) :: theterm, cond, tsign
  real(rtype) :: isosqrt, dthl2, dwthl, dtke, dw2, aw2
  real(rtype) :: a0, a1, a2, a3, a4, a5
  real(rtype) :: buoy_sgs2, c, grd, bet2, bet
  real(rtype) :: f0, f1, f2, f3, f4, f5

  real(rtype) :: w_sec_zi(shcol,nlevi)    ! second order vertical velocity
  real(rtype) :: isotropy_zi(shcol,nlevi)
  real(rtype) :: brunt_zi(shcol,nlevi)
  real(rtype) :: thetal_zi(shcol,nlevi)
  real(rtype) :: wthv_sec_zi(shcol,nlevi)
  real(rtype) :: shoc_mix_zi(shcol,nlevi)

  ! Interpolate variables onto the interface levels
  call linear_interp(zt_grid,zi_grid,isotropy,isotropy_zi,nlev,nlevi,shcol,0._rtype)
  call linear_interp(zt_grid,zi_grid,brunt,brunt_zi,nlev,nlevi,shcol,largeneg)
  call linear_interp(zt_grid,zi_grid,w_sec,w_sec_zi,nlev,nlevi,shcol,(2._rtype/3._rtype)*mintke)
  call linear_interp(zt_grid,zi_grid,thetal,thetal_zi,nlev,nlevi,shcol,0._rtype)
  call linear_interp(zt_grid,zi_grid,wthv_sec,wthv_sec_zi,nlev,nlevi,shcol,largeneg)
  call linear_interp(zt_grid,zi_grid,shoc_mix,shoc_mix_zi,nlev,nlevi,shcol,minlen)

  c=7.0_rtype
  a0=(0.52_rtype*c**(-2))/(c-2._rtype)
  a1=0.87_rtype/(c**2)
  a2=0.5_rtype/c
  a3=0.6_rtype/(c*(c-2._rtype))
  a4=2.4_rtype/(3._rtype*c+5._rtype)
  a5=0.6_rtype/(c*(3._rtype+5._rtype*c))

  ! set lower condition
  w3(:,nlevi) = 0._rtype

  do k=2,nlev
    do i=1,shcol

     kb=k+1
     kc=k-1

     thedz=dz_zi(i,k)
     thedz2=dz_zt(i,k)+dz_zt(i,kc)
     thedz=1._rtype/thedz
     thedz2=1._rtype/thedz2

      iso=isotropy_zi(i,k)
      isosqrt=iso**2
      buoy_sgs2=isosqrt*brunt_zi(i,k)
      bet2=ggr/thetal_zi(i,k)

      f0=thedz2 * bet2**3 * iso**4 * wthl_sec(i,k) * &
         (thl_sec(i,kc)-thl_sec(i,kb))

      f1=thedz2 * bet2**2 * iso**3 * (wthl_sec(i,k) * &
         (wthl_sec(i,kc)-wthl_sec(i,kb)) + 0.5_rtype * &
          w_sec_zi(i,k)*(thl_sec(i,kc)-thl_sec(i,kb)))

      f2=thedz * bet2 * isosqrt * wthl_sec(i,k) * &
         (w_sec(i,kc)-w_sec(i,k))+ 2._rtype * thedz2 * bet2 * &
         isosqrt * w_sec_zi(i,k) * (wthl_sec(i,kc) - wthl_sec(i,kb))

      f3=thedz2 * bet2 * isosqrt * w_sec_zi(i,k) * &
         (wthl_sec(i,kc) - wthl_sec(i,kb)) + thedz * &
         bet2 * isosqrt * (wthl_sec(i,k) * (tke(i,kc) - tke(i,k)))

      f4=thedz * iso * w_sec_zi(i,k) * ((w_sec(i,kc) - w_sec(i,k) + &
         (tke(i,kc) - tke(i,k))))

      f5=thedz * iso * w_sec_zi(i,k) * (w_sec(i,kc) - w_sec(i,k))

      !!!!!!!!!!!!!!!!!!!!!!!!!!!!!!!!!!!!!!!!!!!!!!!!!!!!!!!!!!!!
      ! Compute the omega terms

      omega0 = a4 / (1._rtype - a5 * buoy_sgs2)
      omega1 = omega0/(2._rtype * c)
      omega2 = omega1 * f3 + (5._rtype/4._rtype) * omega0 * f4

      !!!!!!!!!!!!!!!!!!!!!!!!!!!!!!!!!!!!!!!!!!!!!!!!!!!!!!!!!!!!
      ! Compute the X0, Y0, X1, Y1 terms

      X0 = (a2 * buoy_sgs2 * (1._rtype - a3 * buoy_sgs2)) / &
        (1._rtype - (a1 + a3) * buoy_sgs2)
      Y0 = (2._rtype * a2 * buoy_sgs2 * X0) / (1._rtype - a3 * buoy_sgs2)
      X1 = (a0 * f0 + a1 * f1 + a2 * (1._rtype - a3 * buoy_sgs2) * f2) / &
        (1._rtype - (a1 + a3) * buoy_sgs2)
      Y1 = (2._rtype * a2 * (buoy_sgs2 * X1 + (a0/a1) * f0 + f1)) / &
        (1._rtype - a3* buoy_sgs2)

      !!!!!!!!!!!!!!!!!!!!!!!!!!!!!!!!!!!!!!!!!!!!!!!!!!!!!!!!!!!!
      ! Compute the A0, A1 terms

      AA0 = omega0 * X0 + omega1 * Y0
      AA1 = omega0 * X1 + omega1 * Y1 + omega2

      ! Finally, we have the third moment of w
      w3(i,k)=(AA1-1.2_rtype*X1-1.5_rtype*f5)/(c-1.2_rtype*X0+AA0)

    enddo  ! end i loop (column loop)
  enddo  ! end k loop (vertical loop)

  ! set upper condition
  w3(:,1) = 0._rtype

  ! perform clipping to prevent unrealistically large values from occuring
  do k=1,nlevi
    do i=1,shcol

      tsign = 1._rtype
      theterm = w_sec_zi(i,k)
      cond = w3clip * sqrt(2._rtype * theterm**3)
      if (w3(i,k) .lt. 0) tsign = -1._rtype
      if (tsign * w3(i,k) .gt. cond) w3(i,k) = tsign * cond

    enddo ! end i loop (column loop)
  enddo ! end k loop (vertical loop)

  return

end subroutine diag_third_shoc_moments

!==============================================================
! Assumed PDF closure for the SHOC scheme

subroutine shoc_assumed_pdf(&
         shcol,nlev,nlevi, &                ! Input
         thetal,qw,w_field,thl_sec,qw_sec,& ! Input
         wthl_sec,w_sec, &                  ! Input
         wqw_sec,qwthl_sec,w3,pres, &       ! Input
         zt_grid,zi_grid,&                  ! Input
         shoc_cldfrac,shoc_ql,&             ! Output
         wqls,wthv_sec,shoc_ql2)            ! Output

  ! Purpose of this subroutine is calculate the
  !  double Gaussian PDF of SHOC, which is the centerpiece
  !  of the scheme.  The main outputs are the SGS cloud
  !  fraction and liquid water amount, in addition to the
  !  SGS buoyancy flux which is needed to close the SGS
  !  TKE equation.  This code follows the appendix of
  !  Larson et al. (2002) for Analytic Double Gaussian 1

  implicit none

! INPUT VARIABLES
  ! number of columns
  integer, intent(in) :: shcol
  ! number of midpoint layers
  integer, intent(in) :: nlev
  ! number of interface layers
  integer, intent(in) :: nlevi

  ! liquid water potential temperature [K]
  real(rtype), intent(in) :: thetal(shcol,nlev)
  ! total water mixing ratio [kg/kg]
  real(rtype), intent(in) :: qw(shcol,nlev)
  ! thetal variance [K^2]
  real(rtype), intent(in) :: thl_sec(shcol,nlevi)
  ! qw variance [kg/kg^2]
  real(rtype), intent(in) :: qw_sec(shcol,nlevi)
  ! vertical flux of heat [K m/s]
  real(rtype), intent(in) :: wthl_sec(shcol,nlevi)
  ! vertical velocity variance [m2/s2]
  real(rtype), intent(in) :: w_sec(shcol,nlev)
  ! vertical flux of moisture [kg/kg m/s]
  real(rtype), intent(in) :: wqw_sec(shcol,nlevi)
  ! qw and thetal correlation [K kg/kg]
  real(rtype), intent(in) :: qwthl_sec(shcol,nlevi)
  ! third moment vertical velocity [m^3/s^3]
  real(rtype), intent(in) :: w3(shcol,nlevi)
  ! large scale vertical velocity [m/s]
  real(rtype), intent(in) :: w_field(shcol,nlev)
  ! pressure [Pa]
  real(rtype), intent(in) :: pres(shcol,nlev)
  ! heights on midpoint grid [m]
  real(rtype), intent(in) :: zt_grid(shcol,nlev)
  ! heights on interface grid [m]
  real(rtype), intent(in) :: zi_grid(shcol,nlevi)

! OUTPUT VARIABLES
  ! SGS cloud fraction [-]
  real(rtype), intent(out) :: shoc_cldfrac(shcol,nlev)
  ! SGS liquid water mixing ratio [kg/kg]
  real(rtype), intent(out) :: shoc_ql(shcol,nlev)
  ! SGS buoyancy flux [K m/s]
  real(rtype), intent(out) :: wthv_sec(shcol,nlev)
  ! SGS liquid water flux [kg/kg m/s]
  real(rtype), intent(out) :: wqls(shcol,nlev)
  ! SGS liquid water mixing ratio variance [kg/kg]
  real(rtype), intent(out) :: shoc_ql2(shcol,nlev)

! LOCAL VARIABLES
  integer i,j,k,dothis,nmicro_fields
  real(rtype) skew_w,skew_thl,skew_qw,a
  real(rtype) w1_1,w1_2,w2_1,w2_2,w3var
  real(rtype) thl1_1,thl1_2,thl2_1,thl2_2
  real(rtype) qw1_1,qw1_2,qw2_1,qw2_2
  real(rtype) r_qwthl_1,r_wqw_1,r_wthl_1
  real(rtype) testvar,s1,s2,std_s1,std_s2,C1,C2
  real(rtype) ql1,ql2,flux_ws1,flux_ws2
  real(rtype) w_ql1,w_ql2,thl_first,qw_first,w_first
  real(rtype) Tl1_1,Tl1_2,betatest,pval
  real(rtype) w2thl,w2qw,w2ql,w2ql_1,w2ql_2
  real(rtype) s,thec,thlsec,qwsec,qwthlsec,wqwsec,wthlsec
  real(rtype) thestd,erf,exp,dum
  real(rtype) cqt1,cthl1,cqt2,cthl2
  real(rtype) qn1,qn2,qi1,qi2,omn1,omn2, omn
  real(rtype) lstarn, test
  real(rtype) m, bigm, basetemp2
  real(rtype) beta1, beta2, qs1, qs2
  real(rtype) esval1_1, esval2_1, esval1_2, esval2_2, om1, om2
  real(rtype) lstarn1, lstarn2, sqrtw2, sqrtthl, sqrtqt
  real(rtype) sqrtstd1, sqrtstd2, tsign, tvar, sqrtw2t
  real(rtype) wqis, skip, epsterm
  real(rtype) sqrtqw2_1, sqrtqw2_2, sqrtthl2_1, sqrtthl2_2
  real(rtype) corrtest1, corrtest2, thl_tol, rt_tol, w_tol_sqd, w_thresh

  ! variables on thermo grid
  real(rtype) :: wthl_sec_zt(shcol,nlev)
  real(rtype) :: wqw_sec_zt(shcol,nlev)
  real(rtype) :: w3_zt(shcol,nlev)
  real(rtype) :: thl_sec_zt(shcol,nlev)
  real(rtype) :: qwthl_sec_zt(shcol,nlev)
  real(rtype) :: qw_sec_zt(shcol,nlev)

  ! define these so they don't have to be computed more than once
  real(rtype), parameter :: sqrt2 = sqrt(2._rtype)
  real(rtype), parameter :: sqrtpi = sqrt(2._rtype*3.14_rtype)

  epsterm=rgas/rv

  thl_tol=1.e-2_rtype
  rt_tol=1.e-4_rtype
  w_tol_sqd=(2.e-2_rtype)**2
  w_thresh=0.0_rtype

  ! Initialize cloud variables to zero
  shoc_cldfrac(:,:)=0._rtype
  shoc_ql(:,1)=0._rtype
  shoc_ql2(:,:) = 0._rtype

  ! Interpolate many variables from interface grid to themo grid
  call linear_interp(zi_grid,zt_grid,w3,w3_zt,nlevi,nlev,shcol,largeneg)
  call linear_interp(zi_grid,zt_grid,thl_sec,thl_sec_zt,nlevi,nlev,shcol,0._rtype)
  call linear_interp(zi_grid,zt_grid,wthl_sec,wthl_sec_zt,nlevi,nlev,shcol,largeneg)
  call linear_interp(zi_grid,zt_grid,qwthl_sec,qwthl_sec_zt,nlevi,nlev,shcol,largeneg)
  call linear_interp(zi_grid,zt_grid,wqw_sec,wqw_sec_zt,nlevi,nlev,shcol,largeneg)
  call linear_interp(zi_grid,zt_grid,qw_sec,qw_sec_zt,nlevi,nlev,shcol,0._rtype)

  do k=1,nlev
    do i=1,shcol

      pval = pres(i,k)

      ! Get all needed input moments for the PDF
      !  at this particular point
      thl_first = thetal(i,k)
      w_first = w_field(i,k)
      qw_first = qw(i,k)

      w3var = w3_zt(i,k)
      thlsec = thl_sec_zt(i,k)
      qwsec = qw_sec_zt(i,k)
      qwthlsec = qwthl_sec_zt(i,k)
      wqwsec = wqw_sec_zt(i,k)
      wthlsec = wthl_sec_zt(i,k)

      ! Compute square roots of some variables so we don't
      !  have to compute these again
      sqrtw2 = sqrt(w_sec(i,k))
      sqrtthl = max(thl_tol,sqrt(thlsec))
      sqrtqt = max(rt_tol,sqrt(qwsec))

      !!!!!!!!!!!!!!!!!!!!!!!!!!!!!!!!!!!!!!!!!!!!!!!!!!!!
      !  FIND PARAMETERS FOR VERTICAL VELOCITY

      Skew_w=w3var/w_sec(i,k)**(3./2.)

      if (w_sec(i,k) .le. w_tol_sqd) then
        Skew_w=0._rtype
        w1_1=w_first
        w1_2=w_first
        w2_1=0._rtype
        w2_2=0._rtype
        a=0.5_rtype
      else

        w2_1=0.4_rtype
        w2_2=0.4_rtype

        a=max(0.01_rtype,min(0.5_rtype*(1._rtype-Skew_w*sqrt(1._rtype/(4._rtype*(1._rtype-w2_1)**3+Skew_w**2))),0.99_rtype))

        sqrtw2t=sqrt(1._rtype-w2_1)

        w1_1=sqrt((1._rtype-a)/a)*sqrtw2t
        w1_2=-1._rtype*sqrt(a/(1._rtype-a))*sqrtw2t

        w2_1=w2_1*w_sec(i,k)
        w2_2=w2_2*w_sec(i,k)


      endif

      !!!!!!!!!!!!!!!!!!!!!!!!!!!!!!!!!!!!!!!!!!!!!!!!!!!!!
      !  FIND PARAMETERS FOR THETAL

      corrtest1=max(-1._rtype,min(1._rtype,wthlsec/(sqrtw2*sqrtthl)))

      if (thlsec .le. thl_tol**2 .or. abs(w1_2-w1_1) .le. w_thresh) then
        thl1_1=thl_first
        thl1_2=thl_first
        thl2_1=0._rtype
        thl2_2=0._rtype
        sqrtthl2_1=0._rtype
        sqrtthl2_2=0._rtype
      else

        thl1_1=(-1._rtype*corrtest1)/w1_2
        thl1_2=(-1._rtype*corrtest1)/w1_1

        if (dothetal_skew) then
          tsign=abs(thl1_2-thl1_1)

          if (tsign .gt. 0.4_rtype) then
            Skew_thl=1.2_rtype*Skew_w
          else if (tsign .le. 0.2_rtype) then
            Skew_thl=0.0_rtype
          else
            Skew_thl=((1.2_rtype*Skew_w)/0.2_rtype)*(tsign-0.2_rtype)
          endif
        else
          Skew_thl = 0.0_rtype
        endif

        thl2_1=min(100._rtype,max(0._rtype,(3._rtype*thl1_2*(1._rtype-a*thl1_1**2-(1._rtype-a)*thl1_2**2) &
               -(Skew_thl-a*thl1_1**3-(1._rtype-a)*thl1_2**3))/ &
               (3._rtype*a*(thl1_2-thl1_1))))*thlsec

        thl2_2=min(100._rtype,max(0._rtype,(-3._rtype*thl1_1*(1._rtype-a*thl1_1**2-(1._rtype-a)*thl1_2**2) &
          +(Skew_thl-a*thl1_1**3-(1._rtype-a)*thl1_2**3))/ &
          (3._rtype*(1._rtype-a)*(thl1_2-thl1_1))))*thlsec

        thl1_1=thl1_1*sqrtthl+thl_first
        thl1_2=thl1_2*sqrtthl+thl_first

        sqrtthl2_1=sqrt(thl2_1)
        sqrtthl2_2=sqrt(thl2_2)

      endif

    !!!!!!!!!!!!!!!!!!!!!!!!!!!!!!!!!!!!!!!!!!!!!!!!!!!!!
    !  FIND PARAMETERS FOR TOTAL WATER MIXING RATIO

      corrtest2=max(-1.0_rtype,min(1.0_rtype,wqwsec/(sqrtw2*sqrtqt)))

      if (qwsec .le. rt_tol**2 .or. abs(w1_2-w1_1) .le. w_thresh) then
        qw1_1=qw_first
        qw1_2=qw_first
        qw2_1=0._rtype
        qw2_2=0._rtype
        sqrtqw2_1=0._rtype
        sqrtqw2_2=0._rtype
      else

        qw1_1=(-1._rtype*corrtest2)/w1_2
        qw1_2=(-1._rtype*corrtest2)/w1_1

        tsign=abs(qw1_2-qw1_1)

        if (tsign .gt. 0.4_rtype) then
          Skew_qw=1.2_rtype*Skew_w
        else if (tsign .le. 0.2_rtype) then
          Skew_qw=0._rtype
        else
          Skew_qw=((1.2_rtype*Skew_w)/0.2_rtype)*(tsign-0.2_rtype)
        endif

        qw2_1=min(100._rtype,max(0._rtype,(3._rtype*qw1_2*(1._rtype-a*qw1_1**2-(1._rtype-a)*qw1_2**2) &
          -(Skew_qw-a*qw1_1**3-(1._rtype-a)*qw1_2**3))/ &
          (3._rtype*a*(qw1_2-qw1_1))))*qwsec

        qw2_2=min(100._rtype,max(0._rtype,(-3._rtype*qw1_1*(1._rtype-a*qw1_1**2-(1._rtype-a)*qw1_2**2) &
          +(Skew_qw-a*qw1_1**3-(1._rtype-a)*qw1_2**3))/ &
          (3._rtype*(1._rtype-a)*(qw1_2-qw1_1))))*qwsec

        qw1_1=qw1_1*sqrtqt+qw_first
        qw1_2=qw1_2*sqrtqt+qw_first

        sqrtqw2_1=sqrt(qw2_1)
        sqrtqw2_2=sqrt(qw2_2)

      endif

      !!!!!!!!!!!!!!!!!!!!!!!!!!!!!!!!!!!!!!!!!!!!!!!!!!!!!
      !  CONVERT FROM TILDA VARIABLES TO "REAL" VARIABLES

      w1_1=w1_1*sqrtw2+w_first
      w1_2=w1_2*sqrtw2+w_first

      !!!!!!!!!!!!!!!!!!!!!!!!!!!!!!!!!!!!!!!!!!!!!!!!!!!!!
      !  FIND WITHIN-PLUME CORRELATIONS

      testvar=(a*sqrtqw2_1*sqrtthl2_1+(1._rtype-a)*sqrtqw2_2*sqrtthl2_2)

      if (testvar .eq. 0._rtype) then
        r_qwthl_1=0._rtype
      else
        r_qwthl_1=max(-1.0_rtype,min(1.0_rtype,(qwthlsec-a*(qw1_1-qw_first) &
          *(thl1_1-thl_first)-(1._rtype-a)*(qw1_2-qw_first) &
          *(thl1_2-thl_first))/testvar))
      endif

      !!!!!!!!!!!!!!!!!!!!!!!!!!!!!!!!!!!!!!!!!!!!!!!!!!!!!
      !  BEGIN TO COMPUTE CLOUD PROPERTY STATISTICS

      Tl1_1=thl1_1/((basepres/pval)**(rgas/cp))
      Tl1_2=thl1_2/((basepres/pval)**(rgas/cp))

      ! Now compute qs

      esval1_1=0._rtype
      esval1_2=0._rtype
      om1=1._rtype
      om2=1._rtype

      esval1_1=esatw_shoc(Tl1_1)*100._rtype
      lstarn1=lcond

      qs1=0.622_rtype*esval1_1/max(esval1_1,pval-esval1_1)
      beta1=(rgas/rv)*(lstarn1/(rgas*Tl1_1))*(lstarn1/(cp*Tl1_1))

      ! Are the two plumes equal?  If so then set qs and beta
      ! in each column to each other to save computation
      lstarn2=lcond
      if (Tl1_1 .eq. Tl1_2) then
        qs2=qs1
        beta2=beta1
      else
        esval1_2=esatw_shoc(Tl1_2)*100._rtype
        qs2=0.622_rtype*esval1_2/max(esval1_2,pval-esval1_2)
        beta2=(rgas/rv)*(lstarn2/(rgas*Tl1_2))*(lstarn2/(cp*Tl1_2))
      endif

      !!!!!  Now compute cloud stuff
      !!!!!!  compute s term

      s1=qw1_1-qs1*((1._rtype+beta1*qw1_1)/(1._rtype+beta1*qs1))
      cthl1=((1._rtype+beta1*qw1_1)/(1._rtype+beta1*qs1)**2)*(cp/lcond) &
        *beta1*qs1*(pval/basepres)**(rgas/cp)

      cqt1=1._rtype/(1._rtype+beta1*qs1)
      std_s1=sqrt(max(0._rtype,cthl1**2*thl2_1+cqt1**2*qw2_1-2._rtype*cthl1 &
        *sqrtthl2_1*cqt1*sqrtqw2_1*r_qwthl_1))

      qn1=0._rtype
      C1=0._rtype

      if (std_s1 .ne. 0.0_rtype) then
        C1=0.5_rtype*(1._rtype+erf(s1/(sqrt2*std_s1)))
    IF (C1 .ne. C1) C1 = 0._rtype
        IF (C1 .ne. 0._rtype) qn1=s1*C1+(std_s1/sqrtpi)*exp(-0.5_rtype*(s1/std_s1)**2)
      else
        if (s1 .gt. 0._rtype) then
          C1=1.0_rtype
          qn1=s1
        endif
      endif

      !!!!! now compute non-precipitating cloud condensate

      ! If two plumes exactly equal, then just set many of these
      ! variables to themselves to save on computation.
      if (qw1_1 .eq. qw1_2 .and. thl2_1 .eq. thl2_2 .and. qs1 .eq. qs2) then
        s2=s1
        cthl2=cthl1
        cqt2=cqt1
        std_s2=std_s1
        C2=C1
        qn2=qn1
      else

        s2=qw1_2-qs2*((1._rtype+beta2*qw1_2)/(1._rtype+beta2*qs2))
        cthl2=((1._rtype+beta2*qw1_2)/(1._rtype+beta2*qs2)**2)*(cp/lcond) &
      *beta2*qs2*(pval/basepres)**(rgas/cp)
        cqt2=1._rtype/(1._rtype+beta2*qs2)
        std_s2=sqrt(max(0._rtype,cthl2**2*thl2_2+cqt2**2*qw2_2-2._rtype*cthl2* &
      sqrtthl2_2*cqt2*sqrtqw2_2*r_qwthl_1))

        qn2=0._rtype
        C2=0._rtype

        if (std_s2 .ne. 0._rtype) then
          C2=0.5_rtype*(1.+erf(s2/(sqrt2*std_s2)))
      if (C2 .ne. C2) C2 = 0._rtype
          if (C2 .ne. 0._rtype) qn2=s2*C2+(std_s2/sqrtpi)*exp(-0.5_rtype*(s2/std_s2)**2)
        else
          if (s2 .gt. 0._rtype) then
            C2=1.0_rtype
            qn2=s2
          endif
        endif

      endif

      ! Finally, compute SGS cloud fraction
      shoc_cldfrac(i,k) = min(1._rtype,a*C1+(1._rtype-a)*C2)

      ql1=min(qn1,qw1_1)
      ql2=min(qn2,qw1_2)

      ! Compute SGS liquid water mixing ratio
      shoc_ql(i,k) = max(0._rtype,a*ql1+(1._rtype-a)*ql2)

! +++ JShpund: Add cloud liquid variance (CLUBB formulation, adjusted to SHOC parameters based on Peter B.)
!              * Please double check this *
      shoc_ql2(i,k) = a * ( s1*ql1 + C1*std_s1**2.0 )                  &
                    + ( 1._rtype-a ) * ( s2*ql2 + C2*std_s2**2.0 ) - shoc_ql(i,k)**2.0
      shoc_ql2(i,k) = max( 0._rtype, shoc_ql2(i,k) )

      ! Compute liquid water flux
      wqls(i,k)=a*((w1_1-w_first)*ql1)+(1._rtype-a)*((w1_2-w_first)*ql2)
      ! Compute the SGS buoyancy flux
      wthv_sec(i,k)=wthlsec+((1._rtype-epsterm)/epsterm)*basetemp*wqwsec &
        +((lcond/cp)*(basepres/pval)**(rgas/cp)-(1._rtype/epsterm)*basetemp)*wqls(i,k)

    enddo  ! end i loop here
  enddo ! end k loop here

  return

end subroutine shoc_assumed_pdf

!==============================================================
! Advance turbulent kinetic energy equation

subroutine shoc_tke(&
         shcol,nlev,nlevi,dtime,&    ! Input
         wthv_sec,shoc_mix,&         ! Input
         dz_zi,dz_zt,pres,&          ! Input
         u_wind,v_wind,brunt,obklen,&! Input
         zt_grid,zi_grid,pblh,&      ! Input
         tke,tk,tkh, &               ! Input/Output
         isotropy)                   ! Output

  ! Purpose of this subroutine is to advance the SGS
  !  TKE equation due to shear production, buoyant
  !  production, and dissipation processes.

! INPUT VARIABLES
  ! number of columns
  integer, intent(in) :: shcol
  ! number of levels on midpoint grid
  integer, intent(in) :: nlev
  ! number of levels on interface grid
  integer, intent(in) :: nlevi

  ! timestep [s]
  real(rtype), intent(in) :: dtime
  ! SGS buoyancy flux [K m/s]
  real(rtype), intent(in) :: wthv_sec(shcol,nlev)
  ! Mixing length [m]
  real(rtype), intent(in) :: shoc_mix(shcol,nlev)
  ! Meridional wind [m/s]
  real(rtype), intent(in) :: u_wind(shcol,nlev)
  ! Zonal wind [m/s]
  real(rtype), intent(in) :: v_wind(shcol,nlev)
  ! Obukov length
  real(rtype), intent(in) :: obklen(shcol)  
  ! thickness on interface grid [m]
  real(rtype), intent(in) :: dz_zi(shcol,nlevi)
  ! thickness on thermodynamic grid [m]
  real(rtype), intent(in) :: dz_zt(shcol,nlev)
  ! pressure [Pa]
  real(rtype), intent(in) :: pres(shcol,nlev)
  ! Brunt Vaisalla frequncy [/s]
  real(rtype), intent(in) :: brunt(shcol,nlev)
  ! heights on midpoint grid [m]
  real(rtype), intent(in) :: zt_grid(shcol,nlev)
  ! heights on interface grid [m]
  real(rtype), intent(in) :: zi_grid(shcol,nlevi)
  ! PBLH height
  real(rtype), intent(in) :: pblh(shcol)  

! INPUT/OUTPUT VARIABLES
  ! turbulent kinetic energy [m2/s2]
  real(rtype), intent(inout) :: tke(shcol,nlev)
  ! eddy coefficient for momentum [m2/s]
  real(rtype), intent(inout) :: tk(shcol,nlev)
  ! eddy coefficient for heat [m2/s]
  real(rtype), intent(inout) :: tkh(shcol,nlev)

! OUTPUT VARIABLES
  ! Return to isotropic timescale [s]
  real(rtype), intent(out) :: isotropy(shcol,nlev)

! LOCAL VARIABLES
<<<<<<< HEAD
  real(rtype) :: sterm(shcol,nlevi), sterm_zt(shcol,nlev)  
  real(rtype) :: brunt_int(shcol)
=======
  real(rtype) :: shear_prod(shcol,nlevi)
  real(rtype) :: sterm(shcol,nlevi), sterm_zt(shcol,nlev)
  real(rtype) :: shear_prod_zt(shcol,nlev)
  real(rtype) :: grd,betdz,Ck,Ckh,Ckm,Ce
  real(rtype) :: Ckh_s,Ckm_s,Ces,Ce1,Ce2,smix,Cee,Cs
  real(rtype) :: buoy_sgs,ratio,a_prod_sh,a_prod_bu,a_diss
  real(rtype) :: lstarn, lstarp, bbb, omn, omp, ustar
  real(rtype) :: qsatt,dqsat,tk_in, u_grad, v_grad
  real(rtype) :: tscale1,lambda,buoy_sgs_save,grid_dzw,grw1,grid_dz
  real(rtype) :: lambda_low,lambda_high,lambda_slope, brunt_low
  real(rtype) :: brunt_int(shcol), z_over_L
  real(rtype) :: zL_crit_val, pbl_trans
  integer i,j,k,kc,kb,kt

  lambda_low=0.001_rtype
  lambda_high=0.04_rtype
  lambda_slope=0.65_rtype
  brunt_low=0.02_rtype
>>>>>>> d66f7076


  ! Compute integrated column stability in lower troposphere
  call integ_column_stability(nlev, shcol, brunt_int, dz_zt, pres, brunt)

  ! Compute shear production term, which is on interface levels
  ! This follows the methods of Bretheron and Park (2010)

  call compute_shr_prod(nlevi, nlev, shcol, dz_zi, u_wind, v_wind, sterm)

  ! Interpolate shear term from interface to thermo grid
  call linear_interp(zi_grid,zt_grid,sterm,sterm_zt,nlevi,nlev,shcol,0._rtype)

  call adv_sgs_tke(nlev, shcol, dtime, shoc_mix, wthv_sec, &
       pblh, zt_grid, sterm_zt, brunt_int, brunt, tkh, tk, &
       obklen, tke, isotropy)

  return

end subroutine shoc_tke

!==============================================================
! Compute column integrated stability in lower troposphere

subroutine integ_column_stability(nlev, shcol, brunt_int, dz_zt, pres, brunt)

  !intent-ins
  integer,     intent(in) :: nlev, shcol
  ! thickness on thermodynamic grid [m]
  real(rtype), intent(in) :: dz_zt(shcol,nlev)
  ! pressure [Pa]
  real(rtype), intent(in) :: pres(shcol,nlev)
  ! Brunt Vaisalla frequncy [/s]
  real(rtype), intent(in) :: brunt(shcol,nlev)

  !intent-out
  !column integrated stability
  real(rtype), intent(out) :: brunt_int(shcol)

  !local variables
  integer :: icol, klev

  brunt_int(1:shcol) = 0._rtype
  do klev = 1, nlev
     do icol = 1, shcol
        if (pres(icol,klev) .gt. troppres) then
           brunt_int(icol) = brunt_int(icol) + dz_zt(icol,klev)*brunt(icol,klev)
        endif
     enddo
  enddo

  return

end subroutine integ_column_stability

<<<<<<< HEAD
!==============================================================
! Compute shear production term, which is on interface levels
! This follows the methods of Bretheron and Park (2010)

subroutine compute_shr_prod(nlevi, nlev, shcol, dz_zi, u_wind, v_wind, sterm)

  integer,     intent(in)  :: nlevi, nlev, shcol
  ! thickness on interface grid [m]
  real(rtype), intent(in)  :: dz_zi(shcol,nlevi)
  ! Meridional wind [m/s]
  real(rtype), intent(in)  :: u_wind(shcol,nlev)
  ! Zonal wind [m/s]
  real(rtype), intent(in)  :: v_wind(shcol,nlev)

  !intent-outs
  real(rtype), intent(out) :: sterm(shcol,nlevi)

  !local variables
  integer :: icol, klev, km1
  real(rtype) :: grid_dz, u_grad, v_grad

  !compute shear production term
  do klev = 2, nlev
     km1 = klev - 1
     do icol = 1, shcol
        grid_dz = 1._rtype/dz_zi(icol,klev)

        ! calculate vertical gradient of u&v wind
        u_grad = grid_dz*(u_wind(icol,km1)-u_wind(icol,klev))
        v_grad = grid_dz*(v_wind(icol,km1)-v_wind(icol,klev))
        sterm(icol,klev) = u_grad**2+v_grad**2
     enddo
=======
      ! calculate vertical gradient of u&v wind
      u_grad=grid_dz*(u_wind(i,kt)-u_wind(i,k))
      v_grad=grid_dz*(v_wind(i,kt)-v_wind(i,k))
      sterm(i,k)=u_grad**2+v_grad**2
    enddo
>>>>>>> d66f7076
  enddo

  ! Set lower and upper boundary for shear production
  ! Note that the lower bound for shear production has already
  ! been taken into account for the TKE boundary condition,
  ! thus zero out here
  sterm(1:shcol,1)     = 0._rtype
  sterm(1:shcol,nlevi) = 0._rtype

  return

end subroutine compute_shr_prod

!==============================================================
! Advance SGS TKE

subroutine adv_sgs_tke(nlev, shcol, dtime, shoc_mix, wthv_sec, &
     pblh, zt_grid, sterm_zt, brunt_int, brunt, tkh, tk, &
     obklen, tke, isotropy)

  !intent -ins
  integer, intent(in) :: nlev, shcol

  ! timestep [s]
  real(rtype), intent(in) :: dtime
  ! Mixing length [m]
  real(rtype), intent(in) :: shoc_mix(shcol,nlev)
  ! SGS buoyancy flux [K m/s]
  real(rtype), intent(in) :: wthv_sec(shcol,nlev)
  ! Interpolate shear production to thermo grid
  real(rtype), intent(in) :: sterm_zt(shcol,nlev)
  !column integrated stability
  real(rtype), intent(in) :: brunt_int(shcol)
  ! Brunt Vaisalla frequncy [/s]
  real(rtype), intent(in) :: brunt(shcol,nlev)
  ! PBL height [m]
  real(rtype), intent(in) :: pblh(shcol)
  ! Heights on the mid-point grid [m]
  real(rtype), intent(in) :: zt_grid(shcol,nlev)
  ! Monin-Okbukov length [m]
  real(rtype), intent(in) :: obklen(shcol)

  ! intent-inout
  ! eddy coefficient for heat [m2/s]
  real(rtype), intent(inout) :: tkh(shcol,nlev)
  ! eddy coefficient for momentum [m2/s]
  real(rtype), intent(inout) :: tk(shcol,nlev)
  ! turbulent kinetic energy [m2/s2]
  real(rtype), intent(inout) :: tke(shcol,nlev)

  ! intent-out
  ! Return to isotropic timescale [s]
  real(rtype), intent(out) :: isotropy(shcol,nlev)

  !local variables
  integer :: icol, klev 
  real(rtype) :: z_over_L

  !parameters
  real(rtype), parameter :: lambda_low   = 0.001_rtype
  real(rtype), parameter :: lambda_high  = 0.04_rtype
  real(rtype), parameter :: lambda_slope = 0.65_rtype
  real(rtype), parameter :: brunt_low    = 0.02_rtype

  ! Critical value of dimensionless Monin-Obukhov length
  real(rtype), parameter :: zL_crit_val = 100.0_rtype
  ! Transition depth [m] above PBL top to allow 
  !   stability diffusivities
  real(rtype), parameter :: pbl_trans = 200.0_rtype

  ! Turbulent coefficients
  real(rtype), parameter :: Cs  = 0.15_rtype
  real(rtype), parameter :: Ck  = 0.1_rtype
  real(rtype), parameter :: Ckh = 0.1_rtype
  real(rtype), parameter :: Ckm = 0.1_rtype
  real(rtype), parameter :: Ckh_s = 1.0_rtype
  real(rtype), parameter :: Ckm_s = 1.0_rtype
  real(rtype), parameter :: Ce  = Ck**3/Cs**4

<<<<<<< HEAD
  real(rtype), parameter :: Ce1 = Ce/0.7_rtype*0.19_rtype
  real(rtype), parameter :: Ce2 = Ce/0.7_rtype*0.51_rtype
=======
      tke(i,k)=min(tke(i,k),maxtke)
      
      ! Compute the return to isotropic timescale as per
      ! Canuto et al. 2004.  This is used to define the
      ! eddy coefficients as well as to diagnose higher
      ! moments in SHOC

      ! define the time scale
      tscale1=(2.0_rtype*tke(i,k))/a_diss

      ! define a damping term "lambda" based on column stability
      lambda=lambda_low+((brunt_int(i)/ggr)-brunt_low)*lambda_slope
      lambda=max(lambda_low,min(lambda_high,lambda))

      buoy_sgs_save=brunt(i,k)
      if (buoy_sgs_save .le. 0._rtype) lambda=0._rtype

      ! Compute the return to isotropic timescale
      isotropy(i,k)=min(maxiso,tscale1/(1._rtype+lambda*buoy_sgs_save*tscale1**2))
>>>>>>> d66f7076

  real(rtype), parameter :: Cee = Ce1 + Ce2

<<<<<<< HEAD
  real(rtype) :: a_prod_bu, a_prod_sh, a_diss, buoy_sgs_save, tscale, lambda
=======
      if (z_over_L .gt. zL_crit_val .and. (zt_grid(i,k) .lt. pblh(i)+pbl_trans)) then
        ! If surface layer is moderately to very stable, based on near surface 
        !  dimensionless Monin-Obukov use modified coefficients of 
        !  tkh and tk that are primarily based on shear production 
        !  and SHOC length scale, to promote mixing within the PBL
        !  and to a height slighty above to ensure smooth transition.
        tkh(i,k)=Ckh_s*(shoc_mix(i,k)**2)*sqrt(sterm_zt(i,k))
        tk(i,k)=Ckm_s*(shoc_mix(i,k)**2)*sqrt(sterm_zt(i,k))
      else
        ! Default definition of eddy diffusivity for heat and momentum  
      
        tkh(i,k)=Ckh*isotropy(i,k)*tke(i,k)
        tk(i,k)=Ckm*isotropy(i,k)*tke(i,k)
      endif
>>>>>>> d66f7076

  do klev = 1, nlev
     do icol = 1, shcol

        ! Compute buoyant production term
        a_prod_bu=(ggr/basetemp)*wthv_sec(icol,klev)

        tke(icol,klev)=max(0._rtype,tke(icol,klev))

        ! Shear production term
        a_prod_sh=tk(icol,klev)*sterm_zt(icol,klev)

        ! Dissipation term
        a_diss=Cee/shoc_mix(icol,klev)*tke(icol,klev)**1.5

        ! March equation forward one timestep
        tke(icol,klev)=max(0._rtype,tke(icol,klev)+dtime*(max(0._rtype,a_prod_sh+a_prod_bu)-a_diss))

        tke(icol,klev)=min(tke(icol,klev),maxtke)
	
        ! Dimensionless Okukhov length considering only 
        !  the lowest model grid layer height to scale
        z_over_L = zt_grid(icol,klev)/obklen(icol)

        if (z_over_L .gt. zL_crit_val .and. (zt_grid(icol,klev) .lt. pblh(icol)+pbl_trans)) then	
          ! If surface layer is moderately to very stable, based on near surface 
          !  dimensionless Monin-Obukov use modified coefficients of 
          !  tkh and tk that are primarily based on shear production 
          !  and SHOC length scale, to promote mixing within the PBL
          !  and to a height slighty above to ensure smooth transition.
          tkh(icol,klev)=Ckh_s*(shoc_mix(icol,klev)**2)*sqrt(sterm_zt(icol,klev))
          tk(icol,klev)=Ckm_s*(shoc_mix(icol,klev)**2)*sqrt(sterm_zt(icol,klev))
        else
	  ! Default definition of eddy diffusivity
	
	  ! Compute the return to isotropic timescale as per
          ! Canuto et al. 2004.  This is used to define the
          ! eddy coefficients as well as to diagnose higher
          ! moments in SHOC

          ! define the time scale
          tscale=(2.0_rtype*tke(icol,klev))/a_diss

          ! define a damping term "lambda" based on column stability
          lambda=lambda_low+((brunt_int(icol)/ggr)-brunt_low)*lambda_slope
          lambda=max(lambda_low,min(lambda_high,lambda))

          buoy_sgs_save=brunt(icol,klev)
          if (buoy_sgs_save .le. 0._rtype) lambda=0._rtype

          ! Compute the return to isotropic timescale
          isotropy(icol,klev)=min(maxiso,tscale/(1._rtype+lambda*buoy_sgs_save*tscale**2))   
          ! Define the eddy coefficients for heat and momentum
          tkh(icol,klev)=Ckh*isotropy(icol,klev)*tke(icol,klev)
          tk(icol,klev)=Ckm*isotropy(icol,klev)*tke(icol,klev)
        endif
 
        tke(icol,klev) = max(mintke,tke(icol,klev))

     enddo ! end icol loop
  enddo ! end klev loop

  return

end subroutine adv_sgs_tke

!==============================================================
! Check the TKE

subroutine check_tke(&
             shcol,nlev,& ! Input
             tke)         ! Input/Output

  implicit none
  ! Make sure TKE falls within reasonable bounds
  ! If not, then clip

! INPUT VARIABLES
  integer, intent(in) :: shcol
  integer, intent(in) :: nlev

! IN/OUT VARIABLES
  real(rtype), intent(inout) :: tke(shcol,nlev)

! LOCAL VARIABLES
  integer :: i, k

  do k=1,nlev
    do i=1,shcol
      tke(i,k)=max(mintke,tke(i,k))
    enddo
  enddo

end subroutine check_tke

!==============================================================
! Compute the turbulent length scale

subroutine shoc_length(&
         shcol,nlev,nlevi,tke,&        ! Input
         host_dx,host_dy,pblh,&        ! Input
         zt_grid,zi_grid,dz_zt,dz_zi,& ! Input
         thetal,wthv_sec,thv,&         ! Input
         brunt,shoc_mix)               ! Output

  ! Purpose of this subroutine is to compute the SHOC
  !  mixing length scale, which is used to compute the
  !  turbulent dissipation in the SGS TKE equation

  implicit none

! INPUT VARIABLES
  ! number of columns
  integer, intent(in) :: shcol
  !  number of midpoint levels
  integer, intent(in) :: nlev
  ! number of interface levels
  integer, intent(in) :: nlevi

  ! host model grid size [m]
  real(rtype), intent(in) :: host_dx(shcol)
  ! host model grid size [m]
  real(rtype), intent(in) :: host_dy(shcol)
  ! Planetary boundary layer (PBL) height [m]
  real(rtype), intent(in) :: pblh(shcol)
  ! turbulent kinetic energy [m^2/s^2]
  real(rtype), intent(in) :: tke(shcol,nlev)
  ! heights on midpoint grid [m]
  real(rtype), intent(in) :: zt_grid(shcol,nlev)
  ! heights on interface grid [m]
  real(rtype), intent(in) :: zi_grid(shcol,nlev)
  ! dz on midpoint grid [m]
  real(rtype), intent(in) :: dz_zt(shcol,nlev)
  ! dz on interface grid [m]
  real(rtype), intent(in) :: dz_zi(shcol,nlevi)
  ! SGS buoyancy flux [K m/s]
  real(rtype), intent(in) :: wthv_sec(shcol,nlev)
  ! liquid water potential temperature [K]
  real(rtype), intent(in) :: thetal(shcol,nlev)
  ! virtual potential temperature [K]
  real(rtype), intent(in) :: thv(shcol,nlev)

! OUTPUT VARIABLES
  ! brunt vailsailla frequency [/s]
  real(rtype), intent(out) :: brunt(shcol,nlev)
  ! SHOC mixing length [m]
  real(rtype), intent(out) :: shoc_mix(shcol,nlev)

! LOCAL VARIABLES
  integer i, j, k, kk, kt
  integer kl, ku, kb, kc, dothis, kli, kui
  real(rtype) :: deep_thresh, deep_thick, cloud_thick, lstarn, thresh
  real(rtype) :: cldmix, thedel, depth
  real(rtype) :: omn, betdz, bbb, term, qsatt, dqsat, bet
  real(rtype) :: thv_up, thv_dn, thedz, thefac, thecoef, thegam, norm
  real(rtype) :: stabterm, conv_var, tkes, mmax
  logical lf, indexr
  real(rtype) :: conv_vel(shcol), tscale(shcol)
  real(rtype) :: thv_zi(shcol,nlevi)

  real(rtype) :: numer(shcol)
  real(rtype) :: denom(shcol)
  real(rtype) :: l_inf(shcol)
  real(rtype) :: brunt2(shcol,nlev)

  brunt2(:,:) = 0._rtype
  numer(:) = 0._rtype
  denom(:) = 0._rtype

  ! Interpolate virtual potential temperature onto interface grid
  call linear_interp(zt_grid,zi_grid,thv,thv_zi,nlev,nlevi,shcol,0._rtype)

  ! Define the brunt vaisalia frequency
  do k=1,nlev
    do i=1,shcol
      brunt(i,k) = (ggr/thv(i,k)) * (thv_zi(i,k) - thv_zi(i,k+1))/dz_zt(i,k)
    enddo
  enddo

  ! Find L_inf
  do k=1,nlev
    do i=1,shcol

        tkes=sqrt(tke(i,k))
        numer(i)=numer(i)+tkes*zt_grid(i,k)*dz_zt(i,k)
        denom(i)=denom(i)+tkes*dz_zt(i,k)

    enddo
  enddo

  do i=1,shcol
    if (denom(i) .gt. 0._rtype) then
      l_inf(i)=0.1_rtype*(numer(i)/denom(i))
    else
      l_inf(i)=100._rtype
    endif
  enddo

  ! determine the convective velocity scale of
  !   the planetary boundary layer
  conv_vel(:)=0._rtype

  do k=nlev,1,-1
    do i=1,shcol
      if (zt_grid(i,k) .lt. pblh(i)) then
        conv_vel(i) = conv_vel(i)+2.5_rtype*dz_zt(i,k)*(ggr/thv(i,k))*wthv_sec(i,k)
      endif
    enddo ! end i loop (column loop)
  enddo ! end k loop (vertical loop)

  ! computed quantity above is wstar3
  ! clip, to avoid negative values and take the cubed
  !   root to get the convective velocity scale
  do i=1,shcol
    conv_vel(i) = max(0._rtype,conv_vel(i))**(1._rtype/3._rtype)

    ! Compute eddy turnover timescale.  If
    !  convective velocity scale is zero then
    !  set to a minimum threshold
    if (conv_vel(i) .gt. 0._rtype) then
      tscale(i)=pblh(i)/conv_vel(i)
    else
      tscale(i)=100._rtype
    endif
  enddo

  do k=1,nlev
    do i=1,shcol

      tkes=sqrt(tke(i,k))

      if (brunt(i,k) .ge. 0) brunt2(i,k) = brunt(i,k)

      shoc_mix(i,k)=min(maxlen,(2.8284_rtype*sqrt(1._rtype/((1._rtype/(tscale(i)*tkes*vk*zt_grid(i,k))) &
        +(1._rtype/(tscale(i)*tkes*l_inf(i)))+0.01_rtype*(brunt2(i,k)/tke(i,k)))))/length_fac)

    enddo  ! end i loop (column loop)
  enddo ! end k loop (vertical loop)

  ! Do checks on the length scale.  Make sure it is not
  !  larger than the grid mesh of the host model.
  do k=1,nlev
    do i=1,shcol

      shoc_mix(i,k)=min(maxlen,shoc_mix(i,k))
      shoc_mix(i,k)=max(minlen,shoc_mix(i,k))
      shoc_mix(i,k)=min(sqrt(host_dx(i)*host_dy(i)),shoc_mix(i,k))

    enddo
  enddo

  return

end subroutine shoc_length

!==============================================================
! Subroutine to determine superdiagonal and subdiagonal coeffs of
! the tridiagonal diffusion matrix.

subroutine vd_shoc_decomp( &
         shcol,nlev,nlevi,&          ! Input
         kv_term,tmpi,rdp_zt,dtime,& ! Input
         flux, &                     ! Input
         ca,cc,denom,ze)             ! Output

  implicit none

! INPUT VARIABLES
  ! number of columns
  integer, intent(in) :: shcol
  ! number of mid-point levels
  integer, intent(in) :: nlev
  ! number of levels on the interface
  integer, intent(in) :: nlevi

  ! SHOC timestep [s]
  real(rtype), intent(in) :: dtime
  ! diffusion coefficent [m2/s]
  real(rtype), intent(in) :: kv_term(shcol,nlevi)
  ! dt*(g*rho)**2/dp at interfaces
  real(rtype), intent(in) :: tmpi(shcol,nlevi)
  ! 1/dp
  real(rtype), intent(in) :: rdp_zt(shcol,nlev)
  ! surface flux [varies]
  real(rtype), intent(in) :: flux(shcol)

! OUTPUT VARIABLES
  ! superdiagonal
  real(rtype), intent(out) :: ca(shcol,nlev)
  ! subdiagonal
  real(rtype), intent(out) :: cc(shcol,nlev)
  ! 1./(1.+ca(k)+cc(k)-cc(k)*ze(k-1))
  real(rtype), intent(out) :: denom(shcol,nlev)
  ! Term in tri-diag. matrix system
  real(rtype), intent(out) :: ze(shcol,nlev)

! LOCAL VARIABLES
  integer :: i, k

  ! Determine superdiagonal (ca(k)) and subdiagonal (cc(k)) coeffs of the
  ! tridiagonal diffusion matrix. The diagonal elements  (cb=1+ca+cc) are
  ! a combination of ca and cc; they are not required by the solver.

  do k=nlev-1,1,-1
    do i=1,shcol
      ca(i,k) = kv_term(i,k+1) * tmpi(i,k+1) * rdp_zt(i,k)
      cc(i,k+1) = kv_term(i,k+1) * tmpi(i,k+1) * rdp_zt(i,k+1)
    enddo
  enddo

  ! The bottom element of the upper diagonal (ca) is zero (not used).
  ! The subdiagonal (cc) is not needed in the solver.

  ca(:,nlev) = 0._rtype

  ! Calculate e(k). This term is required in the solution of the
  ! tridiagonal matrix as defined by the implicit diffusion equation.

  do i=1,shcol
    denom(i,nlev) = 1._rtype/ &
      (1._rtype + cc(i,nlev) + flux(i)*dtime*ggr*rdp_zt(i,nlev))
    ze(i,nlev) = cc(i,nlev) * denom(i,nlev)
  enddo

  do k=nlev-1,2,-1
    do i=1,shcol
      denom(i,k) = 1._rtype/ &
        (1._rtype + ca(i,k) + cc(i,k) - &
    ca(i,k) * ze(i,k+1))
      ze(i,k) = cc(i,k) * denom(i,k)
    enddo
  enddo

  do i=1,shcol
    denom(i,1) = 1._rtype/ &
      (1._rtype + ca(i,1) - ca(i,1) * ze(i,2))
  enddo

  return

end subroutine vd_shoc_decomp

!==============================================================
! Subroutine to solve the implicit vertical diffsion equation
! with zero flux boundary conditions.  Actual surface fluxes
! should be applied explicitly.  Procedure for solution of the
! implicit equation follows Richtmeyer and Morton (1967, pp 198-200).
! The equation solved is
!
!     -ca(k)*q(k+1) + cb(k)*q(k) - cc(k)*q(k-1) = d(k),
!
! where d(k) is the input profile and q(k) is the output profile
!
! The solution has the form
!
!     q(k) = ze(k)*q(k-1) + zf(k)
!
!     ze(k) = cc(k) * dnom(k)
!
!     zf(k) = [d(k) + ca(k)*zf(k+1)] * dnom(k)
!
!     dnom(k) = 1/[cb(k) - ca(k)*ze(k+1)]
!             = 1/[1 + ca(k) + cc(k) - ca(k)*ze(k+1)]
!
! Note that the same routine is used for temperature, momentum and
! tracers, and that input variables are replaced.
! ---------------------------------------------------------------

subroutine vd_shoc_solve(&
         shcol,nlev,nlevi,&   ! Input
         ca,cc,denom,ze,&     ! Input
         var)                 ! Input/Output

  implicit none

! INPUT VARIABLES
  ! number of columns
  integer, intent(in) :: shcol
  ! number of mid-point levels
  integer, intent(in) :: nlev
  ! number of levels on the interface
  integer, intent(in) :: nlevi
  ! superdiagonal
  real(rtype), intent(in) :: ca(shcol,nlev)
  ! subdiagonal
  real(rtype), intent(in) :: cc(shcol,nlev)
  ! 1./(1.+ca(k)+cc(k)-cc(k)*ze(k-1))
  real(rtype), intent(in) :: denom(shcol,nlev)
  ! Term in tri-diag. matrix system
  real(rtype), intent(in) :: ze(shcol,nlev)

! IN/OUT VARIABLES
  real(rtype), intent(inout) :: var(shcol,nlev)

! LOCAL VARIABLES
  integer :: i, k
  ! Term in tri-diag solution
  real(rtype) :: zf(shcol,nlev)


  ! Calculate zf(k). Terms zf(k) and ze(k) are required in solution of
  ! tridiagonal matrix defined by implicit diffusion equation.
  ! Note that only levels ntop through nbot need be solved for.

  do i=1,shcol
    zf(i,nlev) = var(i,nlev) * denom(i,nlev)
  enddo

  do k=nlev-1,1,-1
    do i=1,shcol
      zf(i,k) = (var(i,k) + ca(i,k) * zf(i,k+1)) * denom(i,k)
    enddo
  enddo

  ! Perform back substitution

  do i=1,shcol
    var(i,1) = zf(i,1)
  enddo

  do k=2,nlev
    do i=1,shcol
      var(i,k) = zf(i,k) + ze(i,k)*var(i,k-1)
    enddo
  enddo

  return

end subroutine vd_shoc_solve

!==============================================================
! Subroutine to compute integrals for SHOC conservation
!  with host model

subroutine shoc_energy_integrals(&
         shcol,nlev,host_dse,pdel,&     ! Input
         rtm,rcm,u_wind,v_wind,&        ! Input
         se_int,ke_int,wv_int,wl_int)   ! Output

  implicit none

! INPUT VARIABLES
  ! number of columns
  integer, intent(in) :: shcol
  ! number of levels
  integer, intent(in) :: nlev
  ! host model temperature [K]
  real(rtype), intent(in) :: host_dse(shcol,nlev)
  ! pressure layer thickness [Pa]
  real(rtype), intent(in) :: pdel(shcol,nlev)
  ! zonal wind [m/s]
  real(rtype), intent(in) :: u_wind(shcol,nlev)
  ! meridional wind [m/s]
  real(rtype), intent(in) :: v_wind(shcol,nlev)
  ! total water mixing ratio [kg/kg]
  real(rtype), intent(in) :: rtm(shcol,nlev)
  ! cloud liquid mixing ratio [kg/kg]
  real(rtype), intent(in) :: rcm(shcol,nlev)

! OUTPUT VARIABLES
  ! integrated static energy
  real(rtype), intent(out) :: se_int(shcol)
  ! integrated kinetic energy
  real(rtype), intent(out) :: ke_int(shcol)
  ! integrated water vapor
  real(rtype), intent(out) :: wv_int(shcol)
  ! integrated liquid water
  real(rtype), intent(out) :: wl_int(shcol)

! LOCAL VARIABLES
  integer :: i, k
  real(rtype) :: rvm

  se_int(:) = 0._rtype
  ke_int(:) = 0._rtype
  wv_int(:) = 0._rtype
  wl_int(:) = 0._rtype
  do k=1,nlev
    do i=1,shcol
       rvm = rtm(i,k) - rcm(i,k) ! compute water vapor
       se_int(i) = se_int(i) + host_dse(i,k)*pdel(i,k)/ggr
       ke_int(i) = ke_int(i) + 0.5_rtype*(u_wind(i,k)**2+v_wind(i,k)**2)*pdel(i,k)/ggr
       wv_int(i) = wv_int(i) + rvm*pdel(i,k)/ggr
       wl_int(i) = wl_int(i) + rcm(i,k)*pdel(i,k)/ggr
    enddo
  enddo

  return

end subroutine shoc_energy_integrals

!==============================================================
! Subroutine to update SHOC output to host model temperature

subroutine update_host_dse(&
         shcol,nlev,thlm,&                 ! Input
         shoc_ql,exner,zt_grid,phis,&      ! Input
         host_dse)                         ! Output

  implicit none

  ! INPUT VARIABLES
  ! number of columns
  integer, intent(in) :: shcol
  ! number of levels
  integer, intent(in) :: nlev
  ! liquid water potential temperature [K]
  real(rtype), intent(in) :: thlm(shcol,nlev)
  ! cloud liquid water mixing ratio [kg/kg]
  real(rtype), intent(in) :: shoc_ql(shcol,nlev)
  ! exner function [-]
  real(rtype), intent(in) :: exner(shcol,nlev)
  ! heights at mid point [m]
  real(rtype), intent(in) :: zt_grid(shcol,nlev)
  ! surface geopotential height of host model [m]
  real(rtype), intent(in) :: phis(shcol)

  ! OUTPUT VARIABLES
  ! host model temperature [K]
  real(rtype), intent(out) :: host_dse(shcol,nlev)

  ! LOCAL VARIABLES
  ! Temperature [K]
  real(rtype) :: temp

  integer :: i, k

  do k=1,nlev
    do i=1,shcol
      temp = (thlm(i,k)+(lcond/cp)*shoc_ql(i,k))/exner(i,k)
      host_dse(i,k) = cp*temp+ggr*zt_grid(i,k)+phis(i)
    enddo
  enddo

  return

end subroutine update_host_dse

!==============================================================
! Subroutine foe SHOC energy fixer with host model temp

subroutine shoc_energy_fixer(&
         shcol,nlev,nlevi,dtime,nadv,&  ! Input
         zt_grid,zi_grid,&              ! Input
         se_b,ke_b,wv_b,wl_b,&          ! Input
         se_a,ke_a,wv_a,wl_a,&          ! Input
         wthl_sfc,wqw_sfc,pdel,&        ! Input
         rho_zt,tke,pint,&              ! Input
         host_dse)                      ! Input/Output

  implicit none

  ! INPUT VARIABLES
  ! number of columns
  integer, intent(in) :: shcol
  ! number of levels
  integer, intent(in) :: nlev
  ! number of levels on interface grid
  integer, intent(in) :: nlevi
  ! SHOC timestep
  real(rtype), intent(in) :: dtime
  ! number of SHOC iterations
  integer, intent(in) :: nadv
  ! integrated static energy before
  real(rtype), intent(in) :: se_b(shcol)
  ! integrated kinetic energy before
  real(rtype), intent(in) :: ke_b(shcol)
  ! integrated water vapor before
  real(rtype), intent(in) :: wv_b(shcol)
  ! integrated liquid water before
  real(rtype), intent(in) :: wl_b(shcol)
  ! integrated static energy after
  real(rtype), intent(in) :: se_a(shcol)
  ! integrated kinetic energy after
  real(rtype), intent(in) :: ke_a(shcol)
  ! integrated water vapor after
  real(rtype), intent(in) :: wv_a(shcol)
  ! integrated liquid water after
  real(rtype), intent(in) :: wl_a(shcol)
  ! Surface sensible heat flux [K m/s]
  real(rtype), intent(in) :: wthl_sfc(shcol)
  ! Surface latent heat flux [kg/kg m/s]
  real(rtype), intent(in) :: wqw_sfc(shcol)
  ! pressure differenes [Pa]
  real(rtype), intent(in) :: pdel(shcol,nlev)
  ! heights on midpoint grid [m]
  real(rtype), intent(in) :: zt_grid(shcol,nlev)
  ! heights on interface grid [m]
  real(rtype), intent(in) :: zi_grid(shcol,nlev)
  ! pressure on interface grid [Pa]
  real(rtype), intent(in) :: pint(shcol,nlevi)
  ! density on midpoint grid [kg/m^3]
  real(rtype), intent(in) :: rho_zt(shcol,nlev)
  !turbulent kinetic energy [m^2/s^2]
  real(rtype), intent(in) :: tke(shcol,nlev)

  ! INPUT VARIABLES
  !host temperature [K]
  real(rtype), intent(inout) :: host_dse(shcol,nlev)

  ! LOCAL VARIABLES
  real(rtype) :: se_dis(shcol), te_a(shcol), te_b(shcol)
  integer :: shoctop(shcol)

  call shoc_energy_total_fixer(&
         shcol,nlev,nlevi,dtime,nadv,&  ! Input
         zt_grid,zi_grid,&              ! Input
         se_b,ke_b,wv_b,wl_b,&          ! Input
         se_a,ke_a,wv_a,wl_a,&          ! Input
         wthl_sfc,wqw_sfc,rho_zt,&      ! Input
         te_a, te_b)                    ! Output

  call shoc_energy_threshold_fixer(&
         shcol,nlev,nlevi,&             ! Input
         pint,tke,te_a,te_b,&           ! Input
         se_dis,shoctop)                ! Output

  call shoc_energy_dse_fixer(&
         shcol,nlev,&                  ! Input
         se_dis,shoctop,   &           ! Input
         host_dse)                     ! Input/Output

  return

end subroutine shoc_energy_fixer

!==============================================================
! Subroutine foe SHOC energy fixer with host model temp

subroutine shoc_energy_total_fixer(&
         shcol,nlev,nlevi,dtime,nadv,&  ! Input
         zt_grid,zi_grid,&              ! Input
         se_b,ke_b,wv_b,wl_b,&          ! Input
         se_a,ke_a,wv_a,wl_a,&          ! Input
         wthl_sfc,wqw_sfc,rho_zt,&      ! Input
         te_a, te_b)                    ! Output

  implicit none

  ! INPUT VARIABLES
  ! number of columns
  integer, intent(in) :: shcol
  ! number of levels
  integer, intent(in) :: nlev
  ! number of levels on interface grid
  integer, intent(in) :: nlevi
  ! SHOC timestep
  real(rtype), intent(in) :: dtime
  ! number of SHOC iterations
  integer, intent(in) :: nadv
  ! integrated static energy before
  real(rtype), intent(in) :: se_b(shcol)
  ! integrated kinetic energy before
  real(rtype), intent(in) :: ke_b(shcol)
  ! integrated water vapor before
  real(rtype), intent(in) :: wv_b(shcol)
  ! integrated liquid water before
  real(rtype), intent(in) :: wl_b(shcol)
  ! integrated static energy after
  real(rtype), intent(in) :: se_a(shcol)
  ! integrated kinetic energy after
  real(rtype), intent(in) :: ke_a(shcol)
  ! integrated water vapor after
  real(rtype), intent(in) :: wv_a(shcol)
  ! integrated liquid water after
  real(rtype), intent(in) :: wl_a(shcol)
  ! Surface sensible heat flux [K m/s]
  real(rtype), intent(in) :: wthl_sfc(shcol)
  ! Surface latent heat flux [kg/kg m/s]
  real(rtype), intent(in) :: wqw_sfc(shcol)
  ! heights on midpoint grid [m]
  real(rtype), intent(in) :: zt_grid(shcol,nlev)
  ! heights on interface grid [m]
  real(rtype), intent(in) :: zi_grid(shcol,nlev)
  ! density on midpoint grid [kg/m^3]
  real(rtype), intent(in) :: rho_zt(shcol,nlev)

  ! INPUT VARIABLES
  real(rtype), intent(out) :: te_a(shcol)
  real(rtype), intent(out) :: te_b(shcol)

  ! LOCAL VARIABLES
  ! density on interface grid [kg/m^3]
  real(rtype) :: rho_zi(shcol,nlevi)
  ! sensible and latent heat fluxes [W/m^2]
  real(rtype) :: shf, lhf, hdtime
  integer :: i, k

  ! compute the host timestep
  hdtime = dtime * float(nadv)

  call linear_interp(zt_grid,zi_grid,rho_zt,rho_zi,nlev,nlevi,shcol,0._rtype)

  ! Based on these integrals, compute the total energy before and after SHOC
  ! call
  do i=1,shcol
    ! convert shf and lhf to W/m^2
    shf=wthl_sfc(i)*cp*rho_zi(i,nlevi)
    lhf=wqw_sfc(i)*rho_zi(i,nlevi)
    te_a(i) = se_a(i) + ke_a(i) + (lcond+lice)*wv_a(i)+lice*wl_a(i)
    te_b(i) = se_b(i) + ke_b(i) + (lcond+lice)*wv_b(i)+lice*wl_b(i)
    te_b(i) = te_b(i)+(shf+(lhf)*(lcond+lice))*hdtime
  enddo

  return

end subroutine shoc_energy_total_fixer



!==============================================================
! Subroutine foe SHOC energy fixer with host model temp

subroutine shoc_energy_threshold_fixer(&
         shcol,nlev,nlevi,&             ! Input
         pint,tke,te_a,te_b,&           ! Input
         se_dis,shoctop)                ! Output

  implicit none

  ! INPUT VARIABLES
  ! number of columns
  integer, intent(in) :: shcol
  ! number of levels
  integer, intent(in) :: nlev
  ! number of levels on interface grid
  integer, intent(in) :: nlevi
  ! pressure on interface grid [Pa]
  real(rtype), intent(in) :: pint(shcol,nlevi)
  !turbulent kinetic energy [m^2/s^2]
  real(rtype), intent(in) :: tke(shcol,nlev)

  real(rtype), intent(in) :: te_a(shcol)
  real(rtype), intent(in) :: te_b(shcol)


  ! INPUT VARIABLES
  real(rtype), intent(out) :: se_dis(shcol)
  integer, intent(out) :: shoctop(shcol)

  ! LOCAL VARIABLES
  ! sensible and latent heat fluxes [W/m^2]
  integer :: i, k

  ! Limit the energy fixer to find highest layer where SHOC is active
  ! Find first level where wp2 is higher than lowest threshold
  do i=1,shcol
    shoctop(i) = 1
    do while (tke(i,shoctop(i)) .eq. mintke .and. shoctop(i) .lt. nlev-1)
      shoctop(i) = shoctop(i) + 1
    enddo

    ! Compute the disbalance of total energy, over depth where SHOC is active
    se_dis(i) = (te_a(i) - te_b(i))/(pint(i,nlevi)-pint(i,shoctop(i)))
  enddo

  return

end subroutine shoc_energy_threshold_fixer


!==============================================================
! Subroutine foe SHOC energy fixer with host model temp

subroutine shoc_energy_dse_fixer(&
         shcol,nlev,&                  ! Input
         se_dis,shoctop,   &           ! Input
         host_dse)                     ! Input/Output

  implicit none

  ! INPUT VARIABLES
  ! number of columns
  integer, intent(in) :: shcol
  ! number of levels
  integer, intent(in) :: nlev

  ! INPUT VARIABLES
  real(rtype), intent(in) :: se_dis(shcol)
  integer, intent(in) :: shoctop(shcol)

  !host temperature [K]
  real(rtype), intent(inout) :: host_dse(shcol,nlev)

  ! LOCAL VARIABLES
  integer :: i, k

  do i=1,shcol
    do k=shoctop(i),nlev
      host_dse(i,k) = host_dse(i,k) - se_dis(i)*ggr
    enddo
  enddo

  return

end subroutine shoc_energy_dse_fixer




  !==============================================================
  ! Linear interpolation to get values on various grids

subroutine shoc_diag_obklen(&
         shcol,uw_sfc,vw_sfc,&      ! Input
         wthl_sfc,wqw_sfc,thl_sfc,& ! Input
         cldliq_sfc,qv_sfc,&        ! Input
         ustar,kbfs,obklen)         ! Ouput

  implicit none

! INPUT VARIABLES
  ! number of columns
  integer, intent(in) :: shcol
  ! Surface sensible heat flux [K m/s]
  real(rtype), intent(in) :: wthl_sfc(shcol)
  ! Surface latent heat flux [kg/kg m/s]
  real(rtype), intent(in) :: wqw_sfc(shcol)
  ! Surface momentum flux (u-direction) [m2/s2]
  real(rtype), intent(in) :: uw_sfc(shcol)
  ! Surface momentum flux (v-direction) [m2/s2]
  real(rtype), intent(in) :: vw_sfc(shcol)
  ! Surface potential temperature [K]
  real(rtype), intent(in) :: thl_sfc(shcol)
  ! Surface cloud liquid water [kg /kg]
  real(rtype), intent(in) :: cldliq_sfc(shcol)
  ! Surface water vapor
  real(rtype), intent(in) :: qv_sfc(shcol)

! OUTPUT VARIABLES
  ! Obukhov length [m]
  real(rtype), intent(out) :: obklen(shcol)
  ! surface friction velocity [m/s]
  real(rtype), intent(out) :: ustar(shcol)
  ! surface kinematic buoyancy flux [m^s/s^3]
  real(rtype), intent(out) :: kbfs(shcol)

! LOCAL VARIABLES
  integer :: i
  real(rtype) :: th_sfc  ! potential temperature at surface
  real(rtype) :: thv_sfc ! virtual potential temperature at surface

  do i=1,shcol
    th_sfc = thl_sfc(i) + (lcond/cp)*cldliq_sfc(i)
    thv_sfc = th_sfc*(1._rtype+eps*qv_sfc(i)-cldliq_sfc(i))
    ustar(i) = max(sqrt(uw_sfc(i)**2 + vw_sfc(i)**2),ustar_min)
    kbfs(i) = wthl_sfc(i)+eps*th_sfc*wqw_sfc(i)
    obklen(i) = -thv_sfc*ustar(i)**3/(ggr*vk*(kbfs(i)+sign(1.e-10_rtype,kbfs(i))))
  enddo

  return

end subroutine shoc_diag_obklen

  !
  !===============================================================================
subroutine pblintd(&
       shcol,nlev,nlevi,&             ! Input
       z,zi,thl,ql,&                  ! Input
       q,u,v,&                        ! Input
       ustar,obklen,kbfs,cldn,&       ! Input
       pblh)                          ! Output

    !-----------------------------------------------------------------------
    !
    ! Purpose:
    ! Diagnose standard PBL variables
    !
    ! Method:
    ! Diagnosis of PBL depth.
    ! The PBL depth follows:
    !    Holtslag, A.A.M., and B.A. Boville, 1993:
    !    Local versus Nonlocal Boundary-Layer Diffusion in a Global Climate
    !    Model. J. Clim., vol. 6., p. 1825--1842.
    !
    ! Updated by Holtslag and Hack to exclude the surface layer from the
    ! definition of the boundary layer Richardson number. Ri is now defined
    ! across the outer layer of the pbl (between the top of the surface
    ! layer and the pbl top) instead of the full pbl (between the surface and
    ! the pbl top). For simiplicity, the surface layer is assumed to be the
    ! region below the first model level (otherwise the boundary layer depth
    ! determination would require iteration).
    !
    ! Modified for boundary layer height diagnosis: Bert Holtslag, june 1994
    ! >>>>>>>>>  (Use ricr = 0.3 in this formulation)
    !
    ! Author: B. Stevens (extracted from pbldiff, August 2000)
    !
    !-----------------------------------------------------------------------
    !------------------------------Arguments--------------------------------
    !
    ! Input arguments
    !
    integer, intent(in) :: shcol                     ! number of atmospheric columns
    integer, intent(in) :: nlev                      ! number of mid-point layers
    integer, intent(in) :: nlevi                     ! number of interface layers

    real(rtype), intent(in)  :: thl(shcol,nlev)         ! liquid water potential temp [K]
    real(rtype), intent(in)  :: ql(shcol,nlev)          ! cloud liquid mixing ratio [kg/kg]
    real(rtype), intent(in)  :: q(shcol,nlev)           ! water vapor [kg/kg]
    real(rtype), intent(in)  :: z(shcol,nlev)           ! height above surface [m]
    real(rtype), intent(in)  :: u(shcol,nlev)           ! windspeed x-direction [m/s]
    real(rtype), intent(in)  :: v(shcol,nlev)           ! windspeed y-direction [m/s]
    real(rtype), intent(in)  :: ustar(shcol)            ! surface friction velocity [m/s]
    real(rtype), intent(in)  :: obklen(shcol)           ! Obukhov length
    real(rtype), intent(in)  :: kbfs(shcol)             ! sfc kinematic buoyancy flux [m^2/s^3]
    real(rtype), intent(in)  :: zi(shcol,nlevi)         ! height above surface [m]
    real(rtype), intent(in)  :: cldn(shcol,nlev)        ! new cloud fraction

    !
    ! Output arguments
    !
    real(rtype), intent(out) :: pblh(shcol)             ! boundary-layer height [m]
    !
    !---------------------------Local parameters----------------------------
    !
    real(rtype), parameter :: onet  = 1._rtype/3._rtype  ! 1/3 power in wind gradient expression
    real(rtype), parameter :: tiny = 1.e-36_rtype     ! lower bound for wind magnitude
    real(rtype), parameter :: fac  = 100._rtype       ! ustar parameter in height diagnosis
    real(rtype), parameter :: fak   =  8.5_rtype      ! Constant in surface temperature excess
    real(rtype), parameter :: ricr  =  0.3_rtype      ! Critical richardson number
    real(rtype), parameter :: betam = 15.0_rtype      ! Constant in wind gradient expression
    real(rtype), parameter :: sffrac=  0.1_rtype      ! Surface layer fraction of boundary layer
    real(rtype), parameter :: binm  = betam*sffrac ! betam * sffrac
    !
    !---------------------------Local workspace-----------------------------
    !
    integer  :: i                       ! longitude index
    integer  :: k                       ! level index

    real(rtype) :: phiminv(shcol)          ! inverse phi function for momentum
    real(rtype) :: phihinv(shcol)          ! inverse phi function for heat
    real(rtype) :: rino(shcol,nlev)        ! bulk Richardson no. from level to ref lev
    real(rtype) :: thv(shcol,nlev)         ! virtual potential temperature
    real(rtype) :: tlv(shcol)              ! ref. level pot tmp + tmp excess
    real(rtype) :: vvk                     ! velocity magnitude squared
    real(rtype) :: th

    logical  :: unstbl(shcol)           ! pts w/unstbl pbl (positive virtual ht flx)
    logical  :: check(shcol)            ! True=>chk if Richardson no.>critcal
    logical  :: ocncldcheck(shcol)      ! True=>if ocean surface and cloud in lowest layer
    !
    ! Compute Obukhov length virtual temperature flux and various arrays for use later:
    !

    ! Compute virtual potential temperature
    do k=1,nlev
      do i=1,shcol
        th=thl(i,k)+(lcond/cp)*ql(i,k)
        thv(i,k)=th+(1._rtype+eps*q(i,k)-ql(i,k))
      enddo
    enddo

    do i=1,shcol
       check(i)     = .true.
       rino(i,nlev) = 0.0_rtype
       pblh(i)      = z(i,nlev)
    end do
    !
    !
    ! PBL height calculation:  Scan upward until the Richardson number between
    ! the first level and the current level exceeds the "critical" value.
    !
    do k=nlev-1,nlev-npbl+1,-1
       do i=1,shcol
          if (check(i)) then
             vvk = (u(i,k) - u(i,nlev))**2 + (v(i,k) - v(i,nlev))**2 + fac*ustar(i)**2
             vvk = max(vvk,tiny)
             rino(i,k) = ggr*(thv(i,k) - thv(i,nlev))*(z(i,k)-z(i,nlev))/(thv(i,nlev)*vvk)
             if (rino(i,k) >= ricr) then
                pblh(i) = z(i,k+1) + (ricr - rino(i,k+1))/(rino(i,k) - rino(i,k+1)) * &
                     (z(i,k) - z(i,k+1))
                check(i) = .false.
             end if
          end if
       end do
    end do
    !
    ! Estimate an effective surface temperature to account for surface fluctuations
    !
    do i=1,shcol
       if (check(i)) pblh(i) = z(i,nlevi-npbl)
       unstbl(i) = (kbfs(i) > 0._rtype)
       check(i)  = (kbfs(i) > 0._rtype)
       if (check(i)) then
          phiminv(i)   = (1._rtype - binm*pblh(i)/obklen(i))**onet
          rino(i,nlev) = 0.0_rtype
          tlv(i)       = thv(i,nlev) + kbfs(i)*fak/( ustar(i)*phiminv(i) )
       end if
    end do
    !
    ! Improve pblh estimate for unstable conditions using the convective temperature excess:
    !
    do k=nlev-1,nlev-npbl+1,-1
       do i=1,shcol
          if (check(i)) then
             vvk = (u(i,k) - u(i,nlev))**2 + (v(i,k) - v(i,nlev))**2 + fac*ustar(i)**2
             vvk = max(vvk,tiny)
             rino(i,k) = ggr*(thv(i,k) - tlv(i))*(z(i,k)-z(i,nlev))/(thv(i,nlev)*vvk)
             if (rino(i,k) >= ricr) then
                pblh(i) = z(i,k+1) + (ricr - rino(i,k+1))/(rino(i,k) - rino(i,k+1))* &
                     (z(i,k) - z(i,k+1))
                check(i) = .false.
             end if
          end if
       end do
    end do
    !
    ! PBL height must be greater than some minimum mechanical mixing depth
    ! Several investigators have proposed minimum mechanical mixing depth
    ! relationships as a function of the local friction velocity, u*.  We
    ! make use of a linear relationship of the form h = c u* where c=700.
    ! The scaling arguments that give rise to this relationship most often
    ! represent the coefficient c as some constant over the local coriolis
    ! parameter.  Here we make use of the experimental results of Koracin
    ! and Berkowicz (1988) [BLM, Vol 43] for wich they recommend 0.07/f
    ! where f was evaluated at 39.5 N and 52 N.  Thus we use a typical mid
    ! latitude value for f so that c = 0.07/f = 700.  Also, do not allow
    ! PBL to exceed some maximum (npbl) number of allowable points
    !
    do i=1,shcol
       if (check(i)) pblh(i) = z(i,nlevi-npbl)
       pblh(i) = max(pblh(i),700.0_rtype*ustar(i))
    end do
    !
    ! Final requirement on PBL heightis that it must be greater than the depth
    ! of the lowest model level over ocean if there is any cloud diagnosed in
    ! the lowest model level.  This is to deal with the inadequacies of the
    ! current "dry" formulation of the boundary layer, where this test is
    ! used to identify circumstances where there is marine stratus in the
    ! lowest level, and to provide a weak ventilation of the layer to avoid
    ! a pathology in the cloud scheme (locking in low-level stratiform cloud)
    ! If over an ocean surface, and any cloud is diagnosed in the
    ! lowest level, set pblh to 50 meters higher than top interface of lowest level
    !
    !  jrm This is being applied everywhere (not just ocean)!
    do i=1,shcol
       ocncldcheck(i) = .false.
       if (cldn(i,nlev).ge.0.0_rtype) ocncldcheck(i) = .true.
       if (ocncldcheck(i)) pblh(i) = max(pblh(i),zi(i,nlev) + 50._rtype)
    end do
    !
    return
end subroutine pblintd

  !==============================================================
  ! Linear interpolation to get values on various grids

subroutine linear_interp(x1,x2,y1,y2,km1,km2,ncol,minthresh)
    implicit none

    integer, intent(in) :: km1, km2
    integer, intent(in) :: ncol
    real(rtype), intent(in) :: x1(ncol,km1), y1(ncol,km1)
    real(rtype), intent(in) :: x2(ncol,km2)
    real(rtype), intent(in) :: minthresh
    real(rtype), intent(out) :: y2(ncol,km2)

    integer :: k1, k2, i

#if 1
    !i = check_grid(x1,x2,km1,km2,ncol)
    if (km1 .eq. km2+1) then
       do k2 = 1,km2
          k1 = k2+1
          do i = 1,ncol
             y2(i,k2) = y1(i,k1-1) + (y1(i,k1)-y1(i,k1-1))*(x2(i,k2)-x1(i,k1-1))/(x1(i,k1)-x1(i,k1-1))
          end do
       end do
    elseif (km2 .eq. km1+1) then
       k2 = 1
       do i = 1,ncol
          y2(i,k2) = y1(i,1) + (y1(i,2)-y1(i,1))*(x2(i,k2)-x1(i,1))/(x1(i,2)-x1(i,1))
       end do
       do k2 = 2, km2-1
          k1 = k2
          do i = 1,ncol
             y2(i,k2) = y1(i,k1-1) + (y1(i,k1)-y1(i,k1-1))*(x2(i,k2)-x1(i,k1-1))/(x1(i,k1)-x1(i,k1-1))
          end do
       end do
       k2 = km2
       do i = 1,ncol
          y2(i,k2) = y1(i,km1) + (y1(i,km1)-y1(i,km1-1))*(x2(i,k2)-x1(i,km1))/(x1(i,km1)-x1(i,km1-1))
       end do
    else
       print *,km1,km2
    end if
    do k2 = 1,km2
       do i = 1,ncol
          if (y2(i,k2) .lt. minthresh) then
             y2(i,k2) = minthresh
          endif
       end do
    end do
#else
    do i=1,ncol
       do k2=1,km2
          if( x2(i,k2) <= x1(i,1) ) then
             y2(i,k2) = y1(i,1) + (y1(i,2)-y1(i,1))*(x2(i,k2)-x1(i,1))/(x1(i,2)-x1(i,1))
          elseif( x2(i,k2) >= x1(i,km1) ) then
             y2(i,k2) = y1(i,km1) + (y1(i,km1)-y1(i,km1-1))*(x2(i,k2)-x1(i,km1))/(x1(i,km1)-x1(i,km1-1))
          else
             do k1 = 2,km1
                if( (x2(i,k2)>=x1(i,k1-1)).and.(x2(i,k2)<x1(i,k1)) ) then
                   y2(i,k2) = y1(i,k1-1) + (y1(i,k1)-y1(i,k1-1))*(x2(i,k2)-x1(i,k1-1))/(x1(i,k1)-x1(i,k1-1))
                endif
             enddo ! end k1 loop
          endif

          if (y2(i,k2) .lt. minthresh) then
             y2(i,k2) = minthresh
          endif

       enddo ! end k2 loop
    enddo ! i loop
#endif

    return

end subroutine linear_interp

!==============================================================
!
! Saturation vapor pressure and mixing ratio.
! Based on Flatau et.al, (JAM, 1992:1507) - valid for T > -80C
! sat. vapor over ice below -80C - used Murphy and Koop (2005)
! For water below -80C simply assumed esw/esi = 2.
! des/dT below -80C computed as a finite difference of es

real(rtype) function esatw_shoc(t)
   implicit none
   real(rtype) t    ! temperature (K)
   real(rtype) a0,a1,a2,a3,a4,a5,a6,a7,a8
   data a0,a1,a2,a3,a4,a5,a6,a7,a8 /&
        6.105851_rtype, 0.4440316_rtype, 0.1430341e-1_rtype, &
        0.2641412e-3_rtype, 0.2995057e-5_rtype, 0.2031998e-7_rtype, &
        0.6936113e-10_rtype, 0.2564861e-13_rtype,-0.3704404e-15_rtype/
!         6.11239921, 0.443987641, 0.142986287e-1, &
!       0.264847430e-3, 0.302950461e-5, 0.206739458e-7, &
!       0.640689451e-10, -0.952447341e-13,-0.976195544e-15/
   real(rtype) dt
   dt = t-273.16_rtype
   if(dt.gt.-80._rtype) then
      esatw_shoc = a0 + dt*(a1+dt*(a2+dt*(a3+dt*(a4+dt*(a5+dt*(a6+dt*(a7+a8*dt)))))))
   else
      esatw_shoc = 2._rtype*0.01_rtype*exp(9.550426_rtype - 5723.265_rtype/t + 3.53068_rtype*Log(t) - 0.00728332_rtype*t)
   end if
end

end module shoc

!==============================================================
! This is the end of the SHOC parameterization
! We hope you have enjoyed your time here<|MERGE_RESOLUTION|>--- conflicted
+++ resolved
@@ -2026,7 +2026,7 @@
   ! Zonal wind [m/s]
   real(rtype), intent(in) :: v_wind(shcol,nlev)
   ! Obukov length
-  real(rtype), intent(in) :: obklen(shcol)  
+  real(rtype), intent(in) :: obklen(shcol)
   ! thickness on interface grid [m]
   real(rtype), intent(in) :: dz_zi(shcol,nlevi)
   ! thickness on thermodynamic grid [m]
@@ -2040,7 +2040,7 @@
   ! heights on interface grid [m]
   real(rtype), intent(in) :: zi_grid(shcol,nlevi)
   ! PBLH height
-  real(rtype), intent(in) :: pblh(shcol)  
+  real(rtype), intent(in) :: pblh(shcol)
 
 ! INPUT/OUTPUT VARIABLES
   ! turbulent kinetic energy [m2/s2]
@@ -2055,30 +2055,8 @@
   real(rtype), intent(out) :: isotropy(shcol,nlev)
 
 ! LOCAL VARIABLES
-<<<<<<< HEAD
   real(rtype) :: sterm(shcol,nlevi), sterm_zt(shcol,nlev)  
   real(rtype) :: brunt_int(shcol)
-=======
-  real(rtype) :: shear_prod(shcol,nlevi)
-  real(rtype) :: sterm(shcol,nlevi), sterm_zt(shcol,nlev)
-  real(rtype) :: shear_prod_zt(shcol,nlev)
-  real(rtype) :: grd,betdz,Ck,Ckh,Ckm,Ce
-  real(rtype) :: Ckh_s,Ckm_s,Ces,Ce1,Ce2,smix,Cee,Cs
-  real(rtype) :: buoy_sgs,ratio,a_prod_sh,a_prod_bu,a_diss
-  real(rtype) :: lstarn, lstarp, bbb, omn, omp, ustar
-  real(rtype) :: qsatt,dqsat,tk_in, u_grad, v_grad
-  real(rtype) :: tscale1,lambda,buoy_sgs_save,grid_dzw,grw1,grid_dz
-  real(rtype) :: lambda_low,lambda_high,lambda_slope, brunt_low
-  real(rtype) :: brunt_int(shcol), z_over_L
-  real(rtype) :: zL_crit_val, pbl_trans
-  integer i,j,k,kc,kb,kt
-
-  lambda_low=0.001_rtype
-  lambda_high=0.04_rtype
-  lambda_slope=0.65_rtype
-  brunt_low=0.02_rtype
->>>>>>> d66f7076
-
 
   ! Compute integrated column stability in lower troposphere
   call integ_column_stability(nlev, shcol, brunt_int, dz_zt, pres, brunt)
@@ -2133,7 +2111,6 @@
 
 end subroutine integ_column_stability
 
-<<<<<<< HEAD
 !==============================================================
 ! Compute shear production term, which is on interface levels
 ! This follows the methods of Bretheron and Park (2010)
@@ -2166,13 +2143,6 @@
         v_grad = grid_dz*(v_wind(icol,km1)-v_wind(icol,klev))
         sterm(icol,klev) = u_grad**2+v_grad**2
      enddo
-=======
-      ! calculate vertical gradient of u&v wind
-      u_grad=grid_dz*(u_wind(i,kt)-u_wind(i,k))
-      v_grad=grid_dz*(v_wind(i,kt)-v_wind(i,k))
-      sterm(i,k)=u_grad**2+v_grad**2
-    enddo
->>>>>>> d66f7076
   enddo
 
   ! Set lower and upper boundary for shear production
@@ -2252,51 +2222,12 @@
   real(rtype), parameter :: Ckm_s = 1.0_rtype
   real(rtype), parameter :: Ce  = Ck**3/Cs**4
 
-<<<<<<< HEAD
   real(rtype), parameter :: Ce1 = Ce/0.7_rtype*0.19_rtype
   real(rtype), parameter :: Ce2 = Ce/0.7_rtype*0.51_rtype
-=======
-      tke(i,k)=min(tke(i,k),maxtke)
-      
-      ! Compute the return to isotropic timescale as per
-      ! Canuto et al. 2004.  This is used to define the
-      ! eddy coefficients as well as to diagnose higher
-      ! moments in SHOC
-
-      ! define the time scale
-      tscale1=(2.0_rtype*tke(i,k))/a_diss
-
-      ! define a damping term "lambda" based on column stability
-      lambda=lambda_low+((brunt_int(i)/ggr)-brunt_low)*lambda_slope
-      lambda=max(lambda_low,min(lambda_high,lambda))
-
-      buoy_sgs_save=brunt(i,k)
-      if (buoy_sgs_save .le. 0._rtype) lambda=0._rtype
-
-      ! Compute the return to isotropic timescale
-      isotropy(i,k)=min(maxiso,tscale1/(1._rtype+lambda*buoy_sgs_save*tscale1**2))
->>>>>>> d66f7076
 
   real(rtype), parameter :: Cee = Ce1 + Ce2
 
-<<<<<<< HEAD
   real(rtype) :: a_prod_bu, a_prod_sh, a_diss, buoy_sgs_save, tscale, lambda
-=======
-      if (z_over_L .gt. zL_crit_val .and. (zt_grid(i,k) .lt. pblh(i)+pbl_trans)) then
-        ! If surface layer is moderately to very stable, based on near surface 
-        !  dimensionless Monin-Obukov use modified coefficients of 
-        !  tkh and tk that are primarily based on shear production 
-        !  and SHOC length scale, to promote mixing within the PBL
-        !  and to a height slighty above to ensure smooth transition.
-        tkh(i,k)=Ckh_s*(shoc_mix(i,k)**2)*sqrt(sterm_zt(i,k))
-        tk(i,k)=Ckm_s*(shoc_mix(i,k)**2)*sqrt(sterm_zt(i,k))
-      else
-        ! Default definition of eddy diffusivity for heat and momentum  
-      
-        tkh(i,k)=Ckh*isotropy(i,k)*tke(i,k)
-        tk(i,k)=Ckm*isotropy(i,k)*tke(i,k)
-      endif
->>>>>>> d66f7076
 
   do klev = 1, nlev
      do icol = 1, shcol
@@ -2313,9 +2244,29 @@
         a_diss=Cee/shoc_mix(icol,klev)*tke(icol,klev)**1.5
 
         ! March equation forward one timestep
-        tke(icol,klev)=max(0._rtype,tke(icol,klev)+dtime*(max(0._rtype,a_prod_sh+a_prod_bu)-a_diss))
+        tke(icol,klev)=max(0._rtype,tke(icol,klev)+ &
+	   dtime*(max(0._rtype,a_prod_sh+a_prod_bu)-a_diss))
 
         tke(icol,klev)=min(tke(icol,klev),maxtke)
+	
+        ! Compute the return to isotropic timescale as per
+        ! Canuto et al. 2004.  This is used to define the
+        ! eddy coefficients as well as to diagnose higher
+        ! moments in SHOC
+
+        ! define the time scale
+        tscale=(2.0_rtype*tke(icol,klev))/a_diss
+
+        ! define a damping term "lambda" based on column stability
+        lambda=lambda_low+((brunt_int(icol)/ggr)-brunt_low)*lambda_slope
+        lambda=max(lambda_low,min(lambda_high,lambda))
+
+        buoy_sgs_save=brunt(icol,klev)
+        if (buoy_sgs_save .le. 0._rtype) lambda=0._rtype
+
+        ! Compute the return to isotropic timescale
+        isotropy(icol,klev)=min(maxiso,tscale/ &
+	   (1._rtype+lambda*buoy_sgs_save*tscale**2))
 	
         ! Dimensionless Okukhov length considering only 
         !  the lowest model grid layer height to scale
@@ -2330,26 +2281,7 @@
           tkh(icol,klev)=Ckh_s*(shoc_mix(icol,klev)**2)*sqrt(sterm_zt(icol,klev))
           tk(icol,klev)=Ckm_s*(shoc_mix(icol,klev)**2)*sqrt(sterm_zt(icol,klev))
         else
-	  ! Default definition of eddy diffusivity
-	
-	  ! Compute the return to isotropic timescale as per
-          ! Canuto et al. 2004.  This is used to define the
-          ! eddy coefficients as well as to diagnose higher
-          ! moments in SHOC
-
-          ! define the time scale
-          tscale=(2.0_rtype*tke(icol,klev))/a_diss
-
-          ! define a damping term "lambda" based on column stability
-          lambda=lambda_low+((brunt_int(icol)/ggr)-brunt_low)*lambda_slope
-          lambda=max(lambda_low,min(lambda_high,lambda))
-
-          buoy_sgs_save=brunt(icol,klev)
-          if (buoy_sgs_save .le. 0._rtype) lambda=0._rtype
-
-          ! Compute the return to isotropic timescale
-          isotropy(icol,klev)=min(maxiso,tscale/(1._rtype+lambda*buoy_sgs_save*tscale**2))   
-          ! Define the eddy coefficients for heat and momentum
+          ! Default definition of eddy diffusivity for heat and momentum
           tkh(icol,klev)=Ckh*isotropy(icol,klev)*tke(icol,klev)
           tk(icol,klev)=Ckm*isotropy(icol,klev)*tke(icol,klev)
         endif
