--- conflicted
+++ resolved
@@ -299,39 +299,31 @@
     call pbuf_add_field('FICE',       'physpkg',dtype_r8, (/pcols,pver/),               fice_idx)
     call pbuf_add_field('CMELIQ',     'physpkg',dtype_r8, (/pcols,pver/),                  cmeliq_idx)
 
-    ! The following variables are defined on the "pverp_clubb" FIVE grid
-    !  The reason is that these variables are saved timestep to timestep and only
-    !  used in CLUBB.  Thus, interpolation to/from the E3SM grid is not required.  
-    !  NOTE: an exception to this is the WP2_nadv variable, because this variable 
-    !  is used for aerosol activation.   
+    ! If FIVE is called the following pbuf variables are added in five_register_e3sm 
+    !   routine in five_intr.F90.  The reason is that the number of high resolution
+    !   levels has not yet been determined yet at this time.  If FIVE is not called, then
+    !   add these pbuf fields here, as per normal, on the E3SM grid.    
 #ifndef FIVE
-    call pbuf_add_field('RAD_CLUBB',  'global', dtype_r8, (/pcols,pver_clubb/),               radf_idx)    
-    call pbuf_add_field('WP2_nadv',        'global', dtype_r8, (/pcols,pverp_clubb,dyn_time_lvls/), wp2_idx)
-    call pbuf_add_field('WP3_nadv',        'global', dtype_r8, (/pcols,pverp_clubb,dyn_time_lvls/), wp3_idx)
-    call pbuf_add_field('WPTHLP_nadv',     'global', dtype_r8, (/pcols,pverp_clubb,dyn_time_lvls/), wpthlp_idx)
-    call pbuf_add_field('WPRTP_nadv',      'global', dtype_r8, (/pcols,pverp_clubb,dyn_time_lvls/), wprtp_idx)
-    call pbuf_add_field('RTPTHLP_nadv',    'global', dtype_r8, (/pcols,pverp_clubb,dyn_time_lvls/), rtpthlp_idx)
-    call pbuf_add_field('RTP2_nadv',       'global', dtype_r8, (/pcols,pverp_clubb,dyn_time_lvls/), rtp2_idx)
-    call pbuf_add_field('THLP2_nadv',      'global', dtype_r8, (/pcols,pverp_clubb,dyn_time_lvls/), thlp2_idx)
-    call pbuf_add_field('UP2_nadv',        'global', dtype_r8, (/pcols,pverp_clubb,dyn_time_lvls/), up2_idx)
-    call pbuf_add_field('VP2_nadv',        'global', dtype_r8, (/pcols,pverp_clubb,dyn_time_lvls/), vp2_idx)    
-    call pbuf_add_field('UPWP',       'global', dtype_r8, (/pcols,pverp_clubb,dyn_time_lvls/), upwp_idx)
-<<<<<<< HEAD
-    call pbuf_add_field('VPWP',       'global', dtype_r8, (/pcols,pverp_clubb,dyn_time_lvls/), vpwp_idx) 
-#endif     
-=======
-    call pbuf_add_field('VPWP',       'global', dtype_r8, (/pcols,pverp_clubb,dyn_time_lvls/), vpwp_idx)      
+    call pbuf_add_field('RAD_CLUBB',  'global', dtype_r8, (/pcols,pver/),               radf_idx)    
+    call pbuf_add_field('WP2_nadv',        'global', dtype_r8, (/pcols,pverp,dyn_time_lvls/), wp2_idx)
+    call pbuf_add_field('WP3_nadv',        'global', dtype_r8, (/pcols,pverp,dyn_time_lvls/), wp3_idx)
+    call pbuf_add_field('WPTHLP_nadv',     'global', dtype_r8, (/pcols,pverp,dyn_time_lvls/), wpthlp_idx)
+    call pbuf_add_field('WPRTP_nadv',      'global', dtype_r8, (/pcols,pverp,dyn_time_lvls/), wprtp_idx)
+    call pbuf_add_field('RTPTHLP_nadv',    'global', dtype_r8, (/pcols,pverp,dyn_time_lvls/), rtpthlp_idx)
+    call pbuf_add_field('RTP2_nadv',       'global', dtype_r8, (/pcols,pverp,dyn_time_lvls/), rtp2_idx)
+    call pbuf_add_field('THLP2_nadv',      'global', dtype_r8, (/pcols,pverp,dyn_time_lvls/), thlp2_idx)
+    call pbuf_add_field('UP2_nadv',        'global', dtype_r8, (/pcols,pverp,dyn_time_lvls/), up2_idx)
+    call pbuf_add_field('VP2_nadv',        'global', dtype_r8, (/pcols,pverp,dyn_time_lvls/), vp2_idx)    
+    call pbuf_add_field('UPWP',       'global', dtype_r8, (/pcols,pverp,dyn_time_lvls/), upwp_idx)
+    call pbuf_add_field('VPWP',       'global', dtype_r8, (/pcols,pverp,dyn_time_lvls/), vpwp_idx) 
+#endif         
      
 #ifdef FIVE
     ! Define a PBUF field for WP2 to be used on the low resolution E3SM grid, if FIVE is used
     !   this is the only turbulent moment that is passed to another E3SM parameterization, 
     !   thus must be interpolated and saved on the E3SM grid.
-!    call pbuf_add_field('CLD_FIVE',      'global', dtype_r8, (/pcols,pver_five,dyn_time_lvls/),    cld_five_idx)
-!    call pbuf_add_field('CONCLD_FIVE',   'global', dtype_r8, (/pcols,pver_five,dyn_time_lvls/),    concld_five_idx)
-!    call pbuf_add_field('AST_FIVE',      'global', dtype_r8, (/pcols,pver_five,dyn_time_lvls/),    ast_five_idx)
     call pbuf_add_field('WP2_nadv_five', 'global', dtype_r8, (/pcols,pverp,dyn_time_lvls/), wp2_five_idx)
 #endif 
->>>>>>> 4001faca
 
 #endif 
 
