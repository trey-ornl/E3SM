--- conflicted
+++ resolved
@@ -928,19 +928,17 @@
 q(1:ncol,1:pver)=qn(1:ncol,1:pver)
 t(1:ncol,1:pver)=tn(1:ncol,1:pver)
 
-<<<<<<< HEAD
 #ifdef MODIFY_ACTIVATE || USE_UNICON
 !++ag/hm 8/17/12
 !initialize aerosol number
 dum2l(1:ncol,1:pver) = 0._r8
 dum2i(1:ncol,1:pver) = 0._r8
 #endif
-=======
+
 !!== KZ_DCS 
 call get_dcst(ncol,pcols,pver,tn,dcst) 
 !!== KZ_DCS 
 
->>>>>>> 9a68d978
 
 ! initialize time-varying parameters
 
