module micro_mg_cam

!---------------------------------------------------------------------------------
!
!  CAM Interfaces for MG microphysics
!
!---------------------------------------------------------------------------------
!
! How to add new packed MG inputs to micro_mg_cam_tend:
!
! If you have an input with first dimension [psetcols, pver], the procedure
! for adding inputs is as follows:
!
! 1) In addition to any variables you need to declare for the "unpacked"
!    (CAM format) version, you must declare an allocatable or pointer array
!    for the "packed" (MG format) version.
!
! 2) After micro_mg_get_cols is called, allocate the "packed" array with
!    size [mgncol, nlev].
!
! 3) Add a call similar to the following line (look before the
!    micro_mg_tend calls to see similar lines):
!
!      packed_array = packer%pack(original_array)
!
!    The packed array can then be passed into any of the MG schemes.
!
! This same procedure will also work for 1D arrays of size psetcols, 3-D
! arrays with psetcols and pver as the first dimensions, and for arrays of
! dimension [psetcols, pverp]. You only have to modify the allocation of
! the packed array before the "pack" call.
!
!---------------------------------------------------------------------------------
!
! How to add new packed MG outputs to micro_mg_cam_tend:
!
! 1) As with inputs, in addition to the unpacked outputs you must declare
!    an allocatable or pointer array for packed data. The unpacked and
!    packed arrays must *also* be targets or pointers (but cannot be both).
!
! 2) Again as for inputs, allocate the packed array using mgncol and nlev,
!    which are set in micro_mg_get_cols.
!
! 3) Add the field to post-processing as in the following line (again,
!    there are many examples before the micro_mg_tend calls):
!
!      call post_proc%add_field(p(final_array),p(packed_array))
!
!    This registers the field for post-MG averaging, and to scatter to the
!    final, unpacked version of the array.
!
!    By default, any columns/levels that are not operated on by MG will be
!    set to 0 on output; this value can be adjusted using the "fillvalue"
!    optional argument to post_proc%add_field.
!
!    Also by default, outputs from multiple substeps will be averaged after
!    MG's substepping is complete. Passing the optional argument
!    "accum_method=accum_null" will change this behavior so that the last
!    substep is always output.
!
! This procedure works on 1-D and 2-D outputs. Note that the final,
! unpacked arrays are not set until the call to
! "post_proc%process_and_unpack", which sets every single field that was
! added with post_proc%add_field.
!
!---------------------------------------------------------------------------------

use shr_kind_mod,   only: r8=>shr_kind_r8
use spmd_utils,     only: masterproc
use ppgrid,         only: pcols, pver, pverp, psubcols
use physconst,      only: gravit, rair, tmelt, cpair, rh2o, rhoh2o, &
                          latvap, latice, mwh2o, mwdry
use phys_control,   only: phys_getopts, use_hetfrz_classnuc


use physics_types,  only: physics_state, physics_ptend, &
                          physics_ptend_init, physics_state_copy, &
                          physics_state_dealloc, &
                          physics_ptend_sum, physics_ptend_scale
use physics_update_mod, only: physics_update
use physics_buffer, only: physics_buffer_desc, pbuf_add_field, dyn_time_lvls, &
                          pbuf_old_tim_idx, pbuf_get_index, dtype_r8, dtype_i4, &
                          pbuf_get_field, pbuf_set_field, col_type_subcol, &
                          pbuf_register_subcol
use constituents,   only: cnst_add, cnst_get_ind, &
                          cnst_name, cnst_longname, sflxnam, apcnst, bpcnst, pcnst

use cldfrc2m,       only: rhmini=>rhmini_const

use cam_history,    only: addfld, horiz_only, add_default, outfld, fieldname_len

use cam_logfile,    only: iulog
use cam_abortutils, only: endrun
use error_messages, only: handle_errmsg
use ref_pres,       only: top_lev=>trop_cloud_top_lev

use subcol_utils,   only: subcol_get_scheme
use perf_mod,       only: t_startf, t_stopf
use scamMod,        only: precip_off

implicit none
private
save

public :: &
   micro_mg_cam_readnl,          &
   micro_mg_cam_register,        &
   micro_mg_cam_init_cnst,       &
   micro_mg_cam_implements_cnst, &
   micro_mg_cam_init,            &
   micro_mg_cam_tend,            &
   micro_mg_dcs_tdep,            &
   micro_mg_version

integer :: micro_mg_version     = 1      ! Version number for MG.
integer :: micro_mg_sub_version = 0      ! Second part of version number.

real(r8) :: micro_mg_dcs = -1._r8

logical :: microp_uniform

!!== KZ_DCS
logical :: micro_mg_dcs_tdep  = .false.! if set to true, use temperature dependent dcs
!!== KZ_DCS


character(len=16) :: micro_mg_precip_frac_method = 'max_overlap' ! type of precipitation fraction method
real(r8) :: micro_mg_mass_gradient_alpha = -1._r8                ! Parameters used in mass_gradient method.
real(r8) :: micro_mg_mass_gradient_beta = -1._r8

real(r8)          :: micro_mg_berg_eff_factor    = 1.0_r8        ! berg efficiency factor

real(r8)          :: ice_sed_ai                  = 700.0_r8      ! Fall speed parameter for cloud ice

logical, public :: do_cldliq ! Prognose cldliq flag
logical, public :: do_cldice ! Prognose cldice flag
logical, public :: do_nccons ! Set NC to a constant
logical, public :: do_nicons ! Set NI to a constant

integer :: num_steps ! Number of MG substeps

integer :: ncnst = 4       ! Number of constituents

character(len=8), parameter :: &      ! Constituent names
   cnst_names(8) = (/'CLDLIQ', 'CLDICE','NUMLIQ','NUMICE', &
                     'RAINQM', 'SNOWQM','NUMRAI','NUMSNO'/)

integer :: &
   ixcldliq = -1,      &! cloud liquid amount index
   ixcldice = -1,      &! cloud ice amount index
   ixnumliq = -1,      &! cloud liquid number index
   ixnumice = -1,      &! cloud ice water index
   ixrain = -1,        &! rain index
   ixsnow = -1,        &! snow index
   ixnumrain = -1,     &! rain number index
   ixnumsnow = -1       ! snow number index

! Physics buffer indices for fields registered by this module
integer :: &
   cldo_idx,           &
   qme_idx,            &
   prain_idx,          &
   nevapr_idx,         &
   wsedl_idx,          &
   rei_idx,            &
   rel_idx,            &
   dei_idx,            &
   mu_idx,             &
   prer_evap_idx,            &
   lambdac_idx,        &
   iciwpst_idx,        &
   iclwpst_idx,        &
   des_idx,            &
   icswp_idx,          &
   cldfsnow_idx,       &
   rate1_cw2pr_st_idx = -1, &
   ls_flxprc_idx,      &
   ls_flxsnw_idx,      &
   relvar_idx,         &
   cmeliq_idx,         &
   accre_enhan_idx

! Fields for UNICON
integer :: &
     am_evp_st_idx,      &! Evaporation area of stratiform precipitation
     evprain_st_idx,     &! Evaporation rate of stratiform rain [kg/kg/s]. >= 0.
     evpsnow_st_idx       ! Evaporation rate of stratiform snow [kg/kg/s]. >= 0.

! Fields needed as inputs to COSP
integer :: &
     ls_mrprc_idx,    ls_mrsnw_idx,    &
     ls_reffrain_idx, ls_reffsnow_idx, &
     cv_reffliq_idx,  cv_reffice_idx

! Fields needed by Park macrophysics
integer :: &
     cc_t_idx,  cc_qv_idx, &
     cc_ql_idx, cc_qi_idx, &
     cc_nl_idx, cc_ni_idx, &
     cc_qlst_idx

! Used to replace aspects of MG microphysics
! (e.g. by CARMA)
integer :: &
     tnd_qsnow_idx = -1, &
     tnd_nsnow_idx = -1, &
     re_ice_idx = -1

! Index fields for precipitation efficiency.
integer :: &
     acpr_idx = -1, &
     acgcme_idx = -1, &
     acnum_idx = -1

! Physics buffer indices for fields registered by other modules
integer :: &
   ast_idx = -1,            &
   cld_idx = -1,            &
   concld_idx = -1

! Pbuf fields needed for subcol_SILHS
integer :: &
     qrain_idx=-1, qsnow_idx=-1,    &
     nrain_idx=-1, nsnow_idx=-1

integer :: &
   naai_idx = -1,           &
   naai_hom_idx = -1,       &
   npccn_idx = -1,          &
   rndst_idx = -1,          &
   nacon_idx = -1,          &
   prec_str_idx = -1,       &
   snow_str_idx = -1,       &
   prec_pcw_idx = -1,       &
   snow_pcw_idx = -1,       &
   prec_sed_idx = -1,       &
   snow_sed_idx = -1

! pbuf fields for heterogeneous freezing
integer :: &
   frzimm_idx = -1, &
   frzcnt_idx = -1, &
   frzdep_idx = -1

   logical :: allow_sed_supersat  ! allow supersaturated conditions after sedimentation loop
   real(r8) :: micro_mg_accre_enhan_fac = huge(1.0_r8) !Accretion enhancement factor from namelist
   real(r8) :: prc_coef1_in             = huge(1.0_r8)
   real(r8) :: prc_exp_in               = huge(1.0_r8)
   real(r8) :: prc_exp1_in              = huge(1.0_r8)
   real(r8) :: cld_sed_in               = huge(1.0_r8) !scale fac for cloud sedimentation velocity
   real(r8) :: nccons                   = huge(1.0_r8)
   real(r8) :: nicons                   = huge(1.0_r8)
   logical  :: mg_prc_coeff_fix_in      = .false. !temporary variable to maintain BFB, MUST be removed
   logical  :: rrtmg_temp_fix           = .false. !temporary variable to maintain BFB, MUST be removed

interface p
   module procedure p1
   module procedure p2
end interface p


!===============================================================================
contains
!===============================================================================

subroutine micro_mg_cam_readnl(nlfile)

  use namelist_utils,  only: find_group_name
  use units,           only: getunit, freeunit
  use mpishorthand

  character(len=*), intent(in) :: nlfile  ! filepath for file containing namelist input

  ! Namelist variables
  logical :: micro_mg_do_cldice = .true. ! do_cldice = .true., MG microphysics is prognosing cldice
  logical :: micro_mg_do_cldliq = .true. ! do_cldliq = .true., MG microphysics is prognosing cldliq
  logical :: micro_do_nccons    = .false.! micro_do_nccons = .true, MG does NOT predict numliq 
  logical :: micro_do_nicons    = .false.! micro_do_nicons = .true.,MG does NOT predict numice
  integer :: micro_mg_num_steps = 1      ! Number of substepping iterations done by MG (1.5 only for now).
  real(r8) :: micro_nccons, micro_nicons

  ! Local variables
  integer :: unitn, ierr
  character(len=*), parameter :: subname = 'micro_mg_cam_readnl'

  namelist /micro_mg_nl/ micro_mg_version, micro_mg_sub_version, &
       micro_mg_do_cldice, micro_mg_do_cldliq, micro_mg_num_steps, ice_sed_ai,&
!!== KZ_DCS
       micro_mg_dcs_tdep, & 
!!== KZ_DCS
       microp_uniform, micro_mg_dcs, micro_mg_precip_frac_method, &
       micro_mg_mass_gradient_alpha, micro_mg_mass_gradient_beta, &
       micro_mg_berg_eff_factor, micro_do_nccons, micro_do_nicons, &
       micro_nccons, micro_nicons

  !-----------------------------------------------------------------------------

  if (masterproc) then
     unitn = getunit()
     open( unitn, file=trim(nlfile), status='old' )
     call find_group_name(unitn, 'micro_mg_nl', status=ierr)
     if (ierr == 0) then
        read(unitn, micro_mg_nl, iostat=ierr)
        if (ierr /= 0) then
           call endrun(subname // ':: ERROR reading namelist')
        end if
     end if
     close(unitn)
     call freeunit(unitn)

     ! set local variables
     do_cldice = micro_mg_do_cldice
     do_cldliq = micro_mg_do_cldliq
     do_nccons = micro_do_nccons
     do_nicons = micro_do_nicons
     nccons = micro_nccons
     nicons = micro_nicons
     
     num_steps = micro_mg_num_steps
     

     ! Verify that version numbers are valid.
     select case (micro_mg_version)
     case (1)
        select case (micro_mg_sub_version)
        case(0)
           ! MG version 1.0
        case(5)
           ! MG version 1.5 - MG2 development
        case default
           call bad_version_endrun()
        end select
     case (2)
        select case (micro_mg_sub_version)
        case(0)
           ! MG version 2.0
        case default
           call bad_version_endrun()
        end select
     case default
        call bad_version_endrun()
     end select

     if (micro_mg_dcs < 0._r8) call endrun( "micro_mg_cam_readnl: &
          &micro_mg_dcs has not been set to a valid value.")

     if (trim(micro_mg_precip_frac_method) == 'mass_gradient') then
        if (micro_mg_version < 2) call endrun("micro_mg_cam_readnl: &
             &mass_gradient precipitation fraction not available in MG1.")

        ! Alpha must be positive, while beta should be non-negative.
        if (micro_mg_mass_gradient_alpha <= 0._r8 .or. &
             micro_mg_mass_gradient_beta < 0._r8) then
           call endrun("micro_mg_cam_readnl: mass_gradient precipitation &
                &fraction method requires alpha and beta to be set &
                &to valid values")
        end if
     end if
  end if

#ifdef SPMD
  ! Broadcast namelist variables
  call mpibcast(micro_mg_version,            1, mpiint, 0, mpicom)
  call mpibcast(micro_mg_sub_version,        1, mpiint, 0, mpicom)
  call mpibcast(do_cldice,                   1, mpilog, 0, mpicom)
  call mpibcast(do_cldliq,                   1, mpilog, 0, mpicom)
  call mpibcast(do_nccons,                   1, mpilog, 0, mpicom)
  call mpibcast(do_nicons,                   1, mpilog, 0, mpicom)
  call mpibcast(micro_mg_dcs_tdep,           1, mpilog, 0, mpicom)
  call mpibcast(num_steps,                   1, mpiint, 0, mpicom)
  call mpibcast(microp_uniform,              1, mpilog, 0, mpicom)
  call mpibcast(micro_mg_dcs,                1, mpir8,  0, mpicom)
  call mpibcast(micro_mg_berg_eff_factor,    1, mpir8,  0, mpicom)
  call mpibcast(ice_sed_ai,                  1, mpir8,  0, mpicom)
  call mpibcast(nccons,                      1, mpir8,  0, mpicom)
  call mpibcast(nicons,                      1, mpir8,  0, mpicom)
  call mpibcast(micro_mg_precip_frac_method, 16, mpichar,0, mpicom)
  call mpibcast(micro_mg_mass_gradient_alpha, 1, mpir8, 0, mpicom)
  call mpibcast(micro_mg_mass_gradient_beta, 1, mpir8,  0, mpicom)

#endif

contains

  subroutine bad_version_endrun
    ! Endrun wrapper with a more useful error message.
    character(len=128) :: errstring
    write(errstring,*) "Invalid version number specified for MG microphysics: ", &
         micro_mg_version,".",micro_mg_sub_version
    call endrun(errstring)
  end subroutine bad_version_endrun

end subroutine micro_mg_cam_readnl

!================================================================================================

subroutine micro_mg_cam_register

  ! Register microphysics constituents and fields in the physics buffer.
  !-----------------------------------------------------------------------

  logical :: prog_modal_aero
  logical :: use_subcol_microp  ! If true, then are using subcolumns in microphysics
  logical :: save_subcol_microp ! If true, then need to store sub-columnized fields in pbuf

  call phys_getopts(use_subcol_microp_out = use_subcol_microp, &
                    prog_modal_aero_out   = prog_modal_aero, &
                    micro_mg_accre_enhan_fac_out = micro_mg_accre_enhan_fac)

  ! Register microphysics constituents and save indices.

  call cnst_add(cnst_names(1), mwdry, cpair, 0._r8, ixcldliq, &
       longname='Grid box averaged cloud liquid amount', is_convtran1=.true.)
  call cnst_add(cnst_names(2), mwdry, cpair, 0._r8, ixcldice, &
       longname='Grid box averaged cloud ice amount', is_convtran1=.true.)

   ! The next statements should have "is_convtran1=.true.", but this would change
   ! answers for MG 1.0. Thus make an exception for that version only.
   if (micro_mg_version == 1 .and. micro_mg_sub_version == 0) then
      call cnst_add(cnst_names(3), mwh2o, cpair, 0._r8, ixnumliq, &
           longname='Grid box averaged cloud liquid number', is_convtran1=.false.)
      call cnst_add(cnst_names(4), mwh2o, cpair, 0._r8, ixnumice, &
           longname='Grid box averaged cloud ice number', is_convtran1=.false.)
   else
      call cnst_add(cnst_names(3), mwh2o, cpair, 0._r8, ixnumliq, &
           longname='Grid box averaged cloud liquid number', is_convtran1=.true.)
      call cnst_add(cnst_names(4), mwh2o, cpair, 0._r8, ixnumice, &
           longname='Grid box averaged cloud ice number', is_convtran1=.true.)
   end if

   ! Note is_convtran1 is set to .true.
   if (micro_mg_version > 1) then
      call cnst_add(cnst_names(5), mwh2o, cpair, 0._r8, ixrain, &
           longname='Grid box averaged rain amount', is_convtran1=.true.)
      call cnst_add(cnst_names(6), mwh2o, cpair, 0._r8, ixsnow, &
           longname='Grid box averaged snow amount', is_convtran1=.true.)
      call cnst_add(cnst_names(7), mwh2o, cpair, 0._r8, ixnumrain, &
           longname='Grid box averaged rain number', is_convtran1=.true.)
      call cnst_add(cnst_names(8), mwh2o, cpair, 0._r8, ixnumsnow, &
           longname='Grid box averaged snow number', is_convtran1=.true.)
   end if

  ! Request physics buffer space for fields that persist across timesteps.

  call pbuf_add_field('CLDO','global',dtype_r8,(/pcols,pver,dyn_time_lvls/), cldo_idx)

  ! Physics buffer variables for convective cloud properties.

  call pbuf_add_field('QME',        'physpkg',dtype_r8,(/pcols,pver/), qme_idx)
  call pbuf_add_field('PRAIN',      'physpkg',dtype_r8,(/pcols,pver/), prain_idx)
  call pbuf_add_field('NEVAPR',     'physpkg',dtype_r8,(/pcols,pver/), nevapr_idx)
  call pbuf_add_field('PRER_EVAP',  'global', dtype_r8,(/pcols,pver/), prer_evap_idx)

  call pbuf_add_field('WSEDL',      'physpkg',dtype_r8,(/pcols,pver/), wsedl_idx)

  call pbuf_add_field('REI',        'physpkg',dtype_r8,(/pcols,pver/), rei_idx)
  call pbuf_add_field('REL',        'physpkg',dtype_r8,(/pcols,pver/), rel_idx)

  ! Mitchell ice effective diameter for radiation
  call pbuf_add_field('DEI',        'physpkg',dtype_r8,(/pcols,pver/), dei_idx)
  ! Size distribution shape parameter for radiation
  call pbuf_add_field('MU',         'physpkg',dtype_r8,(/pcols,pver/), mu_idx)
  ! Size distribution shape parameter for radiation
  call pbuf_add_field('LAMBDAC',    'physpkg',dtype_r8,(/pcols,pver/), lambdac_idx)

  ! Stratiform only in cloud ice water path for radiation
  call pbuf_add_field('ICIWPST',    'physpkg',dtype_r8,(/pcols,pver/), iciwpst_idx)
  ! Stratiform in cloud liquid water path for radiation
  call pbuf_add_field('ICLWPST',    'physpkg',dtype_r8,(/pcols,pver/), iclwpst_idx)

  ! Snow effective diameter for radiation
  call pbuf_add_field('DES',        'physpkg',dtype_r8,(/pcols,pver/), des_idx)
  ! In cloud snow water path for radiation
  call pbuf_add_field('ICSWP',      'physpkg',dtype_r8,(/pcols,pver/), icswp_idx)
  ! Cloud fraction for liquid drops + snow
  call pbuf_add_field('CLDFSNOW ',  'physpkg',dtype_r8,(/pcols,pver,dyn_time_lvls/), cldfsnow_idx)

  if (prog_modal_aero) then
     call pbuf_add_field('RATE1_CW2PR_ST','physpkg',dtype_r8,(/pcols,pver/), rate1_cw2pr_st_idx)
  endif

  call pbuf_add_field('LS_FLXPRC',  'physpkg',dtype_r8,(/pcols,pverp/), ls_flxprc_idx)
  call pbuf_add_field('LS_FLXSNW',  'physpkg',dtype_r8,(/pcols,pverp/), ls_flxsnw_idx)


  ! Fields needed as inputs to COSP
  call pbuf_add_field('LS_MRPRC',   'physpkg',dtype_r8,(/pcols,pver/), ls_mrprc_idx)
  call pbuf_add_field('LS_MRSNW',   'physpkg',dtype_r8,(/pcols,pver/), ls_mrsnw_idx)
  call pbuf_add_field('LS_REFFRAIN','physpkg',dtype_r8,(/pcols,pver/), ls_reffrain_idx)
  call pbuf_add_field('LS_REFFSNOW','physpkg',dtype_r8,(/pcols,pver/), ls_reffsnow_idx)
  call pbuf_add_field('CV_REFFLIQ', 'physpkg',dtype_r8,(/pcols,pver/), cv_reffliq_idx)
  call pbuf_add_field('CV_REFFICE', 'physpkg',dtype_r8,(/pcols,pver/), cv_reffice_idx)

  ! CC_* Fields needed by Park macrophysics
  call pbuf_add_field('CC_T',     'global',  dtype_r8, (/pcols,pver,dyn_time_lvls/), cc_t_idx)
  call pbuf_add_field('CC_qv',    'global',  dtype_r8, (/pcols,pver,dyn_time_lvls/), cc_qv_idx)
  call pbuf_add_field('CC_ql',    'global',  dtype_r8, (/pcols,pver,dyn_time_lvls/), cc_ql_idx)
  call pbuf_add_field('CC_qi',    'global',  dtype_r8, (/pcols,pver,dyn_time_lvls/), cc_qi_idx)
  call pbuf_add_field('CC_nl',    'global',  dtype_r8, (/pcols,pver,dyn_time_lvls/), cc_nl_idx)
  call pbuf_add_field('CC_ni',    'global',  dtype_r8, (/pcols,pver,dyn_time_lvls/), cc_ni_idx)
  call pbuf_add_field('CC_qlst',  'global',  dtype_r8, (/pcols,pver,dyn_time_lvls/), cc_qlst_idx)

  ! Fields for UNICON
  call pbuf_add_field('am_evp_st',  'global', dtype_r8, (/pcols,pver/), am_evp_st_idx)
  call pbuf_add_field('evprain_st', 'global', dtype_r8, (/pcols,pver/), evprain_st_idx)
  call pbuf_add_field('evpsnow_st', 'global', dtype_r8, (/pcols,pver/), evpsnow_st_idx)

  ! Register subcolumn pbuf fields
  if (use_subcol_microp) then
    ! Global pbuf fields
    call pbuf_register_subcol('CLDO',        'micro_mg_cam_register', cldo_idx)

    ! CC_* Fields needed by Park macrophysics
    call pbuf_register_subcol('CC_T',        'micro_mg_cam_register', cc_t_idx)
    call pbuf_register_subcol('CC_qv',       'micro_mg_cam_register', cc_qv_idx)
    call pbuf_register_subcol('CC_ql',       'micro_mg_cam_register', cc_ql_idx)
    call pbuf_register_subcol('CC_qi',       'micro_mg_cam_register', cc_qi_idx)
    call pbuf_register_subcol('CC_nl',       'micro_mg_cam_register', cc_nl_idx)
    call pbuf_register_subcol('CC_ni',       'micro_mg_cam_register', cc_ni_idx)
    call pbuf_register_subcol('CC_qlst',     'micro_mg_cam_register', cc_qlst_idx)

    ! Physpkg pbuf fields
    ! Physics buffer variables for convective cloud properties.

    call pbuf_register_subcol('QME',         'micro_mg_cam_register', qme_idx)
    call pbuf_register_subcol('PRAIN',       'micro_mg_cam_register', prain_idx)
    call pbuf_register_subcol('NEVAPR',      'micro_mg_cam_register', nevapr_idx)
    call pbuf_register_subcol('PRER_EVAP',   'micro_mg_cam_register', prer_evap_idx)

    call pbuf_register_subcol('WSEDL',       'micro_mg_cam_register', wsedl_idx)

    call pbuf_register_subcol('REI',         'micro_mg_cam_register', rei_idx)
    call pbuf_register_subcol('REL',         'micro_mg_cam_register', rel_idx)

    ! Mitchell ice effective diameter for radiation
    call pbuf_register_subcol('DEI',         'micro_mg_cam_register', dei_idx)
    ! Size distribution shape parameter for radiation
    call pbuf_register_subcol('MU',          'micro_mg_cam_register', mu_idx)
    ! Size distribution shape parameter for radiation
    call pbuf_register_subcol('LAMBDAC',     'micro_mg_cam_register', lambdac_idx)

    ! Stratiform only in cloud ice water path for radiation
    call pbuf_register_subcol('ICIWPST',     'micro_mg_cam_register', iciwpst_idx)
    ! Stratiform in cloud liquid water path for radiation
    call pbuf_register_subcol('ICLWPST',     'micro_mg_cam_register', iclwpst_idx)

    ! Snow effective diameter for radiation
    call pbuf_register_subcol('DES',         'micro_mg_cam_register', des_idx)
    ! In cloud snow water path for radiation
    call pbuf_register_subcol('ICSWP',       'micro_mg_cam_register', icswp_idx)
    ! Cloud fraction for liquid drops + snow
    call pbuf_register_subcol('CLDFSNOW ',   'micro_mg_cam_register', cldfsnow_idx)

    if (prog_modal_aero) then
      call pbuf_register_subcol('RATE1_CW2PR_ST', 'micro_mg_cam_register', rate1_cw2pr_st_idx)
    end if

    call pbuf_register_subcol('LS_FLXPRC',   'micro_mg_cam_register', ls_flxprc_idx)
    call pbuf_register_subcol('LS_FLXSNW',   'micro_mg_cam_register', ls_flxsnw_idx)

    ! Fields needed as inputs to COSP
    call pbuf_register_subcol('LS_MRPRC',    'micro_mg_cam_register', ls_mrprc_idx)
    call pbuf_register_subcol('LS_MRSNW',    'micro_mg_cam_register', ls_mrsnw_idx)
    call pbuf_register_subcol('LS_REFFRAIN', 'micro_mg_cam_register', ls_reffrain_idx)
    call pbuf_register_subcol('LS_REFFSNOW', 'micro_mg_cam_register', ls_reffsnow_idx)
    call pbuf_register_subcol('CV_REFFLIQ',  'micro_mg_cam_register', cv_reffliq_idx)
    call pbuf_register_subcol('CV_REFFICE',  'micro_mg_cam_register', cv_reffice_idx)
  end if

  ! Additional pbuf for CARMA interface
  call pbuf_add_field('TND_QSNOW',  'physpkg',dtype_r8,(/pcols,pver/), tnd_qsnow_idx)
  call pbuf_add_field('TND_NSNOW',  'physpkg',dtype_r8,(/pcols,pver/), tnd_nsnow_idx)
  call pbuf_add_field('RE_ICE',     'physpkg',dtype_r8,(/pcols,pver/), re_ice_idx)

  ! Precipitation efficiency fields across timesteps.
  call pbuf_add_field('ACPRECL',    'global',dtype_r8,(/pcols/), acpr_idx)   ! accumulated precip
  call pbuf_add_field('ACGCME',     'global',dtype_r8,(/pcols/), acgcme_idx) ! accumulated condensation
  call pbuf_add_field('ACNUM',      'global',dtype_i4,(/pcols/), acnum_idx)  ! counter for accumulated # timesteps

  ! SGS variability  -- These could be reset by CLUBB so they need to be grid only
  call pbuf_add_field('RELVAR',     'global',dtype_r8,(/pcols,pver/), relvar_idx)
  call pbuf_add_field('ACCRE_ENHAN','global',dtype_r8,(/pcols,pver/), accre_enhan_idx)

  ! Diagnostic fields needed for subcol_SILHS, need to be grid-only
  if (subcol_get_scheme() == 'SILHS') then
     call pbuf_add_field('QRAIN',   'global',dtype_r8,(/pcols,pver/), qrain_idx)
     call pbuf_add_field('QSNOW',   'global',dtype_r8,(/pcols,pver/), qsnow_idx)
     call pbuf_add_field('NRAIN',   'global',dtype_r8,(/pcols,pver/), nrain_idx)
     call pbuf_add_field('NSNOW',   'global',dtype_r8,(/pcols,pver/), nsnow_idx)
  end if
   

end subroutine micro_mg_cam_register

!===============================================================================

function micro_mg_cam_implements_cnst(name)

   ! Return true if specified constituent is implemented by the
   ! microphysics package

   character(len=*), intent(in) :: name        ! constituent name
   logical :: micro_mg_cam_implements_cnst    ! return value

   !-----------------------------------------------------------------------

   micro_mg_cam_implements_cnst = any(name == cnst_names)

end function micro_mg_cam_implements_cnst

!===============================================================================

subroutine micro_mg_cam_init_cnst(name, q, gcid)

   ! Initialize the microphysics constituents, if they are
   ! not read from the initial file.

   character(len=*), intent(in)  :: name     ! constituent name
   real(r8),         intent(out) :: q(:,:)   ! mass mixing ratio (gcol, plev)
   integer,          intent(in)  :: gcid(:)  ! global column id
   !-----------------------------------------------------------------------

   if (micro_mg_cam_implements_cnst(name)) q = 0.0_r8

end subroutine micro_mg_cam_init_cnst

!===============================================================================

subroutine micro_mg_cam_init(pbuf2d)
   use time_manager,   only: is_first_step
   use micro_mg_utils, only: micro_mg_utils_init
   use micro_mg1_0, only: micro_mg_init1_0 => micro_mg_init
   use micro_mg1_5, only: micro_mg_init1_5 => micro_mg_init
   use micro_mg2_0, only: micro_mg_init2_0 => micro_mg_init

   !-----------------------------------------------------------------------
   !
   ! Initialization for MG microphysics
   !
   !-----------------------------------------------------------------------

   type(physics_buffer_desc), pointer :: pbuf2d(:,:)

   integer :: m, mm
   logical :: history_amwg         ! output the variables used by the AMWG diag package
   logical :: history_verbose      ! produce verbose history output
   logical :: history_budget       ! Output tendencies and state variables for CAM4
                                   ! temperature, water vapor, cloud ice and cloud
                                   ! liquid budgets.
   logical :: use_subcol_microp
   logical :: do_clubb_sgs
   logical :: macmic_mg2_diag      ! logics to control extra diagnistic in mg2  
   integer :: cld_macmic_num_steps ! macmic substeps
   integer :: budget_histfile      ! output history file number for budget fields
   integer :: ierr
   character(128) :: errstring     ! return status (non-blank for error return)

   integer :: macmic_it                       ! iteration variables

   character(len=fieldname_len) :: varname, substep

   !-----------------------------------------------------------------------

   call phys_getopts(use_subcol_microp_out= use_subcol_microp, &
                     do_clubb_sgs_out     = do_clubb_sgs,      &
                     prc_coef1_out        = prc_coef1_in,      &
                     prc_exp_out          = prc_exp_in,        &
                     prc_exp1_out         = prc_exp1_in,       &
                     cld_sed_out          = cld_sed_in,        &
                     mg_prc_coeff_fix_out = mg_prc_coeff_fix_in, &
                     rrtmg_temp_fix_out   = rrtmg_temp_fix,  &
                     macmic_mg2_diag_out  = macmic_mg2_diag, & 
                     cld_macmic_num_steps_out = cld_macmic_num_steps) 

   if (do_clubb_sgs) then
     allow_sed_supersat = .false.
   else
     allow_sed_supersat = .true.
   endif

   if (masterproc) then
      write(iulog,"(A,I2,A,I2)") "Initializing MG version ",micro_mg_version,".",micro_mg_sub_version
      if (.not. do_cldliq) &
           write(iulog,*) "MG prognostic cloud liquid has been turned off via namelist."
      if (.not. do_cldice) &
           write(iulog,*) "MG prognostic cloud ice has been turned off via namelist."
      write(iulog,*) "Number of microphysics substeps is: ",num_steps
   end if

   select case (micro_mg_version)
   case (1)
      ! Set constituent number for later loops.
      ncnst = 4

      select case (micro_mg_sub_version)
      case (0)
         ! MG 1 does not initialize micro_mg_utils, so have to do it here.
         call micro_mg_utils_init(r8, rh2o, cpair, tmelt, latvap, latice, &
              micro_mg_dcs, ice_sed_ai, errstring)
         call handle_errmsg(errstring, subname="micro_mg_utils_init")

         call micro_mg_init1_0( &
              r8, gravit, rair, rh2o, cpair, &
              rhoh2o, tmelt, latvap, latice, &
              rhmini, micro_mg_dcs, micro_mg_dcs_tdep, use_hetfrz_classnuc, &
              micro_mg_precip_frac_method, micro_mg_berg_eff_factor, errstring)
      case (5)
         ! MG 1 does not initialize micro_mg_utils, so have to do it here.
         call micro_mg_utils_init(r8, rh2o, cpair, tmelt, latvap, latice, &
              micro_mg_dcs, ice_sed_ai, errstring)
         call handle_errmsg(errstring, subname="micro_mg_utils_init")

         call micro_mg_init1_5( &
              r8, gravit, rair, rh2o, cpair, &
              tmelt, latvap, latice, rhmini, &
              micro_mg_dcs,                  &
              micro_mg_dcs_tdep,             &
              microp_uniform, do_cldice, use_hetfrz_classnuc, &
              micro_mg_precip_frac_method, micro_mg_berg_eff_factor, errstring)
      end select
   case (2)
      ! Set constituent number for later loops.
      ncnst = 8

      select case (micro_mg_sub_version)
      case (0)
         call micro_mg_init2_0( &
              r8, gravit, rair, rh2o, cpair, &
              tmelt, latvap, latice, rhmini, &
              micro_mg_dcs,                  &
              micro_mg_dcs_tdep,             &
              microp_uniform, do_cldice, use_hetfrz_classnuc, &
	      do_nccons, do_nicons, nccons, nicons, &
              micro_mg_precip_frac_method, micro_mg_berg_eff_factor, &
              allow_sed_supersat, ice_sed_ai, prc_coef1_in,prc_exp_in, &
              prc_exp1_in, cld_sed_in, mg_prc_coeff_fix_in, &
              micro_mg_mass_gradient_alpha, micro_mg_mass_gradient_beta, &
              errstring)
      end select
   end select

   call handle_errmsg(errstring, subname="micro_mg_init")

   ! Register history variables
   do m = 1, ncnst
      call cnst_get_ind(cnst_names(m), mm)
      if ( any(mm == (/ ixcldliq, ixcldice, ixrain, ixsnow /)) ) then
         ! mass mixing ratios
         call addfld(cnst_name(mm), (/ 'lev' /), 'A', 'kg/kg', cnst_longname(mm)                   )
         call addfld(sflxnam(mm),    horiz_only, 'A',   'kg/m2/s', trim(cnst_name(mm))//' surface flux')
      else if ( any(mm == (/ ixnumliq, ixnumice, ixnumrain, ixnumsnow /)) ) then
         ! number concentrations
         call addfld(cnst_name(mm), (/ 'lev' /), 'A', '1/kg', cnst_longname(mm)                   )
         call addfld(sflxnam(mm),    horiz_only, 'A',   '1/m2/s', trim(cnst_name(mm))//' surface flux')
      else
         call endrun( "micro_mg_cam_init: &
              &Could not call addfld for constituent with unknown units.")
      endif
   end do

   call addfld(apcnst(ixcldliq), (/ 'lev' /), 'A', 'kg/kg', trim(cnst_name(ixcldliq))//' after physics'  )
   call addfld(apcnst(ixcldice), (/ 'lev' /), 'A', 'kg/kg', trim(cnst_name(ixcldice))//' after physics'  )
   call addfld(bpcnst(ixcldliq), (/ 'lev' /), 'A', 'kg/kg', trim(cnst_name(ixcldliq))//' before physics' )
   call addfld(bpcnst(ixcldice), (/ 'lev' /), 'A', 'kg/kg', trim(cnst_name(ixcldice))//' before physics' )

   if (micro_mg_version > 1) then
      call addfld(apcnst(ixrain), (/ 'lev' /), 'A', 'kg/kg', trim(cnst_name(ixrain))//' after physics'  )
      call addfld(apcnst(ixsnow), (/ 'lev' /), 'A', 'kg/kg', trim(cnst_name(ixsnow))//' after physics'  )
      call addfld(bpcnst(ixrain), (/ 'lev' /), 'A', 'kg/kg', trim(cnst_name(ixrain))//' before physics' )
      call addfld(bpcnst(ixsnow), (/ 'lev' /), 'A', 'kg/kg', trim(cnst_name(ixsnow))//' before physics' )
   end if

   call addfld ('CME', (/ 'lev' /), 'A', 'kg/kg/s', 'Rate of cond-evap within the cloud'                      )
   call addfld ('PRODPREC', (/ 'lev' /), 'A', 'kg/kg/s', 'Rate of conversion of condensate to precip'              )
   call addfld ('EVAPPREC', (/ 'lev' /), 'A', 'kg/kg/s', 'Rate of evaporation of falling precip'                   )
   call addfld ('EVAPSNOW', (/ 'lev' /), 'A', 'kg/kg/s', 'Rate of evaporation of falling snow'                     )
   call addfld ('HPROGCLD', (/ 'lev' /), 'A', 'W/kg'    , 'Heating from prognostic clouds'                          )
   call addfld ('FICE', (/ 'lev' /), 'A', 'fraction', 'Fractional ice content within cloud'                     )
   call addfld ('ICWMRST', (/ 'lev' /), 'A', 'kg/kg', 'Prognostic in-stratus water mixing ratio'                )
   call addfld ('ICIMRST', (/ 'lev' /), 'A', 'kg/kg', 'Prognostic in-stratus ice mixing ratio'                  )

   ! MG microphysics diagnostics
   call addfld ('QCSEVAP', (/ 'lev' /), 'A', 'kg/kg/s', 'Rate of evaporation of falling cloud water'              )
   call addfld ('QISEVAP', (/ 'lev' /), 'A', 'kg/kg/s', 'Rate of sublimation of falling cloud ice'                )
   call addfld ('QVRES', (/ 'lev' /), 'A', 'kg/kg/s', 'Rate of residual condensation term'                      )
   call addfld ('CMEIOUT', (/ 'lev' /), 'A', 'kg/kg/s', 'Rate of deposition/sublimation of cloud ice'             )
   call addfld ('VTRMC', (/ 'lev' /), 'A', 'm/s', 'Mass-weighted cloud water fallspeed'                     )
   call addfld ('VTRMI', (/ 'lev' /), 'A', 'm/s', 'Mass-weighted cloud ice fallspeed'                       )
   call addfld ('QCSEDTEN', (/ 'lev' /), 'A', 'kg/kg/s', 'Cloud water mixing ratio tendency from sedimentation'    )
   call addfld ('QISEDTEN', (/ 'lev' /), 'A', 'kg/kg/s', 'Cloud ice mixing ratio tendency from sedimentation'      )
   call addfld ('PRAO', (/ 'lev' /), 'A', 'kg/kg/s', 'Accretion of cloud water by rain'                        )
   call addfld ('PRCO', (/ 'lev' /), 'A', 'kg/kg/s', 'Autoconversion of cloud water'                           )
   call addfld ('MNUCCCO', (/ 'lev' /), 'A', 'kg/kg/s', 'Immersion freezing of cloud water'                       )
   call addfld ('MNUCCTO', (/ 'lev' /), 'A', 'kg/kg/s', 'Contact freezing of cloud water'                         )
   call addfld ('MNUCCDO', (/ 'lev' /), 'A', 'kg/kg/s', 'Homogeneous and heterogeneous nucleation from vapor'     )
   call addfld ('MNUCCDOhet', (/ 'lev' /), 'A','kg/kg/s', 'Heterogeneous nucleation from vapor'                     )
   call addfld ('MSACWIO', (/ 'lev' /), 'A', 'kg/kg/s', 'Conversion of cloud water from rime-splintering'         )
   call addfld ('PSACWSO', (/ 'lev' /), 'A', 'kg/kg/s', 'Accretion of cloud water by snow'                        )
   call addfld ('BERGSO', (/ 'lev' /), 'A', 'kg/kg/s', 'Conversion of cloud water to snow from bergeron'         )
   call addfld ('BERGO', (/ 'lev' /), 'A', 'kg/kg/s', 'Conversion of cloud water to cloud ice from bergeron'    )
   call addfld ('MELTO', (/ 'lev' /), 'A', 'kg/kg/s', 'Melting of cloud ice'                                    )
   call addfld ('HOMOO', (/ 'lev' /), 'A', 'kg/kg/s', 'Homogeneous freezing of cloud water'                     )
   call addfld ('QCRESO', (/ 'lev' /), 'A', 'kg/kg/s', 'Residual condensation term for cloud water'              )
   call addfld ('PRCIO', (/ 'lev' /), 'A', 'kg/kg/s', 'Autoconversion of cloud ice'                             )
   call addfld ('PRAIO', (/ 'lev' /), 'A', 'kg/kg/s', 'Accretion of cloud ice by rain'                          )
   call addfld ('QIRESO', (/ 'lev' /), 'A', 'kg/kg/s', 'Residual deposition term for cloud ice'                  )
   call addfld ('MNUCCRO', (/ 'lev' /), 'A', 'kg/kg/s', 'Heterogeneous freezing of rain to snow'                  )
   call addfld ('PRACSO', (/ 'lev' /), 'A', 'kg/kg/s', 'Accretion of rain by snow'                               )
   call addfld ('MELTSDT', (/ 'lev' /), 'A', 'W/kg', 'Latent heating rate due to melting of snow'              )
   call addfld ('FRZRDT', (/ 'lev' /), 'A', 'W/kg', 'Latent heating rate due to homogeneous freezing of rain' )
   if (micro_mg_version > 1) then
      call addfld ('QRSEDTEN', (/ 'lev' /), 'A', 'kg/kg/s', 'Rain mixing ratio tendency from sedimentation'           )
      call addfld ('QSSEDTEN', (/ 'lev' /), 'A', 'kg/kg/s', 'Snow mixing ratio tendency from sedimentation'           )
   end if

   ! History variables for CAM5 microphysics
   call addfld ('MPDT', (/ 'lev' /), 'A', 'W/kg', 'Heating tendency - Morrison microphysics'                )
   call addfld ('MPDQ', (/ 'lev' /), 'A', 'kg/kg/s', 'Q tendency - Morrison microphysics'                      )
   call addfld ('MPDLIQ', (/ 'lev' /), 'A', 'kg/kg/s', 'CLDLIQ tendency - Morrison microphysics'                 )
   call addfld ('MPDICE', (/ 'lev' /), 'A', 'kg/kg/s', 'CLDICE tendency - Morrison microphysics'                 )
   call addfld ('MPDW2V', (/ 'lev' /), 'A', 'kg/kg/s', 'Water <--> Vapor tendency - Morrison microphysics'       )
   call addfld ('MPDW2I', (/ 'lev' /), 'A', 'kg/kg/s', 'Water <--> Ice tendency - Morrison microphysics'         )
   call addfld ('MPDW2P', (/ 'lev' /), 'A', 'kg/kg/s', 'Water <--> Precip tendency - Morrison microphysics'      )
   call addfld ('MPDI2V', (/ 'lev' /), 'A', 'kg/kg/s', 'Ice <--> Vapor tendency - Morrison microphysics'         )
   call addfld ('MPDI2W', (/ 'lev' /), 'A', 'kg/kg/s', 'Ice <--> Water tendency - Morrison microphysics'         )
   call addfld ('MPDI2P', (/ 'lev' /), 'A', 'kg/kg/s', 'Ice <--> Precip tendency - Morrison microphysics'        )
   call addfld ('ICWNC', (/ 'lev' /), 'A', 'm-3', 'Prognostic in-cloud water number conc'                   )
   call addfld ('ICINC', (/ 'lev' /), 'A', 'm-3', 'Prognostic in-cloud ice number conc'                     )
   call addfld ('EFFLIQ_IND', (/ 'lev' /), 'A','Micron', 'Prognostic droplet effective radius (indirect effect)'   )
   call addfld ('CDNUMC', horiz_only,    'A', '1/m2', 'Vertically-integrated droplet concentration'             )
   call addfld ('MPICLWPI', horiz_only,    'A', 'kg/m2', 'Vertically-integrated &
        &in-cloud Initial Liquid WP (Before Micro)' )
   call addfld ('MPICIWPI', horiz_only,    'A', 'kg/m2', 'Vertically-integrated &
        &in-cloud Initial Ice WP (Before Micro)'    )

   ! This is provided as an example on how to write out subcolumn output
   ! NOTE -- only 'I' should be used for sub-column fields as subc-columns could shift from time-step to time-step
   if (use_subcol_microp) then
      call addfld('FICE_SCOL', (/'psubcols','lev     '/), 'I', 'fraction', &
           'Sub-column fractional ice content within cloud', flag_xyfill=.true., fill_value=1.e30_r8)
   end if

   ! Averaging for cloud particle number and size
   call addfld ('AWNC', (/ 'lev' /), 'A', 'm-3', 'Average cloud water number conc'                         )
   call addfld ('AWNI', (/ 'lev' /), 'A', 'm-3', 'Average cloud ice number conc'                           )
   call addfld ('AREL', (/ 'lev' /), 'A', 'Micron', 'Average droplet effective radius'                        )
   call addfld ('AREI', (/ 'lev' /), 'A', 'Micron', 'Average ice effective radius'                            )
   ! Frequency arrays for above
   call addfld ('FREQL', (/ 'lev' /), 'A', 'fraction', 'Fractional occurrence of liquid'                          )
   call addfld ('FREQI', (/ 'lev' /), 'A', 'fraction', 'Fractional occurrence of ice'                             )

   ! Average cloud top particle size and number (liq, ice) and frequency
   call addfld ('ACTREL', horiz_only,    'A', 'Micron', 'Average Cloud Top droplet effective radius'              )
   call addfld ('ACTREI', horiz_only,    'A', 'Micron', 'Average Cloud Top ice effective radius'                  )
   call addfld ('ACTNL', horiz_only,    'A', 'Micron', 'Average Cloud Top droplet number'                        )
   call addfld ('ACTNI', horiz_only,    'A', 'Micron', 'Average Cloud Top ice number'                            )

   call addfld ('FCTL', horiz_only,    'A', 'fraction', 'Fractional occurrence of cloud top liquid'                )
   call addfld ('FCTI', horiz_only,    'A', 'fraction', 'Fractional occurrence of cloud top ice'                   )

   call addfld ('LS_FLXPRC', (/ 'ilev' /), 'A', 'kg/m2/s', 'ls stratiform gbm interface rain+snow flux')
   call addfld ('LS_FLXSNW', (/ 'ilev' /), 'A', 'kg/m2/s', 'ls stratiform gbm interface snow flux')

   call addfld ('REL', (/ 'lev' /), 'A', 'micron', 'MG REL stratiform cloud effective radius liquid')
   call addfld ('REI', (/ 'lev' /), 'A', 'micron', 'MG REI stratiform cloud effective radius ice')
   call addfld ('LS_REFFRAIN', (/ 'lev' /), 'A', 'micron', 'ls stratiform rain effective radius')
   call addfld ('LS_REFFSNOW', (/ 'lev' /), 'A', 'micron', 'ls stratiform snow effective radius')
   call addfld ('CV_REFFLIQ', (/ 'lev' /), 'A', 'micron', 'convective cloud liq effective radius')
   call addfld ('CV_REFFICE', (/ 'lev' /), 'A', 'micron', 'convective cloud ice effective radius')

!!== KZ_DCS
   call addfld ('DCST',(/ 'lev' /), 'A','m','dcs')
!!== KZ_DCS
   ! diagnostic precip
   call addfld ('QRAIN',(/ 'lev' /), 'A','kg/kg','Diagnostic grid-mean rain mixing ratio'         )
   call addfld ('QSNOW',(/ 'lev' /), 'A','kg/kg','Diagnostic grid-mean snow mixing ratio'         )
   call addfld ('NRAIN',(/ 'lev' /), 'A','m-3','Diagnostic grid-mean rain number conc'         )
   call addfld ('NSNOW',(/ 'lev' /), 'A','m-3','Diagnostic grid-mean snow number conc'         )

   ! size of precip
   call addfld ('RERCLD',(/ 'lev' /), 'A','m','Diagnostic effective radius of Liquid Cloud and Rain' )
   call addfld ('DSNOW',(/ 'lev' /), 'A','m','Diagnostic grid-mean snow diameter'         )

   ! diagnostic radar reflectivity, cloud-averaged
   call addfld ('REFL',(/ 'lev' /), 'A','DBz','94 GHz radar reflectivity'       )
   call addfld ('AREFL',(/ 'lev' /), 'A','DBz','Average 94 GHz radar reflectivity'       )
   call addfld ('FREFL',(/ 'lev' /), 'A','fraction','Fractional occurrence of radar reflectivity'       )

   call addfld ('CSRFL',(/ 'lev' /), 'A','DBz','94 GHz radar reflectivity (CloudSat thresholds)'       )
   call addfld ('ACSRFL',(/ 'lev' /), 'A','DBz','Average 94 GHz radar reflectivity (CloudSat thresholds)'       )
   call addfld ('FCSRFL',(/ 'lev' /), 'A','fraction','Fractional occurrence of radar reflectivity (CloudSat thresholds)' &
        )

   call addfld ('AREFLZ',(/ 'lev' /), 'A','mm^6/m^3','Average 94 GHz radar reflectivity'       )

   ! Aerosol information
   call addfld ('NCAL',(/ 'lev' /), 'A','1/m3','Number Concentation Activated for Liquid')
   call addfld ('NCAI',(/ 'lev' /), 'A','1/m3','Number Concentation Activated for Ice')

   ! Average rain and snow mixing ratio (Q), number (N) and diameter (D), with frequency
   call addfld ('AQRAIN',(/ 'lev' /), 'A','kg/kg','Average rain mixing ratio'         )
   call addfld ('AQSNOW',(/ 'lev' /), 'A','kg/kg','Average snow mixing ratio'         )
   call addfld ('ANRAIN',(/ 'lev' /), 'A','m-3','Average rain number conc'         )
   call addfld ('ANSNOW',(/ 'lev' /), 'A','m-3','Average snow number conc'         )
   call addfld ('ADRAIN',(/ 'lev' /), 'A','Micron','Average rain effective Diameter'         )
   call addfld ('ADSNOW',(/ 'lev' /), 'A','Micron','Average snow effective Diameter'         )
   call addfld ('FREQR',(/ 'lev' /), 'A','fraction','Fractional occurrence of rain'       )
   call addfld ('FREQS',(/ 'lev' /), 'A','fraction','Fractional occurrence of snow'       )

   ! precipitation efficiency & other diagnostic fields
   call addfld('PE'    ,       horiz_only, 'A', '1', 'Stratiform Precipitation Efficiency  (precip/cmeliq)' )
   call addfld('APRL'  ,     horiz_only, 'A', 'm/s', 'Average Stratiform Precip Rate over efficiency calculation' )
   call addfld('PEFRAC',       horiz_only, 'A', '1', 'Fraction of timesteps precip efficiency reported' )
   call addfld('VPRCO' , horiz_only, 'A', 'kg/kg/s', 'Vertical average of autoconversion rate' )
   call addfld('VPRAO' , horiz_only, 'A', 'kg/kg/s', 'Vertical average of accretion rate' )
   call addfld('RACAU' , horiz_only, 'A', 'kg/kg/s', 'Accretion/autoconversion ratio from vertical average' )

   if (micro_mg_version > 1) then
      call addfld('UMR', (/ 'lev' /), 'A',   'm/s', 'Mass-weighted rain  fallspeed'              )
      call addfld('UMS', (/ 'lev' /), 'A',   'm/s', 'Mass-weighted snow fallspeed'               )
   end if

   ! qc limiter (only output in versions 1.5 and later)
   if (.not. (micro_mg_version == 1 .and. micro_mg_sub_version == 0)) then
      call addfld('QCRAT', (/ 'lev' /), 'A', 'fraction', 'Qc Limiter: Fraction of qc tendency applied')
   end if

   ! determine the add_default fields
   call phys_getopts(history_amwg_out           = history_amwg         , &
                     history_verbose_out        = history_verbose      , &
                     history_budget_out         = history_budget       , &
                     history_budget_histfile_num_out = budget_histfile)

   if (history_amwg) then
      call add_default ('FICE    ', 1, ' ')
      call add_default ('AQRAIN   ', 1, ' ')
      call add_default ('AQSNOW   ', 1, ' ')
      call add_default ('ANRAIN   ', 1, ' ')
      call add_default ('ANSNOW   ', 1, ' ')
      if (history_verbose) then
         call add_default ('ADRAIN   ', 1, ' ')
         call add_default ('ADSNOW   ', 1, ' ')
      endif
      call add_default ('AREI     ', 1, ' ')
      call add_default ('AREL     ', 1, ' ')
      call add_default ('AWNC     ', 1, ' ')
      call add_default ('AWNI     ', 1, ' ')
      call add_default ('CDNUMC   ', 1, ' ')
      call add_default ('FREQR    ', 1, ' ')
      call add_default ('FREQS    ', 1, ' ')
      call add_default ('FREQL    ', 1, ' ')
      call add_default ('FREQI    ', 1, ' ')
      do m = 1, ncnst
         call cnst_get_ind(cnst_names(m), mm)
         call add_default(cnst_name(mm), 1, ' ')
         ! call add_default(sflxnam(mm),   1, ' ')
      end do
   end if

   if ( history_budget ) then
      call add_default ('EVAPSNOW ', budget_histfile, ' ')
      call add_default ('EVAPPREC ', budget_histfile, ' ')
      call add_default ('QVRES    ', budget_histfile, ' ')
      call add_default ('QISEVAP  ', budget_histfile, ' ')
      call add_default ('QCSEVAP  ', budget_histfile, ' ')
      call add_default ('QISEDTEN ', budget_histfile, ' ')
      call add_default ('QCSEDTEN ', budget_histfile, ' ')
      call add_default ('QIRESO   ', budget_histfile, ' ')
      call add_default ('QCRESO   ', budget_histfile, ' ')
      if (micro_mg_version > 1) then
         call add_default ('QRSEDTEN ', budget_histfile, ' ')
         call add_default ('QSSEDTEN ', budget_histfile, ' ')
      end if
      call add_default ('PSACWSO  ', budget_histfile, ' ')
      call add_default ('PRCO     ', budget_histfile, ' ')
      call add_default ('PRCIO    ', budget_histfile, ' ')
      call add_default ('PRAO     ', budget_histfile, ' ')
      call add_default ('PRAIO    ', budget_histfile, ' ')
      call add_default ('PRACSO   ', budget_histfile, ' ')
      call add_default ('MSACWIO  ', budget_histfile, ' ')
      call add_default ('MPDW2V   ', budget_histfile, ' ')
      call add_default ('MPDW2P   ', budget_histfile, ' ')
      call add_default ('MPDW2I   ', budget_histfile, ' ')
      call add_default ('MPDT     ', budget_histfile, ' ')
      call add_default ('MPDQ     ', budget_histfile, ' ')
      call add_default ('MPDLIQ   ', budget_histfile, ' ')
      call add_default ('MPDICE   ', budget_histfile, ' ')
      call add_default ('MPDI2W   ', budget_histfile, ' ')
      call add_default ('MPDI2V   ', budget_histfile, ' ')
      call add_default ('MPDI2P   ', budget_histfile, ' ')
      call add_default ('MNUCCTO  ', budget_histfile, ' ')
      call add_default ('MNUCCRO  ', budget_histfile, ' ')
      call add_default ('MNUCCCO  ', budget_histfile, ' ')
      call add_default ('MELTSDT  ', budget_histfile, ' ')
      call add_default ('MELTO    ', budget_histfile, ' ')
      call add_default ('HOMOO    ', budget_histfile, ' ')
      call add_default ('FRZRDT   ', budget_histfile, ' ')
      call add_default ('CMEIOUT  ', budget_histfile, ' ')
      call add_default ('BERGSO   ', budget_histfile, ' ')
      call add_default ('BERGO    ', budget_histfile, ' ')

      call add_default(cnst_name(ixcldliq), budget_histfile, ' ')
      call add_default(cnst_name(ixcldice), budget_histfile, ' ')
      call add_default(apcnst   (ixcldliq), budget_histfile, ' ')
      call add_default(apcnst   (ixcldice), budget_histfile, ' ')
      call add_default(bpcnst   (ixcldliq), budget_histfile, ' ')
      call add_default(bpcnst   (ixcldice), budget_histfile, ' ')
      if (micro_mg_version > 1) then
         call add_default(cnst_name(ixrain), budget_histfile, ' ')
         call add_default(cnst_name(ixsnow), budget_histfile, ' ')
         call add_default(apcnst   (ixrain), budget_histfile, ' ')
         call add_default(apcnst   (ixsnow), budget_histfile, ' ')
         call add_default(bpcnst   (ixrain), budget_histfile, ' ')
         call add_default(bpcnst   (ixsnow), budget_histfile, ' ')
      end if

   end if

   if (macmic_mg2_diag) then

     do macmic_it = 1, cld_macmic_num_steps

      write(substep,"(I2.2)") macmic_it
      call addfld ('MPDT_'//trim(adjustl(substep))    ,  (/ 'lev' /), 'A', 'W/kg'   , 'Heating tendency - Morrison microphysics'           )
      call addfld ('MPDQ_'//trim(adjustl(substep))    ,  (/ 'lev' /), 'A', 'kg/kg/s', 'Q tendency - Morrison microphysics'                 )
      call addfld ('MPDLIQ_'//trim(adjustl(substep))  ,  (/ 'lev' /), 'A', 'kg/kg/s', 'CLDLIQ tendency - Morrison microphysics'            )
      call addfld ('MPDICE_'//trim(adjustl(substep))  ,  (/ 'lev' /), 'A', 'kg/kg/s', 'CLDICE tendency - Morrison microphysics'            )
      call addfld ('MPDW2V_'//trim(adjustl(substep))  ,  (/ 'lev' /), 'A', 'kg/kg/s', 'Water <--> Vapor tendency - Morrison microphysics'  )
      call addfld ('MPDW2I_'//trim(adjustl(substep))  ,  (/ 'lev' /), 'A', 'kg/kg/s', 'Water <--> Ice tendency - Morrison microphysics'    )
      call addfld ('MPDW2P_'//trim(adjustl(substep))  ,  (/ 'lev' /), 'A', 'kg/kg/s', 'Water <--> Precip tendency - Morrison microphysics' )
      call addfld ('MPDI2V_'//trim(adjustl(substep))  ,  (/ 'lev' /), 'A', 'kg/kg/s', 'Ice <--> Vapor tendency - Morrison microphysics'    )
      call addfld ('MPDI2W_'//trim(adjustl(substep))  ,  (/ 'lev' /), 'A', 'kg/kg/s', 'Ice <--> Water tendency - Morrison microphysics'    )
      call addfld ('MPDI2P_'//trim(adjustl(substep))  ,  (/ 'lev' /), 'A', 'kg/kg/s', 'Ice <--> Precip tendency - Morrison microphysics'   )
      call addfld ('PRODPREC_'//trim(adjustl(substep)),  (/ 'lev' /), 'A', 'kg/kg/s', 'Rate of conversion of condensate to precip'         )
      call addfld ('EVAPPREC_'//trim(adjustl(substep)),  (/ 'lev' /), 'A', 'kg/kg/s', 'Rate of evaporation of falling precip'              )
      call addfld ('EVAPSNOW_'//trim(adjustl(substep)),  (/ 'lev' /), 'A', 'kg/kg/s', 'Rate of evaporation of falling snow'                )
      call addfld ('QCSEVAP_'//trim(adjustl(substep)) ,  (/ 'lev' /), 'A', 'kg/kg/s', 'Rate of evaporation of falling cloud water'         )
      call addfld ('QISEVAP_'//trim(adjustl(substep)) ,  (/ 'lev' /), 'A', 'kg/kg/s', 'Rate of sublimation of falling cloud ice'           )
      call addfld ('QVRES_'//trim(adjustl(substep))   ,  (/ 'lev' /), 'A', 'kg/kg/s', 'Rate of residual condensation term'                 )
      call addfld ('CMEIOUT_'//trim(adjustl(substep)) , (/ 'lev' /), 'A', 'kg/kg/s', 'Rate of deposition/sublimation of cloud ice'         )
      call addfld ('QCSEDTEN_'//trim(adjustl(substep)), (/ 'lev' /), 'A', 'kg/kg/s', 'Cloud water mixing ratio tendency from sedimentation')
      call addfld ('QISEDTEN_'//trim(adjustl(substep)), (/ 'lev' /), 'A', 'kg/kg/s', 'Cloud ice mixing ratio tendency from sedimentation'  )
      call addfld ('PRAO_'//trim(adjustl(substep))    , (/ 'lev' /), 'A', 'kg/kg/s', 'Accretion of cloud water by rain'                    )
      call addfld ('PRCO_'//trim(adjustl(substep))    , (/ 'lev' /), 'A', 'kg/kg/s', 'Autoconversion of cloud water'                       )
      call addfld ('MNUCCCO_'//trim(adjustl(substep)) , (/ 'lev' /), 'A', 'kg/kg/s', 'Immersion freezing of cloud water'                   )
      call addfld ('MNUCCTO_'//trim(adjustl(substep)) , (/ 'lev' /), 'A', 'kg/kg/s', 'Contact freezing of cloud water'                     )
      call addfld ('MNUCCDO_'//trim(adjustl(substep)) , (/ 'lev' /), 'A', 'kg/kg/s', 'Homogeneous and heterogeneous nucleation from vapor' )
      call addfld ('MSACWIO_'//trim(adjustl(substep)) , (/ 'lev' /), 'A', 'kg/kg/s', 'Conversion of cloud water from rime-splintering'     )
      call addfld ('PSACWSO_'//trim(adjustl(substep)) , (/ 'lev' /), 'A', 'kg/kg/s', 'Accretion of cloud water by snow'                    )
      call addfld ('BERGSO_'//trim(adjustl(substep))  , (/ 'lev' /), 'A', 'kg/kg/s', 'Conversion of cloud water to snow from bergeron'     )
      call addfld ('BERGO_'//trim(adjustl(substep))   , (/ 'lev' /), 'A', 'kg/kg/s', 'Conversion of cloud water to cloud ice from bergeron')
      call addfld ('MELTO_'//trim(adjustl(substep))   , (/ 'lev' /), 'A', 'kg/kg/s', 'Melting of cloud ice'                                )
      call addfld ('HOMOO_'//trim(adjustl(substep))   , (/ 'lev' /), 'A', 'kg/kg/s', 'Homogeneous freezing of cloud water'                 )
      call addfld ('QCRESO_'//trim(adjustl(substep))  , (/ 'lev' /), 'A', 'kg/kg/s', 'Residual condensation term for cloud water'          )
      call addfld ('PRCIO_'//trim(adjustl(substep))   , (/ 'lev' /), 'A', 'kg/kg/s', 'Autoconversion of cloud ice'                         )
      call addfld ('PRAIO_'//trim(adjustl(substep))   , (/ 'lev' /), 'A', 'kg/kg/s', 'Accretion of cloud ice by rain'                      )
      call addfld ('QIRESO_'//trim(adjustl(substep))  , (/ 'lev' /), 'A', 'kg/kg/s', 'Residual deposition term for cloud ice'              )
      call addfld ('MNUCCRO_'//trim(adjustl(substep)) , (/ 'lev' /), 'A', 'kg/kg/s', 'Heterogeneous freezing of rain to snow'              )
      call addfld ('PRACSO_'//trim(adjustl(substep))  , (/ 'lev' /), 'A', 'kg/kg/s', 'Accretion of rain by snow'                           )
      call addfld ('MELTSDT_'//trim(adjustl(substep)) , (/ 'lev' /), 'A', 'W/kg', 'Latent heating rate due to melting of snow'             )
      call addfld ('FRZRDT_'//trim(adjustl(substep))  , (/ 'lev' /), 'A', 'W/kg', 'Latent heating rate due to homogeneous freezing of rain')

      if (micro_mg_version > 1) then
         call addfld ('QRSEDTEN_'//trim(adjustl(substep)), (/ 'lev' /), 'A', 'kg/kg/s', 'Rain mixing ratio tendency from sedimentation'    )
         call addfld ('QSSEDTEN_'//trim(adjustl(substep)), (/ 'lev' /), 'A', 'kg/kg/s', 'Snow mixing ratio tendency from sedimentation'    )
      end if

     end do

   end if

   ! physics buffer indices
   ast_idx      = pbuf_get_index('AST')
   cld_idx      = pbuf_get_index('CLD')
   concld_idx   = pbuf_get_index('CONCLD')

   naai_idx     = pbuf_get_index('NAAI')
   naai_hom_idx = pbuf_get_index('NAAI_HOM')
   npccn_idx    = pbuf_get_index('NPCCN')
   rndst_idx    = pbuf_get_index('RNDST')
   nacon_idx    = pbuf_get_index('NACON')

   prec_str_idx = pbuf_get_index('PREC_STR')
   snow_str_idx = pbuf_get_index('SNOW_STR')
   prec_sed_idx = pbuf_get_index('PREC_SED')
   snow_sed_idx = pbuf_get_index('SNOW_SED')
   prec_pcw_idx = pbuf_get_index('PREC_PCW')
   snow_pcw_idx = pbuf_get_index('SNOW_PCW')

   cmeliq_idx = pbuf_get_index('CMELIQ')

   ! These fields may have been added, so don't abort if they have not been
   qrain_idx    = pbuf_get_index('QRAIN', ierr)
   qsnow_idx    = pbuf_get_index('QSNOW', ierr)
   nrain_idx    = pbuf_get_index('NRAIN', ierr)
   nsnow_idx    = pbuf_get_index('NSNOW', ierr)

  ! fields for heterogeneous freezing
  frzimm_idx = pbuf_get_index('FRZIMM', ierr)
  frzcnt_idx = pbuf_get_index('FRZCNT', ierr)
  frzdep_idx = pbuf_get_index('FRZDEP', ierr)

  ! Initialize physics buffer grid fields for accumulating precip and condensation
   if (is_first_step()) then
      call pbuf_set_field(pbuf2d, cldo_idx,   0._r8)
      call pbuf_set_field(pbuf2d, cc_t_idx,   0._r8)
      call pbuf_set_field(pbuf2d, cc_qv_idx,  0._r8)
      call pbuf_set_field(pbuf2d, cc_ql_idx,  0._r8)
      call pbuf_set_field(pbuf2d, cc_qi_idx,  0._r8)
      call pbuf_set_field(pbuf2d, cc_nl_idx,  0._r8)
      call pbuf_set_field(pbuf2d, cc_ni_idx,  0._r8)
      call pbuf_set_field(pbuf2d, cc_qlst_idx,0._r8)
      call pbuf_set_field(pbuf2d, acpr_idx,   0._r8)
      call pbuf_set_field(pbuf2d, acgcme_idx, 0._r8)
      call pbuf_set_field(pbuf2d, acnum_idx,  0)
      call pbuf_set_field(pbuf2d, relvar_idx, 2._r8)
      call pbuf_set_field(pbuf2d, accre_enhan_idx, micro_mg_accre_enhan_fac)
      call pbuf_set_field(pbuf2d, am_evp_st_idx,  0._r8)
      call pbuf_set_field(pbuf2d, evprain_st_idx, 0._r8)
      call pbuf_set_field(pbuf2d, evpsnow_st_idx, 0._r8)
      call pbuf_set_field(pbuf2d, prer_evap_idx,  0._r8)

      if (qrain_idx > 0)   call pbuf_set_field(pbuf2d, qrain_idx, 0._r8)
      if (qsnow_idx > 0)   call pbuf_set_field(pbuf2d, qsnow_idx, 0._r8)
      if (nrain_idx > 0)   call pbuf_set_field(pbuf2d, nrain_idx, 0._r8)
      if (nsnow_idx > 0)   call pbuf_set_field(pbuf2d, nsnow_idx, 0._r8)

      ! If sub-columns turned on, need to set the sub-column fields as well
      if (use_subcol_microp) then
         call pbuf_set_field(pbuf2d, cldo_idx,   0._r8, col_type=col_type_subcol)
         call pbuf_set_field(pbuf2d, cc_t_idx,   0._r8, col_type=col_type_subcol)
         call pbuf_set_field(pbuf2d, cc_qv_idx,  0._r8, col_type=col_type_subcol)
         call pbuf_set_field(pbuf2d, cc_ql_idx,  0._r8, col_type=col_type_subcol)
         call pbuf_set_field(pbuf2d, cc_qi_idx,  0._r8, col_type=col_type_subcol)
         call pbuf_set_field(pbuf2d, cc_nl_idx,  0._r8, col_type=col_type_subcol)
         call pbuf_set_field(pbuf2d, cc_ni_idx,  0._r8, col_type=col_type_subcol)
         call pbuf_set_field(pbuf2d, cc_qlst_idx,0._r8, col_type=col_type_subcol)
      end if

   end if

end subroutine micro_mg_cam_init

!===============================================================================

subroutine micro_mg_cam_tend(state, ptend, macmic_it, dtime, pbuf)

   use micro_mg_utils, only: size_dist_param_basic, size_dist_param_liq, &
        mg_liq_props, mg_ice_props, avg_diameter, rhoi, rhosn, rhow, rhows, &
        qsmall, mincld

   use micro_mg_data, only: MGPacker, MGPostProc, accum_null, accum_mean

   use micro_mg1_0, only: micro_mg_tend1_0 => micro_mg_tend, &
        micro_mg_get_cols1_0 => micro_mg_get_cols
   use micro_mg1_5, only: micro_mg_tend1_5 => micro_mg_tend, &
        micro_mg_get_cols1_5 => micro_mg_get_cols
   use micro_mg2_0, only: micro_mg_tend2_0 => micro_mg_tend, &
        micro_mg_get_cols2_0 => micro_mg_get_cols

   use physics_buffer,  only: pbuf_col_type_index
   use subcol,          only: subcol_field_avg

   use output_aerocom_aie, only: do_aerocom_ind3


   type(physics_state),         intent(in)    :: state
   type(physics_ptend),         intent(out)   :: ptend
   real(r8),                    intent(in)    :: dtime
   integer,                     intent(in)    :: macmic_it
   type(physics_buffer_desc),   pointer       :: pbuf(:)

   ! Local variables
   integer :: lchnk, ncol, psetcols, ngrdcol

   integer :: i, k, itim_old, it
   character(200) :: tmpname
   logical           :: macmic_extra_diag = .false.
   real(r8), pointer :: naai(:,:)      ! ice nucleation number
   real(r8), pointer :: naai_hom(:,:)  ! ice nucleation number (homogeneous)
   real(r8), pointer :: npccn(:,:)     ! liquid activation number tendency
   real(r8), pointer :: rndst(:,:,:)
   real(r8), pointer :: nacon(:,:,:)
   real(r8), pointer :: am_evp_st_grid(:,:)    ! Evaporation area of stratiform precipitation. 0<= am_evp_st <=1.
   real(r8), pointer :: evprain_st_grid(:,:)   ! Evaporation rate of stratiform rain [kg/kg/s]
   real(r8), pointer :: evpsnow_st_grid(:,:)   ! Evaporation rate of stratiform snow [kg/kg/s]

   real(r8), pointer :: prec_str(:)          ! [Total] Sfc flux of precip from stratiform [ m/s ]
   real(r8), pointer :: snow_str(:)          ! [Total] Sfc flux of snow from stratiform   [ m/s ]
   real(r8), pointer :: prec_sed(:)          ! Surface flux of total cloud water from sedimentation
   real(r8), pointer :: snow_sed(:)          ! Surface flux of cloud ice from sedimentation
   real(r8), pointer :: prec_pcw(:)          ! Sfc flux of precip from microphysics [ m/s ]
   real(r8), pointer :: snow_pcw(:)          ! Sfc flux of snow from microphysics [ m/s ]

   real(r8), pointer :: ast(:,:)          ! Relative humidity cloud fraction
   real(r8), pointer :: alst_mic(:,:)
   real(r8), pointer :: aist_mic(:,:)
   real(r8), pointer :: cldo(:,:)         ! Old cloud fraction
   real(r8), pointer :: nevapr(:,:)       ! Evaporation of total precipitation (rain + snow)
   real(r8), pointer :: prer_evap(:,:)    ! precipitation evaporation rate
   real(r8), pointer :: relvar(:,:)       ! relative variance of cloud water
   real(r8), pointer :: accre_enhan(:,:)  ! optional accretion enhancement for experimentation
   real(r8), pointer :: prain(:,:)        ! Total precipitation (rain + snow)
   real(r8), pointer :: dei(:,:)          ! Ice effective diameter (meters) (AG: microns?)
   real(r8), pointer :: mu(:,:)           ! Size distribution shape parameter for radiation
   real(r8), pointer :: lambdac(:,:)      ! Size distribution slope parameter for radiation
   real(r8), pointer :: des(:,:)          ! Snow effective diameter (m)

   real(r8) :: rho(state%psetcols,pver)
   real(r8) :: cldmax(state%psetcols,pver)

   real(r8), target :: rate1cld(state%psetcols,pver) ! array to hold rate1ord_cw2pr_st from microphysics

   real(r8), target :: tlat(state%psetcols,pver)
   real(r8), target :: qvlat(state%psetcols,pver)
   real(r8), target :: qcten(state%psetcols,pver)
   real(r8), target :: qiten(state%psetcols,pver)
   real(r8), target :: ncten(state%psetcols,pver)
   real(r8), target :: niten(state%psetcols,pver)

   real(r8), target :: qrten(state%psetcols,pver)
   real(r8), target :: qsten(state%psetcols,pver)
   real(r8), target :: nrten(state%psetcols,pver)
   real(r8), target :: nsten(state%psetcols,pver)

   real(r8), target :: prect(state%psetcols)
   real(r8), target :: preci(state%psetcols)
   real(r8), target :: am_evp_st(state%psetcols,pver)  ! Area over which precip evaporates
   real(r8), target :: evapsnow(state%psetcols,pver)   ! Local evaporation of snow
   real(r8), target :: prodsnow(state%psetcols,pver)   ! Local production of snow
   real(r8), target :: cmeice(state%psetcols,pver)     ! Rate of cond-evap of ice within the cloud
   real(r8), target :: qsout(state%psetcols,pver)      ! Snow mixing ratio
   real(r8), target :: cflx(state%psetcols,pverp)      ! grid-box avg liq condensate flux (kg m^-2 s^-1)
   real(r8), target :: iflx(state%psetcols,pverp)      ! grid-box avg ice condensate flux (kg m^-2 s^-1)
   real(r8), target :: rflx(state%psetcols,pverp)      ! grid-box average rain flux (kg m^-2 s^-1)
   real(r8), target :: sflx(state%psetcols,pverp)      ! grid-box average snow flux (kg m^-2 s^-1)
   real(r8), target :: qrout(state%psetcols,pver)      ! Rain mixing ratio
   real(r8), target :: qcsevap(state%psetcols,pver)    ! Evaporation of falling cloud water
   real(r8), target :: qisevap(state%psetcols,pver)    ! Sublimation of falling cloud ice
   real(r8), target :: qvres(state%psetcols,pver)      ! Residual condensation term to remove excess saturation
   real(r8), target :: cmeiout(state%psetcols,pver)    ! Deposition/sublimation rate of cloud ice
   real(r8), target :: vtrmc(state%psetcols,pver)      ! Mass-weighted cloud water fallspeed
   real(r8), target :: vtrmi(state%psetcols,pver)      ! Mass-weighted cloud ice fallspeed
   real(r8), target :: umr(state%psetcols,pver)        ! Mass-weighted rain fallspeed
   real(r8), target :: ums(state%psetcols,pver)        ! Mass-weighted snow fallspeed
   real(r8), target :: qcsedten(state%psetcols,pver)   ! Cloud water mixing ratio tendency from sedimentation
   real(r8), target :: qisedten(state%psetcols,pver)   ! Cloud ice mixing ratio tendency from sedimentation
   real(r8), target :: qrsedten(state%psetcols,pver)   ! Rain mixing ratio tendency from sedimentation
   real(r8), target :: qssedten(state%psetcols,pver)   ! Snow mixing ratio tendency from sedimentation

   real(r8), target :: prao(state%psetcols,pver)
   real(r8), target :: prco(state%psetcols,pver)
   real(r8), target :: mnuccco(state%psetcols,pver)
   real(r8), target :: mnuccto(state%psetcols,pver)
   real(r8), target :: msacwio(state%psetcols,pver)
   real(r8), target :: psacwso(state%psetcols,pver)
   real(r8), target :: bergso(state%psetcols,pver)
   real(r8), target :: bergo(state%psetcols,pver)
   real(r8), target :: melto(state%psetcols,pver)
   real(r8), target :: homoo(state%psetcols,pver)
   real(r8), target :: qcreso(state%psetcols,pver)
   real(r8), target :: prcio(state%psetcols,pver)
   real(r8), target :: praio(state%psetcols,pver)
   real(r8), target :: qireso(state%psetcols,pver)
   real(r8), target :: mnuccro(state%psetcols,pver)
   real(r8), target :: pracso (state%psetcols,pver)
   real(r8), target :: meltsdt(state%psetcols,pver)
   real(r8), target :: frzrdt (state%psetcols,pver)
   real(r8), target :: mnuccdo(state%psetcols,pver)
   real(r8), target :: nrout(state%psetcols,pver)
   real(r8), target :: nsout(state%psetcols,pver)
   real(r8), target :: refl(state%psetcols,pver)    ! analytic radar reflectivity
   real(r8), target :: arefl(state%psetcols,pver)   ! average reflectivity will zero points outside valid range
   real(r8), target :: areflz(state%psetcols,pver)  ! average reflectivity in z.
   real(r8), target :: frefl(state%psetcols,pver)
   real(r8), target :: csrfl(state%psetcols,pver)   ! cloudsat reflectivity
   real(r8), target :: acsrfl(state%psetcols,pver)  ! cloudsat average
   real(r8), target :: fcsrfl(state%psetcols,pver)
   real(r8), target :: rercld(state%psetcols,pver)  ! effective radius calculation for rain + cloud
   real(r8), target :: ncai(state%psetcols,pver)    ! output number conc of ice nuclei available (1/m3)
   real(r8), target :: ncal(state%psetcols,pver)    ! output number conc of CCN (1/m3)
   real(r8), target :: qrout2(state%psetcols,pver)
   real(r8), target :: qsout2(state%psetcols,pver)
   real(r8), target :: nrout2(state%psetcols,pver)
   real(r8), target :: nsout2(state%psetcols,pver)
   real(r8), target :: freqs(state%psetcols,pver)
   real(r8), target :: freqr(state%psetcols,pver)
   real(r8), target :: nfice(state%psetcols,pver)
   real(r8), target :: qcrat(state%psetcols,pver)   ! qc limiter ratio (1=no limit)

   ! Object that packs columns with clouds/precip.
   type(MGPacker) :: packer

   ! Packed versions of inputs.
   real(r8), allocatable :: packed_t(:,:)
   real(r8), allocatable :: packed_q(:,:)
   real(r8), allocatable :: packed_qc(:,:)
   real(r8), allocatable :: packed_nc(:,:)
   real(r8), allocatable :: packed_qi(:,:)
   real(r8), allocatable :: packed_ni(:,:)
   real(r8), allocatable :: packed_qr(:,:)
   real(r8), allocatable :: packed_nr(:,:)
   real(r8), allocatable :: packed_qs(:,:)
   real(r8), allocatable :: packed_ns(:,:)

   real(r8), allocatable :: packed_relvar(:,:)
   real(r8), allocatable :: packed_accre_enhan(:,:)

   real(r8), allocatable :: packed_p(:,:)
   real(r8), allocatable :: packed_pdel(:,:)

   ! This is only needed for MG1.5, and can be removed when support for
   ! that version is dropped.
   real(r8), allocatable :: packed_pint(:,:)

   real(r8), allocatable :: packed_cldn(:,:)
   real(r8), allocatable :: packed_liqcldf(:,:)
   real(r8), allocatable :: packed_icecldf(:,:)

   real(r8), allocatable :: packed_naai(:,:)
   real(r8), allocatable :: packed_npccn(:,:)

   real(r8), allocatable :: packed_rndst(:,:,:)
   real(r8), allocatable :: packed_nacon(:,:,:)

   ! Optional outputs.
   real(r8), pointer :: packed_tnd_qsnow(:,:)
   real(r8), pointer :: packed_tnd_nsnow(:,:)
   real(r8), pointer :: packed_re_ice(:,:)

   real(r8), pointer :: packed_frzimm(:,:)
   real(r8), pointer :: packed_frzcnt(:,:)
   real(r8), pointer :: packed_frzdep(:,:)

   ! Output field post-processing.
   type(MGPostProc) :: post_proc

   ! Packed versions of outputs.
   real(r8), allocatable, target :: packed_rate1ord_cw2pr_st(:,:)
   real(r8), allocatable, target :: packed_tlat(:,:)
   real(r8), allocatable, target :: packed_qvlat(:,:)
   real(r8), allocatable, target :: packed_qctend(:,:)
   real(r8), allocatable, target :: packed_qitend(:,:)
   real(r8), allocatable, target :: packed_nctend(:,:)
   real(r8), allocatable, target :: packed_nitend(:,:)

   real(r8), allocatable, target :: packed_qrtend(:,:)
   real(r8), allocatable, target :: packed_qstend(:,:)
   real(r8), allocatable, target :: packed_nrtend(:,:)
   real(r8), allocatable, target :: packed_nstend(:,:)

   real(r8), allocatable, target :: packed_prect(:)
   real(r8), allocatable, target :: packed_preci(:)
   real(r8), allocatable, target :: packed_nevapr(:,:)
   real(r8), allocatable, target :: packed_am_evp_st(:,:)
   real(r8), allocatable, target :: packed_evapsnow(:,:)
   real(r8), allocatable, target :: packed_prain(:,:)
   real(r8), allocatable, target :: packed_prodsnow(:,:)
   real(r8), allocatable, target :: packed_cmeout(:,:)
   real(r8), allocatable, target :: packed_qsout(:,:)
   real(r8), allocatable, target :: packed_cflx(:,:)
   real(r8), allocatable, target :: packed_iflx(:,:)
   real(r8), allocatable, target :: packed_rflx(:,:)
   real(r8), allocatable, target :: packed_sflx(:,:)
   real(r8), allocatable, target :: packed_qrout(:,:)
   real(r8), allocatable, target :: packed_qcsevap(:,:)
   real(r8), allocatable, target :: packed_qisevap(:,:)
   real(r8), allocatable, target :: packed_qvres(:,:)
   real(r8), allocatable, target :: packed_cmei(:,:)
   real(r8), allocatable, target :: packed_vtrmc(:,:)
   real(r8), allocatable, target :: packed_vtrmi(:,:)
   real(r8), allocatable, target :: packed_qcsedten(:,:)
   real(r8), allocatable, target :: packed_qisedten(:,:)
   real(r8), allocatable, target :: packed_qrsedten(:,:)
   real(r8), allocatable, target :: packed_qssedten(:,:)
   real(r8), allocatable, target :: packed_umr(:,:)
   real(r8), allocatable, target :: packed_ums(:,:)
   real(r8), allocatable, target :: packed_pra(:,:)
   real(r8), allocatable, target :: packed_prc(:,:)
   real(r8), allocatable, target :: packed_mnuccc(:,:)
   real(r8), allocatable, target :: packed_mnucct(:,:)
   real(r8), allocatable, target :: packed_msacwi(:,:)
   real(r8), allocatable, target :: packed_psacws(:,:)
   real(r8), allocatable, target :: packed_bergs(:,:)
   real(r8), allocatable, target :: packed_berg(:,:)
   real(r8), allocatable, target :: packed_melt(:,:)
   real(r8), allocatable, target :: packed_homo(:,:)
   real(r8), allocatable, target :: packed_qcres(:,:)
   real(r8), allocatable, target :: packed_prci(:,:)
   real(r8), allocatable, target :: packed_prai(:,:)
   real(r8), allocatable, target :: packed_qires(:,:)
   real(r8), allocatable, target :: packed_mnuccr(:,:)
   real(r8), allocatable, target :: packed_pracs(:,:)
   real(r8), allocatable, target :: packed_meltsdt(:,:)
   real(r8), allocatable, target :: packed_frzrdt(:,:)
   real(r8), allocatable, target :: packed_mnuccd(:,:)
   real(r8), allocatable, target :: packed_nrout(:,:)
   real(r8), allocatable, target :: packed_nsout(:,:)
   real(r8), allocatable, target :: packed_refl(:,:)
   real(r8), allocatable, target :: packed_arefl(:,:)
   real(r8), allocatable, target :: packed_areflz(:,:)
   real(r8), allocatable, target :: packed_frefl(:,:)
   real(r8), allocatable, target :: packed_csrfl(:,:)
   real(r8), allocatable, target :: packed_acsrfl(:,:)
   real(r8), allocatable, target :: packed_fcsrfl(:,:)
   real(r8), allocatable, target :: packed_rercld(:,:)
   real(r8), allocatable, target :: packed_ncai(:,:)
   real(r8), allocatable, target :: packed_ncal(:,:)
   real(r8), allocatable, target :: packed_qrout2(:,:)
   real(r8), allocatable, target :: packed_qsout2(:,:)
   real(r8), allocatable, target :: packed_nrout2(:,:)
   real(r8), allocatable, target :: packed_nsout2(:,:)
   real(r8), allocatable, target :: packed_freqs(:,:)
   real(r8), allocatable, target :: packed_freqr(:,:)
   real(r8), allocatable, target :: packed_nfice(:,:)
   real(r8), allocatable, target :: packed_prer_evap(:,:)
   real(r8), allocatable, target :: packed_qcrat(:,:)

   real(r8), allocatable, target :: packed_rel(:,:)
   real(r8), allocatable, target :: packed_rei(:,:)
   real(r8), allocatable, target :: packed_lambdac(:,:)
   real(r8), allocatable, target :: packed_mu(:,:)
   real(r8), allocatable, target :: packed_des(:,:)
   real(r8), allocatable, target :: packed_dei(:,:)
!! for macmic dense out put
   
   ! Dummy arrays for cases where we throw away the MG version and
   ! recalculate sizes on the CAM grid to avoid time/subcolumn averaging
   ! issues.
   real(r8), allocatable :: rel_fn_dum(:,:)
   real(r8), allocatable :: dsout2_dum(:,:)
   real(r8), allocatable :: drout_dum(:,:)
   real(r8), allocatable :: reff_rain_dum(:,:)
   real(r8), allocatable :: reff_snow_dum(:,:)

   ! Heterogeneous-only version of mnuccdo.
   real(r8) :: mnuccdohet(state%psetcols,pver)

   ! physics buffer fields for COSP simulator
   real(r8), pointer :: mgflxprc(:,:)     ! MG grid-box mean flux_large_scale_cloud_rain+snow at interfaces (kg/m2/s)
   real(r8), pointer :: mgflxsnw(:,:)     ! MG grid-box mean flux_large_scale_cloud_snow at interfaces (kg/m2/s)
   real(r8), pointer :: mgmrprc(:,:)      ! MG grid-box mean mixingratio_large_scale_cloud_rain+snow at interfaces (kg/kg)
   real(r8), pointer :: mgmrsnw(:,:)      ! MG grid-box mean mixingratio_large_scale_cloud_snow at interfaces (kg/kg)
   real(r8), pointer :: mgreffrain_grid(:,:)   ! MG diagnostic rain effective radius (um)
   real(r8), pointer :: mgreffsnow_grid(:,:)   ! MG diagnostic snow effective radius (um)
   real(r8), pointer :: cvreffliq(:,:)    ! convective cloud liquid effective radius (um)
   real(r8), pointer :: cvreffice(:,:)    ! convective cloud ice effective radius (um)

   ! physics buffer fields used with CARMA
   real(r8), pointer, dimension(:,:) :: tnd_qsnow    ! external tendency on snow mass (kg/kg/s)
   real(r8), pointer, dimension(:,:) :: tnd_nsnow    ! external tendency on snow number(#/kg/s)
   real(r8), pointer, dimension(:,:) :: re_ice       ! ice effective radius (m)

   real(r8), pointer :: rate1ord_cw2pr_st(:,:) ! 1st order rate for direct conversion of
                                               ! strat. cloud water to precip (1/s)    ! rce 2010/05/01
   real(r8), pointer :: wsedl(:,:)        ! Sedimentation velocity of liquid stratus cloud droplet [ m/s ]


   real(r8), pointer :: CC_T(:,:)         ! Grid-mean microphysical tendency
   real(r8), pointer :: CC_qv(:,:)        ! Grid-mean microphysical tendency
   real(r8), pointer :: CC_ql(:,:)        ! Grid-mean microphysical tendency
   real(r8), pointer :: CC_qi(:,:)        ! Grid-mean microphysical tendency
   real(r8), pointer :: CC_nl(:,:)        ! Grid-mean microphysical tendency
   real(r8), pointer :: CC_ni(:,:)        ! Grid-mean microphysical tendency
   real(r8), pointer :: CC_qlst(:,:)      ! In-liquid stratus microphysical tendency

  ! variables for heterogeneous freezing
  real(r8), pointer :: frzimm(:,:)
  real(r8), pointer :: frzcnt(:,:)
  real(r8), pointer :: frzdep(:,:)

   real(r8), pointer :: qme(:,:)

   ! A local copy of state is used for diagnostic calculations
   type(physics_state) :: state_loc
   type(physics_ptend) :: ptend_loc

   real(r8) :: icecldf(state%psetcols,pver) ! Ice cloud fraction
   real(r8) :: liqcldf(state%psetcols,pver) ! Liquid cloud fraction (combined into cloud)

   real(r8), pointer :: rel(:,:)          ! Liquid effective drop radius (microns)
   real(r8), pointer :: rei(:,:)          ! Ice effective drop size (microns)

   real(r8), pointer :: cmeliq(:,:)

   real(r8), pointer :: cld(:,:)          ! Total cloud fraction
   real(r8), pointer :: concld(:,:)       ! Convective cloud fraction
   real(r8), pointer :: iciwpst(:,:)      ! Stratiform in-cloud ice water path for radiation
   real(r8), pointer :: iclwpst(:,:)      ! Stratiform in-cloud liquid water path for radiation
   real(r8), pointer :: cldfsnow(:,:)     ! Cloud fraction for liquid+snow
   real(r8), pointer :: icswp(:,:)        ! In-cloud snow water path

   real(r8) :: icimrst(state%psetcols,pver) ! In stratus ice mixing ratio
   real(r8) :: icwmrst(state%psetcols,pver) ! In stratus water mixing ratio
   real(r8) :: icinc(state%psetcols,pver)   ! In cloud ice number conc
   real(r8) :: icwnc(state%psetcols,pver)   ! In cloud water number conc

   real(r8) :: iclwpi(state%psetcols)       ! Vertically-integrated in-cloud Liquid WP before microphysics
   real(r8) :: iciwpi(state%psetcols)       ! Vertically-integrated in-cloud Ice WP before microphysics

   ! Averaging arrays for effective radius and number....
   real(r8) :: efiout_grid(pcols,pver)
   real(r8) :: efcout_grid(pcols,pver)
   real(r8) :: ncout_grid(pcols,pver)
   real(r8) :: niout_grid(pcols,pver)
   real(r8) :: freqi_grid(pcols,pver)
   real(r8) :: freql_grid(pcols,pver)

   real(r8) :: cdnumc_grid(pcols)           ! Vertically-integrated droplet concentration
   real(r8) :: icimrst_grid_out(pcols,pver) ! In stratus ice mixing ratio
   real(r8) :: icwmrst_grid_out(pcols,pver) ! In stratus water mixing ratio

   ! Cloud fraction used for precipitation.
   real(r8) :: cldmax_grid(pcols,pver)

   ! Average cloud top radius & number
   real(r8) :: ctrel_grid(pcols)
   real(r8) :: ctrei_grid(pcols)
   real(r8) :: ctnl_grid(pcols)
   real(r8) :: ctni_grid(pcols)
   real(r8) :: fcti_grid(pcols)
   real(r8) :: fctl_grid(pcols)

   real(r8) :: ftem_grid(pcols,pver)

   ! Variables for precip efficiency calculation
   real(r8) :: minlwp        ! LWP threshold

   real(r8), pointer, dimension(:) :: acprecl_grid ! accumulated precip across timesteps
   real(r8), pointer, dimension(:) :: acgcme_grid  ! accumulated condensation across timesteps
   integer,  pointer, dimension(:) :: acnum_grid   ! counter for # timesteps accumulated

   ! Variables for liquid water path and column condensation
   real(r8) :: tgliqwp_grid(pcols)   ! column liquid
   real(r8) :: tgcmeliq_grid(pcols)  ! column condensation rate (units)

   real(r8) :: pe_grid(pcols)        ! precip efficiency for output
   real(r8) :: pefrac_grid(pcols)    ! fraction of time precip efficiency is written out
   real(r8) :: tpr_grid(pcols)       ! average accumulated precipitation rate in pe calculation

   ! variables for autoconversion and accretion vertical averages
   real(r8) :: vprco_grid(pcols)     ! vertical average autoconversion
   real(r8) :: vprao_grid(pcols)     ! vertical average accretion
   real(r8) :: racau_grid(pcols)     ! ratio of vertical averages
   integer  :: cnt_grid(pcols)       ! counters

   logical  :: lq(pcnst)

   real(r8) :: icimrst_grid(pcols,pver) ! stratus ice mixing ratio - on grid
   real(r8) :: icwmrst_grid(pcols,pver) ! stratus water mixing ratio - on grid

   real(r8), pointer :: lambdac_grid(:,:)
   real(r8), pointer :: mu_grid(:,:)
   real(r8), pointer :: rel_grid(:,:)
   real(r8), pointer :: rei_grid(:,:)
   real(r8), pointer :: dei_grid(:,:)
   real(r8), pointer :: des_grid(:,:)
   real(r8), pointer :: iclwpst_grid(:,:)

   real(r8) :: rho_grid(pcols,pver)
   real(r8) :: liqcldf_grid(pcols,pver)
   real(r8) :: qsout_grid(pcols,pver)
   real(r8) :: ncic_grid(pcols,pver)
   real(r8) :: niic_grid(pcols,pver)
   real(r8) :: rel_fn_grid(pcols,pver)    ! Ice effective drop size at fixed number (indirect effect) (microns) - on grid
   real(r8) :: qrout_grid(pcols,pver)
   real(r8) :: drout2_grid(pcols,pver)
   real(r8) :: dsout2_grid(pcols,pver)
   real(r8) :: nsout_grid(pcols,pver)
   real(r8) :: nrout_grid(pcols,pver)
   real(r8) :: reff_rain_grid(pcols,pver)
   real(r8) :: reff_snow_grid(pcols,pver)
   real(r8) :: cld_grid(pcols,pver)
   real(r8) :: pdel_grid(pcols,pver)
   real(r8) :: prco_grid(pcols,pver)
   real(r8) :: prao_grid(pcols,pver)
   real(r8) :: icecldf_grid(pcols,pver)
   real(r8) :: icwnc_grid(pcols,pver)
   real(r8) :: icinc_grid(pcols,pver)
   real(r8) :: qcreso_grid(pcols,pver)
   real(r8) :: melto_grid(pcols,pver)
   real(r8) :: mnuccco_grid(pcols,pver)
   real(r8) :: mnuccto_grid(pcols,pver)
   real(r8) :: bergo_grid(pcols,pver)
   real(r8) :: homoo_grid(pcols,pver)
   real(r8) :: msacwio_grid(pcols,pver)
   real(r8) :: psacwso_grid(pcols,pver)
   real(r8) :: bergso_grid(pcols,pver)
   real(r8) :: cmeiout_grid(pcols,pver)
   real(r8) :: qireso_grid(pcols,pver)
   real(r8) :: prcio_grid(pcols,pver)
   real(r8) :: praio_grid(pcols,pver)

   real(r8) :: nc_grid(pcols,pver)
   real(r8) :: ni_grid(pcols,pver)
   real(r8) :: qr_grid(pcols,pver)
   real(r8) :: nr_grid(pcols,pver)
   real(r8) :: qs_grid(pcols,pver)
   real(r8) :: ns_grid(pcols,pver)

   real(r8), pointer :: cmeliq_grid(:,:)

   real(r8), pointer :: prec_str_grid(:)
   real(r8), pointer :: snow_str_grid(:)
   real(r8), pointer :: prec_pcw_grid(:)
   real(r8), pointer :: snow_pcw_grid(:)
   real(r8), pointer :: prec_sed_grid(:)
   real(r8), pointer :: snow_sed_grid(:)
   real(r8), pointer :: cldo_grid(:,:)
   real(r8), pointer :: nevapr_grid(:,:)
   real(r8), pointer :: prain_grid(:,:)
   real(r8), pointer :: mgflxprc_grid(:,:)
   real(r8), pointer :: mgflxsnw_grid(:,:)
   real(r8), pointer :: mgmrprc_grid(:,:)
   real(r8), pointer :: mgmrsnw_grid(:,:)
   real(r8), pointer :: cvreffliq_grid(:,:)
   real(r8), pointer :: cvreffice_grid(:,:)
   real(r8), pointer :: rate1ord_cw2pr_st_grid(:,:)
   real(r8), pointer :: wsedl_grid(:,:)
   real(r8), pointer :: CC_t_grid(:,:)
   real(r8), pointer :: CC_qv_grid(:,:)
   real(r8), pointer :: CC_ql_grid(:,:)
   real(r8), pointer :: CC_qi_grid(:,:)
   real(r8), pointer :: CC_nl_grid(:,:)
   real(r8), pointer :: CC_ni_grid(:,:)
   real(r8), pointer :: CC_qlst_grid(:,:)
   real(r8), pointer :: qme_grid(:,:)
   real(r8), pointer :: iciwpst_grid(:,:)
   real(r8), pointer :: icswp_grid(:,:)
   real(r8), pointer :: ast_grid(:,:)
   real(r8), pointer :: cldfsnow_grid(:,:)

   real(r8), pointer :: qrout_grid_ptr(:,:)
   real(r8), pointer :: qsout_grid_ptr(:,:)
   real(r8), pointer :: nrout_grid_ptr(:,:)
   real(r8), pointer :: nsout_grid_ptr(:,:)

   integer :: nlev   ! number of levels where cloud physics is done
   integer :: mgncol ! size of mgcols
   integer, allocatable :: mgcols(:) ! Columns with microphysics performed

   logical :: use_subcol_microp
   integer :: col_type ! Flag to store whether accessing grid or sub-columns in pbuf_get_field

   character(128) :: errstring   ! return status (non-blank for error return)
   character(200) :: ptendname   ! Strings for ptend name at each sub step

   ! For rrtmg optics. specified distribution.
   real(r8), parameter :: dcon   = 25.e-6_r8         ! Convective size distribution effective radius (meters)
   real(r8), parameter :: mucon  = 5.3_r8            ! Convective size distribution shape parameter
   real(r8), parameter :: deicon = 50._r8            ! Convective ice effective diameter (meters)

   real(r8), pointer :: pckdptr(:,:)

   integer :: autocl_idx, accretl_idx  ! Aerocom IND3
   integer :: cldliqbf_idx, cldicebf_idx, numliqbf_idx, numicebf_idx
<<<<<<< HEAD
    call phys_getopts(macmic_extra_diag_out = macmic_extra_diag)
=======

   logical :: macmic_mg2_diag
>>>>>>> 96d904b8
   !-------------------------------------------------------------------------------

   call t_startf('micro_mg_cam_tend_init')

   ! Find the number of levels used in the microphysics.
   nlev  = pver - top_lev + 1

   lchnk = state%lchnk
   ncol  = state%ncol
   psetcols = state%psetcols
   ngrdcol  = state%ngrdcol

   itim_old = pbuf_old_tim_idx()

   call phys_getopts(use_subcol_microp_out=use_subcol_microp)

   ! Set the col_type flag to grid or subcolumn dependent on the value of use_subcol_microp
   call pbuf_col_type_index(use_subcol_microp, col_type=col_type)

   !-----------------------
   ! These physics buffer fields are read only and not set in this parameterization
   ! If these fields do not have subcolumn data, copy the grid to the subcolumn if subcolumns is turned on
   ! If subcolumns is not turned on, then these fields will be grid data

   call pbuf_get_field(pbuf, naai_idx,        naai,        col_type=col_type, copy_if_needed=use_subcol_microp)
   call pbuf_get_field(pbuf, naai_hom_idx,    naai_hom,    col_type=col_type, copy_if_needed=use_subcol_microp)
   call pbuf_get_field(pbuf, npccn_idx,       npccn,       col_type=col_type, copy_if_needed=use_subcol_microp)
   call pbuf_get_field(pbuf, rndst_idx,       rndst,       col_type=col_type, copy_if_needed=use_subcol_microp)
   call pbuf_get_field(pbuf, nacon_idx,       nacon,       col_type=col_type, copy_if_needed=use_subcol_microp)
   call pbuf_get_field(pbuf, relvar_idx,      relvar,      col_type=col_type, copy_if_needed=use_subcol_microp)
   call pbuf_get_field(pbuf, accre_enhan_idx, accre_enhan, col_type=col_type, copy_if_needed=use_subcol_microp)
   call pbuf_get_field(pbuf, cmeliq_idx,      cmeliq,      col_type=col_type, copy_if_needed=use_subcol_microp)

   call pbuf_get_field(pbuf, cld_idx,         cld,     start=(/1,1,itim_old/), kount=(/psetcols,pver,1/), &
        col_type=col_type, copy_if_needed=use_subcol_microp)
   call pbuf_get_field(pbuf, concld_idx,      concld,  start=(/1,1,itim_old/), kount=(/psetcols,pver,1/), &
        col_type=col_type, copy_if_needed=use_subcol_microp)
   call pbuf_get_field(pbuf, ast_idx,         ast,     start=(/1,1,itim_old/), kount=(/psetcols,pver,1/), &
        col_type=col_type, copy_if_needed=use_subcol_microp)

   if (.not. do_cldice) then
      call pbuf_get_field(pbuf, tnd_qsnow_idx,   tnd_qsnow,   col_type=col_type, copy_if_needed=use_subcol_microp)
      call pbuf_get_field(pbuf, tnd_nsnow_idx,   tnd_nsnow,   col_type=col_type, copy_if_needed=use_subcol_microp)
      call pbuf_get_field(pbuf, re_ice_idx,      re_ice,      col_type=col_type, copy_if_needed=use_subcol_microp)
   end if

   if (use_hetfrz_classnuc) then
      call pbuf_get_field(pbuf, frzimm_idx, frzimm, col_type=col_type, copy_if_needed=use_subcol_microp)
      call pbuf_get_field(pbuf, frzcnt_idx, frzcnt, col_type=col_type, copy_if_needed=use_subcol_microp)
      call pbuf_get_field(pbuf, frzdep_idx, frzdep, col_type=col_type, copy_if_needed=use_subcol_microp)
   end if

   !-----------------------
   ! These physics buffer fields are calculated and set in this parameterization
   ! If subcolumns is turned on, then these fields will be calculated on a subcolumn grid, otherwise they will be a normal grid

   call pbuf_get_field(pbuf, prec_str_idx,    prec_str,    col_type=col_type)
   call pbuf_get_field(pbuf, snow_str_idx,    snow_str,    col_type=col_type)
   call pbuf_get_field(pbuf, prec_pcw_idx,    prec_pcw,    col_type=col_type)
   call pbuf_get_field(pbuf, snow_pcw_idx,    snow_pcw,    col_type=col_type)
   call pbuf_get_field(pbuf, prec_sed_idx,    prec_sed,    col_type=col_type)
   call pbuf_get_field(pbuf, snow_sed_idx,    snow_sed,    col_type=col_type)
   call pbuf_get_field(pbuf, nevapr_idx,      nevapr,      col_type=col_type)
   call pbuf_get_field(pbuf, prer_evap_idx,   prer_evap,   col_type=col_type)
   call pbuf_get_field(pbuf, prain_idx,       prain,       col_type=col_type)
   call pbuf_get_field(pbuf, dei_idx,         dei,         col_type=col_type)
   call pbuf_get_field(pbuf, mu_idx,          mu,          col_type=col_type)
   call pbuf_get_field(pbuf, lambdac_idx,     lambdac,     col_type=col_type)
   call pbuf_get_field(pbuf, des_idx,         des,         col_type=col_type)
   call pbuf_get_field(pbuf, ls_flxprc_idx,   mgflxprc,    col_type=col_type)
   call pbuf_get_field(pbuf, ls_flxsnw_idx,   mgflxsnw,    col_type=col_type)
   call pbuf_get_field(pbuf, ls_mrprc_idx,    mgmrprc,     col_type=col_type)
   call pbuf_get_field(pbuf, ls_mrsnw_idx,    mgmrsnw,     col_type=col_type)
   call pbuf_get_field(pbuf, cv_reffliq_idx,  cvreffliq,   col_type=col_type)
   call pbuf_get_field(pbuf, cv_reffice_idx,  cvreffice,   col_type=col_type)
   call pbuf_get_field(pbuf, iciwpst_idx,     iciwpst,     col_type=col_type)
   call pbuf_get_field(pbuf, iclwpst_idx,     iclwpst,     col_type=col_type)
   call pbuf_get_field(pbuf, icswp_idx,       icswp,       col_type=col_type)
   call pbuf_get_field(pbuf, rel_idx,         rel,         col_type=col_type)
   call pbuf_get_field(pbuf, rei_idx,         rei,         col_type=col_type)
   call pbuf_get_field(pbuf, wsedl_idx,       wsedl,       col_type=col_type)
   call pbuf_get_field(pbuf, qme_idx,         qme,         col_type=col_type)

   call pbuf_get_field(pbuf, cldo_idx,        cldo,     start=(/1,1,itim_old/), kount=(/psetcols,pver,1/), col_type=col_type)
   call pbuf_get_field(pbuf, cldfsnow_idx,    cldfsnow, start=(/1,1,itim_old/), kount=(/psetcols,pver,1/), col_type=col_type)
   call pbuf_get_field(pbuf, cc_t_idx,        CC_t,     start=(/1,1,itim_old/), kount=(/psetcols,pver,1/), col_type=col_type)
   call pbuf_get_field(pbuf, cc_qv_idx,       CC_qv,    start=(/1,1,itim_old/), kount=(/psetcols,pver,1/), col_type=col_type)
   call pbuf_get_field(pbuf, cc_ql_idx,       CC_ql,    start=(/1,1,itim_old/), kount=(/psetcols,pver,1/), col_type=col_type)
   call pbuf_get_field(pbuf, cc_qi_idx,       CC_qi,    start=(/1,1,itim_old/), kount=(/psetcols,pver,1/), col_type=col_type)
   call pbuf_get_field(pbuf, cc_nl_idx,       CC_nl,    start=(/1,1,itim_old/), kount=(/psetcols,pver,1/), col_type=col_type)
   call pbuf_get_field(pbuf, cc_ni_idx,       CC_ni,    start=(/1,1,itim_old/), kount=(/psetcols,pver,1/), col_type=col_type)
   call pbuf_get_field(pbuf, cc_qlst_idx,     CC_qlst,  start=(/1,1,itim_old/), kount=(/psetcols,pver,1/), col_type=col_type)

   if (rate1_cw2pr_st_idx > 0) then
      call pbuf_get_field(pbuf, rate1_cw2pr_st_idx, rate1ord_cw2pr_st, col_type=col_type)
   end if

   if (qrain_idx > 0) call pbuf_get_field(pbuf, qrain_idx, qrout_grid_ptr)
   if (qsnow_idx > 0) call pbuf_get_field(pbuf, qsnow_idx, qsout_grid_ptr)
   if (nrain_idx > 0) call pbuf_get_field(pbuf, nrain_idx, nrout_grid_ptr)
   if (nsnow_idx > 0) call pbuf_get_field(pbuf, nsnow_idx, nsout_grid_ptr)

   !-----------------------
   ! If subcolumns is turned on, all calculated fields which are on subcolumns
   ! need to be retrieved on the grid as well for storing averaged values

   if (use_subcol_microp) then
      call pbuf_get_field(pbuf, prec_str_idx,    prec_str_grid)
      call pbuf_get_field(pbuf, snow_str_idx,    snow_str_grid)
      call pbuf_get_field(pbuf, prec_pcw_idx,    prec_pcw_grid)
      call pbuf_get_field(pbuf, snow_pcw_idx,    snow_pcw_grid)
      call pbuf_get_field(pbuf, prec_sed_idx,    prec_sed_grid)
      call pbuf_get_field(pbuf, snow_sed_idx,    snow_sed_grid)
      call pbuf_get_field(pbuf, nevapr_idx,      nevapr_grid)
      call pbuf_get_field(pbuf, prain_idx,       prain_grid)
      call pbuf_get_field(pbuf, dei_idx,         dei_grid)
      call pbuf_get_field(pbuf, mu_idx,          mu_grid)
      call pbuf_get_field(pbuf, lambdac_idx,     lambdac_grid)
      call pbuf_get_field(pbuf, des_idx,         des_grid)
      call pbuf_get_field(pbuf, ls_flxprc_idx,   mgflxprc_grid)
      call pbuf_get_field(pbuf, ls_flxsnw_idx,   mgflxsnw_grid)
      call pbuf_get_field(pbuf, ls_mrprc_idx,    mgmrprc_grid)
      call pbuf_get_field(pbuf, ls_mrsnw_idx,    mgmrsnw_grid)
      call pbuf_get_field(pbuf, cv_reffliq_idx,  cvreffliq_grid)
      call pbuf_get_field(pbuf, cv_reffice_idx,  cvreffice_grid)
      call pbuf_get_field(pbuf, iciwpst_idx,     iciwpst_grid)
      call pbuf_get_field(pbuf, iclwpst_idx,     iclwpst_grid)
      call pbuf_get_field(pbuf, icswp_idx,       icswp_grid)
      call pbuf_get_field(pbuf, rel_idx,         rel_grid)
      call pbuf_get_field(pbuf, rei_idx,         rei_grid)
      call pbuf_get_field(pbuf, wsedl_idx,       wsedl_grid)
      call pbuf_get_field(pbuf, qme_idx,         qme_grid)

      call pbuf_get_field(pbuf, cldo_idx,     cldo_grid,     start=(/1,1,itim_old/), kount=(/pcols,pver,1/))
      call pbuf_get_field(pbuf, cldfsnow_idx, cldfsnow_grid, start=(/1,1,itim_old/), kount=(/pcols,pver,1/))
      call pbuf_get_field(pbuf, cc_t_idx,     CC_t_grid,     start=(/1,1,itim_old/), kount=(/pcols,pver,1/))
      call pbuf_get_field(pbuf, cc_qv_idx,    CC_qv_grid,    start=(/1,1,itim_old/), kount=(/pcols,pver,1/))
      call pbuf_get_field(pbuf, cc_ql_idx,    CC_ql_grid,    start=(/1,1,itim_old/), kount=(/pcols,pver,1/))
      call pbuf_get_field(pbuf, cc_qi_idx,    CC_qi_grid,    start=(/1,1,itim_old/), kount=(/pcols,pver,1/))
      call pbuf_get_field(pbuf, cc_nl_idx,    CC_nl_grid,    start=(/1,1,itim_old/), kount=(/pcols,pver,1/))
      call pbuf_get_field(pbuf, cc_ni_idx,    CC_ni_grid,    start=(/1,1,itim_old/), kount=(/pcols,pver,1/))
      call pbuf_get_field(pbuf, cc_qlst_idx,  CC_qlst_grid,  start=(/1,1,itim_old/), kount=(/pcols,pver,1/))

      if (rate1_cw2pr_st_idx > 0) then
         call pbuf_get_field(pbuf, rate1_cw2pr_st_idx, rate1ord_cw2pr_st_grid)
      end if

   end if

   !-----------------------
   ! These are only on the grid regardless of whether subcolumns are turned on or not
   call pbuf_get_field(pbuf, ls_reffrain_idx, mgreffrain_grid)
   call pbuf_get_field(pbuf, ls_reffsnow_idx, mgreffsnow_grid)
   call pbuf_get_field(pbuf, acpr_idx,        acprecl_grid)
   call pbuf_get_field(pbuf, acgcme_idx,      acgcme_grid)
   call pbuf_get_field(pbuf, acnum_idx,       acnum_grid)
   call pbuf_get_field(pbuf, cmeliq_idx,      cmeliq_grid)
   call pbuf_get_field(pbuf, ast_idx,         ast_grid, start=(/1,1,itim_old/), kount=(/pcols,pver,1/))

   call pbuf_get_field(pbuf, evprain_st_idx,  evprain_st_grid)
   call pbuf_get_field(pbuf, evpsnow_st_idx,  evpsnow_st_grid)

   ! Only MG 1 defines this field so far.
   if (micro_mg_version == 1 .and. micro_mg_sub_version == 0) then
      call pbuf_get_field(pbuf, am_evp_st_idx,   am_evp_st_grid)
   end if
   
   !-------------------------------------------------------------------------------------
   ! Microphysics assumes 'liquid stratus frac = ice stratus frac
   !                      = max( liquid stratus frac, ice stratus frac )'.
   alst_mic => ast
   aist_mic => ast

   if(do_aerocom_ind3) then  
     cldliqbf_idx    = pbuf_get_index('cldliqbf')
     cldicebf_idx    = pbuf_get_index('cldicebf')
     numliqbf_idx    = pbuf_get_index('numliqbf')
     numicebf_idx    = pbuf_get_index('numicebf')

     call pbuf_set_field(pbuf, cldliqbf_idx, state%q(:, :, ixcldliq))
     call pbuf_set_field(pbuf, cldicebf_idx, state%q(:, :, ixcldice))
     call pbuf_set_field(pbuf, numliqbf_idx, state%q(:, :, ixnumliq))
     call pbuf_set_field(pbuf, numicebf_idx, state%q(:, :, ixnumice))
   end if


   ! Output initial in-cloud LWP (before microphysics)

   iclwpi = 0._r8
   iciwpi = 0._r8

   do i = 1, ncol
      do k = top_lev, pver
         iclwpi(i) = iclwpi(i) + &
              min(state%q(i,k,ixcldliq) / max(mincld,ast(i,k)),0.005_r8) &
              * state%pdel(i,k) / gravit
         iciwpi(i) = iciwpi(i) + &
              min(state%q(i,k,ixcldice) / max(mincld,ast(i,k)),0.005_r8) &
              * state%pdel(i,k) / gravit
      end do
   end do

   cldo(:ncol,top_lev:pver)=ast(:ncol,top_lev:pver)

   ! Initialize local state from input.
   call physics_state_copy(state, state_loc)

   ! Initialize ptend for output.
   lq = .false.
   lq(1) = .true.
   lq(ixcldliq) = .true.
   lq(ixcldice) = .true.
   lq(ixnumliq) = .true.
   lq(ixnumice) = .true.
   if (micro_mg_version > 1) then
      lq(ixrain) = .true.
      lq(ixsnow) = .true.
      lq(ixnumrain) = .true.
      lq(ixnumsnow) = .true.
   end if

   ! the name 'cldwat' triggers special tests on cldliq
   ! and cldice in physics_update
   !call physics_ptend_init(ptend, psetcols, "cldwat_mic", ls=.true., lq=lq)
   write (ptendname, "(A14,I2.2)") "cldwat_mic_sub", macmic_it
   call physics_ptend_init(ptend, psetcols, trim(ptendname), ls=.true., lq=lq)

   select case (micro_mg_version)
   case (1)
      select case (micro_mg_sub_version)
      case (0)
         call micro_mg_get_cols1_0(ncol, nlev, top_lev, state%q(:,:,ixcldliq), &
              state%q(:,:,ixcldice), mgncol, mgcols)
      case (5)
         call micro_mg_get_cols1_5(ncol, nlev, top_lev, state%q(:,:,ixcldliq), &
              state%q(:,:,ixcldice), mgncol, mgcols)
      end select
   case (2)
      call micro_mg_get_cols2_0(ncol, nlev, top_lev, state%q(:,:,ixcldliq), &
           state%q(:,:,ixcldice), state%q(:,:,ixrain), state%q(:,:,ixsnow), &
           mgncol, mgcols)
   end select

   packer = MGPacker(psetcols, pver, mgcols, top_lev)
   post_proc = MGPostProc(packer)

   allocate(packed_rate1ord_cw2pr_st(mgncol,nlev))
   pckdptr => packed_rate1ord_cw2pr_st ! workaround an apparent pgi compiler bug on goldbach
   call post_proc%add_field(p(rate1cld), pckdptr)
   allocate(packed_tlat(mgncol,nlev))
   call post_proc%add_field(p(tlat), p(packed_tlat))
   allocate(packed_qvlat(mgncol,nlev))
   call post_proc%add_field(p(qvlat), p(packed_qvlat))
   allocate(packed_qctend(mgncol,nlev))
   call post_proc%add_field(p(qcten), p(packed_qctend))
   allocate(packed_qitend(mgncol,nlev))
   call post_proc%add_field(p(qiten), p(packed_qitend))
   allocate(packed_nctend(mgncol,nlev))
   call post_proc%add_field(p(ncten), p(packed_nctend))
   allocate(packed_nitend(mgncol,nlev))
   call post_proc%add_field(p(niten), p(packed_nitend))

   if (micro_mg_version > 1) then
      allocate(packed_qrtend(mgncol,nlev))
      call post_proc%add_field(p(qrten), p(packed_qrtend))
      allocate(packed_qstend(mgncol,nlev))
      call post_proc%add_field(p(qsten), p(packed_qstend))
      allocate(packed_nrtend(mgncol,nlev))
      call post_proc%add_field(p(nrten), p(packed_nrtend))
      allocate(packed_nstend(mgncol,nlev))
      call post_proc%add_field(p(nsten), p(packed_nstend))
      allocate(packed_umr(mgncol,nlev))
      call post_proc%add_field(p(umr), p(packed_umr))
      allocate(packed_ums(mgncol,nlev))
      call post_proc%add_field(p(ums), p(packed_ums))
   else if (micro_mg_sub_version == 0) then
      allocate(packed_am_evp_st(mgncol,nlev))
      call post_proc%add_field(p(am_evp_st), p(packed_am_evp_st))
   end if

   allocate(packed_prect(mgncol))
   call post_proc%add_field(p(prect), p(packed_prect))
   allocate(packed_preci(mgncol))
   call post_proc%add_field(p(preci), p(packed_preci))
   allocate(packed_nevapr(mgncol,nlev))
   call post_proc%add_field(p(nevapr), p(packed_nevapr))
   allocate(packed_evapsnow(mgncol,nlev))
   call post_proc%add_field(p(evapsnow), p(packed_evapsnow))
   allocate(packed_prain(mgncol,nlev))
   call post_proc%add_field(p(prain), p(packed_prain))
   allocate(packed_prodsnow(mgncol,nlev))
   call post_proc%add_field(p(prodsnow), p(packed_prodsnow))
   allocate(packed_cmeout(mgncol,nlev))
   call post_proc%add_field(p(cmeice), p(packed_cmeout))
   allocate(packed_qsout(mgncol,nlev))
   call post_proc%add_field(p(qsout), p(packed_qsout))
   allocate(packed_cflx(mgncol,nlev+1))
   call post_proc%add_field(p(cflx), p(packed_cflx))
   allocate(packed_iflx(mgncol,nlev+1))
   call post_proc%add_field(p(iflx), p(packed_iflx))
   allocate(packed_rflx(mgncol,nlev+1))
   call post_proc%add_field(p(rflx), p(packed_rflx))
   allocate(packed_sflx(mgncol,nlev+1))
   call post_proc%add_field(p(sflx), p(packed_sflx))
   allocate(packed_qrout(mgncol,nlev))
   call post_proc%add_field(p(qrout), p(packed_qrout))
   allocate(packed_qcsevap(mgncol,nlev))
   call post_proc%add_field(p(qcsevap), p(packed_qcsevap))
   allocate(packed_qisevap(mgncol,nlev))
   call post_proc%add_field(p(qisevap), p(packed_qisevap))
   allocate(packed_qvres(mgncol,nlev))
   call post_proc%add_field(p(qvres), p(packed_qvres))
   allocate(packed_cmei(mgncol,nlev))
   call post_proc%add_field(p(cmeiout), p(packed_cmei))
   allocate(packed_vtrmc(mgncol,nlev))
   call post_proc%add_field(p(vtrmc), p(packed_vtrmc))
   allocate(packed_vtrmi(mgncol,nlev))
   call post_proc%add_field(p(vtrmi), p(packed_vtrmi))
   allocate(packed_qcsedten(mgncol,nlev))
   call post_proc%add_field(p(qcsedten), p(packed_qcsedten))
   allocate(packed_qisedten(mgncol,nlev))
   call post_proc%add_field(p(qisedten), p(packed_qisedten))
   if (micro_mg_version > 1) then
      allocate(packed_qrsedten(mgncol,nlev))
      call post_proc%add_field(p(qrsedten), p(packed_qrsedten))
      allocate(packed_qssedten(mgncol,nlev))
      call post_proc%add_field(p(qssedten), p(packed_qssedten))
   end if

   allocate(packed_pra(mgncol,nlev))
   call post_proc%add_field(p(prao), p(packed_pra))
   allocate(packed_prc(mgncol,nlev))
   call post_proc%add_field(p(prco), p(packed_prc))
   allocate(packed_mnuccc(mgncol,nlev))
   call post_proc%add_field(p(mnuccco), p(packed_mnuccc))
   allocate(packed_mnucct(mgncol,nlev))
   call post_proc%add_field(p(mnuccto), p(packed_mnucct))
   allocate(packed_msacwi(mgncol,nlev))
   call post_proc%add_field(p(msacwio), p(packed_msacwi))
   allocate(packed_psacws(mgncol,nlev))
   call post_proc%add_field(p(psacwso), p(packed_psacws))
   allocate(packed_bergs(mgncol,nlev))
   call post_proc%add_field(p(bergso), p(packed_bergs))
   allocate(packed_berg(mgncol,nlev))
   call post_proc%add_field(p(bergo), p(packed_berg))
   allocate(packed_melt(mgncol,nlev))
   call post_proc%add_field(p(melto), p(packed_melt))
   allocate(packed_homo(mgncol,nlev))
   call post_proc%add_field(p(homoo), p(packed_homo))
   allocate(packed_qcres(mgncol,nlev))
   call post_proc%add_field(p(qcreso), p(packed_qcres))
   allocate(packed_prci(mgncol,nlev))
   call post_proc%add_field(p(prcio), p(packed_prci))
   allocate(packed_prai(mgncol,nlev))
   call post_proc%add_field(p(praio), p(packed_prai))
   allocate(packed_qires(mgncol,nlev))
   call post_proc%add_field(p(qireso), p(packed_qires))
   allocate(packed_mnuccr(mgncol,nlev))
   call post_proc%add_field(p(mnuccro), p(packed_mnuccr))
   allocate(packed_pracs(mgncol,nlev))
   call post_proc%add_field(p(pracso), p(packed_pracs))
   allocate(packed_meltsdt(mgncol,nlev))
   call post_proc%add_field(p(meltsdt), p(packed_meltsdt))
   allocate(packed_frzrdt(mgncol,nlev))
   call post_proc%add_field(p(frzrdt), p(packed_frzrdt))
   allocate(packed_mnuccd(mgncol,nlev))
   call post_proc%add_field(p(mnuccdo), p(packed_mnuccd))
   allocate(packed_nrout(mgncol,nlev))
   call post_proc%add_field(p(nrout), p(packed_nrout))
   allocate(packed_nsout(mgncol,nlev))
   call post_proc%add_field(p(nsout), p(packed_nsout))

   allocate(packed_refl(mgncol,nlev))
   call post_proc%add_field(p(refl), p(packed_refl), fillvalue=-9999._r8)
   allocate(packed_arefl(mgncol,nlev))
   call post_proc%add_field(p(arefl), p(packed_arefl))
   allocate(packed_areflz(mgncol,nlev))
   call post_proc%add_field(p(areflz), p(packed_areflz))
   allocate(packed_frefl(mgncol,nlev))
   call post_proc%add_field(p(frefl), p(packed_frefl))
   allocate(packed_csrfl(mgncol,nlev))
   call post_proc%add_field(p(csrfl), p(packed_csrfl), fillvalue=-9999._r8)
   allocate(packed_acsrfl(mgncol,nlev))
   call post_proc%add_field(p(acsrfl), p(packed_acsrfl))
   allocate(packed_fcsrfl(mgncol,nlev))
   call post_proc%add_field(p(fcsrfl), p(packed_fcsrfl))

   allocate(packed_rercld(mgncol,nlev))
   call post_proc%add_field(p(rercld), p(packed_rercld))
   allocate(packed_ncai(mgncol,nlev))
   call post_proc%add_field(p(ncai), p(packed_ncai))
   allocate(packed_ncal(mgncol,nlev))
   call post_proc%add_field(p(ncal), p(packed_ncal))
   allocate(packed_qrout2(mgncol,nlev))
   call post_proc%add_field(p(qrout2), p(packed_qrout2))
   allocate(packed_qsout2(mgncol,nlev))
   call post_proc%add_field(p(qsout2), p(packed_qsout2))
   allocate(packed_nrout2(mgncol,nlev))
   call post_proc%add_field(p(nrout2), p(packed_nrout2))
   allocate(packed_nsout2(mgncol,nlev))
   call post_proc%add_field(p(nsout2), p(packed_nsout2))
   allocate(packed_freqs(mgncol,nlev))
   call post_proc%add_field(p(freqs), p(packed_freqs))
   allocate(packed_freqr(mgncol,nlev))
   call post_proc%add_field(p(freqr), p(packed_freqr))
   allocate(packed_nfice(mgncol,nlev))
   call post_proc%add_field(p(nfice), p(packed_nfice))
   if (micro_mg_version /= 1 .or. micro_mg_sub_version /= 0) then
      allocate(packed_qcrat(mgncol,nlev))
      call post_proc%add_field(p(qcrat), p(packed_qcrat), fillvalue=1._r8)
   end if

   ! The following are all variables related to sizes, where it does not
   ! necessarily make sense to average over time steps. Instead, we keep
   ! the value from the last substep, which is what "accum_null" does.
   allocate(packed_rel(mgncol,nlev))
   call post_proc%add_field(p(rel), p(packed_rel), &
        fillvalue=10._r8, accum_method=accum_null)
   allocate(packed_rei(mgncol,nlev))
   call post_proc%add_field(p(rei), p(packed_rei), &
        fillvalue=25._r8, accum_method=accum_null)
   allocate(packed_lambdac(mgncol,nlev))
   call post_proc%add_field(p(lambdac), p(packed_lambdac), &
        accum_method=accum_null)
   allocate(packed_mu(mgncol,nlev))
   call post_proc%add_field(p(mu), p(packed_mu), &
        accum_method=accum_null)
   allocate(packed_des(mgncol,nlev))
   call post_proc%add_field(p(des), p(packed_des), &
        accum_method=accum_null)
   allocate(packed_dei(mgncol,nlev))
   call post_proc%add_field(p(dei), p(packed_dei), &
        accum_method=accum_null)
   allocate(packed_prer_evap(mgncol,nlev))
   call post_proc%add_field(p(prer_evap), p(packed_prer_evap), &
        accum_method=accum_null)

   ! Allocate all the dummies with MG sizes.
   allocate(rel_fn_dum(mgncol,nlev))
   allocate(dsout2_dum(mgncol,nlev))
   allocate(drout_dum(mgncol,nlev))
   allocate(reff_rain_dum(mgncol,nlev))
   allocate(reff_snow_dum(mgncol,nlev))

   ! Pack input variables that are not updated during substeps.
   allocate(packed_relvar(mgncol,nlev))
   packed_relvar = packer%pack(relvar)
   allocate(packed_accre_enhan(mgncol,nlev))
   packed_accre_enhan = packer%pack(accre_enhan)

   allocate(packed_p(mgncol,nlev))
   packed_p = packer%pack(state_loc%pmid)
   allocate(packed_pdel(mgncol,nlev))
   packed_pdel = packer%pack(state_loc%pdel)

   allocate(packed_pint(mgncol,nlev+1))
   packed_pint = packer%pack_interface(state_loc%pint)

   allocate(packed_cldn(mgncol,nlev))
   packed_cldn = packer%pack(ast)
   allocate(packed_liqcldf(mgncol,nlev))
   packed_liqcldf = packer%pack(alst_mic)
   allocate(packed_icecldf(mgncol,nlev))
   packed_icecldf = packer%pack(aist_mic)

   allocate(packed_naai(mgncol,nlev))
   packed_naai = packer%pack(naai)
   allocate(packed_npccn(mgncol,nlev))
   packed_npccn = packer%pack(npccn)

   allocate(packed_rndst(mgncol,nlev,size(rndst, 3)))
   packed_rndst = packer%pack(rndst)
   allocate(packed_nacon(mgncol,nlev,size(nacon, 3)))
   packed_nacon = packer%pack(nacon)

   if (.not. do_cldice) then
      allocate(packed_tnd_qsnow(mgncol,nlev))
      packed_tnd_qsnow = packer%pack(tnd_qsnow)
      allocate(packed_tnd_nsnow(mgncol,nlev))
      packed_tnd_nsnow = packer%pack(tnd_nsnow)
      allocate(packed_re_ice(mgncol,nlev))
      packed_re_ice = packer%pack(re_ice)
   else
      nullify(packed_tnd_qsnow)
      nullify(packed_tnd_nsnow)
      nullify(packed_re_ice)
   end if

   if (use_hetfrz_classnuc) then
      allocate(packed_frzimm(mgncol,nlev))
      packed_frzimm = packer%pack(frzimm)
      allocate(packed_frzcnt(mgncol,nlev))
      packed_frzcnt = packer%pack(frzcnt)
      allocate(packed_frzdep(mgncol,nlev))
      packed_frzdep = packer%pack(frzdep)
   else
      nullify(packed_frzimm)
      nullify(packed_frzcnt)
      nullify(packed_frzdep)
   end if

   ! Allocate input variables that are updated during substeps.
   allocate(packed_t(mgncol,nlev))
   allocate(packed_q(mgncol,nlev))
   allocate(packed_qc(mgncol,nlev))
   allocate(packed_nc(mgncol,nlev))
   allocate(packed_qi(mgncol,nlev))
   allocate(packed_ni(mgncol,nlev))
   if (micro_mg_version > 1) then
      allocate(packed_qr(mgncol,nlev))
      allocate(packed_nr(mgncol,nlev))
      allocate(packed_qs(mgncol,nlev))
      allocate(packed_ns(mgncol,nlev))
   end if
   call t_stopf('micro_mg_cam_tend_init')

   call t_startf('micro_mg_cam_tend_loop')
   do it = 1, num_steps

      ! Pack input variables that are updated during substeps.
      packed_t = packer%pack(state_loc%t)
      packed_q = packer%pack(state_loc%q(:,:,1))
      packed_qc = packer%pack(state_loc%q(:,:,ixcldliq))
      packed_nc = packer%pack(state_loc%q(:,:,ixnumliq))
      packed_qi = packer%pack(state_loc%q(:,:,ixcldice))
      packed_ni = packer%pack(state_loc%q(:,:,ixnumice))
      if (micro_mg_version > 1) then
         packed_qr = packer%pack(state_loc%q(:,:,ixrain))
         packed_nr = packer%pack(state_loc%q(:,:,ixnumrain))
         packed_qs = packer%pack(state_loc%q(:,:,ixsnow))
         packed_ns = packer%pack(state_loc%q(:,:,ixnumsnow))
      end if

      select case (micro_mg_version)
      case (1)
         select case (micro_mg_sub_version)
         case (0)

            call t_startf('micro_mg_tend1')
            call micro_mg_tend1_0( &
                 microp_uniform, mgncol, nlev, mgncol, 1, dtime/num_steps, &
                 packed_t, packed_q, packed_qc, packed_qi, packed_nc,     &
                 packed_ni, packed_p, packed_pdel, packed_cldn, packed_liqcldf,&
                 packed_relvar, packed_accre_enhan,                             &
                 packed_icecldf, packed_rate1ord_cw2pr_st, packed_naai, packed_npccn,                 &
                 packed_rndst, packed_nacon, packed_tlat, packed_qvlat, packed_qctend,                &
                 packed_qitend, packed_nctend, packed_nitend, packed_rel, rel_fn_dum,      &
                 packed_rei, packed_prect, packed_preci, packed_nevapr, packed_evapsnow, packed_am_evp_st, &
                 packed_prain, packed_prodsnow, packed_cmeout, packed_dei, packed_mu,                &
                 packed_lambdac, packed_qsout, packed_des, packed_rflx, packed_sflx,                 &
                 packed_qrout, reff_rain_dum, reff_snow_dum, packed_qcsevap, packed_qisevap,   &
                 packed_qvres, packed_cmei, packed_vtrmc, packed_vtrmi, packed_qcsedten,          &
                 packed_qisedten, packed_pra, packed_prc, packed_mnuccc, packed_mnucct,          &
                 packed_msacwi, packed_psacws, packed_bergs, packed_berg, packed_melt,          &
                 packed_homo, packed_qcres, packed_prci, packed_prai, packed_qires,             &
                 packed_mnuccr, packed_pracs, packed_meltsdt, packed_frzrdt, packed_mnuccd,       &
                 packed_nrout, packed_nsout, packed_refl, packed_arefl, packed_areflz,               &
                 packed_frefl, packed_csrfl, packed_acsrfl, packed_fcsrfl, packed_rercld,            &
                 packed_ncai, packed_ncal, packed_qrout2, packed_qsout2, packed_nrout2,              &
                 packed_nsout2, drout_dum, dsout2_dum, packed_freqs,packed_freqr,            &
                 packed_nfice, packed_prer_evap, do_cldice, errstring,                      &
		 packed_tnd_qsnow, packed_tnd_nsnow, packed_re_ice,             &
                 packed_frzimm, packed_frzcnt, packed_frzdep)
            call t_stopf('micro_mg_tend1')

         case (5)

            call t_startf('micro_mg_tend1_5')
            call micro_mg_tend1_5( &
                 mgncol,   nlev,     dtime/num_steps,    &
                 packed_t,       packed_q,                     &
                 packed_qc,      packed_qi,    &
                 packed_nc,      packed_ni,    &
                 packed_relvar,             packed_accre_enhan,                            &
                 packed_p,     packed_pdel,     packed_pint,     &
                 packed_cldn,                packed_liqcldf,           packed_icecldf,           &
                 packed_rate1ord_cw2pr_st,           packed_naai,     packed_npccn,    packed_rndst,    packed_nacon,    &
                 packed_tlat,     packed_qvlat,    packed_qctend,    packed_qitend,    packed_nctend,    packed_nitend,    &
                 packed_rel,      rel_fn_dum,   packed_rei,                packed_prect,    packed_preci,    &
                 packed_nevapr,   packed_evapsnow, packed_prain,    packed_prodsnow, packed_cmeout,   packed_dei,      &
                 packed_mu,       packed_lambdac,  packed_qsout,    packed_des,      packed_rflx,     packed_sflx,     &
                 packed_qrout,              reff_rain_dum,          reff_snow_dum,          &
                 packed_qcsevap,  packed_qisevap,  packed_qvres,    packed_cmei,  packed_vtrmc,   packed_vtrmi,    &
                 packed_qcsedten, packed_qisedten, packed_pra,     packed_prc,     packed_mnuccc,  packed_mnucct,  &
                 packed_msacwi,  packed_psacws,  packed_bergs,   packed_berg,    packed_melt,    packed_homo,    &
                 packed_qcres,             packed_prci,    packed_prai,    packed_qires,             &
                 packed_mnuccr,  packed_pracs,   packed_meltsdt,  packed_frzrdt,   packed_mnuccd,            &
                 packed_nrout,   packed_nsout,    packed_refl,     packed_arefl,    packed_areflz,   packed_frefl,    &
                 packed_csrfl,    packed_acsrfl,   packed_fcsrfl,             packed_rercld,             &
                 packed_ncai,     packed_ncal,     packed_qrout2,   packed_qsout2,   packed_nrout2,   packed_nsout2,   &
                 drout_dum,   dsout2_dum,   packed_freqs,    packed_freqr,    packed_nfice,    packed_qcrat,    &
                 errstring, &
                 packed_tnd_qsnow,          packed_tnd_nsnow,          packed_re_ice, packed_prer_evap,             &
                 packed_frzimm, packed_frzcnt, packed_frzdep)
            call t_stopf('micro_mg_tend1_5')

         end select
      case(2)
         select case (micro_mg_sub_version)
         case (0)

            call t_startf('micro_mg_tend2')
            call micro_mg_tend2_0( &
                 mgncol,         nlev,           dtime/num_steps,&
                 packed_t,               packed_q,               &
                 packed_qc,              packed_qi,              &
                 packed_nc,              packed_ni,              &
                 packed_qr,              packed_qs,              &
                 packed_nr,              packed_ns,              &
                 packed_relvar,          packed_accre_enhan,     &
		 precip_off,                                     &
                 packed_p,               packed_pdel,            &
                 packed_cldn,    packed_liqcldf, packed_icecldf, &
                 packed_rate1ord_cw2pr_st,                       &
                 packed_naai,            packed_npccn,           &
                 packed_rndst,           packed_nacon,           &
                 packed_tlat,            packed_qvlat,           &
                 packed_qctend,          packed_qitend,          &
                 packed_nctend,          packed_nitend,          &
                 packed_qrtend,          packed_qstend,          &
                 packed_nrtend,          packed_nstend,          &
                 packed_rel,     rel_fn_dum,     packed_rei,     &
                 packed_prect,           packed_preci,           &
                 packed_nevapr,          packed_evapsnow,        &
                 packed_prain,           packed_prodsnow,        &
                 packed_cmeout,          packed_dei,             &
                 packed_mu,              packed_lambdac,         &
                 packed_qsout,           packed_des,             &
                 packed_cflx,    packed_iflx,                    &
                 packed_rflx,    packed_sflx,    packed_qrout,   &
                 reff_rain_dum,          reff_snow_dum,          &
                 packed_qcsevap, packed_qisevap, packed_qvres,   &
                 packed_cmei,    packed_vtrmc,   packed_vtrmi,   &
                 packed_umr,             packed_ums,             &
                 packed_qcsedten,        packed_qisedten,        &
                 packed_qrsedten,        packed_qssedten,        &
                 packed_pra,             packed_prc,             &
                 packed_mnuccc,  packed_mnucct,  packed_msacwi,  &
                 packed_psacws,  packed_bergs,   packed_berg,    &
                 packed_melt,            packed_homo,            &
                 packed_qcres,   packed_prci,    packed_prai,    &
                 packed_qires,   packed_mnuccr,  packed_pracs,   &
                 packed_meltsdt, packed_frzrdt,  packed_mnuccd,  &
                 packed_nrout,           packed_nsout,           &
                 packed_refl,    packed_arefl,   packed_areflz,  &
                 packed_frefl,   packed_csrfl,   packed_acsrfl,  &
                 packed_fcsrfl,          packed_rercld,          &
                 packed_ncai,            packed_ncal,            &
                 packed_qrout2,          packed_qsout2,          &
                 packed_nrout2,          packed_nsout2,          &
                 drout_dum,              dsout2_dum,             &
                 packed_freqs,           packed_freqr,           &
                 packed_nfice,           packed_qcrat,           &
                 errstring, &
                 packed_tnd_qsnow,packed_tnd_nsnow,packed_re_ice,&
		 packed_prer_evap,                                     &
                 packed_frzimm,  packed_frzcnt,  packed_frzdep) 
            call t_stopf('micro_mg_tend2')
         end select
      end select

      call handle_errmsg(errstring, subname="micro_mg_tend")

     !call physics_ptend_init(ptend_loc, psetcols, "micro_mg", &
     !                         ls=.true., lq=lq)
       write (ptendname, "(A12,I2.2)") "micro_mg_sub", macmic_it
      call physics_ptend_init(ptend_loc, psetcols, trim(ptendname), &
                              ls=.true., lq=lq)

      ! Set local tendency.
      ptend_loc%s               = packer%unpack(packed_tlat, 0._r8)
      ptend_loc%q(:,:,1)        = packer%unpack(packed_qvlat, 0._r8)
      ptend_loc%q(:,:,ixcldliq) = packer%unpack(packed_qctend, 0._r8)
      ptend_loc%q(:,:,ixcldice) = packer%unpack(packed_qitend, 0._r8)
      ptend_loc%q(:,:,ixnumliq) = packer%unpack(packed_nctend, &
           -state_loc%q(:,:,ixnumliq)/(dtime/num_steps))
      if (do_cldice) then
         ptend_loc%q(:,:,ixnumice) = packer%unpack(packed_nitend, &
              -state_loc%q(:,:,ixnumice)/(dtime/num_steps))
      else
         ! In this case, the tendency should be all 0.
         if (any(packed_nitend /= 0._r8)) &
              call endrun("micro_mg_cam:ERROR - MG microphysics is configured not to prognose cloud ice,"// &
              " but micro_mg_tend has ice number tendencies.")
         ptend_loc%q(:,:,ixnumice) = 0._r8
      end if

      if (micro_mg_version > 1) then
         ptend_loc%q(:,:,ixrain)    = packer%unpack(packed_qrtend, 0._r8)
         ptend_loc%q(:,:,ixsnow)    = packer%unpack(packed_qstend, 0._r8)
         ptend_loc%q(:,:,ixnumrain) = packer%unpack(packed_nrtend, &
              -state_loc%q(:,:,ixnumrain)/(dtime/num_steps))
         ptend_loc%q(:,:,ixnumsnow) = packer%unpack(packed_nstend, &
              -state_loc%q(:,:,ixnumsnow)/(dtime/num_steps))
      end if

      ! Sum into overall ptend
      call physics_ptend_sum(ptend_loc, ptend, ncol)

      ! Update local state
      call physics_update(state_loc, ptend_loc, dtime/num_steps)

      ! Sum all outputs for averaging.
      call post_proc%accumulate()

   end do
   call t_stopf('micro_mg_cam_tend_loop')

   call t_startf('micro_mg_cam_tend_fini')
   ! Divide ptend by substeps.
   call physics_ptend_scale(ptend, 1._r8/num_steps, ncol)

   ! Use summed outputs to produce averages
   call post_proc%process_and_unpack()

   call post_proc%finalize()

   if (associated(packed_tnd_qsnow)) deallocate(packed_tnd_qsnow)
   if (associated(packed_tnd_nsnow)) deallocate(packed_tnd_nsnow)
   if (associated(packed_re_ice)) deallocate(packed_re_ice)
   if (associated(packed_frzimm)) deallocate(packed_frzimm)
   if (associated(packed_frzcnt)) deallocate(packed_frzcnt)
   if (associated(packed_frzdep)) deallocate(packed_frzdep)

   ! Check to make sure that the microphysics code is respecting the flags that control
   ! whether MG should be prognosing cloud ice and cloud liquid or not.
   if (.not. do_cldice) then
      if (any(ptend%q(:ncol,top_lev:pver,ixcldice) /= 0.0_r8)) &
           call endrun("micro_mg_cam:ERROR - MG microphysics is configured not to prognose cloud ice,"// &
           " but micro_mg_tend has ice mass tendencies.")
      if (any(ptend%q(:ncol,top_lev:pver,ixnumice) /= 0.0_r8)) &
           call endrun("micro_mg_cam:ERROR - MG microphysics is configured not to prognose cloud ice,"// &
           " but micro_mg_tend has ice number tendencies.")
   end if
   if (.not. do_cldliq) then
      if (any(ptend%q(:ncol,top_lev:pver,ixcldliq) /= 0.0_r8)) &
           call endrun("micro_mg_cam:ERROR - MG microphysics is configured not to prognose cloud liquid,"// &
           " but micro_mg_tend has liquid mass tendencies.")
      if (any(ptend%q(:ncol,top_lev:pver,ixnumliq) /= 0.0_r8)) &
           call endrun("micro_mg_cam:ERROR - MG microphysics is configured not to prognose cloud liquid,"// &
           " but micro_mg_tend has liquid number tendencies.")
   end if

   mnuccdohet = 0._r8
   do k=top_lev,pver
      do i=1,ncol
         if (naai(i,k) > 0._r8) then
            mnuccdohet(i,k) = mnuccdo(i,k) - (naai_hom(i,k)/naai(i,k))*mnuccdo(i,k)
         end if
      end do
   end do

   ! array must be zeroed beyond trop_cloud_top_pre otherwise undefined values will be used in cosp.
   mgflxprc(:ncol,1:top_lev) = 0.0_r8
   mgflxsnw(:ncol,1:top_lev) = 0.0_r8

   mgflxprc(:ncol,top_lev:pverp) = rflx(:ncol,top_lev:pverp) + sflx(:ncol,top_lev:pverp)
   mgflxsnw(:ncol,top_lev:pverp) = sflx(:ncol,top_lev:pverp)

! mgflxprc and mgflxsnw are used in COSP to compulate precipitation fractional
! area and derive precipitation (rain and snow) mixing ratios. Including iflx and cflx
! in precipitation fluxes would result in additional effects of cloud liquid and ice 
! on cosp's smiluated lidar and radar reflectivity signal through the rain/snow
! portion of calculations that are handled separately from that of cloud liquid and ice. 
! If included, it would not exactly amount to double counting the effect of cloud liquid and ice
! because the mixing ratio derived from iflx and cflx epected to be much smaller than
! the actual grid-mean cldliq and cldice, and rain or snow size distribution
! would be used to compute the lidar/radar signal strength.
! 
! Note that it would need to include iflx and cflx to make the values at surface interface 
! consistent with large scale precipitation rates.

! rain and snow species.
!
!ADD CONDENSATE FLUXES FOR MG2 (ice and snow already added for MG1)
!  if (micro_mg_version .ge. 2) then
!     mgflxprc(:ncol,top_lev:pverp) = mgflxprc(:ncol,top_lev:pverp) + iflx(:ncol,top_lev:pverp) + cflx(:ncol,top_lev:pverp)
!     mgflxsnw(:ncol,top_lev:pverp) = mgflxsnw(:ncol,top_lev:pverp) + iflx(:ncol,top_lev:pverp)
!  end if

   mgmrprc(:ncol,top_lev:pver) = qrout(:ncol,top_lev:pver) + qsout(:ncol,top_lev:pver)
   mgmrsnw(:ncol,top_lev:pver) = qsout(:ncol,top_lev:pver)

   !! calculate effective radius of convective liquid and ice using dcon and deicon (not used by code, not useful for COSP)
   !! hard-coded as average of hard-coded values used for deep/shallow convective detrainment (near line 1502/1505)
   ! this needs to be replaced by clubb_liq_deep and clubb_ice+deep accordingly

   cvreffliq(:ncol,:pver) = 9.0_r8
   cvreffice(:ncol,:pver) = 37.0_r8

   ! Reassign rate1 if modal aerosols
   if (rate1_cw2pr_st_idx > 0) then
      rate1ord_cw2pr_st(:ncol,top_lev:pver) = rate1cld(:ncol,top_lev:pver)
   end if

   ! Sedimentation velocity for liquid stratus cloud droplet
   wsedl(:ncol,top_lev:pver) = vtrmc(:ncol,top_lev:pver)

   ! Microphysical tendencies for use in the macrophysics at the next time step
   CC_T(:ncol,top_lev:pver)    =  tlat(:ncol,top_lev:pver)/cpair
   CC_qv(:ncol,top_lev:pver)   = qvlat(:ncol,top_lev:pver)
   CC_ql(:ncol,top_lev:pver)   = qcten(:ncol,top_lev:pver)
   CC_qi(:ncol,top_lev:pver)   = qiten(:ncol,top_lev:pver)
   CC_nl(:ncol,top_lev:pver)   = ncten(:ncol,top_lev:pver)
   CC_ni(:ncol,top_lev:pver)   = niten(:ncol,top_lev:pver)
   CC_qlst(:ncol,top_lev:pver) = qcten(:ncol,top_lev:pver)/max(0.01_r8,alst_mic(:ncol,top_lev:pver))

   ! Net micro_mg_cam condensation rate
   qme(:ncol,top_lev:pver) = cmeliq(:ncol,top_lev:pver) + cmeiout(:ncol,top_lev:pver)

   ! For precip, accumulate only total precip in prec_pcw and snow_pcw variables.
   ! Other precip output variables are set to 0
   ! Do not subscript by ncol here, because in physpkg we divide the whole
   ! array and need to avoid an FPE due to uninitialized data.
   prec_pcw = prect
   snow_pcw = preci
   prec_sed = 0._r8
   snow_sed = 0._r8
   prec_str = prec_pcw + prec_sed
   snow_str = snow_pcw + snow_sed

   icecldf(:ncol,top_lev:pver) = ast(:ncol,top_lev:pver)
   liqcldf(:ncol,top_lev:pver) = ast(:ncol,top_lev:pver)

   ! ------------------------------------------------------------ !
   ! Compute in cloud ice and liquid mixing ratios                !
   ! Note that 'iclwp, iciwp' are used for radiation computation. !
   ! ------------------------------------------------------------ !

   icinc = 0._r8
   icwnc = 0._r8
   iciwpst = 0._r8
   iclwpst = 0._r8
   icswp = 0._r8
   cldfsnow = 0._r8

   do k = top_lev, pver
      do i = 1, ncol
         ! Limits for in-cloud mixing ratios consistent with MG microphysics
         ! in-cloud mixing ratio maximum limit of 0.005 kg/kg
         icimrst(i,k)   = min( state_loc%q(i,k,ixcldice) / max(mincld,icecldf(i,k)),0.005_r8 )
         icwmrst(i,k)   = min( state_loc%q(i,k,ixcldliq) / max(mincld,liqcldf(i,k)),0.005_r8 )
         icinc(i,k)     = state_loc%q(i,k,ixnumice) / max(mincld,icecldf(i,k)) * &
              state_loc%pmid(i,k) / (287.15_r8*state_loc%t(i,k))
         icwnc(i,k)     = state_loc%q(i,k,ixnumliq) / max(mincld,liqcldf(i,k)) * &
              state_loc%pmid(i,k) / (287.15_r8*state_loc%t(i,k))
         ! Calculate micro_mg_cam cloud water paths in each layer
         ! Note: uses stratiform cloud fraction!
         iciwpst(i,k)   = min(state_loc%q(i,k,ixcldice)/max(mincld,ast(i,k)),0.005_r8) * state_loc%pdel(i,k) / gravit
         iclwpst(i,k)   = min(state_loc%q(i,k,ixcldliq)/max(mincld,ast(i,k)),0.005_r8) * state_loc%pdel(i,k) / gravit

         ! ------------------------------ !
         ! Adjust cloud fraction for snow !
         ! ------------------------------ !
         cldfsnow(i,k) = cld(i,k)
         ! If cloud and only ice ( no convective cloud or ice ), then set to 0.
         if( ( cldfsnow(i,k) .gt. 1.e-4_r8 ) .and. &
            ( concld(i,k)   .lt. 1.e-4_r8 ) .and. &
            ( state_loc%q(i,k,ixcldliq) .lt. 1.e-10_r8 ) ) then
            cldfsnow(i,k) = 0._r8
         end if
         ! If no cloud and snow, then set to 0.25
         !BSINGH- Following code MUST be reworked. This is TEMPORARY solution to maintain BFB
         !PMA: .lt. is replaced by .le. following part of NCAR RRTMG bug fix         
         if(rrtmg_temp_fix ) then
            if( (cldfsnow(i,k) .le. 1.e-4_r8) .and. (qsout(i,k) .gt. 1.e-6_r8) ) then
               cldfsnow(i,k) = 0.25_r8
            endif
         else
            if( (cldfsnow(i,k) .lt. 1.e-4_r8) .and. (qsout(i,k) .gt. 1.e-6_r8) ) then
               cldfsnow(i,k) = 0.25_r8
            endif
         endif

         ! Calculate in-cloud snow water path
         icswp(i,k) = qsout(i,k) / max( mincld, cldfsnow(i,k) ) * state_loc%pdel(i,k) / gravit
      end do
   end do

   ! Calculate cloud fraction for prognostic precip sizes.
   if (micro_mg_version > 1) then
      ! Cloud fraction for purposes of precipitation is maximum cloud
      ! fraction out of all the layers that the precipitation may be
      ! falling down from.
      cldmax(:ncol,top_lev:pver) = max(mincld, ast(:ncol,top_lev:pver))
      do k = top_lev+1, pver
         where (state_loc%q(:ncol,k-1,ixrain) >= qsmall .or. &
              state_loc%q(:ncol,k-1,ixsnow) >= qsmall)
            cldmax(:ncol,k) = max(cldmax(:ncol,k-1), cldmax(:ncol,k))
         end where
      end do
   end if

   ! ------------------------------------------------------ !
   ! ------------------------------------------------------ !
   ! All code from here to the end is on grid columns only  !
   ! ------------------------------------------------------ !
   ! ------------------------------------------------------ !

   ! Average the fields which are needed later in this paramterization to be on the grid
   if (use_subcol_microp) then
      call subcol_field_avg(prec_str,  ngrdcol, lchnk, prec_str_grid)
      call subcol_field_avg(iclwpst,   ngrdcol, lchnk, iclwpst_grid)
      call subcol_field_avg(cvreffliq, ngrdcol, lchnk, cvreffliq_grid)
      call subcol_field_avg(cvreffice, ngrdcol, lchnk, cvreffice_grid)
      call subcol_field_avg(mgflxprc,  ngrdcol, lchnk, mgflxprc_grid)
      call subcol_field_avg(mgflxsnw,  ngrdcol, lchnk, mgflxsnw_grid)
      call subcol_field_avg(qme,       ngrdcol, lchnk, qme_grid)
      call subcol_field_avg(nevapr,    ngrdcol, lchnk, nevapr_grid)
      call subcol_field_avg(prain,     ngrdcol, lchnk, prain_grid)
      call subcol_field_avg(evapsnow,  ngrdcol, lchnk, evpsnow_st_grid)

      if (micro_mg_version == 1 .and. micro_mg_sub_version == 0) then
         call subcol_field_avg(am_evp_st, ngrdcol, lchnk, am_evp_st_grid)
      end if

      ! Average fields which are not in pbuf
      call subcol_field_avg(qrout,     ngrdcol, lchnk, qrout_grid)
      call subcol_field_avg(qsout,     ngrdcol, lchnk, qsout_grid)
      call subcol_field_avg(nsout,     ngrdcol, lchnk, nsout_grid)
      call subcol_field_avg(nrout,     ngrdcol, lchnk, nrout_grid)
      call subcol_field_avg(cld,       ngrdcol, lchnk, cld_grid)
      call subcol_field_avg(qcreso,    ngrdcol, lchnk, qcreso_grid)
      call subcol_field_avg(melto,     ngrdcol, lchnk, melto_grid)
      call subcol_field_avg(mnuccco,   ngrdcol, lchnk, mnuccco_grid)
      call subcol_field_avg(mnuccto,   ngrdcol, lchnk, mnuccto_grid)
      call subcol_field_avg(bergo,     ngrdcol, lchnk, bergo_grid)
      call subcol_field_avg(homoo,     ngrdcol, lchnk, homoo_grid)
      call subcol_field_avg(msacwio,   ngrdcol, lchnk, msacwio_grid)
      call subcol_field_avg(psacwso,   ngrdcol, lchnk, psacwso_grid)
      call subcol_field_avg(bergso,    ngrdcol, lchnk, bergso_grid)
      call subcol_field_avg(cmeiout,   ngrdcol, lchnk, cmeiout_grid)
      call subcol_field_avg(qireso,    ngrdcol, lchnk, qireso_grid)
      call subcol_field_avg(prcio,     ngrdcol, lchnk, prcio_grid)
      call subcol_field_avg(praio,     ngrdcol, lchnk, praio_grid)
      call subcol_field_avg(icwmrst,   ngrdcol, lchnk, icwmrst_grid)
      call subcol_field_avg(icimrst,   ngrdcol, lchnk, icimrst_grid)
      call subcol_field_avg(liqcldf,   ngrdcol, lchnk, liqcldf_grid)
      call subcol_field_avg(icecldf,   ngrdcol, lchnk, icecldf_grid)
      call subcol_field_avg(icwnc,     ngrdcol, lchnk, icwnc_grid)
      call subcol_field_avg(icinc,     ngrdcol, lchnk, icinc_grid)
      call subcol_field_avg(state_loc%pdel,            ngrdcol, lchnk, pdel_grid)
      call subcol_field_avg(prao,      ngrdcol, lchnk, prao_grid)
      call subcol_field_avg(prco,      ngrdcol, lchnk, prco_grid)

      call subcol_field_avg(state_loc%q(:,:,ixnumliq), ngrdcol, lchnk, nc_grid)
      call subcol_field_avg(state_loc%q(:,:,ixnumice), ngrdcol, lchnk, ni_grid)

      if (micro_mg_version > 1) then
         call subcol_field_avg(cldmax,    ngrdcol, lchnk, cldmax_grid)

         call subcol_field_avg(state_loc%q(:,:,ixrain),    ngrdcol, lchnk, qr_grid)
         call subcol_field_avg(state_loc%q(:,:,ixnumrain), ngrdcol, lchnk, nr_grid)
         call subcol_field_avg(state_loc%q(:,:,ixsnow),    ngrdcol, lchnk, qs_grid)
         call subcol_field_avg(state_loc%q(:,:,ixnumsnow), ngrdcol, lchnk, ns_grid)
      end if

   else
      ! These pbuf fields need to be assigned.  There is no corresponding subcol_field_avg
      ! as they are reset before being used, so it would be a needless calculation
      lambdac_grid    => lambdac
      mu_grid         => mu
      rel_grid        => rel
      rei_grid        => rei
      dei_grid        => dei
      des_grid        => des

      ! fields already on grids, so just assign
      prec_str_grid   => prec_str
      iclwpst_grid    => iclwpst
      cvreffliq_grid  => cvreffliq
      cvreffice_grid  => cvreffice
      mgflxprc_grid   => mgflxprc
      mgflxsnw_grid   => mgflxsnw
      qme_grid        => qme
      nevapr_grid     => nevapr
      prain_grid      => prain

      if (micro_mg_version == 1 .and. micro_mg_sub_version == 0) then
         am_evp_st_grid  = am_evp_st
      end if

      evpsnow_st_grid = evapsnow
      qrout_grid      = qrout
      qsout_grid      = qsout
      nsout_grid      = nsout
      nrout_grid      = nrout
      cld_grid        = cld
      qcreso_grid     = qcreso
      melto_grid      = melto
      mnuccco_grid    = mnuccco
      mnuccto_grid    = mnuccto
      bergo_grid      = bergo
      homoo_grid      = homoo
      msacwio_grid    = msacwio
      psacwso_grid    = psacwso
      bergso_grid     = bergso
      cmeiout_grid    = cmeiout
      qireso_grid     = qireso
      prcio_grid      = prcio
      praio_grid      = praio
      icwmrst_grid    = icwmrst
      icimrst_grid    = icimrst
      liqcldf_grid    = liqcldf
      icecldf_grid    = icecldf
      icwnc_grid      = icwnc
      icinc_grid      = icinc
      pdel_grid       = state_loc%pdel
      prao_grid       = prao
      prco_grid       = prco

      nc_grid = state_loc%q(:,:,ixnumliq)
      ni_grid = state_loc%q(:,:,ixnumice)

      if (micro_mg_version > 1) then
         cldmax_grid = cldmax

         qr_grid = state_loc%q(:,:,ixrain)
         nr_grid = state_loc%q(:,:,ixnumrain)
         qs_grid = state_loc%q(:,:,ixsnow)
         ns_grid = state_loc%q(:,:,ixnumsnow)
      end if

   end if

   ! If on subcolumns, average the rest of the pbuf fields which were modified on subcolumns but are not used further in
   ! this parameterization  (no need to assign in the non-subcolumn case -- the else step)
   if (use_subcol_microp) then
      call subcol_field_avg(snow_str,    ngrdcol, lchnk, snow_str_grid)
      call subcol_field_avg(prec_pcw,    ngrdcol, lchnk, prec_pcw_grid)
      call subcol_field_avg(snow_pcw,    ngrdcol, lchnk, snow_pcw_grid)
      call subcol_field_avg(prec_sed,    ngrdcol, lchnk, prec_sed_grid)
      call subcol_field_avg(snow_sed,    ngrdcol, lchnk, snow_sed_grid)
      call subcol_field_avg(cldo,        ngrdcol, lchnk, cldo_grid)
      call subcol_field_avg(mgmrprc,     ngrdcol, lchnk, mgmrprc_grid)
      call subcol_field_avg(mgmrsnw,     ngrdcol, lchnk, mgmrsnw_grid)
      call subcol_field_avg(wsedl,       ngrdcol, lchnk, wsedl_grid)
      call subcol_field_avg(cc_t,        ngrdcol, lchnk, cc_t_grid)
      call subcol_field_avg(cc_qv,       ngrdcol, lchnk, cc_qv_grid)
      call subcol_field_avg(cc_ql,       ngrdcol, lchnk, cc_ql_grid)
      call subcol_field_avg(cc_qi,       ngrdcol, lchnk, cc_qi_grid)
      call subcol_field_avg(cc_nl,       ngrdcol, lchnk, cc_nl_grid)
      call subcol_field_avg(cc_ni,       ngrdcol, lchnk, cc_ni_grid)
      call subcol_field_avg(cc_qlst,     ngrdcol, lchnk, cc_qlst_grid)
      call subcol_field_avg(iciwpst,     ngrdcol, lchnk, iciwpst_grid)
      call subcol_field_avg(icswp,       ngrdcol, lchnk, icswp_grid)
      call subcol_field_avg(cldfsnow,    ngrdcol, lchnk, cldfsnow_grid)

      if (rate1_cw2pr_st_idx > 0) then
         call subcol_field_avg(rate1ord_cw2pr_st,    ngrdcol, lchnk, rate1ord_cw2pr_st_grid)
      end if

   end if

   ! ------------------------------------- !
   ! Size distribution calculation         !
   ! ------------------------------------- !

   ! Calculate rho (on subcolumns if turned on) for size distribution
   ! parameter calculations and average it if needed
   !
   ! State instead of state_loc to preserve answers for MG1 (and in any
   ! case, it is unlikely to make much difference).
   rho(:ncol,top_lev:) = state%pmid(:ncol,top_lev:) / &
        (rair*state%t(:ncol,top_lev:))
   if (use_subcol_microp) then
      call subcol_field_avg(rho, ngrdcol, lchnk, rho_grid)
   else
      rho_grid = rho
   end if

   ! Effective radius for cloud liquid, fixed number.
   mu_grid = 0._r8
   lambdac_grid = 0._r8
   rel_fn_grid = 10._r8

   ncic_grid = 1.e8_r8

   call size_dist_param_liq(mg_liq_props, icwmrst_grid(:ngrdcol,top_lev:), &
        ncic_grid(:ngrdcol,top_lev:), rho_grid(:ngrdcol,top_lev:), &
        mu_grid(:ngrdcol,top_lev:), lambdac_grid(:ngrdcol,top_lev:))

   where (icwmrst_grid(:ngrdcol,top_lev:) > qsmall)
      rel_fn_grid(:ngrdcol,top_lev:) = &
           (mu_grid(:ngrdcol,top_lev:) + 3._r8)/ &
           lambdac_grid(:ngrdcol,top_lev:)/2._r8 * 1.e6_r8
   end where

   ! Effective radius for cloud liquid, and size parameters
   ! mu_grid and lambdac_grid.
   mu_grid = 0._r8
   lambdac_grid = 0._r8
   rel_grid = 10._r8

   ! Calculate ncic on the grid
   ncic_grid(:ngrdcol,top_lev:) = nc_grid(:ngrdcol,top_lev:) / &
        max(mincld,liqcldf_grid(:ngrdcol,top_lev:))

   call size_dist_param_liq(mg_liq_props, icwmrst_grid(:ngrdcol,top_lev:), &
        ncic_grid(:ngrdcol,top_lev:), rho_grid(:ngrdcol,top_lev:), &
        mu_grid(:ngrdcol,top_lev:), lambdac_grid(:ngrdcol,top_lev:))

   where (icwmrst_grid(:ngrdcol,top_lev:) >= qsmall)
      rel_grid(:ngrdcol,top_lev:) = &
           (mu_grid(:ngrdcol,top_lev:) + 3._r8) / &
           lambdac_grid(:ngrdcol,top_lev:)/2._r8 * 1.e6_r8
   elsewhere
      ! Deal with the fact that size_dist_param_liq sets mu_grid to -100
      ! wherever there is no cloud.
      mu_grid(:ngrdcol,top_lev:) = 0._r8
   end where

   ! Rain/Snow effective diameter.
   drout2_grid = 0._r8
   reff_rain_grid = 0._r8
   des_grid = 0._r8
   dsout2_grid = 0._r8
   reff_snow_grid = 0._r8

   if (micro_mg_version > 1) then
      ! Prognostic precipitation

      where (qr_grid(:ngrdcol,top_lev:) >= 1.e-7_r8)
         drout2_grid(:ngrdcol,top_lev:) = avg_diameter( &
              qr_grid(:ngrdcol,top_lev:), &
              nr_grid(:ngrdcol,top_lev:) * rho_grid(:ngrdcol,top_lev:), &
              rho_grid(:ngrdcol,top_lev:), rhow)

         reff_rain_grid(:ngrdcol,top_lev:) = drout2_grid(:ngrdcol,top_lev:) * &
              1.5_r8 * 1.e6_r8
      end where

      where (qs_grid(:ngrdcol,top_lev:) >= 1.e-7_r8)
         dsout2_grid(:ngrdcol,top_lev:) = avg_diameter( &
              qs_grid(:ngrdcol,top_lev:), &
              ns_grid(:ngrdcol,top_lev:) * rho_grid(:ngrdcol,top_lev:), &
              rho_grid(:ngrdcol,top_lev:), rhosn)

         des_grid(:ngrdcol,top_lev:) = dsout2_grid(:ngrdcol,top_lev:) *&
              3._r8 * rhosn/rhows

         reff_snow_grid(:ngrdcol,top_lev:) = dsout2_grid(:ngrdcol,top_lev:) * &
              1.5_r8 * 1.e6_r8
      end where

   else
      ! Diagnostic precipitation

      where (qrout_grid(:ngrdcol,top_lev:) >= 1.e-7_r8)
         drout2_grid(:ngrdcol,top_lev:) = avg_diameter( &
              qrout_grid(:ngrdcol,top_lev:), &
              nrout_grid(:ngrdcol,top_lev:) * rho_grid(:ngrdcol,top_lev:), &
              rho_grid(:ngrdcol,top_lev:), rhow)

         reff_rain_grid(:ngrdcol,top_lev:) = drout2_grid(:ngrdcol,top_lev:) * &
              1.5_r8 * 1.e6_r8
      end where

      where (qsout_grid(:ngrdcol,top_lev:) >= 1.e-7_r8)
         dsout2_grid(:ngrdcol,top_lev:) = avg_diameter( &
              qsout_grid(:ngrdcol,top_lev:), &
              nsout_grid(:ngrdcol,top_lev:) * rho_grid(:ngrdcol,top_lev:), &
              rho_grid(:ngrdcol,top_lev:), rhosn)

         des_grid(:ngrdcol,top_lev:) = dsout2_grid(:ngrdcol,top_lev:) &
              * 3._r8 * rhosn/rhows

         reff_snow_grid(:ngrdcol,top_lev:) = &
              dsout2_grid(:ngrdcol,top_lev:) * 1.5_r8 * 1.e6_r8
      end where

   end if

   ! Effective radius and diameter for cloud ice.
   rei_grid = 25._r8

   niic_grid(:ngrdcol,top_lev:) = ni_grid(:ngrdcol,top_lev:) / &
        max(mincld,icecldf_grid(:ngrdcol,top_lev:))

   call size_dist_param_basic(mg_ice_props, icimrst_grid(:ngrdcol,top_lev:), &
        niic_grid(:ngrdcol,top_lev:), rei_grid(:ngrdcol,top_lev:))

   where (icimrst_grid(:ngrdcol,top_lev:) >= qsmall)
      rei_grid(:ngrdcol,top_lev:) = 1.5_r8/rei_grid(:ngrdcol,top_lev:) &
           * 1.e6_r8
   elsewhere
      rei_grid(:ngrdcol,top_lev:) = 25._r8
   end where

   dei_grid = rei_grid * rhoi/rhows * 2._r8

   ! Limiters for low cloud fraction.
   do k = top_lev, pver
      do i = 1, ngrdcol
         ! Convert snow effective diameter to microns
         des_grid(i,k) = des_grid(i,k) * 1.e6_r8
         if ( ast_grid(i,k) < 1.e-4_r8 ) then
            mu_grid(i,k) = mucon
            lambdac_grid(i,k) = (mucon + 1._r8)/dcon
            dei_grid(i,k) = deicon
         end if
      end do
   end do

   mgreffrain_grid(:ngrdcol,:pver) = reff_rain_grid(:ngrdcol,:pver)
   mgreffsnow_grid(:ngrdcol,:pver) = reff_snow_grid(:ngrdcol,:pver)

   ! ------------------------------------- !
   ! Precipitation efficiency Calculation  !
   ! ------------------------------------- !

   !-----------------------------------------------------------------------
   ! Liquid water path

   ! Compute liquid water paths, and column condensation
   tgliqwp_grid(:ngrdcol) = 0._r8
   tgcmeliq_grid(:ngrdcol) = 0._r8
   do k = top_lev, pver
      do i = 1, ngrdcol
         tgliqwp_grid(i)  = tgliqwp_grid(i) + iclwpst_grid(i,k)*cld_grid(i,k)

         if (cmeliq_grid(i,k) > 1.e-12_r8) then
            !convert cmeliq to right units:  kgh2o/kgair/s  *  kgair/m2  / kgh2o/m3  = m/s
            tgcmeliq_grid(i) = tgcmeliq_grid(i) + cmeliq_grid(i,k) * &
                 (pdel_grid(i,k) / gravit) / rhoh2o
         end if
      end do
   end do

   ! note: 1e-6 kgho2/kgair/s * 1000. pa / (9.81 m/s2) / 1000 kgh2o/m3 = 1e-7 m/s
   ! this is 1ppmv of h2o in 10hpa
   ! alternatively: 0.1 mm/day * 1.e-4 m/mm * 1/86400 day/s = 1.e-9

   !-----------------------------------------------------------------------
   ! precipitation efficiency calculation  (accumulate cme and precip)

   minlwp = 0.01_r8        !minimum lwp threshold (kg/m3)

   ! zero out precip efficiency and total averaged precip
   pe_grid(:ngrdcol)     = 0._r8
   tpr_grid(:ngrdcol)    = 0._r8
   pefrac_grid(:ngrdcol) = 0._r8

   ! accumulate precip and condensation
   do i = 1, ngrdcol

      acgcme_grid(i)  = acgcme_grid(i) + tgcmeliq_grid(i)
      acprecl_grid(i) = acprecl_grid(i) + prec_str_grid(i)
      acnum_grid(i)   = acnum_grid(i) + 1

      ! if LWP is zero, then 'end of cloud': calculate precip efficiency
      if (tgliqwp_grid(i) < minlwp) then
         if (acprecl_grid(i) > 5.e-8_r8) then
            tpr_grid(i) = max(acprecl_grid(i)/acnum_grid(i), 1.e-15_r8)
            if (acgcme_grid(i) > 1.e-10_r8) then
               pe_grid(i) = min(max(acprecl_grid(i)/acgcme_grid(i), 1.e-15_r8), 1.e5_r8)
               pefrac_grid(i) = 1._r8
            end if
         end if

         ! reset counters
!        if (pe_grid(i) /= 0._r8 .and. (pe_grid(i) < 1.e-8_r8 .or. pe_grid(i) > 1.e3_r8)) then
!           write (iulog,*) 'PE_grid:ANOMALY  pe_grid, acprecl_grid, acgcme_grid, tpr_grid, acnum_grid ', &
!                           pe_grid(i),acprecl_grid(i), acgcme_grid(i), tpr_grid(i), acnum_grid(i)
!        endif

         acprecl_grid(i) = 0._r8
         acgcme_grid(i)  = 0._r8
         acnum_grid(i)   = 0
      end if               ! end LWP zero conditional

      ! if never find any rain....(after 10^3 timesteps...)
      if (acnum_grid(i) > 1000) then
         acnum_grid(i)   = 0
         acprecl_grid(i) = 0._r8
         acgcme_grid(i)  = 0._r8
      end if

   end do

   !-----------------------------------------------------------------------
   ! vertical average of non-zero accretion, autoconversion and ratio.
   ! vars: vprco_grid(i),vprao_grid(i),racau_grid(i),cnt_grid

   vprao_grid = 0._r8
   cnt_grid = 0
   do k = top_lev, pver
      vprao_grid(:ngrdcol) = vprao_grid(:ngrdcol) + prao_grid(:ngrdcol,k)
      where (prao_grid(:ngrdcol,k) /= 0._r8) cnt_grid(:ngrdcol) = cnt_grid(:ngrdcol) + 1
   end do

   where (cnt_grid > 0) vprao_grid = vprao_grid/cnt_grid

   vprco_grid = 0._r8
   cnt_grid = 0
   do k = top_lev, pver
      vprco_grid(:ngrdcol) = vprco_grid(:ngrdcol) + prco_grid(:ngrdcol,k)
      where (prco_grid(:ngrdcol,k) /= 0._r8) cnt_grid(:ngrdcol) = cnt_grid(:ngrdcol) + 1
   end do

   where (cnt_grid > 0)
      vprco_grid = vprco_grid/cnt_grid
      racau_grid = vprao_grid/vprco_grid
   elsewhere
      racau_grid = 0._r8
   end where

   racau_grid = min(racau_grid, 1.e10_r8)

   if(do_aerocom_ind3) then
     autocl_idx = pbuf_get_index('autocl')
     accretl_idx = pbuf_get_index('accretl')
!     call pbuf_set_field(pbuf, autocl_idx, prao)
!     call pbuf_set_field(pbuf, accretl_idx, prco)
! VPRAO and VPRCO are incorreclty defined in CAM5.3
! Here prco is autoconverion, and prao is accrection. 
     call pbuf_set_field(pbuf, autocl_idx, prco_grid)
     call pbuf_set_field(pbuf, accretl_idx, prao_grid)
   end if


   ! --------------------- !
   ! History Output Fields !
   ! --------------------- !

   ! Column droplet concentration
   cdnumc_grid(:ngrdcol) = sum(nc_grid(:ngrdcol,top_lev:pver) * &
        pdel_grid(:ngrdcol,top_lev:pver)/gravit, dim=2)

   ! Averaging for new output fields
   efcout_grid      = 0._r8
   efiout_grid      = 0._r8
   ncout_grid       = 0._r8
   niout_grid       = 0._r8
   freql_grid       = 0._r8
   freqi_grid       = 0._r8
   icwmrst_grid_out = 0._r8
   icimrst_grid_out = 0._r8

   do k = top_lev, pver
      do i = 1, ngrdcol
         if ( liqcldf_grid(i,k) > 0.01_r8 .and. icwmrst_grid(i,k) > 5.e-5_r8 ) then
            efcout_grid(i,k) = rel_grid(i,k) * liqcldf_grid(i,k)
            ncout_grid(i,k)  = icwnc_grid(i,k) * liqcldf_grid(i,k)
            freql_grid(i,k)  = liqcldf_grid(i,k)
            icwmrst_grid_out(i,k) = icwmrst_grid(i,k)
         end if
         if ( icecldf_grid(i,k) > 0.01_r8 .and. icimrst_grid(i,k) > 1.e-6_r8 ) then
            efiout_grid(i,k) = rei_grid(i,k) * icecldf_grid(i,k)
            niout_grid(i,k)  = icinc_grid(i,k) * icecldf_grid(i,k)
            freqi_grid(i,k)  = icecldf_grid(i,k)
            icimrst_grid_out(i,k) = icimrst_grid(i,k)
         end if
      end do
   end do

   ! Cloud top effective radius and number.
   fcti_grid  = 0._r8
   fctl_grid  = 0._r8
   ctrel_grid = 0._r8
   ctrei_grid = 0._r8
   ctnl_grid  = 0._r8
   ctni_grid  = 0._r8
   do i = 1, ngrdcol
      do k = top_lev, pver
         if ( liqcldf_grid(i,k) > 0.01_r8 .and. icwmrst_grid(i,k) > 1.e-7_r8 ) then
            ctrel_grid(i) = rel_grid(i,k) * liqcldf_grid(i,k)
            ctnl_grid(i)  = icwnc_grid(i,k) * liqcldf_grid(i,k)
            fctl_grid(i)  = liqcldf_grid(i,k)
            exit
         end if
         if ( icecldf_grid(i,k) > 0.01_r8 .and. icimrst_grid(i,k) > 1.e-7_r8 ) then
            ctrei_grid(i) = rei_grid(i,k) * icecldf_grid(i,k)
            ctni_grid(i)  = icinc_grid(i,k) * icecldf_grid(i,k)
            fcti_grid(i)  = icecldf_grid(i,k)
            exit
         end if
      end do
   end do

   ! Evaporation of stratiform precipitation fields for UNICON
   evprain_st_grid(:ngrdcol,:pver) = nevapr_grid(:ngrdcol,:pver) - evpsnow_st_grid(:ngrdcol,:pver)
   do k = top_lev, pver
      do i = 1, ngrdcol
         evprain_st_grid(i,k) = max(evprain_st_grid(i,k), 0._r8)
         evpsnow_st_grid(i,k) = max(evpsnow_st_grid(i,k), 0._r8)
      end do
   end do

   ! Assign the values to the pbuf pointers if they exist in pbuf
   if (qrain_idx > 0)  qrout_grid_ptr = qrout_grid
   if (qsnow_idx > 0)  qsout_grid_ptr = qsout_grid
   if (nrain_idx > 0)  nrout_grid_ptr = nrout_grid
   if (nsnow_idx > 0)  nsout_grid_ptr = nsout_grid

   ! --------------------------------------------- !
   ! General outfield calls for microphysics       !
   ! --------------------------------------------- !

   ! Output a handle of variables which are calculated on the fly
   ftem_grid = 0._r8
<<<<<<< HEAD
     
if(macmic_extra_diag)then
=======

   !-------------------------------------------------------------------------------
   call phys_getopts(macmic_mg2_diag_out = macmic_mg2_diag) !! get flag to control the extra output 

>>>>>>> 96d904b8
   ftem_grid(:ngrdcol,top_lev:pver) =  qcreso_grid(:ngrdcol,top_lev:pver)
   call outfld( 'MPDW2V', ftem_grid, pcols, lchnk)

   ftem_grid(:ngrdcol,top_lev:pver) =  melto_grid(:ngrdcol,top_lev:pver) - mnuccco_grid(:ngrdcol,top_lev:pver) &
        - mnuccto_grid(:ngrdcol,top_lev:pver) - bergo_grid(:ngrdcol,top_lev:pver) - homoo_grid(:ngrdcol,top_lev:pver) &
        - msacwio_grid(:ngrdcol,top_lev:pver)
   call outfld( 'MPDW2I', ftem_grid, pcols, lchnk)
 
   ftem_grid(:ngrdcol,top_lev:pver) = -prao_grid(:ngrdcol,top_lev:pver) - prco_grid(:ngrdcol,top_lev:pver) &
        - psacwso_grid(:ngrdcol,top_lev:pver) - bergso_grid(:ngrdcol,top_lev:pver)
   call outfld( 'MPDW2P', ftem_grid, pcols, lchnk)

     ftem_grid(:ngrdcol,top_lev:pver) =  cmeiout_grid(:ngrdcol,top_lev:pver) + qireso_grid(:ngrdcol,top_lev:pver)
   call outfld( 'MPDI2V', ftem_grid, pcols, lchnk)

     ftem_grid(:ngrdcol,top_lev:pver) = -melto_grid(:ngrdcol,top_lev:pver) + mnuccco_grid(:ngrdcol,top_lev:pver) &
          + mnuccto_grid(:ngrdcol,top_lev:pver) + bergo_grid(:ngrdcol,top_lev:pver) + homoo_grid(:ngrdcol,top_lev:pver) &
          + msacwio_grid(:ngrdcol,top_lev:pver)
   call outfld( 'MPDI2W', ftem_grid, pcols, lchnk)
  
   ftem_grid(:ngrdcol,top_lev:pver) = -prcio_grid(:ngrdcol,top_lev:pver) - praio_grid(:ngrdcol,top_lev:pver)
   call outfld( 'MPDI2P', ftem_grid, pcols, lchnk)
<<<<<<< HEAD
   write(tmpname,"(A7,I2.2)")"MPDI2P_",macmic_it
   call outfld(trim(adjustl(tmpname)),        ftem_grid,        pcols, lchnk)
else
   ftem_grid(:ngrdcol,top_lev:pver) =  qcreso_grid(:ngrdcol,top_lev:pver)
   call outfld( 'MPDW2V', ftem_grid, pcols, lchnk)
   ftem_grid(:ngrdcol,top_lev:pver) =  melto_grid(:ngrdcol,top_lev:pver) -mnuccco_grid(:ngrdcol,top_lev:pver)&
        - mnuccto_grid(:ngrdcol,top_lev:pver) - bergo_grid(:ngrdcol,top_lev:pver) - homoo_grid(:ngrdcol,top_lev:pver)&
        - msacwio_grid(:ngrdcol,top_lev:pver)
   call outfld( 'MPDW2I', ftem_grid, pcols, lchnk)

   ftem_grid(:ngrdcol,top_lev:pver) = -prao_grid(:ngrdcol,top_lev:pver) - prco_grid(:ngrdcol,top_lev:pver)&
        - psacwso_grid(:ngrdcol,top_lev:pver) - bergso_grid(:ngrdcol,top_lev:pver)
   call outfld( 'MPDW2P', ftem_grid, pcols, lchnk)
   ftem_grid(:ngrdcol,top_lev:pver) =  cmeiout_grid(:ngrdcol,top_lev:pver) + qireso_grid(:ngrdcol,top_lev:pver)
   call outfld( 'MPDI2V', ftem_grid, pcols, lchnk)

   ftem_grid(:ngrdcol,top_lev:pver) = -melto_grid(:ngrdcol,top_lev:pver) + mnuccco_grid(:ngrdcol,top_lev:pver) &
        + mnuccto_grid(:ngrdcol,top_lev:pver) + bergo_grid(:ngrdcol,top_lev:pver) + homoo_grid(:ngrdcol,top_lev:pver)&
        + msacwio_grid(:ngrdcol,top_lev:pver)
   call outfld( 'MPDI2W', ftem_grid, pcols, lchnk)
   ftem_grid(:ngrdcol,top_lev:pver) = -prcio_grid(:ngrdcol,top_lev:pver) - praio_grid(:ngrdcol,top_lev:pver)
   call outfld( 'MPDI2P', ftem_grid, pcols, lchnk)
end if
=======

   if (macmic_mg2_diag) then

     ftem_grid(:ngrdcol,top_lev:pver) =  qcreso_grid(:ngrdcol,top_lev:pver)
     write(tmpname,"(A7,I2.2)")"MPDW2V_",macmic_it
     call outfld(trim(adjustl(tmpname)),        ftem_grid,        pcols, lchnk)

     ftem_grid(:ngrdcol,top_lev:pver) =  melto_grid(:ngrdcol,top_lev:pver) - mnuccco_grid(:ngrdcol,top_lev:pver) &
          - mnuccto_grid(:ngrdcol,top_lev:pver) -  bergo_grid(:ngrdcol,top_lev:pver) - homoo_grid(:ngrdcol,top_lev:pver) &
          - msacwio_grid(:ngrdcol,top_lev:pver)
     write(tmpname,"(A7,I2.2)")"MPDW2I_",macmic_it
     call outfld(trim(adjustl(tmpname)),        ftem_grid,        pcols, lchnk)   

     ftem_grid(:ngrdcol,top_lev:pver) = -prao_grid(:ngrdcol,top_lev:pver) - prco_grid(:ngrdcol,top_lev:pver) &
          - psacwso_grid(:ngrdcol,top_lev:pver) - bergso_grid(:ngrdcol,top_lev:pver)
     write(tmpname,"(A7,I2.2)")"MPDW2P_",macmic_it
     call outfld(trim(adjustl(tmpname)),        ftem_grid,        pcols, lchnk)

     ftem_grid(:ngrdcol,top_lev:pver) =  cmeiout_grid(:ngrdcol,top_lev:pver) + qireso_grid(:ngrdcol,top_lev:pver)
     write(tmpname,"(A7,I2.2)")"MPDI2V_",macmic_it
     call outfld(trim(adjustl(tmpname)),        ftem_grid,        pcols, lchnk)

     ftem_grid(:ngrdcol,top_lev:pver) = -melto_grid(:ngrdcol,top_lev:pver) + mnuccco_grid(:ngrdcol,top_lev:pver) &
          + mnuccto_grid(:ngrdcol,top_lev:pver) +  bergo_grid(:ngrdcol,top_lev:pver) + homoo_grid(:ngrdcol,top_lev:pver) &
          + msacwio_grid(:ngrdcol,top_lev:pver)
     write(tmpname,"(A7,I2.2)")"MPDI2W_",macmic_it
     call outfld(trim(adjustl(tmpname)),        ftem_grid,        pcols, lchnk)

     ftem_grid(:ngrdcol,top_lev:pver) = -prcio_grid(:ngrdcol,top_lev:pver) - praio_grid(:ngrdcol,top_lev:pver)
     write(tmpname,"(A7,I2.2)")"MPDI2P_",macmic_it
     call outfld(trim(adjustl(tmpname)),        ftem_grid,        pcols, lchnk)

   end if
 
>>>>>>> 96d904b8
   ! Output fields which have not been averaged already, averaging if use_subcol_microp is true
   call outfld('MPICLWPI',    iclwpi,      psetcols, lchnk, avg_subcol_field=use_subcol_microp)
   call outfld('MPICIWPI',    iciwpi,      psetcols, lchnk, avg_subcol_field=use_subcol_microp)
   call outfld('REFL',        refl,        psetcols, lchnk, avg_subcol_field=use_subcol_microp)
   call outfld('AREFL',       arefl,       psetcols, lchnk, avg_subcol_field=use_subcol_microp)
   call outfld('AREFLZ',      areflz,      psetcols, lchnk, avg_subcol_field=use_subcol_microp)
   call outfld('FREFL',       frefl,       psetcols, lchnk, avg_subcol_field=use_subcol_microp)
   call outfld('CSRFL',       csrfl,       psetcols, lchnk, avg_subcol_field=use_subcol_microp)
   call outfld('ACSRFL',      acsrfl,      psetcols, lchnk, avg_subcol_field=use_subcol_microp)
   call outfld('FCSRFL',      fcsrfl,      psetcols, lchnk, avg_subcol_field=use_subcol_microp)
   call outfld('RERCLD',      rercld,      psetcols, lchnk, avg_subcol_field=use_subcol_microp)
   call outfld('NCAL',        ncal,        psetcols, lchnk, avg_subcol_field=use_subcol_microp)
   call outfld('NCAI',        ncai,        psetcols, lchnk, avg_subcol_field=use_subcol_microp)
   call outfld('AQRAIN',      qrout2,      psetcols, lchnk, avg_subcol_field=use_subcol_microp)
   call outfld('AQSNOW',      qsout2,      psetcols, lchnk, avg_subcol_field=use_subcol_microp)
   call outfld('ANRAIN',      nrout2,      psetcols, lchnk, avg_subcol_field=use_subcol_microp)
   call outfld('ANSNOW',      nsout2,      psetcols, lchnk, avg_subcol_field=use_subcol_microp)
   call outfld('FREQR',       freqr,       psetcols, lchnk, avg_subcol_field=use_subcol_microp)
   call outfld('FREQS',       freqs,       psetcols, lchnk, avg_subcol_field=use_subcol_microp)
   call outfld('MPDT',        tlat,        psetcols, lchnk, avg_subcol_field=use_subcol_microp)
   call outfld('MPDQ',        qvlat,       psetcols, lchnk, avg_subcol_field=use_subcol_microp)
<<<<<<< HEAD
   call outfld('MPDLIQ',      qcten,       psetcols, lchnk, avg_subcol_field=use_subcol_microp) 
=======
   call outfld('MPDLIQ',      qcten,       psetcols, lchnk, avg_subcol_field=use_subcol_microp)
>>>>>>> 96d904b8
   call outfld('MPDICE',      qiten,       psetcols, lchnk, avg_subcol_field=use_subcol_microp)
   call outfld('EVAPSNOW',    evapsnow,    psetcols, lchnk, avg_subcol_field=use_subcol_microp)
   call outfld('QCSEVAP',     qcsevap,     psetcols, lchnk, avg_subcol_field=use_subcol_microp)
   call outfld('QISEVAP',     qisevap,     psetcols, lchnk, avg_subcol_field=use_subcol_microp)
   call outfld('QVRES',       qvres,       psetcols, lchnk, avg_subcol_field=use_subcol_microp)
<<<<<<< HEAD
   call outfld('QCSEDTEN',    qcsedten,    psetcols, lchnk, avg_subcol_field=use_subcol_microp)
   call outfld('QISEDTEN',    qisedten,    psetcols, lchnk, avg_subcol_field=use_subcol_microp)
   call outfld('VTRMC',       vtrmc,       psetcols, lchnk, avg_subcol_field=use_subcol_microp)
   call outfld('VTRMI',       vtrmi,       psetcols, lchnk, avg_subcol_field=use_subcol_microp)   
   if (micro_mg_version > 1) then
      call outfld('QRSEDTEN',    qrsedten,    psetcols, lchnk,avg_subcol_field=use_subcol_microp)
      call outfld('QSSEDTEN',    qssedten,    psetcols, lchnk,avg_subcol_field=use_subcol_microp)
   end if
   call outfld('MNUCCDO',     mnuccdo,     psetcols, lchnk, avg_subcol_field=use_subcol_microp)
   call outfld('MNUCCDOhet',  mnuccdohet,  psetcols, lchnk, avg_subcol_field=use_subcol_microp)
   call outfld('MNUCCRO',     mnuccro,     psetcols, lchnk, avg_subcol_field=use_subcol_microp)
   call outfld('PRACSO',      pracso ,     psetcols, lchnk, avg_subcol_field=use_subcol_microp)
   call outfld('MELTSDT',     meltsdt,     psetcols, lchnk, avg_subcol_field=use_subcol_microp)
   call outfld('FRZRDT',      frzrdt ,     psetcols, lchnk, avg_subcol_field=use_subcol_microp)
   if (macmic_extra_diag)then
   write(tmpname,"(A6,I2.2)")"FREQR_",macmic_it
   call outfld(trim(adjustl(tmpname)),        freqr,        psetcols, lchnk, avg_subcol_field=use_subcol_microp)
   write(tmpname,"(A6,I2.2)")"FREQS_",macmic_it
   call outfld(trim(adjustl(tmpname)),        freqs,        psetcols, lchnk, avg_subcol_field=use_subcol_microp)
   write(tmpname,"(A5,I2.2)")"MPDT_",macmic_it
   call outfld(trim(adjustl(tmpname)),        tlat,        psetcols, lchnk, avg_subcol_field=use_subcol_microp)
   write(tmpname,"(A5,I2.2)")"MPDQ_",macmic_it
   call outfld(trim(adjustl(tmpname)),        qvlat,        psetcols, lchnk, avg_subcol_field=use_subcol_microp)
   write(tmpname,"(A7,I2.2)")"MPDLIQ_",macmic_it
   call outfld(trim(adjustl(tmpname)),        qcten,        psetcols, lchnk, avg_subcol_field=use_subcol_microp)
   write(tmpname,"(A7,I2.2)")"MPDICE_",macmic_it
   call outfld(trim(adjustl(tmpname)),        qiten,        psetcols, lchnk, avg_subcol_field=use_subcol_microp)
   write(tmpname,"(A9,I2.2)")"EVAPSNOW_",macmic_it
   call outfld(trim(adjustl(tmpname)),        evapsnow,        psetcols, lchnk, avg_subcol_field=use_subcol_microp)
   write(tmpname,"(A8,I2.2)")"QCSEVAP_",macmic_it
   call outfld(trim(adjustl(tmpname)),        qcsevap,        psetcols, lchnk, avg_subcol_field=use_subcol_microp)
   write(tmpname,"(A8,I2.2)")"QISEVAP_",macmic_it
   call outfld(trim(adjustl(tmpname)),        qisevap,        psetcols, lchnk, avg_subcol_field=use_subcol_microp)
   write(tmpname,"(A6,I2.2)")"QVRES_",macmic_it
   call outfld(trim(adjustl(tmpname)),        qvres,        psetcols, lchnk, avg_subcol_field=use_subcol_microp)
   write(tmpname,"(A9,I2.2)")"QCSEDTEN_",macmic_it
   call outfld(trim(adjustl(tmpname)),        qcsedten,        psetcols, lchnk, avg_subcol_field=use_subcol_microp)
   write(tmpname,"(A9,I2.2)")"QISEDTEN_",macmic_it
   call outfld(trim(adjustl(tmpname)),        qisedten,        psetcols, lchnk, avg_subcol_field=use_subcol_microp)
   if (micro_mg_version > 1) then
      write(tmpname,"(A9,I2.2)")"QRSEDTEN_",macmic_it
   call outfld(trim(adjustl(tmpname)),        qrsedten,        psetcols, lchnk, avg_subcol_field=use_subcol_microp)
      write(tmpname,"(A9,I2.2)")"QSSEDTEN_",macmic_it
   call outfld(trim(adjustl(tmpname)),        qssedten,        psetcols, lchnk, avg_subcol_field=use_subcol_microp)
   end if
   write(tmpname,"(A8,I2.2)")"MNUCCRO_",macmic_it
   call outfld(trim(adjustl(tmpname)),        mnuccro,        psetcols, lchnk, avg_subcol_field=use_subcol_microp)
   write(tmpname,"(A7,I2.2)")"PRACSO_",macmic_it
   call outfld(trim(adjustl(tmpname)),        pracso,        psetcols, lchnk, avg_subcol_field=use_subcol_microp)
   write(tmpname,"(A8,I2.2)")"MELTSDT_",macmic_it
   call outfld(trim(adjustl(tmpname)),        meltsdt,        psetcols, lchnk, avg_subcol_field=use_subcol_microp)
   write(tmpname,"(A7,I2.2)")"FRZRDT_",macmic_it
   call outfld(trim(adjustl(tmpname)),        frzrdt,        psetcols, lchnk, avg_subcol_field=use_subcol_microp)
    
   end if

   call outfld('FICE',        nfice,       psetcols, lchnk, avg_subcol_field=use_subcol_microp)  
=======

   if (macmic_mg2_diag) then

     write(tmpname,"(A5,I2.2)")"MPDT_",macmic_it
     call outfld(trim(adjustl(tmpname)),        tlat,        psetcols, lchnk, avg_subcol_field=use_subcol_microp)
     write(tmpname,"(A5,I2.2)")"MPDQ_",macmic_it
     call outfld(trim(adjustl(tmpname)),        qvlat,       psetcols, lchnk, avg_subcol_field=use_subcol_microp)
     write(tmpname,"(A7,I2.2)")"MPDLIQ_",macmic_it
     call outfld(trim(adjustl(tmpname)),        qcten,       psetcols, lchnk, avg_subcol_field=use_subcol_microp)
     write(tmpname,"(A7,I2.2)")"MPDICE_",macmic_it
     call outfld(trim(adjustl(tmpname)),        qiten,       psetcols, lchnk, avg_subcol_field=use_subcol_microp)
     write(tmpname,"(A9,I2.2)")"EVAPSNOW_",macmic_it
     call outfld(trim(adjustl(tmpname)),        evapsnow,    psetcols, lchnk, avg_subcol_field=use_subcol_microp)
     write(tmpname,"(A8,I2.2)")"QCSEVAP_",macmic_it
     call outfld(trim(adjustl(tmpname)),        qcsevap,     psetcols, lchnk, avg_subcol_field=use_subcol_microp)
     write(tmpname,"(A8,I2.2)")"QISEVAP_",macmic_it
     call outfld(trim(adjustl(tmpname)),        qisevap,     psetcols, lchnk, avg_subcol_field=use_subcol_microp)
     write(tmpname,"(A6,I2.2)")"QVRES_",macmic_it
     call outfld(trim(adjustl(tmpname)),        qvres,       psetcols, lchnk, avg_subcol_field=use_subcol_microp)

   end if 

   call outfld('VTRMC',       vtrmc,       psetcols, lchnk, avg_subcol_field=use_subcol_microp)
   call outfld('VTRMI',       vtrmi,       psetcols, lchnk, avg_subcol_field=use_subcol_microp)
   call outfld('QCSEDTEN',    qcsedten,    psetcols, lchnk, avg_subcol_field=use_subcol_microp)
   call outfld('QISEDTEN',    qisedten,    psetcols, lchnk, avg_subcol_field=use_subcol_microp)

   if (micro_mg_version > 1) then
       call outfld('QRSEDTEN',    qrsedten,    psetcols, lchnk, avg_subcol_field=use_subcol_microp)
       call outfld('QSSEDTEN',    qssedten,    psetcols, lchnk, avg_subcol_field=use_subcol_microp)
   end if

   if (macmic_mg2_diag) then
     write(tmpname,"(A9,I2.2)")"QCSEDTEN_",macmic_it
     call outfld(trim(adjustl(tmpname)),        qcsedten,        psetcols, lchnk, avg_subcol_field=use_subcol_microp)
     write(tmpname,"(A9,I2.2)")"QISEDTEN_",macmic_it
     call outfld(trim(adjustl(tmpname)),        qisedten,        psetcols, lchnk, avg_subcol_field=use_subcol_microp)
     if (micro_mg_version > 1) then
       write(tmpname,"(A9,I2.2)")"QRSEDTEN_",macmic_it
       call outfld(trim(adjustl(tmpname)),        qrsedten,        psetcols, lchnk, avg_subcol_field=use_subcol_microp)
       write(tmpname,"(A9,I2.2)")"QSSEDTEN_",macmic_it
       call outfld(trim(adjustl(tmpname)),        qssedten,        psetcols, lchnk, avg_subcol_field=use_subcol_microp)
     end if
   end if 

   call outfld('MNUCCDO',     mnuccdo,     psetcols, lchnk, avg_subcol_field=use_subcol_microp)
   call outfld('MNUCCDOhet',  mnuccdohet,  psetcols, lchnk, avg_subcol_field=use_subcol_microp)
   call outfld('MNUCCRO',     mnuccro,     psetcols, lchnk, avg_subcol_field=use_subcol_microp)
   call outfld('PRACSO',      pracso ,     psetcols, lchnk, avg_subcol_field=use_subcol_microp)
   call outfld('MELTSDT',     meltsdt,     psetcols, lchnk, avg_subcol_field=use_subcol_microp)
   call outfld('FRZRDT',      frzrdt ,     psetcols, lchnk, avg_subcol_field=use_subcol_microp)
   call outfld('FICE',        nfice,       psetcols, lchnk, avg_subcol_field=use_subcol_microp)

   if (macmic_mg2_diag) then
     write(tmpname,"(A8,I2.2)")"MNUCCRO_",macmic_it
     call outfld(trim(adjustl(tmpname)),        mnuccro,        psetcols, lchnk, avg_subcol_field=use_subcol_microp)
     write(tmpname,"(A7,I2.2)")"PRACSO_",macmic_it
     call outfld(trim(adjustl(tmpname)),        pracso,        psetcols, lchnk, avg_subcol_field=use_subcol_microp)
     write(tmpname,"(A8,I2.2)")"MELTSDT_",macmic_it
     call outfld(trim(adjustl(tmpname)),        meltsdt,        psetcols, lchnk, avg_subcol_field=use_subcol_microp)
     write(tmpname,"(A7,I2.2)")"FRZRDT_",macmic_it
     call outfld(trim(adjustl(tmpname)),        frzrdt,        psetcols, lchnk, avg_subcol_field=use_subcol_microp)
   end if 

>>>>>>> 96d904b8
   if (micro_mg_version > 1) then
      call outfld('UMR',      umr,         psetcols, lchnk, avg_subcol_field=use_subcol_microp)
      call outfld('UMS',      ums,         psetcols, lchnk, avg_subcol_field=use_subcol_microp)
   end if

   if (.not. (micro_mg_version == 1 .and. micro_mg_sub_version == 0)) then
      call outfld('QCRAT',    qcrat,       psetcols, lchnk, avg_subcol_field=use_subcol_microp)
   end if

   ! Example subcolumn outfld call
   if (use_subcol_microp) then
      call outfld('FICE_SCOL',   nfice,       psubcols*pcols, lchnk)
   end if

   ! Output fields which are already on the grid
   call outfld('QRAIN',       qrout_grid,       pcols, lchnk)
   call outfld('QSNOW',       qsout_grid,       pcols, lchnk)
   call outfld('NRAIN',       nrout_grid,       pcols, lchnk)
   call outfld('NSNOW',       nsout_grid,       pcols, lchnk)
   call outfld('CV_REFFLIQ',  cvreffliq_grid,   pcols, lchnk)
   call outfld('CV_REFFICE',  cvreffice_grid,   pcols, lchnk)
   call outfld('LS_FLXPRC',   mgflxprc_grid,    pcols, lchnk)
   call outfld('LS_FLXSNW',   mgflxsnw_grid,    pcols, lchnk)
   call outfld('CME',         qme_grid,         pcols, lchnk)
   call outfld('PRODPREC',    prain_grid,       pcols, lchnk)
   call outfld('EVAPPREC',    nevapr_grid,      pcols, lchnk)
   call outfld('QCRESO',      qcreso_grid,      pcols, lchnk)

<<<<<<< HEAD
  if(macmic_extra_diag)then
   write(tmpname,"(A9,I2.2)")"EVAPPREC_",macmic_it
   call outfld(trim(adjustl(tmpname)),        nevapr_grid,        pcols, lchnk)  
 
   write(tmpname,"(A7,I2.2)")"QCRESO_",macmic_it   
   call outfld(trim(adjustl(tmpname)),        qcreso_grid,        pcols, lchnk)
   end if
=======
   if (macmic_mg2_diag) then
     write(tmpname,"(A9,I2.2)")"EVAPPREC_",macmic_it
     call outfld(trim(adjustl(tmpname)),        nevapr_grid,        pcols, lchnk)  
     write(tmpname,"(A7,I2.2)")"QCRESO_",macmic_it
     call outfld(trim(adjustl(tmpname)),        qcreso_grid,        pcols, lchnk)
   end if
 
>>>>>>> 96d904b8
   call outfld('LS_REFFRAIN', mgreffrain_grid,  pcols, lchnk)
   call outfld('LS_REFFSNOW', mgreffsnow_grid,  pcols, lchnk)
   call outfld('DSNOW',       des_grid,         pcols, lchnk)
   call outfld('ADRAIN',      drout2_grid,      pcols, lchnk)
   call outfld('ADSNOW',      dsout2_grid,      pcols, lchnk)
   call outfld('PE',          pe_grid,          pcols, lchnk)
   call outfld('PEFRAC',      pefrac_grid,      pcols, lchnk)
   call outfld('APRL',        tpr_grid,         pcols, lchnk)
   call outfld('VPRAO',       vprao_grid,       pcols, lchnk)
   call outfld('VPRCO',       vprco_grid,       pcols, lchnk)
   call outfld('RACAU',       racau_grid,       pcols, lchnk)
   call outfld('AREL',        efcout_grid,      pcols, lchnk)
   call outfld('AREI',        efiout_grid,      pcols, lchnk)
   call outfld('AWNC' ,       ncout_grid,       pcols, lchnk)
   call outfld('AWNI' ,       niout_grid,       pcols, lchnk)
   call outfld('FREQL',       freql_grid,       pcols, lchnk)
   call outfld('FREQI',       freqi_grid,       pcols, lchnk)
   call outfld('ACTREL',      ctrel_grid,       pcols, lchnk)
   call outfld('ACTREI',      ctrei_grid,       pcols, lchnk)
   call outfld('ACTNL',       ctnl_grid,        pcols, lchnk)
   call outfld('ACTNI',       ctni_grid,        pcols, lchnk)
   call outfld('FCTL',        fctl_grid,        pcols, lchnk)
   call outfld('FCTI',        fcti_grid,        pcols, lchnk)
   call outfld('ICINC',       icinc_grid,       pcols, lchnk)
   call outfld('ICWNC',       icwnc_grid,       pcols, lchnk)
   call outfld('EFFLIQ_IND',  rel_fn_grid,      pcols, lchnk)
   call outfld('CDNUMC',      cdnumc_grid,      pcols, lchnk)
   call outfld('REL',         rel_grid,         pcols, lchnk)
   call outfld('REI',         rei_grid,         pcols, lchnk)
   call outfld('ICIMRST',     icimrst_grid_out, pcols, lchnk)
   call outfld('ICWMRST',     icwmrst_grid_out, pcols, lchnk)
   call outfld('CMEIOUT',     cmeiout_grid,     pcols, lchnk)
   call outfld('PRAO',        prao_grid,        pcols, lchnk)
   call outfld('PRCO',        prco_grid,        pcols, lchnk)
   call outfld('MNUCCCO',     mnuccco_grid,     pcols, lchnk)
   call outfld('MNUCCTO',     mnuccto_grid,     pcols, lchnk)
   call outfld('MSACWIO',     msacwio_grid,     pcols, lchnk)
   call outfld('PSACWSO',     psacwso_grid,     pcols, lchnk)
   call outfld('BERGSO',      bergso_grid,      pcols, lchnk)
<<<<<<< HEAD

call outfld('BERGO',       bergo_grid,       pcols, lchnk)
=======
   call outfld('BERGO',       bergo_grid,       pcols, lchnk)
>>>>>>> 96d904b8
   call outfld('MELTO',       melto_grid,       pcols, lchnk)
   call outfld('HOMOO',       homoo_grid,       pcols, lchnk)
   call outfld('PRCIO',       prcio_grid,       pcols, lchnk)
   call outfld('PRAIO',       praio_grid,       pcols, lchnk)
   call outfld('QIRESO',      qireso_grid,      pcols, lchnk)

<<<<<<< HEAD
if(macmic_extra_diag)then
write(tmpname,"(A8,I2.2)")"CMEIOUT_",macmic_it
   call outfld(trim(adjustl(tmpname)),        cmeiout_grid,        pcols, lchnk)
   write(tmpname,"(A5,I2.2)")"PRAO_",macmic_it
   call outfld(trim(adjustl(tmpname)),        prao_grid,        pcols, lchnk)
   write(tmpname,"(A5,I2.2)")"PRCO_",macmic_it
   call outfld(trim(adjustl(tmpname)),        prco_grid,        pcols, lchnk)
   write(tmpname,"(A8,I2.2)")"MNUCCCO_",macmic_it
   call outfld(trim(adjustl(tmpname)),        mnuccco_grid,        pcols, lchnk)
   write(tmpname,"(A8,I2.2)")"MNUCCTO_",macmic_it
   call outfld(trim(adjustl(tmpname)),        mnuccto_grid,        pcols, lchnk)
   write(tmpname,"(A8,I2.2)")"MSACWIO_",macmic_it
   call outfld(trim(adjustl(tmpname)),        msacwio_grid,        pcols, lchnk)
   write(tmpname,"(A8,I2.2)")"PSACWSO_",macmic_it
   call outfld(trim(adjustl(tmpname)),        psacwso_grid,        pcols, lchnk)
   write(tmpname,"(A7,I2.2)")"BERGSO_",macmic_it
   call outfld(trim(adjustl(tmpname)),        bergso_grid,        pcols, lchnk)   
  
   write(tmpname,"(A6,I2.2)")"BERGO_",macmic_it
   call outfld(trim(adjustl(tmpname)),        bergo_grid,        pcols, lchnk)
   write(tmpname,"(A6,I2.2)")"MELTO_",macmic_it
   call outfld(trim(adjustl(tmpname)),        melto_grid,        pcols, lchnk)
   write(tmpname,"(A6,I2.2)")"HOMOO_",macmic_it
   call outfld(trim(adjustl(tmpname)),        homoo_grid,        pcols, lchnk)
   write(tmpname,"(A6,I2.2)")"PRCIO_",macmic_it
   call outfld(trim(adjustl(tmpname)),        prcio_grid,        pcols, lchnk)
   write(tmpname,"(A6,I2.2)")"PRAIO_",macmic_it
   call outfld(trim(adjustl(tmpname)),        praio_grid,        pcols, lchnk)
   write(tmpname,"(A7,I2.2)")"QIRESO_",macmic_it
   call outfld(trim(adjustl(tmpname)),        qireso_grid,        pcols, lchnk)
end if
=======
   if (macmic_mg2_diag) then

     write(tmpname,"(A8,I2.2)")"CMEIOUT_",macmic_it
     call outfld(trim(adjustl(tmpname)),        cmeiout_grid,        pcols, lchnk)
     write(tmpname,"(A5,I2.2)")"PRAO_",macmic_it
     call outfld(trim(adjustl(tmpname)),        prao_grid,           pcols, lchnk)
     write(tmpname,"(A5,I2.2)")"PRCO_",macmic_it
     call outfld(trim(adjustl(tmpname)),        prco_grid,           pcols, lchnk)
     write(tmpname,"(A8,I2.2)")"MNUCCCO_",macmic_it
     call outfld(trim(adjustl(tmpname)),        mnuccco_grid,        pcols, lchnk)
     write(tmpname,"(A8,I2.2)")"MNUCCTO_",macmic_it
     call outfld(trim(adjustl(tmpname)),        mnuccto_grid,        pcols, lchnk)
     write(tmpname,"(A8,I2.2)")"MSACWIO_",macmic_it
     call outfld(trim(adjustl(tmpname)),        msacwio_grid,        pcols, lchnk)
     write(tmpname,"(A8,I2.2)")"PSACWSO_",macmic_it
     call outfld(trim(adjustl(tmpname)),        psacwso_grid,        pcols, lchnk)
     write(tmpname,"(A7,I2.2)")"BERGSO_",macmic_it
     call outfld(trim(adjustl(tmpname)),        bergso_grid,         pcols, lchnk)   
     write(tmpname,"(A6,I2.2)")"BERGO_",macmic_it
     call outfld(trim(adjustl(tmpname)),        bergo_grid,          pcols, lchnk)
     write(tmpname,"(A6,I2.2)")"MELTO_",macmic_it
     call outfld(trim(adjustl(tmpname)),        melto_grid,          pcols, lchnk)
     write(tmpname,"(A6,I2.2)")"HOMOO_",macmic_it
     call outfld(trim(adjustl(tmpname)),        homoo_grid,          pcols, lchnk)
     write(tmpname,"(A6,I2.2)")"PRCIO_",macmic_it
     call outfld(trim(adjustl(tmpname)),        prcio_grid,          pcols, lchnk)
     write(tmpname,"(A6,I2.2)")"PRAIO_",macmic_it
     call outfld(trim(adjustl(tmpname)),        praio_grid,          pcols, lchnk)
     write(tmpname,"(A7,I2.2)")"QIRESO_",macmic_it
     call outfld(trim(adjustl(tmpname)),        qireso_grid,         pcols, lchnk)
  
   end if 

>>>>>>> 96d904b8
   ! ptend_loc is deallocated in physics_update above
   call physics_state_dealloc(state_loc)
   call t_stopf('micro_mg_cam_tend_fini')
end subroutine micro_mg_cam_tend

function p1(tin) result(pout)
  real(r8), target, intent(in) :: tin(:)
  real(r8), pointer :: pout(:)
  pout => tin
end function p1

function p2(tin) result(pout)
  real(r8), target, intent(in) :: tin(:,:)
  real(r8), pointer :: pout(:,:)
  pout => tin
end function p2

end module micro_mg_cam<|MERGE_RESOLUTION|>--- conflicted
+++ resolved
@@ -1175,7 +1175,6 @@
 
    integer :: i, k, itim_old, it
    character(200) :: tmpname
-   logical           :: macmic_extra_diag = .false.
    real(r8), pointer :: naai(:,:)      ! ice nucleation number
    real(r8), pointer :: naai_hom(:,:)  ! ice nucleation number (homogeneous)
    real(r8), pointer :: npccn(:,:)     ! liquid activation number tendency
@@ -1654,12 +1653,11 @@
 
    integer :: autocl_idx, accretl_idx  ! Aerocom IND3
    integer :: cldliqbf_idx, cldicebf_idx, numliqbf_idx, numicebf_idx
-<<<<<<< HEAD
-    call phys_getopts(macmic_extra_diag_out = macmic_extra_diag)
-=======
+
 
    logical :: macmic_mg2_diag
->>>>>>> 96d904b8
+    call phys_getopts(macmic_mg2_diag_out = macmic_mg2_diag)
+
    !-------------------------------------------------------------------------------
 
    call t_startf('micro_mg_cam_tend_init')
@@ -3061,15 +3059,11 @@
 
    ! Output a handle of variables which are calculated on the fly
    ftem_grid = 0._r8
-<<<<<<< HEAD
      
-if(macmic_extra_diag)then
-=======
 
    !-------------------------------------------------------------------------------
    call phys_getopts(macmic_mg2_diag_out = macmic_mg2_diag) !! get flag to control the extra output 
 
->>>>>>> 96d904b8
    ftem_grid(:ngrdcol,top_lev:pver) =  qcreso_grid(:ngrdcol,top_lev:pver)
    call outfld( 'MPDW2V', ftem_grid, pcols, lchnk)
 
@@ -3092,31 +3086,6 @@
   
    ftem_grid(:ngrdcol,top_lev:pver) = -prcio_grid(:ngrdcol,top_lev:pver) - praio_grid(:ngrdcol,top_lev:pver)
    call outfld( 'MPDI2P', ftem_grid, pcols, lchnk)
-<<<<<<< HEAD
-   write(tmpname,"(A7,I2.2)")"MPDI2P_",macmic_it
-   call outfld(trim(adjustl(tmpname)),        ftem_grid,        pcols, lchnk)
-else
-   ftem_grid(:ngrdcol,top_lev:pver) =  qcreso_grid(:ngrdcol,top_lev:pver)
-   call outfld( 'MPDW2V', ftem_grid, pcols, lchnk)
-   ftem_grid(:ngrdcol,top_lev:pver) =  melto_grid(:ngrdcol,top_lev:pver) -mnuccco_grid(:ngrdcol,top_lev:pver)&
-        - mnuccto_grid(:ngrdcol,top_lev:pver) - bergo_grid(:ngrdcol,top_lev:pver) - homoo_grid(:ngrdcol,top_lev:pver)&
-        - msacwio_grid(:ngrdcol,top_lev:pver)
-   call outfld( 'MPDW2I', ftem_grid, pcols, lchnk)
-
-   ftem_grid(:ngrdcol,top_lev:pver) = -prao_grid(:ngrdcol,top_lev:pver) - prco_grid(:ngrdcol,top_lev:pver)&
-        - psacwso_grid(:ngrdcol,top_lev:pver) - bergso_grid(:ngrdcol,top_lev:pver)
-   call outfld( 'MPDW2P', ftem_grid, pcols, lchnk)
-   ftem_grid(:ngrdcol,top_lev:pver) =  cmeiout_grid(:ngrdcol,top_lev:pver) + qireso_grid(:ngrdcol,top_lev:pver)
-   call outfld( 'MPDI2V', ftem_grid, pcols, lchnk)
-
-   ftem_grid(:ngrdcol,top_lev:pver) = -melto_grid(:ngrdcol,top_lev:pver) + mnuccco_grid(:ngrdcol,top_lev:pver) &
-        + mnuccto_grid(:ngrdcol,top_lev:pver) + bergo_grid(:ngrdcol,top_lev:pver) + homoo_grid(:ngrdcol,top_lev:pver)&
-        + msacwio_grid(:ngrdcol,top_lev:pver)
-   call outfld( 'MPDI2W', ftem_grid, pcols, lchnk)
-   ftem_grid(:ngrdcol,top_lev:pver) = -prcio_grid(:ngrdcol,top_lev:pver) - praio_grid(:ngrdcol,top_lev:pver)
-   call outfld( 'MPDI2P', ftem_grid, pcols, lchnk)
-end if
-=======
 
    if (macmic_mg2_diag) then
 
@@ -3151,7 +3120,6 @@
 
    end if
  
->>>>>>> 96d904b8
    ! Output fields which have not been averaged already, averaging if use_subcol_microp is true
    call outfld('MPICLWPI',    iclwpi,      psetcols, lchnk, avg_subcol_field=use_subcol_microp)
    call outfld('MPICIWPI',    iciwpi,      psetcols, lchnk, avg_subcol_field=use_subcol_microp)
@@ -3173,17 +3141,12 @@
    call outfld('FREQS',       freqs,       psetcols, lchnk, avg_subcol_field=use_subcol_microp)
    call outfld('MPDT',        tlat,        psetcols, lchnk, avg_subcol_field=use_subcol_microp)
    call outfld('MPDQ',        qvlat,       psetcols, lchnk, avg_subcol_field=use_subcol_microp)
-<<<<<<< HEAD
-   call outfld('MPDLIQ',      qcten,       psetcols, lchnk, avg_subcol_field=use_subcol_microp) 
-=======
    call outfld('MPDLIQ',      qcten,       psetcols, lchnk, avg_subcol_field=use_subcol_microp)
->>>>>>> 96d904b8
    call outfld('MPDICE',      qiten,       psetcols, lchnk, avg_subcol_field=use_subcol_microp)
    call outfld('EVAPSNOW',    evapsnow,    psetcols, lchnk, avg_subcol_field=use_subcol_microp)
    call outfld('QCSEVAP',     qcsevap,     psetcols, lchnk, avg_subcol_field=use_subcol_microp)
    call outfld('QISEVAP',     qisevap,     psetcols, lchnk, avg_subcol_field=use_subcol_microp)
    call outfld('QVRES',       qvres,       psetcols, lchnk, avg_subcol_field=use_subcol_microp)
-<<<<<<< HEAD
    call outfld('QCSEDTEN',    qcsedten,    psetcols, lchnk, avg_subcol_field=use_subcol_microp)
    call outfld('QISEDTEN',    qisedten,    psetcols, lchnk, avg_subcol_field=use_subcol_microp)
    call outfld('VTRMC',       vtrmc,       psetcols, lchnk, avg_subcol_field=use_subcol_microp)
@@ -3198,7 +3161,8 @@
    call outfld('PRACSO',      pracso ,     psetcols, lchnk, avg_subcol_field=use_subcol_microp)
    call outfld('MELTSDT',     meltsdt,     psetcols, lchnk, avg_subcol_field=use_subcol_microp)
    call outfld('FRZRDT',      frzrdt ,     psetcols, lchnk, avg_subcol_field=use_subcol_microp)
-   if (macmic_extra_diag)then
+   call outfld('FICE',        nfice,       psetcols, lchnk, avg_subcol_field=use_subcol_microp)
+   if (macmic_mg2_diag)then
    write(tmpname,"(A6,I2.2)")"FREQR_",macmic_it
    call outfld(trim(adjustl(tmpname)),        freqr,        psetcols, lchnk, avg_subcol_field=use_subcol_microp)
    write(tmpname,"(A6,I2.2)")"FREQS_",macmic_it
@@ -3240,73 +3204,8 @@
     
    end if
 
-   call outfld('FICE',        nfice,       psetcols, lchnk, avg_subcol_field=use_subcol_microp)  
-=======
-
-   if (macmic_mg2_diag) then
-
-     write(tmpname,"(A5,I2.2)")"MPDT_",macmic_it
-     call outfld(trim(adjustl(tmpname)),        tlat,        psetcols, lchnk, avg_subcol_field=use_subcol_microp)
-     write(tmpname,"(A5,I2.2)")"MPDQ_",macmic_it
-     call outfld(trim(adjustl(tmpname)),        qvlat,       psetcols, lchnk, avg_subcol_field=use_subcol_microp)
-     write(tmpname,"(A7,I2.2)")"MPDLIQ_",macmic_it
-     call outfld(trim(adjustl(tmpname)),        qcten,       psetcols, lchnk, avg_subcol_field=use_subcol_microp)
-     write(tmpname,"(A7,I2.2)")"MPDICE_",macmic_it
-     call outfld(trim(adjustl(tmpname)),        qiten,       psetcols, lchnk, avg_subcol_field=use_subcol_microp)
-     write(tmpname,"(A9,I2.2)")"EVAPSNOW_",macmic_it
-     call outfld(trim(adjustl(tmpname)),        evapsnow,    psetcols, lchnk, avg_subcol_field=use_subcol_microp)
-     write(tmpname,"(A8,I2.2)")"QCSEVAP_",macmic_it
-     call outfld(trim(adjustl(tmpname)),        qcsevap,     psetcols, lchnk, avg_subcol_field=use_subcol_microp)
-     write(tmpname,"(A8,I2.2)")"QISEVAP_",macmic_it
-     call outfld(trim(adjustl(tmpname)),        qisevap,     psetcols, lchnk, avg_subcol_field=use_subcol_microp)
-     write(tmpname,"(A6,I2.2)")"QVRES_",macmic_it
-     call outfld(trim(adjustl(tmpname)),        qvres,       psetcols, lchnk, avg_subcol_field=use_subcol_microp)
-
-   end if 
-
-   call outfld('VTRMC',       vtrmc,       psetcols, lchnk, avg_subcol_field=use_subcol_microp)
-   call outfld('VTRMI',       vtrmi,       psetcols, lchnk, avg_subcol_field=use_subcol_microp)
-   call outfld('QCSEDTEN',    qcsedten,    psetcols, lchnk, avg_subcol_field=use_subcol_microp)
-   call outfld('QISEDTEN',    qisedten,    psetcols, lchnk, avg_subcol_field=use_subcol_microp)
-
-   if (micro_mg_version > 1) then
-       call outfld('QRSEDTEN',    qrsedten,    psetcols, lchnk, avg_subcol_field=use_subcol_microp)
-       call outfld('QSSEDTEN',    qssedten,    psetcols, lchnk, avg_subcol_field=use_subcol_microp)
-   end if
-
-   if (macmic_mg2_diag) then
-     write(tmpname,"(A9,I2.2)")"QCSEDTEN_",macmic_it
-     call outfld(trim(adjustl(tmpname)),        qcsedten,        psetcols, lchnk, avg_subcol_field=use_subcol_microp)
-     write(tmpname,"(A9,I2.2)")"QISEDTEN_",macmic_it
-     call outfld(trim(adjustl(tmpname)),        qisedten,        psetcols, lchnk, avg_subcol_field=use_subcol_microp)
-     if (micro_mg_version > 1) then
-       write(tmpname,"(A9,I2.2)")"QRSEDTEN_",macmic_it
-       call outfld(trim(adjustl(tmpname)),        qrsedten,        psetcols, lchnk, avg_subcol_field=use_subcol_microp)
-       write(tmpname,"(A9,I2.2)")"QSSEDTEN_",macmic_it
-       call outfld(trim(adjustl(tmpname)),        qssedten,        psetcols, lchnk, avg_subcol_field=use_subcol_microp)
-     end if
-   end if 
-
-   call outfld('MNUCCDO',     mnuccdo,     psetcols, lchnk, avg_subcol_field=use_subcol_microp)
-   call outfld('MNUCCDOhet',  mnuccdohet,  psetcols, lchnk, avg_subcol_field=use_subcol_microp)
-   call outfld('MNUCCRO',     mnuccro,     psetcols, lchnk, avg_subcol_field=use_subcol_microp)
-   call outfld('PRACSO',      pracso ,     psetcols, lchnk, avg_subcol_field=use_subcol_microp)
-   call outfld('MELTSDT',     meltsdt,     psetcols, lchnk, avg_subcol_field=use_subcol_microp)
-   call outfld('FRZRDT',      frzrdt ,     psetcols, lchnk, avg_subcol_field=use_subcol_microp)
-   call outfld('FICE',        nfice,       psetcols, lchnk, avg_subcol_field=use_subcol_microp)
-
-   if (macmic_mg2_diag) then
-     write(tmpname,"(A8,I2.2)")"MNUCCRO_",macmic_it
-     call outfld(trim(adjustl(tmpname)),        mnuccro,        psetcols, lchnk, avg_subcol_field=use_subcol_microp)
-     write(tmpname,"(A7,I2.2)")"PRACSO_",macmic_it
-     call outfld(trim(adjustl(tmpname)),        pracso,        psetcols, lchnk, avg_subcol_field=use_subcol_microp)
-     write(tmpname,"(A8,I2.2)")"MELTSDT_",macmic_it
-     call outfld(trim(adjustl(tmpname)),        meltsdt,        psetcols, lchnk, avg_subcol_field=use_subcol_microp)
-     write(tmpname,"(A7,I2.2)")"FRZRDT_",macmic_it
-     call outfld(trim(adjustl(tmpname)),        frzrdt,        psetcols, lchnk, avg_subcol_field=use_subcol_microp)
-   end if 
-
->>>>>>> 96d904b8
+
+
    if (micro_mg_version > 1) then
       call outfld('UMR',      umr,         psetcols, lchnk, avg_subcol_field=use_subcol_microp)
       call outfld('UMS',      ums,         psetcols, lchnk, avg_subcol_field=use_subcol_microp)
@@ -3335,15 +3234,6 @@
    call outfld('EVAPPREC',    nevapr_grid,      pcols, lchnk)
    call outfld('QCRESO',      qcreso_grid,      pcols, lchnk)
 
-<<<<<<< HEAD
-  if(macmic_extra_diag)then
-   write(tmpname,"(A9,I2.2)")"EVAPPREC_",macmic_it
-   call outfld(trim(adjustl(tmpname)),        nevapr_grid,        pcols, lchnk)  
- 
-   write(tmpname,"(A7,I2.2)")"QCRESO_",macmic_it   
-   call outfld(trim(adjustl(tmpname)),        qcreso_grid,        pcols, lchnk)
-   end if
-=======
    if (macmic_mg2_diag) then
      write(tmpname,"(A9,I2.2)")"EVAPPREC_",macmic_it
      call outfld(trim(adjustl(tmpname)),        nevapr_grid,        pcols, lchnk)  
@@ -3351,7 +3241,6 @@
      call outfld(trim(adjustl(tmpname)),        qcreso_grid,        pcols, lchnk)
    end if
  
->>>>>>> 96d904b8
    call outfld('LS_REFFRAIN', mgreffrain_grid,  pcols, lchnk)
    call outfld('LS_REFFSNOW', mgreffsnow_grid,  pcols, lchnk)
    call outfld('DSNOW',       des_grid,         pcols, lchnk)
@@ -3391,20 +3280,15 @@
    call outfld('MSACWIO',     msacwio_grid,     pcols, lchnk)
    call outfld('PSACWSO',     psacwso_grid,     pcols, lchnk)
    call outfld('BERGSO',      bergso_grid,      pcols, lchnk)
-<<<<<<< HEAD
-
-call outfld('BERGO',       bergo_grid,       pcols, lchnk)
-=======
+
    call outfld('BERGO',       bergo_grid,       pcols, lchnk)
->>>>>>> 96d904b8
    call outfld('MELTO',       melto_grid,       pcols, lchnk)
    call outfld('HOMOO',       homoo_grid,       pcols, lchnk)
    call outfld('PRCIO',       prcio_grid,       pcols, lchnk)
    call outfld('PRAIO',       praio_grid,       pcols, lchnk)
    call outfld('QIRESO',      qireso_grid,      pcols, lchnk)
 
-<<<<<<< HEAD
-if(macmic_extra_diag)then
+if(macmic_mg2_diag)then
 write(tmpname,"(A8,I2.2)")"CMEIOUT_",macmic_it
    call outfld(trim(adjustl(tmpname)),        cmeiout_grid,        pcols, lchnk)
    write(tmpname,"(A5,I2.2)")"PRAO_",macmic_it
@@ -3435,41 +3319,6 @@
    write(tmpname,"(A7,I2.2)")"QIRESO_",macmic_it
    call outfld(trim(adjustl(tmpname)),        qireso_grid,        pcols, lchnk)
 end if
-=======
-   if (macmic_mg2_diag) then
-
-     write(tmpname,"(A8,I2.2)")"CMEIOUT_",macmic_it
-     call outfld(trim(adjustl(tmpname)),        cmeiout_grid,        pcols, lchnk)
-     write(tmpname,"(A5,I2.2)")"PRAO_",macmic_it
-     call outfld(trim(adjustl(tmpname)),        prao_grid,           pcols, lchnk)
-     write(tmpname,"(A5,I2.2)")"PRCO_",macmic_it
-     call outfld(trim(adjustl(tmpname)),        prco_grid,           pcols, lchnk)
-     write(tmpname,"(A8,I2.2)")"MNUCCCO_",macmic_it
-     call outfld(trim(adjustl(tmpname)),        mnuccco_grid,        pcols, lchnk)
-     write(tmpname,"(A8,I2.2)")"MNUCCTO_",macmic_it
-     call outfld(trim(adjustl(tmpname)),        mnuccto_grid,        pcols, lchnk)
-     write(tmpname,"(A8,I2.2)")"MSACWIO_",macmic_it
-     call outfld(trim(adjustl(tmpname)),        msacwio_grid,        pcols, lchnk)
-     write(tmpname,"(A8,I2.2)")"PSACWSO_",macmic_it
-     call outfld(trim(adjustl(tmpname)),        psacwso_grid,        pcols, lchnk)
-     write(tmpname,"(A7,I2.2)")"BERGSO_",macmic_it
-     call outfld(trim(adjustl(tmpname)),        bergso_grid,         pcols, lchnk)   
-     write(tmpname,"(A6,I2.2)")"BERGO_",macmic_it
-     call outfld(trim(adjustl(tmpname)),        bergo_grid,          pcols, lchnk)
-     write(tmpname,"(A6,I2.2)")"MELTO_",macmic_it
-     call outfld(trim(adjustl(tmpname)),        melto_grid,          pcols, lchnk)
-     write(tmpname,"(A6,I2.2)")"HOMOO_",macmic_it
-     call outfld(trim(adjustl(tmpname)),        homoo_grid,          pcols, lchnk)
-     write(tmpname,"(A6,I2.2)")"PRCIO_",macmic_it
-     call outfld(trim(adjustl(tmpname)),        prcio_grid,          pcols, lchnk)
-     write(tmpname,"(A6,I2.2)")"PRAIO_",macmic_it
-     call outfld(trim(adjustl(tmpname)),        praio_grid,          pcols, lchnk)
-     write(tmpname,"(A7,I2.2)")"QIRESO_",macmic_it
-     call outfld(trim(adjustl(tmpname)),        qireso_grid,         pcols, lchnk)
-  
-   end if 
-
->>>>>>> 96d904b8
    ! ptend_loc is deallocated in physics_update above
    call physics_state_dealloc(state_loc)
    call t_stopf('micro_mg_cam_tend_fini')
