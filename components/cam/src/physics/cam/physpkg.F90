--- conflicted
+++ resolved
@@ -3542,7 +3542,7 @@
 subroutine add_fld_default_calls()
   !BSINGH -  For adding addfld and add defualt calls
   use cam_history,        only: addfld, add_default, fieldname_len
-
+   use phys_control,     only: phys_getopts
   implicit none
 
   !Add all existing ptend names for the addfld calls
@@ -3556,64 +3556,20 @@
 !       'clubb_ice4          ','clubb_srf           ' /)
 
 !Add all existing ptend names in e3smv1 for the addfld calls
-  character(len=20), parameter :: vlist(198) = (/ 'topphysbc           ', 'chkenergyfix        ', 'dadadj              ', 'zm_convr            ', 'zm_conv_evap        ',&
-           'momtran             ', 'zm_conv_tend        ', 'convect_shallow_off ', 'convect_shallow     ', 'clubb_ice1_sub01    ', 'clubb_det_sub01     ',&
-           'clubb_ice4_sub01    ', 'micro_mg_sub01      ', 'cldwat_mic_sub01    ', 'clubb_ice1_sub02    ', 'clubb_det_sub02     ',&
-           'clubb_ice4_sub02    ', 'micro_mg_sub02      ', 'cldwat_mic_sub02    ', 'clubb_ice1_sub03    ', 'clubb_det_sub03     ',&
-           'clubb_ice4_sub03    ', 'micro_mg_sub03      ', 'cldwat_mic_sub03    ', 'clubb_ice1_sub04    ', 'clubb_det_sub04     ',&
-           'clubb_ice4_sub04    ', 'micro_mg_sub04      ', 'cldwat_mic_sub04    ', 'clubb_ice1_sub05    ', 'clubb_det_sub05     ',&
-           'clubb_ice4_sub05    ', 'micro_mg_sub05      ', 'cldwat_mic_sub05    ', 'clubb_ice1_sub06    ', 'clubb_det_sub06     ',&
-           'clubb_ice4_sub06    ', 'micro_mg_sub06      ', 'cldwat_mic_sub06    ', 'clubb_ice1_sub07    ', 'clubb_det_sub07     ',&
-           'clubb_ice4_sub07    ', 'micro_mg_sub07      ', 'cldwat_mic_sub07    ', 'clubb_ice1_sub08    ', 'clubb_det_sub08     ',&
-           'clubb_ice4_sub08    ', 'micro_mg_sub08      ', 'cldwat_mic_sub08    ', 'clubb_ice1_sub09    ', 'clubb_det_sub09     ',&
-           'clubb_ice4_sub09    ', 'micro_mg_sub09      ', 'cldwat_mic_sub09    ', 'clubb_ice1_sub10    ', 'clubb_det_sub10     ',&
-           'clubb_ice4_sub10    ', 'micro_mg_sub10      ', 'cldwat_mic_sub10    ', 'clubb_ice1_sub11    ', 'clubb_det_sub11     ',&
-           'clubb_ice4_sub11    ', 'micro_mg_sub11      ', 'cldwat_mic_sub11    ', 'clubb_ice1_sub12    ', 'clubb_det_sub12     ',&
-           'clubb_ice4_sub12    ', 'micro_mg_sub12      ', 'cldwat_mic_sub12    ', 'clubb_ice1_sub13    ', 'clubb_det_sub13     ',&
-           'clubb_ice4_sub13    ', 'micro_mg_sub13      ', 'cldwat_mic_sub13    ', 'clubb_ice1_sub14    ', 'clubb_det_sub14     ',&
-           'clubb_ice4_sub14    ', 'micro_mg_sub14      ', 'cldwat_mic_sub14    ', 'clubb_ice1_sub15    ', 'clubb_det_sub15     ',&
-           'clubb_ice4_sub15    ', 'micro_mg_sub15      ', 'cldwat_mic_sub15    ', 'clubb_ice1_sub16    ', 'clubb_det_sub16     ',&
-           'clubb_ice4_sub16    ', 'micro_mg_sub16      ', 'cldwat_mic_sub16    ', 'clubb_ice1_sub17    ', 'clubb_det_sub17     ',&
-           'clubb_ice4_sub17    ', 'micro_mg_sub17      ', 'cldwat_mic_sub17    ', 'clubb_ice1_sub18    ', 'clubb_det_sub18     ',&
-           'clubb_ice4_sub18    ', 'micro_mg_sub18      ', 'cldwat_mic_sub18    ', 'clubb_ice1_sub19    ', 'clubb_det_sub19     ',&
-           'clubb_ice4_sub19    ', 'micro_mg_sub19      ', 'cldwat_mic_sub19    ', 'clubb_ice1_sub20    ', 'clubb_det_sub20     ',&
-           'clubb_ice4_sub20    ', 'micro_mg_sub20      ', 'cldwat_mic_sub20    ', 'clubb_ice1_sub21    ', 'clubb_det_sub21     ',&
-           'clubb_ice4_sub21    ', 'micro_mg_sub21      ', 'cldwat_mic_sub21    ', 'clubb_ice1_sub22    ', 'clubb_det_sub22     ',&
-           'clubb_ice4_sub22    ', 'micro_mg_sub22      ', 'cldwat_mic_sub22    ', 'clubb_ice1_sub23    ', 'clubb_det_sub23     ',&
-           'clubb_ice4_sub23    ', 'micro_mg_sub23      ', 'cldwat_mic_sub23    ', 'clubb_ice1_sub24    ', 'clubb_det_sub24     ',&
-           'clubb_ice4_sub24    ', 'micro_mg_sub24      ', 'cldwat_mic_sub24    ', 'clubb_ice1_sub25    ', 'clubb_det_sub25     ',&
-           'clubb_ice4_sub25    ', 'micro_mg_sub25      ', 'cldwat_mic_sub25    ', 'clubb_ice1_sub26    ', 'clubb_det_sub26     ',&
-           'clubb_ice4_sub26    ', 'micro_mg_sub26      ', 'cldwat_mic_sub26    ', 'clubb_ice1_sub27    ', 'clubb_det_sub27     ',&
-           'clubb_ice4_sub27    ', 'micro_mg_sub27      ', 'cldwat_mic_sub27    ', 'clubb_ice1_sub28    ', 'clubb_det_sub28     ',&
-           'clubb_ice4_sub28    ', 'micro_mg_sub28      ', 'cldwat_mic_sub28    ', 'clubb_ice1_sub29    ', 'clubb_det_sub29     ',&
-           'clubb_ice4_sub29    ', 'micro_mg_sub29      ', 'cldwat_mic_sub29    ', 'clubb_ice1_sub30    ', 'clubb_det_sub30     ',&
-           'clubb_ice4_sub30    ', 'micro_mg_sub30      ', 'cldwat_mic_sub30    ', 'clubb_ice1_sub31    ', 'clubb_det_sub31     ',&
-           'clubb_ice4_sub31    ', 'micro_mg_sub31      ', 'cldwat_mic_sub31    ', 'clubb_ice1_sub32    ', 'clubb_det_sub32     ',&
-           'clubb_ice4_sub32    ', 'micro_mg_sub32      ', 'cldwat_mic_sub32    ', 'clubb_ice1_sub33    ', 'clubb_det_sub33     ',&
-           'clubb_ice4_sub33    ', 'micro_mg_sub33      ', 'cldwat_mic_sub33    ', 'clubb_ice1_sub34    ', 'clubb_det_sub34     ',&
-           'clubb_ice4_sub34    ', 'micro_mg_sub34      ', 'cldwat_mic_sub34    ', 'clubb_ice1_sub35    ', 'clubb_det_sub35     ',&
-           'clubb_ice4_sub35    ', 'micro_mg_sub35      ', 'cldwat_mic_sub35    ', 'clubb_ice1_sub36    ', 'clubb_det_sub36     ',&
-           'clubb_ice4_sub36    ', 'micro_mg_sub36      ', 'cldwat_mic_sub36    ', 'aero_model_wetdep_ma', 'convtran2           ',&
-           'cam_radheat         ', 'chemistry           ', 'clubb_srf           ', 'rayleigh_friction   ', 'aero_model_drydep_ma',&
-           'Grav_wave_drag      ', 'nudging             ' /)
-
-  character(len=fieldname_len) :: varname
+character(len=20), parameter :: vlist(18) = (/          'topphysbc           ', 'chkenergyfix        ', 'dadadj              ',&
+           'zm_convr            ', 'zm_conv_evap        ', 'momtran             ', 'zm_conv_tend        ', 'convect_shallow_off ',&
+           'convect_shallow     ', 'aero_model_wetdep_ma', 'convtran2           ', 'cam_radheat         ', 'chemistry           ',&
+           'clubb_srf           ', 'rayleigh_friction   ', 'aero_model_drydep_ma', 'Grav_wave_drag      ', 'nudging             ' /)
+   character(len=10), parameter :: vlist2(5) =(/'clubb_ice1','clubb_det ','clubb_ice4','micro_mg  ','cldwat_mic'/)
+  character(len=fieldname_len) :: varname,substep,modal
   character(len=1000)          :: s_lngname,stend_lngname,qv_lngname,qvtend_lngname,t_lngname
   
-  integer :: iv, ntot, ihist
-
-  ntot = size(vlist)
-
-  do ihist = 1 , nvars_prtrb_hist
-     do iv = 1, ntot   
-        
-        varname  = trim(adjustl(hist_vars(ihist)))//'_'//trim(adjustl(vlist(iv))) ! form variable name
-
-        call addfld (trim(adjustl(varname)), (/ 'lev' /), 'A', 'prg_test_units', 'pergro_longname',flag_xyfill=.true.)!The units and longname are dummy as it is for a test only
-        call add_default (trim(adjustl(varname)), 1, ' ')        
-     enddo
-  enddo
-<<<<<<< HEAD
+  integer :: iv, ntot, ihist,it
+  integer :: cld_macmic_num_steps
+  logical  :: l_dribling_tend
+ call phys_getopts(cld_macmic_num_steps_out=cld_macmic_num_steps)
+ call phys_getopts(l_dribling_tend_out=l_dribling_tend)
+
 ntot=size(vlist2)
 do ihist = 1 , nvars_prtrb_hist
  do iv = 1, ntot
@@ -3637,8 +3593,6 @@
    end if
   !enddo
 end do
-=======
->>>>>>> 96d904b8
 
 end subroutine add_fld_default_calls
 
