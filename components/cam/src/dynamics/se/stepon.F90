--- conflicted
+++ resolved
@@ -521,8 +521,6 @@
 
 end subroutine stepon_run3
 
-<<<<<<< HEAD
-
 
 subroutine stepon_run4(dtime, cam_out, phys_state, dyn_in, dyn_out)
    use camsrfexch,     only: cam_out_t     
@@ -552,8 +550,6 @@
    return
 
 end subroutine stepon_run4
-=======
->>>>>>> cfad6def
 !----------------------------------------------------------------------- 
 !BOP
 ! !ROUTINE:  stepon_final --- Dynamics finalization
