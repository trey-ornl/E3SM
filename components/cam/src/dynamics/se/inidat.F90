--- conflicted
+++ resolved
@@ -559,14 +559,8 @@
        ps=elem(ie)%state%ps_v(:,:,tl)
 #ifdef MODEL_THETA_L
        elem(ie)%state%w_i = 0.0
-       !sets Theta and phi, not w
-<<<<<<< HEAD
        call set_thermostate(elem(ie),ps,elem(ie)%derived%FT,hvcoord)
-       !reset FT?
-=======
-       call set_thermostate(elem(ie),elem(ie)%derived%FT,hvcoord)
        !FT used as tmp array - reset
->>>>>>> 6f6cb052
        elem(ie)%derived%FT = 0.0
 #else
        call set_thermostate(elem(ie),ps,elem(ie)%state%T(:,:,:,tl),hvcoord)
