--- conflicted
+++ resolved
@@ -302,14 +302,11 @@
    !
    ! Second phase of dynamics (at least couple from physics to dynamics)
    !
-   ! If PS, skip this step for now
-   if (ftype.ne.3 .and. ftype.ne.30) then
-      call t_barrierf ('sync_stepon_run2', mpicom)
-      call t_startf ('stepon_run2')
-      call stepon_run2( phys_state, phys_tend, dyn_in, dyn_out )
-
-      call t_stopf  ('stepon_run2')
-   end if
+   call t_barrierf ('sync_stepon_run2', mpicom)
+   call t_startf ('stepon_run2')
+   call stepon_run2( phys_state, phys_tend, dyn_in, dyn_out )
+
+   call t_stopf  ('stepon_run2')
 
    if (is_first_step() .or. is_first_restart_step()) then
       call t_startf ('cam_run2_memusage')
@@ -330,11 +327,7 @@
 !           dynamics happens before physics in phase 1.
 !
 !-----------------------------------------------------------------------
-<<<<<<< HEAD
-   use stepon,           only: stepon_run2,stepon_run3,stepon_run4
-=======
-   use stepon,           only: stepon_run2,stepon_run3
->>>>>>> cfad6def
+   use stepon,           only: stepon_run3,stepon_run4
    use time_manager,     only: is_first_step, is_first_restart_step
 #if ( defined SPMD )
    use mpishorthand,     only: mpicom
@@ -353,25 +346,15 @@
 
       call t_stopf  ('stepon_run3')
    end if ! ftype ne 30
-<<<<<<< HEAD
-
-   if (ftype.eq.30.or.ftype.eq.3) then
+
+   ! For PS, now update state based on physics tendencies.
+   if (ftype.eq.3 .or. ftype.eq.30) then
       call t_barrierf ('sync_stepon_run4', mpicom)
       call t_startf ('stepon_run4')
-      call stepon_run4( dtime,cam_out,phys_state,dyn_in,dyn_out )
+      call stepon_run4( phys_state, phys_tend, dyn_in, dyn_out )
+
       call t_stopf  ('stepon_run4')
-   end if
-=======
-
-   ! For PS, now update state based on physics tendencies.
-   if (ftype.eq.3 .or. ftype.eq.30) then
-      call t_barrierf ('sync_stepon_run2', mpicom)
-      call t_startf ('stepon_run2')
-      call stepon_run2( phys_state, phys_tend, dyn_in, dyn_out )
-
-      call t_stopf  ('stepon_run2')
    end if ! ftype
->>>>>>> cfad6def
 
    if (is_first_step() .or. is_first_restart_step()) then
       call t_startf ('cam_run3_memusage')
