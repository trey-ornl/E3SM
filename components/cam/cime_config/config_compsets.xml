<?xml version="1.0"?>

<compsets>
   <help>
   Compset format is explained in cime/config/e3sm/allactive/config_compsets.xml
   or in the CIME documenation
   </help>

  <compset>
    <alias>F1850C5L45BGC</alias>
    <lname>1850_CAM5_CLM45%BGC_CICE%PRES_DOCN%DOM_SROF_SGLC_SWAV</lname>
  </compset>

  <compset>
    <alias>FC5ATMMOD</alias>
    <lname>2000_CAM5%ATMMOD_CLM45%SPBC_CICE%PRES_DOCN%DOM_SROF_SGLC_SWAV</lname>
  </compset>

  <compset>
    <alias>FC5AV1C</alias>
    <lname>2000_CAM5%AV1C_CLM45%SPBC_CICE%PRES_DOCN%DOM_SROF_SGLC_SWAV</lname>
  </compset>

  <compset>
    <alias>FC5AV1C-00</alias>
    <lname>2000_CAM5%AV1C-00_CLM45%SPBC_CICE%PRES_DOCN%DOM_SROF_SGLC_SWAV</lname>
  </compset>

  <compset>
    <alias>F1850C5AV1C-01</alias>
    <lname>1850_CAM5%AV1C-01_CLM45%SPBC_CICE%PRES_DOCN%DOM_SROF_SGLC_SWAV</lname>
  </compset>

  <compset>
    <alias>F1850C5AV1C-02</alias>
    <lname>1850_CAM5%AV1C-02_CLM45%SPBC_CICE%PRES_DOCN%DOM_SROF_SGLC_SWAV</lname>
  </compset>

  <compset>
    <alias>F1850C5AV1C-03</alias>
    <lname>1850_CAM5%AV1C-03_CLM45%SPBC_CICE%PRES_DOCN%DOM_SROF_SGLC_SWAV</lname>
  </compset>

  <compset>
    <alias>F1850C5AV1C-04</alias>
    <lname>1850_CAM5%AV1C-04_CLM45%SPBC_CICE%PRES_DOCN%DOM_SROF_SGLC_SWAV</lname>
  </compset>
  
  <compset>
    <alias>F1850C5AV1C-04P</alias>
    <lname>1850_CAM5%AV1C-04P_CLM45%SPBC_CICE%PRES_DOCN%DOM_SROF_SGLC_SWAV</lname>
  </compset>

  <compset>
    <alias>F1850C5AV1C-04P2</alias>
    <lname>1850_CAM5%AV1C-04P2_CLM45%SPBC_CICE%PRES_DOCN%DOM_SROF_SGLC_SWAV</lname>
  </compset>

  <compset>
    <alias>F1850C5AV1C-L</alias>
    <lname>1850_CAM5%AV1C-L_CLM45%SPBC_CICE%PRES_DOCN%DOM_SROF_SGLC_SWAV</lname>
  </compset>

  <compset>
    <alias>F1850C5AV1C-H01A</alias>
    <lname>1850_CAM5%AV1C-H01A_CLM45%SPBC_CICE%PRES_DOCN%DOM_SROF_SGLC_SWAV</lname>
  </compset>

  <compset>
    <alias>F1850C5AV1C-H01B</alias>
    <lname>1850_CAM5%AV1C-H01B_CLM45%SPBC_CICE%PRES_DOCN%DOM_SROF_SGLC_SWAV</lname>
  </compset>

  <compset>
    <alias>F1850C5AV1C-H01C</alias>
    <lname>1850_CAM5%AV1C-H01C_CLM45%SPBC_CICE%PRES_DOCN%DOM_SROF_SGLC_SWAV</lname>
  </compset>

  <compset>
    <alias>F1850C5-CMIP6</alias>
    <lname>1850_CAM5%CMIP6_CLM45%SPBC_CICE%PRES_DOCN%DOM_SROF_SGLC_SWAV</lname>
  </compset>

  <compset>
    <alias>F1850SC5-CMIP6</alias>
    <lname>1850S_CAM5%CMIP6_CLM45%SPBC_CICE%PRES_DOCN%DOM_SROF_SGLC_SWAV</lname>
  </compset>

  <compset>
    <alias>F1950C5-CMIP6-LR</alias>
    <lname>1950_CAM5%CMIP6-LR_CLM45%SPBC_CICE%PRES_DOCN%DOM_SROF_SGLC_SWAV</lname>
  </compset>

  <compset>
    <alias>F1950C5-CMIP6-HR</alias>
    <lname>1950_CAM5%CMIP6-HR_CLM45%SPBC_CICE%PRES_DOCN%DOM_SROF_SGLC_SWAV</lname>
  </compset>

  <compset>
    <alias>F1950C5-CMIP6-LRtunedHR</alias>
    <lname>1950_CAM5%CMIP6-LRtunedHR_CLM45%SPBC_CICE%PRES_DOCN%DOM_SROF_SGLC_SWAV</lname>
  </compset>

  <compset>
    <alias>FC5AV1C-01</alias>
    <lname>2000_CAM5%AV1C-01_CLM45%SPBC_CICE%PRES_DOCN%DOM_SROF_SGLC_SWAV</lname>
  </compset>

  <compset>
    <alias>FC5AV1C-02</alias>
    <lname>2000_CAM5%AV1C-02_CLM45%SPBC_CICE%PRES_DOCN%DOM_SROF_SGLC_SWAV</lname>
  </compset>

  <compset>
    <alias>FC5AV1C-03</alias>
    <lname>2000_CAM5%AV1C-03_CLM45%SPBC_CICE%PRES_DOCN%DOM_SROF_SGLC_SWAV</lname>
  </compset>

  <compset>
    <alias>FC5AV1C-04</alias>
    <lname>2000_CAM5%AV1C-04_CLM45%SPBC_CICE%PRES_DOCN%DOM_SROF_SGLC_SWAV</lname>
  </compset>

  <compset>
    <alias>FC5AV1C-04P</alias>
    <lname>2000_CAM5%AV1C-04P_CLM45%SPBC_CICE%PRES_DOCN%DOM_SROF_SGLC_SWAV</lname>
  </compset>

  <compset>
    <alias>FC5AV1C-04P2</alias>
    <lname>2000_CAM5%AV1C-04P2_CLM45%SPBC_CICE%PRES_DOCN%DOM_SROF_SGLC_SWAV</lname>
  </compset>

  <compset>
    <alias>FC5AV1C-L</alias>
    <lname>2000_CAM5%AV1C-L_CLM45%SPBC_CICE%PRES_DOCN%DOM_SROF_SGLC_SWAV</lname>
  </compset>

  <compset>
    <alias>FC5AV1C-H01A</alias>
    <lname>2000_CAM5%AV1C-H01A_CLM45%SPBC_CICE%PRES_DOCN%DOM_SROF_SGLC_SWAV</lname>
  </compset>

  <compset>
    <alias>FC5AV1C-H01B</alias>
    <lname>2000_CAM5%AV1C-H01B_CLM45%SPBC_CICE%PRES_DOCN%DOM_SROF_SGLC_SWAV</lname>
  </compset>

  <compset>
    <alias>FC5AV1C-H01C</alias>
    <lname>2000_CAM5%AV1C-H01C_CLM45%SPBC_CICE%PRES_DOCN%DOM_SROF_SGLC_SWAV</lname>
  </compset>

  <compset>
    <alias>FC5AV1F</alias>
    <lname>2000_CAM5%AV1F_CLM45%SPBC_CICE%PRES_DOCN%DOM_SROF_SGLC_SWAV</lname>
  </compset>

  <compset>
    <alias>FC5AV1F-00</alias>
    <lname>2000_CAM5%AV1F-00_CLM45%SPBC_CICE%PRES_DOCN%DOM_SROF_SGLC_SWAV</lname>
  </compset>

  <compset>
    <alias>FC5AV1F-01</alias>
    <lname>2000_CAM5%AV1F-01_CLM45%SPBC_CICE%PRES_DOCN%DOM_SROF_SGLC_SWAV</lname>
  </compset>

  <compset>
   <alias>F20TRC5AV1C-03</alias>
   <lname>20TR_CAM5%AV1C-03_CLM45%SPBC_CICE%PRES_DOCN%DOM_SROF_SGLC_SWAV</lname>
  </compset>

  <compset>
   <alias>F20TRC5AV1C-04</alias>
   <lname>20TR_CAM5%AV1C-04_CLM45%SPBC_CICE%PRES_DOCN%DOM_SROF_SGLC_SWAV</lname>
  </compset>

  <compset>
   <alias>F20TRC5AV1C-04P</alias>
   <lname>20TR_CAM5%AV1C-04P_CLM45%SPBC_CICE%PRES_DOCN%DOM_SROF_SGLC_SWAV</lname>
  </compset>

  <compset>
   <alias>F20TRC5AV1C-04P2</alias>
   <lname>20TR_CAM5%AV1C-04P2_CLM45%SPBC_CICE%PRES_DOCN%DOM_SROF_SGLC_SWAV</lname>
  </compset>

  <compset>
   <alias>F20TRC5AV1C-L</alias>
   <lname>20TR_CAM5%AV1C-L_CLM45%SPBC_CICE%PRES_DOCN%DOM_SROF_SGLC_SWAV</lname>
  </compset>

  <compset>
   <alias>F20TRC5AV1C-H01A</alias>
   <lname>20TR_CAM5%AV1C-H01A_CLM45%SPBC_CICE%PRES_DOCN%DOM_SROF_SGLC_SWAV</lname>
  </compset>

  <compset>
   <alias>F20TRC5AV1C-H01B</alias>
   <lname>20TR_CAM5%AV1C-H01B_CLM45%SPBC_CICE%PRES_DOCN%DOM_SROF_SGLC_SWAV</lname>
  </compset>

  <compset>
   <alias>F20TRC5AV1C-H01C</alias>
   <lname>20TR_CAM5%AV1C-H01C_CLM45%SPBC_CICE%PRES_DOCN%DOM_SROF_SGLC_SWAV</lname>
  </compset>

  <compset>
    <alias>F20TRC5-CMIP6</alias>
    <lname>20TR_CAM5%CMIP6_CLM45%SPBC_CICE%PRES_DOCN%DOM_MOSART_SGLC_SWAV</lname>
  </compset>

  <compset>
    <alias>F2010SC5-CMIP6</alias>
    <lname>2010S_CAM5%CMIP6_CLM45%SPBC_CICE%PRES_DOCN%DOM_MOSART_SGLC_SWAV</lname>
<<<<<<< HEAD
=======
  </compset>

  <compset>
    <alias>F2010C5-CMIP6-LR</alias>
    <lname>2010_CAM5%CMIP6-LR_CLM45%SPBC_CICE%PRES_DOCN%DOM_SROF_SGLC_SWAV</lname>
  </compset>

  <compset>
    <alias>F2010C5-CMIP6-HR</alias>
    <lname>2010_CAM5%CMIP6-HR_CLM45%SPBC_CICE%PRES_DOCN%DOM_SROF_SGLC_SWAV</lname>
>>>>>>> a3be468b
  </compset>

  <compset>
    <alias>FC5ATMMODCOSP</alias>
    <lname>2000_CAM5%ATMMODCOSP_CLM45%SPBC_CICE%PRES_DOCN%DOM_SROF_SGLC_SWAV</lname>
  </compset>

  <compset>
    <alias>F1850PDC5L45BGC</alias>
    <lname>20TR_CAM5_CLM45%BGC_CICE%PRES_DOCN%DOM_SROF_SGLC_SWAV</lname>
  </compset>

  <compset>
    <alias>FC5L45BGC</alias>
    <lname>2000_CAM5_CLM45%BGC_CICE%PRES_DOCN%DOM_SROF_SGLC_SWAV</lname>
  </compset>

  <compset>
    <alias>FC5CLBMG2BCL72</alias>
    <lname>2000_CAM5%CLBMG2L72_CLM45%SPBC_CICE%PRES_DOCN%DOM_SROF_SGLC_SWAV</lname>
  </compset>

  <compset>
    <alias>FC5CLBMG2LINMAM4RESUSBC</alias>
    <lname>2000_CAM5%CLBMG2LINMAM4RESUS_CLM45%SPBC_CICE%PRES_DOCN%DOM_SROF_SGLC_SWAV</lname>
  </compset>

  <compset>
    <alias>FC5CLBMG2MAM4RESUSBC</alias>
    <lname>2000_CAM5%CLBMG2MAM4RESUS_CLM45%SPBC_CICE%PRES_DOCN%DOM_SROF_SGLC_SWAV</lname>
  </compset>

  <compset>
    <alias>FC5CLBMG2MAM4RESUSMOMBC</alias>
    <lname>2000_CAM5%CLBMG2MAM4RESUSMOM_CLM45%SPBC_CICE%PRES_DOCN%DOM_SROF_SGLC_SWAV</lname>
  </compset>

  <compset>
    <alias>FC5CLBMG2MAM4RESUSCOSPBC</alias>
    <lname>2000_CAM5%CLBMG2MAM4RESUSCOSP_CLM45%SPBC_CICE%PRES_DOCN%DOM_SROF_SGLC_SWAV</lname>
  </compset>

  <compset>
    <alias>FC5CLBMG2MAM4RESUSMOMCOSPBC</alias>
    <lname>2000_CAM5%CLBMG2MAM4RESUSMOMCOSP_CLM45%SPBC_CICE%PRES_DOCN%DOM_SROF_SGLC_SWAV</lname>
  </compset>

  <compset>
    <alias>FC5CLBMG2LINMAM4RESUSMOMCOSPBC</alias>
    <lname>2000_CAM5%CLBMG2MAM4RESUSMOMCOSP_CLM45%SPBC_CICE%PRES_DOCN%DOM_SROF_SGLC_SWAV</lname>
  </compset>

  <compset>
    <alias>FSCM5A97</alias>
    <lname>AR97_CAM5%SCAM_CLM45%SP_CICE%PRES_DOCN%DOM_SROF_SGLC_SWAV</lname>
  </compset>

  <!-- *********************************** -->
  <!-- aqua-planet -->
  <!-- *********************************** -->
  <!-- The analytic SST patterns coincide with the       -->
  <!-- from the aqua-planet experiment (APE) protocol.   -->
  <!-- AQP1    = control symmetric SST pattern           -->
  <!-- AQP2    = Flat                                    -->
  <!-- AQP3    = Qobs = average of AQP1 and AQP2         -->
  <!-- AQP4    = Peaked                                  -->
  <!-- AQP5    = Control+5N                              -->
  <!-- AQP6    = 1KEQ - small warm pool                  -->
  <!-- AQP7    = 3KEQ - small warm pool                  -->
  <!-- AQP8    = 3KW1 - large warm pool                  -->
  <!-- AQP9    = Control+10N                             -->
  <!-- AQP10   = Control+15N                             -->
  <!-- AQPFILE = SST file set by 'aquapfile' in namelist -->

  <compset>
    <alias>F-EAMv1-AQP1</alias>
    <lname>2000_CAM5%AQUA_SLND_SICE_DOCN%AQP1_SROF_SGLC_SWAV</lname>
  </compset>
  <compset>
    <alias>F-EAMv1-AQP2</alias>
    <lname>2000_CAM5%AQUA_SLND_SICE_DOCN%AQP2_SROF_SGLC_SWAV</lname>
  </compset>
  <compset>
    <alias>F-EAMv1-AQP3</alias>
    <lname>2000_CAM5%AQUA_SLND_SICE_DOCN%AQP3_SROF_SGLC_SWAV</lname>
  </compset>
  <compset>
    <alias>F-EAMv1-AQP4</alias>
    <lname>2000_CAM5%AQUA_SLND_SICE_DOCN%AQP4_SROF_SGLC_SWAV</lname>
  </compset>
  <compset>
    <alias>F-EAMv1-AQP5</alias>
    <lname>2000_CAM5%AQUA_SLND_SICE_DOCN%AQP5_SROF_SGLC_SWAV</lname>
  </compset>
  <compset>
    <alias>F-EAMv1-AQP6</alias>
    <lname>2000_CAM5%AQUA_SLND_SICE_DOCN%AQP6_SROF_SGLC_SWAV</lname>
  </compset>
  <compset>
    <alias>F-EAMv1-AQP7</alias>
    <lname>2000_CAM5%AQUA_SLND_SICE_DOCN%AQP7_SROF_SGLC_SWAV</lname>
  </compset>
  <compset>
    <alias>F-EAMv1-AQP8</alias>
    <lname>2000_CAM5%AQUA_SLND_SICE_DOCN%AQP8_SROF_SGLC_SWAV</lname>
  </compset>
  <compset>
    <alias>F-EAMv1-AQP9</alias>
    <lname>2000_CAM5%AQUA_SLND_SICE_DOCN%AQP9_SROF_SGLC_SWAV</lname>
  </compset>
  <compset>
    <alias>F-EAMv1-AQP10</alias>
    <lname>2000_CAM5%AQUA_SLND_SICE_DOCN%AQP10_SROF_SGLC_SWAV</lname>
  </compset>
  <compset>
    <alias>F-EAMv1-AQPFILE</alias>
    <lname>2000_CAM5%AQUA_SLND_SICE_DOCN%AQPFILE_SROF_SGLC_SWAV</lname>
  </compset>

  <!-- *********************************** -->
  <!-- Radiative-Convective Equilibrium (RCE) -->
  <!-- *********************************** -->
  <compset>
    <alias>F-EAMv1-RCEMIP</alias>
    <lname>2000_CAM5%RCE_SLND_SICE_DOCN%AQPCONST_SROF_SGLC_SWAV</lname>
  </compset>

  <!-- *********************************** -->
  <!-- idealized / adiabatic -->
  <!-- *********************************** -->

  <compset>
    <alias>FIDEAL</alias>
    <lname>2000_CAM%IDEAL_SLND_SICE_SOCN_SROF_SGLC_SWAV</lname>
  </compset>

  <compset>
    <alias>FADIAB</alias>
    <lname>2000_CAM%ADIAB_SLND_SICE_SOCN_SROF_SGLC_SWAV</lname>
  </compset>

  <!-- FG compsets -->

  <compset>
    <alias>F_ARM97_SCAM5</alias>
    <lname>AR97_CAM5%SCAM_CLM45%SP_CICE%PRES_DOCN%DOM_SROF_SGLC_SWAV</lname>
  </compset> 
  
  <compset>
    <alias>F_SCAM5</alias>
    <lname>SCAM_CAM5%SCAM_CLM45%SP_CICE%PRES_DOCN%DOM_SROF_SGLC_SWAV</lname>
  </compset>   

  <!-- ****************************************** -->
  <!-- MMF compsets (i.e. super-parameterization) -->
  <!-- ****************************************** -->

  <!-- ********** F compsets ********** -->

  <!-- Old MMF compsets for comparing with original ECP fork -->
  <compset>
    <alias>FSP1V1</alias>
    <lname>2000_CAM5%SP1V1_CLM45%SPBC_CICE%PRES_DOCN%DOM_SROF_SGLC_SWAV</lname>
  </compset>
  <compset>
    <alias>FSP1V1-MAML</alias>
    <lname>2000_CAM5%SP1V1-MAML_CLM45%SPBC_CICE%PRES_DOCN%DOM_SROF_SGLC_SWAV</lname>
  </compset>
  <compset>
    <alias>FSP2V1</alias>
    <lname>2000_CAM5%SP2V1_CLM45%SPBC_CICE%PRES_DOCN%DOM_SROF_SGLC_SWAV</lname>
  </compset>

  <!-- New MMF compsets for new implementation in E3SM repo -->
  <compset>
    <alias>F-MMF1</alias>
    <lname>2000_CAM5%MMF1_CLM45%SP_CICE%PRES_DOCN%DOM_SROF_SGLC_SWAV</lname>
  </compset>
  <compset>
    <alias>F-MMF1-MAML</alias>
    <lname>2000_CAM5%MMF1-MAML_CLM45%SP_CICE%PRES_DOCN%DOM_SROF_SGLC_SWAV</lname>
  </compset>
  <compset>
    <alias>F-MMF2</alias>
    <lname>2000_CAM5%MMF2_CLM45%SPBC_CICE%PRES_DOCN%DOM_SROF_SGLC_SWAV</lname>
  </compset>
  <compset>
    <alias>F-MMF2-MAML</alias>
    <lname>2000_CAM5%MMF2-MAML_CLM45%SPBC_CICE%PRES_DOCN%DOM_SROF_SGLC_SWAV</lname>
  </compset>
  
  <!-- ********** testing compsets w/ reduced CRM dimensions ********** -->

  <!-- Old MMF compsets for comparing with original ECP fork -->
  <compset>
    <alias>FSP1V1-TEST</alias>
    <lname>2000_CAM5%SP1V1-TEST_CLM45%SPBC_CICE%PRES_DOCN%DOM_SROF_SGLC_SWAV</lname>
  </compset>
  <compset>
    <alias>FSP1V1-MAML-TEST</alias>
    <lname>2000_CAM5%SP1V1-MAML-TEST_CLM45%SPBC_CICE%PRES_DOCN%DOM_SROF_SGLC_SWAV</lname>
  </compset>
  <compset>
    <alias>FSP2V1-TEST</alias>
    <lname>2000_CAM5%SP2V1-TEST_CLM45%SPBC_CICE%PRES_DOCN%DOM_SROF_SGLC_SWAV</lname>
  </compset>
  <compset>
    <alias>FSP2V1-ECPP-TEST</alias>
    <lname>2000_CAM5%SP2V1-ECPP-TEST_CLM45%SPBC_CICE%PRES_DOCN%DOM_SROF_SGLC_SWAV</lname>
  </compset>

  <!-- New MMF compsets for new implementation in E3SM repo -->
  <compset>
    <alias>F-MMF1-TEST</alias>
    <lname>2000_CAM5%MMF1-TEST_CLM45%SP_CICE%PRES_DOCN%DOM_SROF_SGLC_SWAV</lname>
  </compset>
  <compset>
    <alias>F-MMF1-MAML-TEST</alias>
    <lname>2000_CAM5%MMF1-MAML-TEST_CLM45%SP_CICE%PRES_DOCN%DOM_SROF_SGLC_SWAV</lname>
  </compset>
  <compset>
    <alias>F-MMF2-TEST</alias>
    <lname>2000_CAM5%MMF2-TEST_CLM45%SPBC_CICE%PRES_DOCN%DOM_SROF_SGLC_SWAV</lname>
  </compset>
  <compset>
    <alias>F-MMF2-ECPP-TEST</alias>
    <lname>2000_CAM5%MMF2-ECPP-TEST_CLM45%SPBC_CICE%PRES_DOCN%DOM_SROF_SGLC_SWAV</lname>
  </compset>

  <!-- ******************************* -->
  <!-- ******************************* -->

  <entries>

    <entry id="RUN_STARTDATE"> 
      <values>
	<value  compset="20TR_CAM">1850-01-01</value> 
	<value  compset="AMIP_CAM">1979-01-01</value> 
	<value  compset="HIST_CAM">1850-01-01</value> 
	<value  compset="PIPD_CAM">1850-01-01</value> 
	<value  compset="7905_CAM">1979-01-01</value>
	<value  compset="5505_CAM">1955-01-01</value> 
	<value  compset="1996_CAM\d+%WCMX">1996-01-01</value>
	<value  compset="2000_CAM\d+%WCMX">2000-01-01</value>
	<value  compset="2000_CAM\d+%WCXI">2000-01-01</value>
	<value  compset="2013_CAM\d+%WCBC">2013-01-01</value> 
	<value  compset="GEOS_CAM\d+%WCCM">2005-01-01</value> 
	<value  compset="GEOS_CAM\d+%WTSM">1990-01-01</value> 
	<value  compset="GEOS_CAM\d+%WCSF">2010-01-01</value> 
	<value  compset="GEOS_CAM\d+%TMOZ">2008-01-01</value> 
	<value  compset="GEOS_CAM\d+%TBAM">2008-01-01</value>
	<value  compset="GEOS_CAM\d+%S">2005-01-01</value>
	<value  compset="RCP[2468]_CAM\d+">2005-01-01</value>
	<value  compset="C2R[68]_CAM">1950-01-01</value> 
	<value  compset="C2R4_CAM">2004-01-01</value>
	<value  compset="AR95_CAM">1995-07-18</value>
	<value  compset="AR97_CAM">1997-06-19</value>
      </values>
    </entry>

    <entry id="CALENDAR"> 
      <values>
	<value  compset="GEOS_">GREGORIAN</value>
      </values>
    </entry>

    <entry id="START_TOD"> 
      <values>
	<value  compset="AR95_CAM">19800</value>
	<value  compset="AR97_CAM">84585</value>
      </values>
    </entry>

    <entry id="STOP_OPTION"> 
      <values>
	<value compset="AR95_CAM">ndays</value>
	<value compset="AR97_CAM">ndays</value>
      </values>
    </entry>

    <entry id="STOP_N"> 
      <values>
	<value compset="AR95_CAM">2</value>
	<value compset="AR97_CAM">29</value>
      </values>
    </entry>
  
    <entry id="MASK_GRID"> 
      <values>
	<value compset="AR97_CAM">USGS</value>
      </values>
    </entry>    

    <entry id="GET_REFCASE"> 
      <values>
	<value compset="AMIP_CAM">TRUE</value>
      </values>
    </entry>

    <entry id="PTS_LAT">
      <values>
        <value compset="AR9[57]_CAM">36.6</value>
      </values>
    </entry>

    <entry id="PTS_LON">
      <values>
        <value compset="AR9[57]_CAM">262.5</value>
      </values>
    </entry>

  </entries>

</compsets><|MERGE_RESOLUTION|>--- conflicted
+++ resolved
@@ -214,8 +214,6 @@
   <compset>
     <alias>F2010SC5-CMIP6</alias>
     <lname>2010S_CAM5%CMIP6_CLM45%SPBC_CICE%PRES_DOCN%DOM_MOSART_SGLC_SWAV</lname>
-<<<<<<< HEAD
-=======
   </compset>
 
   <compset>
@@ -226,7 +224,6 @@
   <compset>
     <alias>F2010C5-CMIP6-HR</alias>
     <lname>2010_CAM5%CMIP6-HR_CLM45%SPBC_CICE%PRES_DOCN%DOM_SROF_SGLC_SWAV</lname>
->>>>>>> a3be468b
   </compset>
 
   <compset>
