--- conflicted
+++ resolved
@@ -300,11 +300,7 @@
     integer  :: nlevbed                                      ! number of layers to bedrock
     integer  :: jtop(bounds%begc:bounds%endc)                ! top level at each column
     integer  :: jbot(bounds%begc:bounds%endc)                ! bottom level at each column
-<<<<<<< HEAD
-=======
-    real(r8) :: dtime                                        ! land model time step (sec)
     real(r8) :: delta_z_zwt
->>>>>>> c927b0ee
     real(r8) :: hk(bounds%begc:bounds%endc,1:nlevgrnd)        ! hydraulic conductivity [mm h2o/s]
     real(r8) :: dhkdw(bounds%begc:bounds%endc,1:nlevgrnd)     ! d(hk)/d(vol_liq)
     real(r8) :: amx(bounds%begc:bounds%endc,1:nlevgrnd+1)     ! "a" left off diagonal of tridiagonal matrix
