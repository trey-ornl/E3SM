module PrecisionControlMod

  !----------------------------------------------------------------------- 
  ! !DESCRIPTION:
  ! controls on very low values in critical state variables 
  ! 
  ! !USES:
  use shr_kind_mod        , only : r8 => shr_kind_r8
  use shr_log_mod         , only : errMsg => shr_log_errMsg
  use abortutils          , only : endrun
  use elm_varctl          , only : nu_com
  use elm_varpar          , only : ndecomp_pools
  use CNCarbonStateType   , only : carbonstate_type
  use CNNitrogenStateType , only : nitrogenstate_type
  use PhosphorusStateType , only : phosphorusstate_type
  use ColumnType          , only : col_pp
  use ColumnDataType      , only : col_cs, c13_col_cs, c14_col_cs
  use ColumnDataType      , only : col_ns, col_ps
  use VegetationType      , only : veg_pp
  use VegetationDataType  , only : veg_cs, c13_veg_cs, c14_veg_cs
  use VegetationDataType  , only : veg_ns, veg_ps

  !
  implicit none
  save
  private
  !
  ! !PUBLIC MEMBER FUNCTIONS:
  public:: PrecisionControl
  !----------------------------------------------------------------------- 

contains

  !-----------------------------------------------------------------------
  subroutine PrecisionControl(num_soilc, filter_soilc, num_soilp, filter_soilp, &
       carbonstate_vars, c13_carbonstate_vars, c14_carbonstate_vars, nitrogenstate_vars,&
       phosphorusstate_vars)
    !
    ! !DESCRIPTION: 
    ! On the radiation time step, force leaf and deadstem c and n to 0 if
    ! they get too small.
    !
    ! !USES:
<<<<<<< HEAD
    use clm_varctl , only : iulog, use_c13, use_c14, use_nitrif_denitrif, use_fates,use_cn
    use clm_varpar , only : nlevdecomp_full, crop_prog
=======
    use elm_varctl , only : iulog, use_c13, use_c14, use_nitrif_denitrif, use_fates
    use elm_varpar , only : nlevdecomp_full, crop_prog
>>>>>>> 44bff43d
    use pftvarcon  , only : nc3crop
    use tracer_varcon          , only : is_active_betr_bgc    
    use CNDecompCascadeConType , only : decomp_cascade_con
    !
    ! !ARGUMENTS:
    integer                  , intent(in)    :: num_soilc       ! number of soil columns in filter
    integer                  , intent(in)    :: filter_soilc(:) ! filter for soil columns
    integer                  , intent(in)    :: num_soilp       ! number of soil patchs in filter
    integer                  , intent(in)    :: filter_soilp(:) ! filter for soil patches
    type(carbonstate_type)   , intent(inout) :: carbonstate_vars
    type(carbonstate_type)   , intent(inout) :: c13_carbonstate_vars
    type(carbonstate_type)   , intent(inout) :: c14_carbonstate_vars
    type(nitrogenstate_type) , intent(inout) :: nitrogenstate_vars
    type(phosphorusstate_type) , intent(inout) :: phosphorusstate_vars
    !
    ! !LOCAL VARIABLES:
    integer :: c,p,j,k,l  ! indices
    integer :: fp,fc    ! lake filter indices
    real(r8):: pc,pn,pp    ! truncation terms for patch-level corrections
    real(r8):: cc,cn,cp    ! truncation terms for column-level corrections
    real(r8):: pc13     ! truncation terms for patch-level corrections
    real(r8):: cc13     ! truncation terms for column-level corrections
    real(r8):: pc14     ! truncation terms for patch-level corrections
    real(r8):: cc14     ! truncation terms for column-level corrections
    real(r8):: ccrit    ! critical carbon state value for truncation
    real(r8):: ncrit    ! critical nitrogen state value for truncation
    real(r8):: pcrit    ! critical phosphorus state value for truncation
    real(r8):: cc_eca
    real(r8):: cn_eca
    real(r8):: cp_eca
    !-----------------------------------------------------------------------

    associate(&
         cs      => carbonstate_vars     , &
         csv2    => col_cs               , &
         vcsv2   => veg_cs               , &
         ns      => nitrogenstate_vars   , &
         ps      => phosphorusstate_vars , &
         c13cs   => c13_carbonstate_vars , &
         c13csv2 => c13_col_cs           , &
         c13vcsv2=> c13_veg_cs           , &
         c14cs   => c14_carbonstate_vars , &
         c14csv2 => c14_col_cs           , &
         c14vcsv2=> c14_veg_cs           , &
         floating_cn_ratio_decomp_pools   =>    decomp_cascade_con%floating_cn_ratio_decomp_pools , &
         floating_cp_ratio_decomp_pools   =>    decomp_cascade_con%floating_cp_ratio_decomp_pools , &
         initial_cn_ratio                 =>    decomp_cascade_con%initial_cn_ratio                 &
         )

      ! set the critical carbon state value for truncation (gC/m2)
      ccrit = 1.e-8_r8

      ! set the critical nitrogen state value for truncation (gN/m2)
      ncrit = 1.e-8_r8

      ! set the critical phosphorus state value for truncation (gN/m2)
      pcrit = 1.e-8_r8

      ! patch loop
      if (.not.use_fates) then
         do fp = 1,num_soilp
            p = filter_soilp(fp)

            ! initialize the patch-level C and N truncation terms
            pc = 0._r8
            pn = 0._r8
            pp = 0._r8
            if ( use_c13 ) pc13 = 0._r8
            if ( use_c14 ) pc14 = 0._r8

            ! do tests on state variables for precision control
            ! for linked C-N state variables, perform precision test on
            ! the C component, but truncate C, C13, and N components

            ! leaf C and N
            if (abs(vcsv2%leafc(p)) < ccrit) then
               pc = pc + vcsv2%leafc(p)
               vcsv2%leafc(p) = 0._r8
               pn = pn + veg_ns%leafn(p)
               veg_ns%leafn(p) = 0._r8
               if ( use_c13 ) then
                  pc13 = pc13 + c13vcsv2%leafc(p)
                  c13vcsv2%leafc(p) = 0._r8
               endif
               if ( use_c14 ) then
                  pc14 = pc14 + c14vcsv2%leafc(p)
                  c14vcsv2%leafc(p) = 0._r8
               endif

               pp = pp + veg_ps%leafp(p)
               veg_ps%leafp(p) = 0._r8
            end if

            ! leaf storage C and N
            if (abs(vcsv2%leafc_storage(p)) < ccrit) then
               pc = pc + vcsv2%leafc_storage(p)
               vcsv2%leafc_storage(p) = 0._r8
               pn = pn + veg_ns%leafn_storage(p)
               veg_ns%leafn_storage(p) = 0._r8
               if ( use_c13 ) then
                  pc13 = pc13 + c13vcsv2%leafc_storage(p)
                  c13vcsv2%leafc_storage(p) = 0._r8
               endif
               if ( use_c14 ) then
                  pc14 = pc14 + c14vcsv2%leafc_storage(p)
                  c14vcsv2%leafc_storage(p) = 0._r8
               endif

               pp = pp + veg_ps%leafp_storage(p)
               veg_ps%leafp_storage(p) = 0._r8
            end if

            ! leaf transfer C and N
            if (abs(vcsv2%leafc_xfer(p)) < ccrit) then
               pc = pc + vcsv2%leafc_xfer(p)
               vcsv2%leafc_xfer(p) = 0._r8
               pn = pn + veg_ns%leafn_xfer(p)
               veg_ns%leafn_xfer(p) = 0._r8
               if ( use_c13 ) then
                  pc13 = pc13 + c13vcsv2%leafc_xfer(p)
                  c13vcsv2%leafc_xfer(p) = 0._r8
               endif
               if ( use_c14 ) then
                  pc14 = pc14 + c14vcsv2%leafc_xfer(p)
                  c14vcsv2%leafc_xfer(p) = 0._r8
               endif

               pp = pp + veg_ps%leafp_xfer(p)
               veg_ps%leafp_xfer(p) = 0._r8
            end if

            ! froot C and N
            if (abs(vcsv2%frootc(p)) < ccrit) then
               pc = pc + vcsv2%frootc(p)
               vcsv2%frootc(p) = 0._r8
               pn = pn + veg_ns%frootn(p)
               veg_ns%frootn(p) = 0._r8
               if ( use_c13 ) then
                  pc13 = pc13 + c13vcsv2%frootc(p)
                  c13vcsv2%frootc(p) = 0._r8
               endif
               if ( use_c14 ) then
                  pc14 = pc14 + c14vcsv2%frootc(p)
                  c14vcsv2%frootc(p) = 0._r8
               endif

               pp = pp + veg_ps%frootp(p)
               veg_ps%frootp(p) = 0._r8
            end if

            ! froot storage C and N
            if (abs(vcsv2%frootc_storage(p)) < ccrit) then
               pc = pc + vcsv2%frootc_storage(p)
               vcsv2%frootc_storage(p) = 0._r8
               pn = pn + veg_ns%frootn_storage(p)
               veg_ns%frootn_storage(p) = 0._r8
               if ( use_c13 ) then
                  pc13 = pc13 + c13vcsv2%frootc_storage(p)
                  c13vcsv2%frootc_storage(p) = 0._r8
               endif
               if ( use_c14 ) then
                  pc14 = pc14 + c14vcsv2%frootc_storage(p)
                  c14vcsv2%frootc_storage(p) = 0._r8
               endif

               pp = pp + veg_ps%frootp_storage(p)
               veg_ps%frootp_storage(p) = 0._r8
            end if

            ! froot transfer C and N
            if (abs(vcsv2%frootc_xfer(p)) < ccrit) then
               pc = pc + vcsv2%frootc_xfer(p)
               vcsv2%frootc_xfer(p) = 0._r8
               pn = pn + veg_ns%frootn_xfer(p)
               veg_ns%frootn_xfer(p) = 0._r8
               if ( use_c13 ) then
                  pc13 = pc13 + c13vcsv2%frootc_xfer(p)
                  c13vcsv2%frootc_xfer(p) = 0._r8
               endif
               if ( use_c14 ) then
                  pc14 = pc14 + c14vcsv2%frootc_xfer(p)
                  c14vcsv2%frootc_xfer(p) = 0._r8
               endif

               pp = pp + veg_ps%frootp_xfer(p)
               veg_ps%frootp_xfer(p) = 0._r8
            end if

            if ( crop_prog .and. veg_pp%itype(p) >= nc3crop )then
               ! grain C and N
               if (abs(vcsv2%grainc(p)) < ccrit) then
                  pc = pc + vcsv2%grainc(p)
                  vcsv2%grainc(p) = 0._r8
                  pn = pn + veg_ns%grainn(p)
                  veg_ns%grainn(p) = 0._r8
                  pp = pp + veg_ps%grainp(p)
                  veg_ps%grainp(p) = 0._r8
               end if

               ! grain storage C and N
               if (abs(vcsv2%grainc_storage(p)) < ccrit) then
                  pc = pc + vcsv2%grainc_storage(p)
                  vcsv2%grainc_storage(p) = 0._r8
                  pn = pn + veg_ns%grainn_storage(p)
                  veg_ns%grainn_storage(p) = 0._r8
                  pp = pp + veg_ps%grainp_storage(p)
                  veg_ps%grainp_storage(p) = 0._r8
               end if

               ! grain transfer C and N
               if (abs(vcsv2%grainc_xfer(p)) < ccrit) then
                  pc = pc + vcsv2%grainc_xfer(p)
                  vcsv2%grainc_xfer(p) = 0._r8
                  pn = pn + veg_ns%grainn_xfer(p)
                  veg_ns%grainn_xfer(p) = 0._r8
                  pp = pp + veg_ps%grainp_xfer(p)
                  veg_ps%grainp_xfer(p) = 0._r8
               end if
            end if

            ! livestem C and N
            if (abs(vcsv2%livestemc(p)) < ccrit) then
               pc = pc + vcsv2%livestemc(p)
               vcsv2%livestemc(p) = 0._r8
               pn = pn + veg_ns%livestemn(p)
               veg_ns%livestemn(p) = 0._r8
               if ( use_c13 ) then
                  pc13 = pc13 + c13vcsv2%livestemc(p)
                  c13vcsv2%livestemc(p) = 0._r8
               endif
               if ( use_c14 ) then
                  pc14 = pc14 + c14vcsv2%livestemc(p)
                  c14vcsv2%livestemc(p) = 0._r8
               endif

               pp = pp + veg_ps%livestemp(p)
               veg_ps%livestemp(p) = 0._r8
            end if

            ! livestem storage C and N
            if (abs(vcsv2%livestemc_storage(p)) < ccrit) then
               pc = pc + vcsv2%livestemc_storage(p)
               vcsv2%livestemc_storage(p) = 0._r8
               pn = pn + veg_ns%livestemn_storage(p)
               veg_ns%livestemn_storage(p) = 0._r8
               if ( use_c13 ) then
                  pc13 = pc13 + c13vcsv2%livestemc_storage(p)
                  c13vcsv2%livestemc_storage(p) = 0._r8
               endif
               if ( use_c14 ) then
                  pc14 = pc14 + c14vcsv2%livestemc_storage(p)
                  c14vcsv2%livestemc_storage(p) = 0._r8
               endif

               pp = pp + veg_ps%livestemp_storage(p)
               veg_ps%livestemp_storage(p) = 0._r8
            end if

            ! livestem transfer C and N
            if (abs(vcsv2%livestemc_xfer(p)) < ccrit) then
               pc = pc + vcsv2%livestemc_xfer(p)
               vcsv2%livestemc_xfer(p) = 0._r8
               pn = pn + veg_ns%livestemn_xfer(p)
               veg_ns%livestemn_xfer(p) = 0._r8
               if ( use_c13 ) then
                  pc13 = pc13 + c13vcsv2%livestemc_xfer(p)
                  c13vcsv2%livestemc_xfer(p) = 0._r8
               endif
               if ( use_c14 ) then
                  pc14 = pc14 + c14vcsv2%livestemc_xfer(p)
                  c14vcsv2%livestemc_xfer(p) = 0._r8
               endif

               pp = pp + veg_ps%livestemp_xfer(p)
               veg_ps%livestemp_xfer(p) = 0._r8
            end if

            ! deadstem C and N
            if (abs(vcsv2%deadstemc(p)) < ccrit) then
               pc = pc + vcsv2%deadstemc(p)
               vcsv2%deadstemc(p) = 0._r8
               pn = pn + veg_ns%deadstemn(p)
               veg_ns%deadstemn(p) = 0._r8
               if ( use_c13 ) then
                  pc13 = pc13 + c13vcsv2%deadstemc(p)
                  c13vcsv2%deadstemc(p) = 0._r8
               endif
               if ( use_c14 ) then
                  pc14 = pc14 + c14vcsv2%deadstemc(p)
                  c14vcsv2%deadstemc(p) = 0._r8
               endif

               pp = pp + veg_ps%deadstemp(p)
               veg_ps%deadstemp(p) = 0._r8
            end if

            ! deadstem storage C and N
            if (abs(vcsv2%deadstemc_storage(p)) < ccrit) then
               pc = pc + vcsv2%deadstemc_storage(p)
               vcsv2%deadstemc_storage(p) = 0._r8
               pn = pn + veg_ns%deadstemn_storage(p)
               veg_ns%deadstemn_storage(p) = 0._r8
               if ( use_c13 ) then
                  pc13 = pc13 + c13vcsv2%deadstemc_storage(p)
                  c13vcsv2%deadstemc_storage(p) = 0._r8
               endif
               if ( use_c14 ) then
                  pc14 = pc14 + c14vcsv2%deadstemc_storage(p)
                  c14vcsv2%deadstemc_storage(p) = 0._r8
               endif

               pp = pp + veg_ps%deadstemp_storage(p)
               veg_ps%deadstemp_storage(p) = 0._r8
            end if

            ! deadstem transfer C and N
            if (abs(vcsv2%deadstemc_xfer(p)) < ccrit) then
               pc = pc + vcsv2%deadstemc_xfer(p)
               vcsv2%deadstemc_xfer(p) = 0._r8
               pn = pn + veg_ns%deadstemn_xfer(p)
               veg_ns%deadstemn_xfer(p) = 0._r8
               if ( use_c13 ) then
                  pc13 = pc13 + c13vcsv2%deadstemc_xfer(p)
                  c13vcsv2%deadstemc_xfer(p) = 0._r8
               endif
               if ( use_c14 ) then
                  pc14 = pc14 + c14vcsv2%deadstemc_xfer(p)
                  c14vcsv2%deadstemc_xfer(p) = 0._r8
               endif

               pp = pp + veg_ps%deadstemp_xfer(p)
               veg_ps%deadstemp_xfer(p) = 0._r8
            end if

            ! livecroot C and N
            if (abs(vcsv2%livecrootc(p)) < ccrit) then
               pc = pc + vcsv2%livecrootc(p)
               vcsv2%livecrootc(p) = 0._r8
               pn = pn + veg_ns%livecrootn(p)
               veg_ns%livecrootn(p) = 0._r8
               if ( use_c13 ) then
                  pc13 = pc13 + c13vcsv2%livecrootc(p)
                  c13vcsv2%livecrootc(p) = 0._r8
               endif
               if ( use_c14 ) then
                  pc14 = pc14 + c14vcsv2%livecrootc(p)
                  c14vcsv2%livecrootc(p) = 0._r8
               endif

               pp = pp + veg_ps%livecrootp(p)
               veg_ps%livecrootp(p) = 0._r8
            end if

            ! livecroot storage C and N
            if (abs(vcsv2%livecrootc_storage(p)) < ccrit) then
               pc = pc + vcsv2%livecrootc_storage(p)
               vcsv2%livecrootc_storage(p) = 0._r8
               pn = pn + veg_ns%livecrootn_storage(p)
               veg_ns%livecrootn_storage(p) = 0._r8
               if ( use_c13 ) then
                  pc13 = pc13 + c13vcsv2%livecrootc_storage(p)
                  c13vcsv2%livecrootc_storage(p) = 0._r8
               endif
               if ( use_c14 ) then
                  pc14 = pc14 + c14vcsv2%livecrootc_storage(p)
                  c14vcsv2%livecrootc_storage(p) = 0._r8
               endif

               pp = pp + veg_ps%livecrootp_storage(p)
               veg_ps%livecrootp_storage(p) = 0._r8
            end if

            ! livecroot transfer C and N
            if (abs(vcsv2%livecrootc_xfer(p)) < ccrit) then
               pc = pc + vcsv2%livecrootc_xfer(p)
               vcsv2%livecrootc_xfer(p) = 0._r8
               pn = pn + veg_ns%livecrootn_xfer(p)
               veg_ns%livecrootn_xfer(p) = 0._r8
               if ( use_c13 ) then
                  pc13 = pc13 + c13vcsv2%livecrootc_xfer(p)
                  c13vcsv2%livecrootc_xfer(p) = 0._r8
               endif
               if ( use_c14 ) then
                  pc14 = pc14 + c14vcsv2%livecrootc_xfer(p)
                  c14vcsv2%livecrootc_xfer(p) = 0._r8
               endif

               pp = pp + veg_ps%livecrootp_xfer(p)
               veg_ps%livecrootp_xfer(p) = 0._r8
            end if

            ! deadcroot C and N
            if (abs(vcsv2%deadcrootc(p)) < ccrit) then
               pc = pc + vcsv2%deadcrootc(p)
               vcsv2%deadcrootc(p) = 0._r8
               pn = pn + veg_ns%deadcrootn(p)
               veg_ns%deadcrootn(p) = 0._r8
               if ( use_c13 ) then
                  pc13 = pc13 + c13vcsv2%deadcrootc(p)
                  c13vcsv2%deadcrootc(p) = 0._r8
               endif
               if ( use_c14 ) then
                  pc14 = pc14 + c14vcsv2%deadcrootc(p)
                  c14vcsv2%deadcrootc(p) = 0._r8
               endif

               pp = pp + veg_ps%deadcrootp(p)
               veg_ps%deadcrootp(p) = 0._r8
            end if

            ! deadcroot storage C and N
            if (abs(vcsv2%deadcrootc_storage(p)) < ccrit) then
               pc = pc + vcsv2%deadcrootc_storage(p)
               vcsv2%deadcrootc_storage(p) = 0._r8
               pn = pn + veg_ns%deadcrootn_storage(p)
               veg_ns%deadcrootn_storage(p) = 0._r8
               if ( use_c13 ) then
                  pc13 = pc13 + c13vcsv2%deadcrootc_storage(p)
                  c13vcsv2%deadcrootc_storage(p) = 0._r8
               endif
               if ( use_c14 ) then
                  pc14 = pc14 + c14vcsv2%deadcrootc_storage(p)
                  c14vcsv2%deadcrootc_storage(p) = 0._r8
               endif

               pp = pp + veg_ps%deadcrootp_storage(p)
               veg_ps%deadcrootp_storage(p) = 0._r8
            end if

            ! deadcroot transfer C and N
            if (abs(vcsv2%deadcrootc_xfer(p)) < ccrit) then
               pc = pc + vcsv2%deadcrootc_xfer(p)
               vcsv2%deadcrootc_xfer(p) = 0._r8
               pn = pn + veg_ns%deadcrootn_xfer(p)
               veg_ns%deadcrootn_xfer(p) = 0._r8
               if ( use_c13 ) then
                  pc13 = pc13 + c13vcsv2%deadcrootc_xfer(p)
                  c13vcsv2%deadcrootc_xfer(p) = 0._r8
               endif
               if ( use_c14 ) then
                  pc14 = pc14 + c14vcsv2%deadcrootc_xfer(p)
                  c14vcsv2%deadcrootc_xfer(p) = 0._r8
               endif

               pp = pp + veg_ps%deadcrootp_xfer(p)
               veg_ps%deadcrootp_xfer(p) = 0._r8
            end if

            ! gresp_storage (C only)
            if (abs(vcsv2%gresp_storage(p)) < ccrit) then
               pc = pc + vcsv2%gresp_storage(p)
               vcsv2%gresp_storage(p) = 0._r8
               if ( use_c13 ) then
                  pc13 = pc13 + c13vcsv2%gresp_storage(p)
                  c13vcsv2%gresp_storage(p) = 0._r8
               endif
               if ( use_c14 ) then
                  pc14 = pc14 + c14vcsv2%gresp_storage(p)
                  c14vcsv2%gresp_storage(p) = 0._r8
               endif
            end if

            ! gresp_xfer(c only)
            if (abs(vcsv2%gresp_xfer(p)) < ccrit) then
               pc = pc + vcsv2%gresp_xfer(p)
               vcsv2%gresp_xfer(p) = 0._r8
               if ( use_c13 ) then
                  pc13 = pc13 + c13vcsv2%gresp_xfer(p)
                  c13vcsv2%gresp_xfer(p) = 0._r8
               endif
               if ( use_c14 ) then
                  pc14 = pc14 + c14vcsv2%gresp_xfer(p)
                  c14vcsv2%gresp_xfer(p) = 0._r8
               endif
            end if

            ! cpool (C only)
            if (abs(vcsv2%cpool(p)) < ccrit) then
               pc = pc + vcsv2%cpool(p)
               vcsv2%cpool(p) = 0._r8
               if ( use_c13 ) then
                  pc13 = pc13 + c13vcsv2%cpool(p)
                  c13vcsv2%cpool(p) = 0._r8
               endif
               if ( use_c14 ) then
                  pc14 = pc14 + c14vcsv2%cpool(p)
                  c14vcsv2%cpool(p) = 0._r8
               endif
            end if

            if ( crop_prog .and. veg_pp%itype(p) >= nc3crop )then
               ! xsmrpool (C only)
               if (abs(vcsv2%xsmrpool(p)) < ccrit) then
                  pc = pc + vcsv2%xsmrpool(p)
                  vcsv2%xsmrpool(p) = 0._r8
               end if
            end if

            ! retransn (N only)
            if (abs(veg_ns%retransn(p)) < ncrit) then
               pn = pn + veg_ns%retransn(p)
               veg_ns%retransn(p) = 0._r8
            end if

            ! retransp (P only)
            if (abs(veg_ps%retransp(p)) < pcrit) then
               pp = pp + veg_ps%retransp(p)
               veg_ps%retransp(p) = 0._r8
            end if

            ! npool (N only)
            if (abs(veg_ns%npool(p)) < ncrit) then
               pn = pn + veg_ns%npool(p)
               veg_ns%npool(p) = 0._r8
            end if

            ! ppool (P only)
            if (abs(veg_ps%ppool(p)) < pcrit) then
               pp = pp + veg_ps%ppool(p)
               veg_ps%ppool(p) = 0._r8
            end if

            vcsv2%ctrunc(p) = vcsv2%ctrunc(p) + pc
            veg_ns%ntrunc(p) = veg_ns%ntrunc(p) + pn
            veg_ps%ptrunc(p) = veg_ps%ptrunc(p) + pp

            if ( use_c13 ) then
               c13vcsv2%ctrunc(p) = c13vcsv2%ctrunc(p) + pc13
            endif
            if ( use_c14 ) then
               c14vcsv2%ctrunc(p) = c14vcsv2%ctrunc(p) + pc14
            endif

         end do ! end of pft loop
      end if ! end of if(.not.use_fates)
      
      if (.not. is_active_betr_bgc) then

         ! column loop
         do fc = 1,num_soilc
            c = filter_soilc(fc)

            do j = 1,nlevdecomp_full
               ! initialize the column-level C and N truncation terms
               cc = 0._r8
               if ( use_c13 ) cc13 = 0._r8
               if ( use_c14 ) cc14 = 0._r8
               cn = 0._r8

               ! do tests on state variables for precision control
               ! for linked C-N state variables, perform precision test on
               ! the C component, but truncate both C and N components


               ! all decomposing pools C and N
               do k = 1, ndecomp_pools

                  if (abs(csv2%decomp_cpools_vr(c,j,k)) < ccrit) then
                     cc = cc + csv2%decomp_cpools_vr(c,j,k)
                     csv2%decomp_cpools_vr(c,j,k) = 0._r8
                     cn = cn + col_ns%decomp_npools_vr(c,j,k)
                     col_ns%decomp_npools_vr(c,j,k) = 0._r8
                     if ( use_c13 ) then
                        cc13 = cc13 + c13csv2%decomp_cpools_vr(c,j,k)
                        c13csv2%decomp_cpools_vr(c,j,k) = 0._r8
                     endif
                     if ( use_c14 ) then
                        cc14 = cc14 + c14csv2%decomp_cpools_vr(c,j,k)
                        c14csv2%decomp_cpools_vr(c,j,k) = 0._r8
                     endif
                  end if

               end do

               ! not doing precision control on soil mineral N, since it will
               ! be getting the N truncation flux anyway.

               csv2%ctrunc_vr(c,j) = csv2%ctrunc_vr(c,j) + cc
               col_ns%ntrunc_vr(c,j) = col_ns%ntrunc_vr(c,j) + cn
               if ( use_c13 ) then
                  c13csv2%ctrunc_vr(c,j) = c13csv2%ctrunc_vr(c,j) + cc13
               endif
               if ( use_c14 ) then
                  c14csv2%ctrunc_vr(c,j) = c14csv2%ctrunc_vr(c,j) + cc14
               endif
            end do

         end do   ! end of column loop

         if (use_nitrif_denitrif) then
            ! remove small negative perturbations for stability purposes, if any should arise.

            do fc = 1,num_soilc
               c = filter_soilc(fc)
               do j = 1,nlevdecomp_full
                  if (abs(col_ns%smin_no3_vr(c,j)) < ncrit/1e4_r8) then
                     if ( col_ns%smin_no3_vr(c,j)  < 0._r8 ) then
                        write(iulog, *) '-10^-12 < smin_no3 < 0. resetting to zero.'
                        write(iulog, *) 'smin_no3_vr_col(c,j), c, j: ', col_ns%smin_no3_vr(c,j), c, j
                        col_ns%smin_no3_vr(c,j) = 0._r8
                     endif
                  end if
                  if (abs(col_ns%smin_nh4_vr(c,j)) < ncrit/1e4_r8) then
                     if ( col_ns%smin_nh4_vr(c,j)  < 0._r8 ) then
                        write(iulog, *) '-10^-12 < smin_nh4 < 0. resetting to zero.'
                        write(iulog, *) 'smin_nh4_vr_col(c,j), c, j: ', col_ns%smin_nh4_vr(c,j), c, j
                        col_ns%smin_nh4_vr(c,j) = 0._r8
                     endif
                  end if
               end do
            end do
         endif

         if (nu_com .eq. 'ECA') then
            ! decompose P pool adjust according to C pool
            !do fc = 1,num_soilc
            !   c = filter_soilc(fc)
            !   do j = 1,nlevdecomp_full
            !      cp_eca = 0.0_r8
            !      do l = 1,ndecomp_pools
            !         if (abs(csv2%decomp_cpools_vr(c,j,k)) < ccrit) then
            !            if (.not.use_fates) then
            !               cp_eca = cp_eca + col_ps%decomp_ppools_vr(c,j,k)
            !               col_ps%decomp_ppools_vr(c,j,k) = 0._r8
            !            endif
            !         endif
            !      end do
            !      col_ps%ptrunc_vr(c,j) = col_ps%ptrunc_vr(c,j) + cp_eca
            !   end do
            !end do

            ! fix soil CN ratio drift (normally < 0.01% drift)
            do fc = 1,num_soilc
               c = filter_soilc(fc)
               do j = 1,nlevdecomp_full
                  cn_eca = 0.0_r8
                  do l = 1,ndecomp_pools
                     if ( csv2%decomp_cpools_vr(c,j,l) > 0.0_r8 ) then ! .and.  col_ns%decomp_npools_vr(c,j,l) > 1.0e-15) then
                        if(abs(csv2%decomp_cpools_vr(c,j,l) / col_ns%decomp_npools_vr(c,j,l) - initial_cn_ratio(l) ) > 1.0e-3_r8 &
                             .and. (.not. floating_cn_ratio_decomp_pools(l)) ) then
                           cn_eca = cn_eca - ( csv2%decomp_cpools_vr(c,j,l) / initial_cn_ratio(l) - col_ns%decomp_npools_vr(c,j,l) )
                           col_ns%decomp_npools_vr(c,j,l) = csv2%decomp_cpools_vr(c,j,l) / initial_cn_ratio(l)
                        end if
                     end if
                  end do
                  col_ns%ntrunc_vr(c,j) = col_ns%ntrunc_vr(c,j) + cn_eca
               end do
             end do

            ! remove small negative perturbations for stability purposes, if any should arise in N,P pools
            ! for floating CN, CP ratio pools
            do fc = 1,num_soilc
               c = filter_soilc(fc)
               do j = 1,nlevdecomp_full

                  cn_eca = 0.0_r8
                  cp_eca = 0.0_r8
                  do l = 1,ndecomp_pools
                     if ( col_ns%decomp_npools_vr(c,j,l) < 0.0_r8 .and. floating_cn_ratio_decomp_pools(l) ) then
                        if ( abs(col_ns%decomp_npools_vr(c,j,l))  < ncrit ) then
                           cn_eca = cn_eca - ncrit + col_ns%decomp_npools_vr(c,j,l)
                           col_ns%decomp_npools_vr(c,j,l) = ncrit
                        else
                           write(iulog, "(A,2I8,E8.1)") 'error decomp_npools is negative: ',j,l,col_ns%decomp_npools_vr(c,j,l)
                           call endrun(msg=errMsg(__FILE__, __LINE__))
                        end if
                     end if
                     if ( col_ps%decomp_ppools_vr(c,j,l)  < 0.0_r8 .and. floating_cp_ratio_decomp_pools(l) ) then
                        if ( abs(col_ps%decomp_ppools_vr(c,j,l))  < ncrit/1e4_r8 ) then
                           cp_eca = cp_eca - ncrit/1e4_r8 + col_ps%decomp_ppools_vr(c,j,l)
                           col_ps%decomp_ppools_vr(c,j,l) = ncrit/1e4_r8
                         else 
                           write(iulog, "(A,2I8,E8.1)") 'error decomp_ppools is negative: ',j,l,col_ps%decomp_ppools_vr(c,j,l)
                           call endrun(msg=errMsg(__FILE__, __LINE__))
                         end if
                     end if

                  end do

                  col_ns%ntrunc_vr(c,j) = col_ns%ntrunc_vr(c,j) + cn_eca
                  col_ps%ptrunc_vr(c,j) = col_ps%ptrunc_vr(c,j) + cp_eca

               end do
            end do

            if(.not.use_fates) then
               do fp = 1,num_soilp
                  p = filter_soilp(fp)
                  if (veg_ns%retransn(p) < 0._r8) then
                     write(iulog, *) 'error retransn_patch is negative: ',p
                     write(iulog, *) 'retransn_patch: ', veg_ns%retransn(p)
                     call endrun(msg=errMsg(__FILE__, __LINE__))
                  end if
                  if (veg_ns%npool(p) < 0._r8) then
                     write(iulog, *) 'error npool_patch is negative: ',p
                     write(iulog, *) 'npool_patch: ', veg_ns%npool(p)
                     call endrun(msg=errMsg(__FILE__, __LINE__))
                  end if
                  if (veg_ps%retransp(p) < 0._r8) then
                     write(iulog, *) 'error retransp_patch is negative: ',p
                     write(iulog, *) 'retransp_patch: ', veg_ps%retransp(p)
                     call endrun(msg=errMsg(__FILE__, __LINE__))
                  end if
                  if (veg_ps%ppool(p) < 0._r8) then
                     write(iulog, *) 'error ppool_patch is negative: ',p
                     write(iulog, *) 'ppool_patch: ', veg_ps%ppool(p)
                     call endrun(msg=errMsg(__FILE__, __LINE__))
                  end if
               end do
            end if

         endif

      endif ! if (.not. is_active_betr_bgc)

    end associate

 end subroutine PrecisionControl

end module PrecisionControlMod<|MERGE_RESOLUTION|>--- conflicted
+++ resolved
@@ -41,13 +41,8 @@
     ! they get too small.
     !
     ! !USES:
-<<<<<<< HEAD
-    use clm_varctl , only : iulog, use_c13, use_c14, use_nitrif_denitrif, use_fates,use_cn
-    use clm_varpar , only : nlevdecomp_full, crop_prog
-=======
     use elm_varctl , only : iulog, use_c13, use_c14, use_nitrif_denitrif, use_fates
     use elm_varpar , only : nlevdecomp_full, crop_prog
->>>>>>> 44bff43d
     use pftvarcon  , only : nc3crop
     use tracer_varcon          , only : is_active_betr_bgc    
     use CNDecompCascadeConType , only : decomp_cascade_con
