--- conflicted
+++ resolved
@@ -228,13 +228,8 @@
     ! as a function of soluble mineral N and total soil water outflow.
     !
     ! !USES:
-<<<<<<< HEAD
       !$acc routine seq
-    use elm_varpar       , only : nlevdecomp, nlevsoi
-=======
     use elm_varpar       , only : nlevdecomp, nlevsoi, nlevgrnd
-    use clm_time_manager , only : get_step_size
->>>>>>> c927b0ee
     !
     ! !ARGUMENTS:
     type(bounds_type)        , intent(in)    :: bounds
@@ -245,11 +240,7 @@
     !
     ! !LOCAL VARIABLES:
     integer  :: j,c,fc                                 ! indices
-<<<<<<< HEAD
-=======
     integer  :: nlevbed				       ! number of layers to bedrock
-    real(r8) :: dt                                     ! radiation time step (seconds)
->>>>>>> c927b0ee
     real(r8) :: sf_no3                                 ! soluble fraction of NO3 (unitless)
     real(r8) :: disn_conc                              ! dissolved mineral N concentration (gN/kg water)
     real(r8) :: tot_water(bounds%begc:bounds%endc)     ! total column liquid water (kg water/m2)
@@ -258,12 +249,8 @@
     real(r8), parameter :: depth_runoff_Nloss = 0.05   ! (m) depth over which runoff mixes with soil water for N loss to runoff
     !-----------------------------------------------------------------------
 
-<<<<<<< HEAD
-    associate(&
-=======
     associate(& 
     	 nlev2bed            => col_pp%nlevbed                            , & ! Input:  [integer (:)    ]  number of layers to bedrock
->>>>>>> c927b0ee
          h2osoi_liq          => col_ws%h2osoi_liq            , & ! Input:  [real(r8) (:,:) ]  liquid water (kg/m2) (new) (-nlevsno+1:nlevgrnd)
          qflx_drain          => col_wf%qflx_drain             , & ! Input:  [real(r8) (:)   ]  sub-surface runoff (mm H2O /s)                    
          qflx_surf           => col_wf%qflx_surf              , & ! Input:  [real(r8) (:)   ]  surface runoff (mm H2O /s)                        
