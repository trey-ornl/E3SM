--- conflicted
+++ resolved
@@ -262,54 +262,22 @@
             logger.warning("         But no file available for this grid.")
 
     elif ice_grid == 'EC30to60E2r2':
-<<<<<<< HEAD
-        grid_date += '210210'
-        grid_prefix += 'seaice.EC30to60E2r2'
-        decomp_date += '200908'
-        decomp_prefix += 'mpas-seaice.graph.info.'
-    elif ice_grid == 'EC30to60E2r2_ICG':
-        grid_date += '210210'
-        grid_prefix += 'mpassi.EC30to60E2r2.rstFromG-anvil'
-        decomp_date += '200908'
-        decomp_prefix += 'mpas-seaice.graph.info.'
-    elif ice_grid == 'EC30to60E2r2-1900_ICG':
-        grid_date += '201001'
-        grid_prefix += 'mpassi.EC30to60E2r2-1900.rstFromG-anvil'
-        decomp_date += '200908'
-        decomp_prefix += 'mpas-seaice.graph.info.'
-    elif ice_grid == 'WC14to60E2r3':
-        grid_date += '210210'
-        grid_prefix += 'seaice.WC14to60E2r3'
-        decomp_date += '200714'
-        decomp_prefix += 'mpas-seaice.graph.info.'
-    elif ice_grid == 'WC14to60E2r3_ICG':
-        grid_date += '210210'
-        grid_prefix += 'mpassi.WC14to60E2r3.rstFromG-anvil'
-        decomp_date += '200714'
-        decomp_prefix += 'mpas-seaice.graph.info.'
-    elif ice_grid == 'WC14to60E2r3-1900_ICG':
-        grid_date += '201002'
-        grid_prefix += 'mpassi.WC14to60E2r3-1900.rstFromG-anvil'
-        decomp_date += '200714'
-        decomp_prefix += 'mpas-seaice.graph.info.'
-=======
         decomp_date = '200908'
         decomp_prefix = 'mpas-seaice.graph.info.'
-        grid_date = '200908'
+        grid_date = '210210'
         grid_prefix = 'seaice.EC30to60E2r2'
         if ice_ic_mode == 'spunup':
-            grid_date = '201001'
+            grid_date = '210210'
             grid_prefix = 'mpassi.EC30to60E2r2.rstFromG-anvil'
 
     elif ice_grid == 'WC14to60E2r3':
         decomp_date = '200714'
         decomp_prefix = 'mpas-seaice.graph.info.'
-        grid_date = '200714'
+        grid_date = '210210'
         grid_prefix = 'seaice.WC14to60E2r3'
         if ice_ic_mode == 'spunup':
-            grid_date = '201002'
+            grid_date = '210210'
             grid_prefix = 'mpassi.WC14to60E2r3.rstFromG-anvil'
->>>>>>> 36d046a3
 
 
     #--------------------------------------------------------------------
