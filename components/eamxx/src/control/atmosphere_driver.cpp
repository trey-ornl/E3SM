--- conflicted
+++ resolved
@@ -621,9 +621,6 @@
       om.setup(m_atm_comm,restart_pl,m_field_mgrs,m_grids_manager,m_run_t0,m_case_t0,true);
     }
     om.set_logger(m_atm_logger);
-<<<<<<< HEAD
-    om.setup_globals_map(m_atm_process_group->get_restart_extra_data());
-=======
     for (const auto& it : m_atm_process_group->get_restart_extra_data()) {
       om.add_global(it.first,*it.second);
     }
@@ -631,7 +628,6 @@
     // Store the "Output Control" pl of the model restart as the "Checkpoint Control" for all other output streams
     checkpoint_params.set<std::string>("frequency_units",restart_pl.sublist("output_control").get<std::string>("frequency_units"));
     checkpoint_params.set("Frequency",restart_pl.sublist("output_control").get<int>("Frequency"));
->>>>>>> 06a178c7
   }
 
   // Build one manager per output yaml file
@@ -769,13 +765,6 @@
   const auto& casename = m_atm_params.sublist("initial_conditions").get<std::string>("restart_casename");
   auto filename = find_filename_in_rpointer (casename,true,m_atm_comm,m_run_t0);
 
-<<<<<<< HEAD
-  // Restart the num steps counter in the atm time stamp
-  ekat::ParameterList rest_pl;
-  rest_pl.set<std::string>("Filename",filename);
-  AtmosphereInput model_restart(m_atm_comm,rest_pl);
-=======
->>>>>>> 06a178c7
   m_atm_logger->info("    [EAMxx] Restart filename: " + filename);
 
   for (auto& it : m_field_mgrs) {
@@ -815,12 +804,6 @@
     *any = data;
   }
 
-<<<<<<< HEAD
-  // Close files and finalize all pio data structs
-  model_restart.finalize();
-
-=======
->>>>>>> 06a178c7
   m_atm_logger->info("  [EAMxx] restart_model ... done!");
 }
 
@@ -1080,11 +1063,6 @@
     m_atm_logger->info("        filename: " + file_name);
     for (const auto& it : m_field_mgrs) {
       const auto& grid_name = it.first;
-<<<<<<< HEAD
-      read_fields_from_file (topography_file_fields_names[grid_name],
-                             topography_eamxx_fields_names[grid_name],
-                             it.first,file_name,m_current_ts);
-=======
       // Topography files always use "ncol_d" for the GLL grid value of ncol.
       // To ensure we read in the correct value, we must change the name for that dimension
       auto io_grid = it.second->get_grid();
@@ -1098,7 +1076,6 @@
       read_fields_from_file (topography_file_fields_names[grid_name],
                              topography_eamxx_fields_names[grid_name],
                              io_grid,file_name,m_current_ts);
->>>>>>> 06a178c7
     }
     m_atm_logger->debug("    [EAMxx] Processing topography from file ... done!");
   } else {
