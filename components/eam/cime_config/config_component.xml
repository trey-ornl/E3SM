--- conflicted
+++ resolved
@@ -141,21 +141,12 @@
       <!-- Radiative-Convective Equilibrium (RCE) -->
       <value compset="_EAM%RCE"      >RCEMIP_EAMv1</value>
       <!-- MMF / Super-Parameterization -->
-<<<<<<< HEAD
-      <value compset="2000(?:SOI)?_EAM%MMF[1XO]">2000_cam5_av1c-04p2-MMF-1mom</value>
-      <value compset="2000(?:SOI)?_EAM%MMF2"    >2000_cam5_av1c-04p2-MMF-2mom</value>
+      <value compset="2010(?:SOI)?_EAM%MMF[1XO]">2010_mmf_1mom</value>
+      <value compset="2010(?:SOI)?_EAM%MMF2"    >2010_mmf_2mom</value>
       <value compset="_EAM%MMF.*-RCE"    >RCEMIP_EAMv1</value>
       <value compset="_EAM%MMF.*-AQUA"   >aquaplanet_MMF-1mom</value>
       <value compset="AR97_EAM%MMF.*-SCM"   >scam_arm97_MMF-1mom</value>
       <value compset="RICO_EAM%MMF.*-SCM"   >scam_rico_MMF-1mom</value>
-=======
-      <value compset="2010(?:SOI)?_EAM%MMF[1XO]">2010_mmf_1mom</value>
-      <value compset="2010(?:SOI)?_EAM%MMF2"    >2010_mmf_2mom</value>
-      <value compset="_EAM%MMF*-RCE"    >RCEMIP_EAMv1</value>
-      <value compset="_EAM%MMF*-AQUA"   >aquaplanet_MMF-1mom</value>
-      <value compset="AR97_EAM%MMF[1XO]*-SCM"   >scam_arm97_MMF-1mom</value>
-      <value compset="RICO_EAM%MMF[1XO]*-SCM"   >scam_rico_MMF-1mom</value>
->>>>>>> 7d6fa200
     </values>
 
     <group>run_component_cam</group>
