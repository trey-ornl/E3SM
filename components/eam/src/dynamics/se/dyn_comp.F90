Module dyn_comp

  use shr_kind_mod, only: r8 => shr_kind_r8
  use domain_mod, only : domain1d_t
  use element_mod, only : element_t
  use time_mod, only : TimeLevel_t, se_nsplit=>nsplit
  use hybvcoord_mod, only : hvcoord_t, set_layer_locations
  use hybrid_mod, only : hybrid_t
  use thread_mod, only: nthreads, hthreads, vthreads, omp_get_max_threads, omp_get_thread_num
  use perf_mod, only: t_startf, t_stopf
  use cam_logfile, only : iulog
  use time_manager, only: is_first_step
  use spmd_utils,  only : iam, npes_cam => npes
  use pio,         only: file_desc_t

  implicit none
  private
  save


  ! PUBLIC MEMBER FUNCTIONS:
  public dyn_init1, dyn_init2, dyn_run

  ! PUBLIC DATA MEMBERS:
  public dyn_import_t, dyn_export_t


  type (TimeLevel_t)   , public :: TimeLevel     ! main time level struct (used by tracers)

  type dyn_import_t
     type (element_t), pointer :: elem(:) => null()
  end type dyn_import_t

  type dyn_export_t
     type (element_t), pointer :: elem(:) => null()
  end type dyn_export_t
  type (hvcoord_t), public  :: hvcoord
  integer, parameter  ::  DYN_RUN_SUCCESS           = 0
  integer, parameter  ::  DYN_RUN_FAILURE           = -1

  ! !DESCRIPTION: This module implements the SE Dynamical Core as
  !               an ESMF gridded component.  It is specific to SE
  !               and does not use ESMF.
  !
  ! \paragraph{Overview}
  !
  !   This module contains an ESMF wrapper for the SE
  !   Dynamical Core used in the Community Atmospheric Model. 
  !
  ! !REVISION HISTORY:
  !
  !  JPE  06.05.31:  created
  !  Aaron Donahue 17.04.11: Fixed bug in write_grid_mapping which caused 
  !       a segmentation fault when dyn_npes<npes
  !  MT 2020.06.30: remove write_grid_mapping - moved to homme/src/tool
  !
  !----------------------------------------------------------------------

  ! Enumeration of DYNAMICS_IN_COUPLINGS


  logical, parameter         :: DEBUG = .true.

  real(r8), parameter        :: ONE    = 1.0_r8

  character(*), parameter, public :: MODULE_NAME = "dyn_comp"
  character(*), parameter, public :: VERSION     = "$Id$" 
  type (domain1d_t), pointer, public :: dom_mt(:) => null()

  ! Frontogenesis indices
  integer, public :: frontgf_idx = -1
  integer, public :: frontga_idx = -1

CONTAINS

!!!!!!!!!!!!!!!!!!!!!!!!!!!!!!!!!!!!!!!!!!!!!!!!!!!!!!!!!!!!!!!!!!!!!!!!!!

  subroutine dyn_init1(fh, NLFileName, dyn_in, dyn_out)

  ! Initialize the dynamical core

    use pio,                 only: file_desc_t
    use hycoef,              only: hycoef_init, hyam, hybm, hyai, hybi, ps0
    use ref_pres,            only: ref_pres_init

    use pmgrid,              only: dyndecomp_set
    use dyn_grid,            only: dyn_grid_init, elem, get_dyn_grid_parm,&
                                   set_horiz_grid_cnt_d, define_cam_grids,&
                                   fv_physgrid_init, fv_nphys
    use rgrid,               only: fullgrid
    use spmd_utils,          only: mpi_integer, mpicom, mpi_logical
    use spmd_dyn,            only: spmd_readnl
    use time_manager,        only: get_nstep, dtime

    use dimensions_mod,   only: globaluniquecols, nelem, nelemd, nelemdmax
    use prim_driver_mod,  only: prim_init1
    use parallel_mod,     only: par, initmp
    use namelist_mod,     only: readnl
    use control_mod,      only: runtype, qsplit, rsplit, dt_tracer_factor, dt_remap_factor, &
         timestep_make_eam_parameters_consistent, moisture, use_moisture
    use time_mod,         only: tstep
    use cam_control_mod,  only: moist_physics
    use cam_abortutils,   only : endrun

    ! PARAMETERS:
    type(file_desc_t),   intent(in)  :: fh       ! PIO file handle for initial or restart file
    character(len=*),    intent(in)  :: NLFileName
    type (dyn_import_t), intent(OUT) :: dyn_in
    type (dyn_export_t), intent(OUT) :: dyn_out

    integer :: neltmp(3), ierr, nstep_factor
    integer :: npes_se
    integer :: npes_se_stride

    !----------------------------------------------------------------------

    ! Initialize dynamics grid variables
    call dyn_grid_init()

    ! Read in the number of tasks to be assigned to SE (needed by initmp)
    call spmd_readnl(NLFileName, npes_se, npes_se_stride)
    ! Initialize the SE structure that holds the MPI decomposition information
    par=initmp(npes_se, npes_se_stride)

    ! Read the SE specific part of the namelist
    call readnl(par, NLFileName)

    ! override the setting in the SE namelist, it's redundant anyway
    if (.not. is_first_step()) runtype = 1
    use_moisture = moist_physics
    moisture='dry'
    if (use_moisture) moisture='wet'

    ! Initialize hybrid coordinate arrays.
    call t_startf('hycoef_init')
    call hycoef_init(fh)
    call t_stopf('hycoef_init')

    ! Initialize physics grid reference pressures (needed by initialize_radbuffer)
    call ref_pres_init()

    ! legacy reduced grid code -- should be removed
    fullgrid=.true.

#ifdef _OPENMP    
!   Total number of threads available to dycore, as set by driver
    nthreads = omp_get_max_threads()
#endif

    if(par%dynproc) then
       call t_startf('prim_init1')
       call prim_init1(elem,par,dom_mt,TimeLevel)
       call t_stopf('prim_init1')

       dyn_in%elem => elem
       dyn_out%elem => elem
    
       call set_horiz_grid_cnt_d(GlobalUniqueCols)

       neltmp(1) = nelemdmax
       neltmp(2) = nelem
       neltmp(3) = GlobalUniqueCols ! get_dyn_grid_parm('plon')
    else
       nelemd = 0
       neltmp(1) = 0
       neltmp(2) = 0
       neltmp(3) = 0
       allocate(elem(nelemd))
       dyn_in%elem => elem
       dyn_out%elem => elem
    endif

    dyndecomp_set = .true.

    if (par%nprocs .lt. npes_cam) then
! Broadcast quantities to auxiliary processes
#ifdef SPMD
       call mpibcast(neltmp, 3, mpi_integer, 0, mpicom)
#endif
       if (.not.par%dynproc) then
          nelemdmax = neltmp(1)
          nelem     = neltmp(2)
          call set_horiz_grid_cnt_d(neltmp(3))
       endif
    endif

    ! Dynamics timestep
    !
    !  Note: dtime = progress made in one timestep.  value in namelist
    !        dtime = the frequency at which physics is called
    !        tstep = the dynamics timestep:  
    !

    ! Ignore ierr, as on error, timestep_make_eam_parameters_consistent defaults
    ! to printing an error and then aborting.
    ierr = timestep_make_eam_parameters_consistent(par, dt_remap_factor, dt_tracer_factor, &
         se_nsplit, nstep_factor, tstep, dtime)
    tstep = dtime/real(nstep_factor,r8)
    TimeLevel%nstep = get_nstep()*nstep_factor

    ! Initialize FV physics grid variables
    if (fv_nphys > 0) then
      call fv_physgrid_init()
    end if

    ! Define the CAM grids (this has to be after dycore spinup).
    ! Physics-grid will be defined later by phys_grid_init
    call define_cam_grids()

    hvcoord%hyam=hyam
    hvcoord%hyai=hyai
    hvcoord%hybm=hybm
    hvcoord%hybi=hybi
    hvcoord%ps0=ps0
        
    call set_layer_locations(hvcoord,.false.,par%masterproc)
        
  end subroutine dyn_init1


  subroutine dyn_init2(dyn_in)
    use dimensions_mod,   only: nlev, nelemd, np
    use dyn_grid,         only: fv_nphys
    use prim_driver_mod,  only: prim_init2
    use prim_si_mod,      only: prim_set_mass
    use hybrid_mod,       only: hybrid_create
    use hycoef,           only: ps0
    use parallel_mod,     only: par
    use time_mod,         only: time_at
    use control_mod,      only: runtype
    use cam_control_mod,  only: aqua_planet, ideal_phys, adiabatic
    use comsrf,           only: sgh, sgh30
    use cam_instance,     only: inst_index
    use element_ops,      only: set_thermostate

    type (dyn_import_t), intent(inout) :: dyn_in

    type(element_t),    pointer :: elem(:)

    integer :: ithr, nets, nete, ie, k, tlev
    real(r8), parameter :: Tinit=300.0_r8
    type(hybrid_t) :: hybrid
    real(r8) :: temperature(np,np,nlev),ps(np,np)

    elem  => dyn_in%elem

    if(par%dynproc) then

#ifdef HORIZ_OPENMP
       if (iam==0) write (iulog,*) "dyn_init2: hthreads=",hthreads,&
                                   "max_threads=",omp_get_max_threads()
       !$OMP PARALLEL NUM_THREADS(hthreads), DEFAULT(SHARED), PRIVATE(ie,ithr,nets,nete,hybrid)
#endif
#ifdef COLUMN_OPENMP
       call omp_set_num_threads(vthreads)
#endif
       ithr=omp_get_thread_num()
       nets=dom_mt(ithr)%start
       nete=dom_mt(ithr)%end
       hybrid = hybrid_create(par,ithr,hthreads)


       if(adiabatic) then
          if(runtype == 0) then
             do ie=nets,nete
                elem(ie)%state%q(:,:,:,:)=0.0_r8
                elem(ie)%derived%fq(:,:,:,:)=0.0_r8
             end do
          end if
       else if(ideal_phys) then
          if(runtype == 0) then
             do ie=nets,nete
                elem(ie)%state%ps_v(:,:,:) =ps0

                elem(ie)%state%phis(:,:)=0.0_r8

                elem(ie)%state%v(:,:,:,:,:) =0.0_r8

                elem(ie)%state%q(:,:,:,:)=0.0_r8

                temperature(:,:,:)=0.0_r8
                ps=ps0
                call set_thermostate(elem(ie),ps,temperature,hvcoord)

             end do
          end if
       else if(aqua_planet .and. runtype==0)  then
          do ie=nets,nete
             elem(ie)%state%phis(:,:)=0.0_r8
          end do
          if(allocated(sgh)) sgh=0.0_r8
          if(allocated(sgh30)) sgh30=0.0_r8
       end if

       do ie=nets,nete
          elem(ie)%derived%FM=0.0_r8
          elem(ie)%derived%FT=0.0_r8
          elem(ie)%derived%FQ=0.0_r8
#ifdef MODEL_THETA_L
          elem(ie)%derived%FPHI=0.0_r8
          elem(ie)%derived%FVTheta=0.0_r8
#endif
       end do

       ! scale PS to achieve prescribed dry mass
       if (runtype == 0) then
          ! new run, scale mass to value given in namelist, if needed
          call prim_set_mass(elem, TimeLevel,hybrid,hvcoord,nets,nete)
       endif

       call t_startf('prim_init2')
       call prim_init2(elem,hybrid,nets,nete, TimeLevel, hvcoord)
       call t_stopf('prim_init2')

#ifdef HORIZ_OPENMP
       !$OMP END PARALLEL 
#endif
    end if


  end subroutine dyn_init2
!!!!!!!!!!!!!!!!!!!!!!!!!!!!!!!!!!!!!!!!!!!!!!!!!!!!!!!!!!!!!!!!!!!!!!!!!!!!!!!
  !-----------------------------------------------------------------------
  !BOP
  ! !ROUTINE:  RUN --- Driver for the 
  !
  ! !INTERFACE:
  subroutine dyn_run( dyn_state, rc )

    ! !USES:
    use scamMod,          only: single_column, dp_crm, use_3dfrc
    use se_single_column_mod, only: apply_SC_forcing
    use parallel_mod,     only : par
    use prim_driver_mod,  only: prim_run_subcycle
    use dimensions_mod,   only : nlev
    use time_mod,         only: tstep
    use hybrid_mod,       only: hybrid_create
!    use perf_mod, only : t_startf, t_stopf
    implicit none


    type (dyn_export_t), intent(inout)       :: dyn_state   !  container
    type(hybrid_t) :: hybrid

    integer, intent(out)               :: rc      ! Return code
    integer ::  n
    integer :: nets, nete, ithr
    integer :: ie
    logical :: single_column_in, do_prim_run

    ! !DESCRIPTION:
    !
    if(par%dynproc) then
#ifdef HORIZ_OPENMP
       !if (iam==0) write (iulog,*) "dyn_run: hthreads=",hthreads,&
       !                            "max_threads=",omp_get_max_threads()
       !$OMP PARALLEL NUM_THREADS(hthreads), DEFAULT(SHARED), PRIVATE(ithr,nets,nete,hybrid,n)
#endif
#ifdef COLUMN_OPENMP
       ! nested threads
       call omp_set_num_threads(vthreads)
#endif
       ithr=omp_get_thread_num()
       nets=dom_mt(ithr)%start
       nete=dom_mt(ithr)%end
       hybrid = hybrid_create(par,ithr,hthreads)

       do_prim_run = .true. ! Always do prim_run_subcycle
                            ! Unless turned off by SCM for specific cases

       single_column_in = single_column
       
       ! if doubly period CRM mode we want dycore to operate in non-SCM mode,
       !   (typically the single_column flag is true in this case
       !   because we need to take advantage of SCM infrastructure and forcing)
       !   thus turn this switch to false for dycore input.  NOTE that
       !   dycore in SCM mode means that only the large scale vertical 
       !   advection is computed (i.e. no horizontal communication)
       if (dp_crm) then
         single_column_in = .false.
       endif
       
       ! if true SCM mode (NOT DP-CRM mode) do not call
       !   dynamical core if 3D forcing is prescribed
       !   (since large scale vertical advection is accounted for
       !   in that forcing)
       if (single_column .and. .not. dp_crm) then
         if (use_3dfrc) do_prim_run = .false.
       endif
       
       if (do_prim_run) then
         do n=1,se_nsplit
           ! forward-in-time RK, with subcycling
           call t_startf('prim_run_subcycle')
           call prim_run_subcycle(dyn_state%elem,hybrid,nets,nete,&
<<<<<<< HEAD
               tstep, single_column_in, TimeLevel, hvcoord, n)
           call t_stopf("prim_run_sybcycle")
=======
               tstep, single_column, TimeLevel, hvcoord, n)
           call t_stopf('prim_run_subcycle')
>>>>>>> 83a6073f
         end do
       endif

       if (single_column) then
         call apply_SC_forcing(dyn_state%elem,hvcoord,hybrid,TimeLevel,3,.false.,nets,nete)
       endif

#ifdef HORIZ_OPENMP
       !$OMP END PARALLEL
#endif
    end if
    rc = DYN_RUN_SUCCESS

    !EOC
  end subroutine dyn_run
  !-----------------------------------------------------------------------



end module dyn_comp


<|MERGE_RESOLUTION|>--- conflicted
+++ resolved
@@ -393,13 +393,8 @@
            ! forward-in-time RK, with subcycling
            call t_startf('prim_run_subcycle')
            call prim_run_subcycle(dyn_state%elem,hybrid,nets,nete,&
-<<<<<<< HEAD
                tstep, single_column_in, TimeLevel, hvcoord, n)
-           call t_stopf("prim_run_sybcycle")
-=======
-               tstep, single_column, TimeLevel, hvcoord, n)
-           call t_stopf('prim_run_subcycle')
->>>>>>> 83a6073f
+           call t_stopf('prim_run_sybcycle')
          end do
        endif
 
