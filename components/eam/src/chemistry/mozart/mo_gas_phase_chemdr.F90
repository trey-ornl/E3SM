--- conflicted
+++ resolved
@@ -1302,7 +1302,7 @@
     endif
 
     call t_startf('aero_model_gasaerexch')
-<<<<<<< HEAD
+
 #if (defined MODAL_AERO_5MODE | defined MODAL_AERO_4MODE_MOM | defined MODAL_AERO_4MODE | defined MODAL_AERO_9MODE | defined MODAL_AERO_7MODE)  
        call aero_model_gasaerexch( imozart-1, ncol, lchnk, delt, latndx, lonndx, reaction_rates, &
                                 tfld, pmid, pdel, mbar, relhum,                               &
@@ -1310,7 +1310,7 @@
                                 invariants(:,:,indexm), invariants, del_h2so4_gasprod,        &
                                 vmr0, vmr, pbuf, troplev)
 #else
-       ! this option is left for non modal aerosol
+       ! this option is for non modal aerosol
        call aero_model_gasaerexch( imozart-1, ncol, lchnk, delt, latndx, lonndx, reaction_rates, &
                                 tfld, pmid, pdel, mbar, relhum,                               &
                                 zm,  qh2o, cwat, cldfr, ncldwtr,                              &
@@ -1318,13 +1318,6 @@
                                 vmr0, vmr, pbuf)
 #endif 
    
-=======
-    call aero_model_gasaerexch( imozart-1, ncol, lchnk, delt, latndx, lonndx, reaction_rates, &
-                                tfld, pmid, pdel, mbar, relhum, &
-                                zm,  qh2o, cwat_liq, cldfr, ncldwtr, &  
-                                invariants(:,:,indexm), invariants, del_h2so4_gasprod,  &
-                                vmr0, vmr, pbuf )
->>>>>>> b983b30b
     call t_stopf('aero_model_gasaerexch')
 !
 ! Remove the impact of aerosol processes on gas chemistry tracers ...
