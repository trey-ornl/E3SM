module lin_strat_chem
!     24 Oct 2008 -- Francis Vitt
!      9 Dec 2008 -- Philip Cameron-Smith, LLNL, -- added ltrop
!      4 Jul 2019 -- Qi Tang (LLNL), Juno Hsu (UCI), -- added sfcsink
!      20 Jan 2021 -- Juno Hsu(UCI) added Linoz v3 
!        --new linoz v3 subroutine linv3_strat_chem_solve (linoz_v3 if O3LNZ, N2OLNZ, NOYLNZ and CH4LNZ are defined)
!        --modified lin_strat_chem_solve is now linv2_strat_chem_solve (linoz_v2 if only O3LNZ is defined; use only O3LNZ part of Linoz v3 netcdf file)
!        --modified sfcsink working for v2 or v3 depending on species
!      Spring 2021 -- Juno Hsu
!       --added H2OLNZ, saves H2O water vapor from CH4 oxidation
!       --added prescribed O3LBS in netcdf file (prescribed CMIP6 historical surface ozone below 925 mb). And Linoz surface ozone are relaxed to this profile in 2-days within the last 9 surface layers
!      added 30-day e-fold decay subroutine (lin_strat_efold_decay) for ChemUCI tropospheric species assigned to the namelist, fstrat_efold_list   
!     20 Sep 2021 -- Qi Tang (LLNL), -- added 3D tropopause
!     04 Nov 2021 -- Hsiang-He Lee (LLNL) -- Added flags for two sets of Linoz chemistry to run either O3/CH4x/N2Ox/NOYx set or 
!                    O3LNZ/N2OLNZ/NOYLNZ/CH4LNZ to get LINOZ tendecies 


  use shr_kind_mod , only : r8 => shr_kind_r8
  use ppgrid       , only : begchunk, endchunk
  use physics_types, only : physics_state
  use cam_logfile  , only : iulog
  use cam_abortutils,   only : endrun
  use spmd_utils,       only : masterproc
  use chem_mods,        only: gas_pcnst
  !
  implicit none
  !
  private  ! all unless made public

  save
  !
  ! define public components of module
  !
  public :: lin_strat_chem_inti, linv2_strat_chem_solve, linv3_strat_chem_solve
  public :: lin_strat_sfcsink
  public :: do_lin_strat_chem, linoz_v2, linoz_v3
  public :: linoz_readnl   ! read linoz_nl namelist
  public :: has_fstrat_efold, fstrat_efold_inti, fstrat_efold_decay

  integer :: o3lnz_ndx, n2olnz_ndx, noylnz_ndx, ch4lnz_ndx, h2olnz_ndx
  integer :: o3_ndx, n2o_ndx, ch4_ndx, no_ndx, no2_ndx, hno3_ndx 
  integer :: uci1_ndx
 
  logical :: do_lin_strat_chem, linoz_v2, linoz_v3

  real(r8), parameter :: unset_r8   = huge(1.0_r8)
  integer , parameter :: unset_int  = huge(1)
  integer  :: linoz_lbl = unset_int ! number of layers with ozone decay from the surface
  real(r8) :: linoz_sfc = unset_r8  ! boundary layer concentration (ppb) to which Linoz ozone e-fold
  real(r8) :: linoz_tau = unset_r8  ! Linoz e-fold time scale (in seconds) in the boundary layer
  real(r8) :: linoz_psc_T = unset_r8  ! PSC ozone loss T (K) threshold

  integer  :: o3_lbl ! set from namelist input linoz_lbl
  real(r8) :: o3_sfc ! set from namelist input linoz_sfc
  real(r8) :: o3_tau ! set from namelist input linoz_tau
  real(r8) :: psc_T  ! set from namelist input linoz_psc_T
  
  logical :: has_fstrat_efold(gas_pcnst) 

contains

subroutine linoz_readnl(nlfile)

   use namelist_utils,  only: find_group_name
   use units,           only: getunit, freeunit
   use mpishorthand

   character(len=*), intent(in) :: nlfile  ! filepath for file containing namelist input

   ! Local variables
   integer :: unitn, ierr
   character(len=*), parameter :: subname = 'linoz_readnl'

   namelist /linoz_nl/ linoz_lbl, linoz_sfc, linoz_tau, linoz_psc_T
   !-----------------------------------------------------------------------------

   ! Set default values
   linoz_lbl    = 4
   linoz_sfc    = 30.0e-9_r8
   linoz_tau    = 172800.0_r8
   linoz_psc_T  = 197.5_r8

   if (masterproc) then
      unitn = getunit()
      open( unitn, file=trim(nlfile), status='old' )
      call find_group_name(unitn, 'linoz_nl', status=ierr)
      if (ierr == 0) then
         read(unitn, linoz_nl, iostat=ierr)
         if (ierr /= 0) then
            call endrun(subname // ':: ERROR reading namelist')
         end if
      end if
      close(unitn)
      call freeunit(unitn)

      ! set local variables
      o3_lbl = linoz_lbl
      o3_sfc = linoz_sfc
      o3_tau = linoz_tau
      psc_T  = linoz_psc_T

      ! check
      write(iulog,*) subname // ', linoz_lbl:',   o3_lbl
      write(iulog,*) subname // ', linoz_sfc:',   o3_sfc
      write(iulog,*) subname // ', linoz_tau:',   o3_tau
      write(iulog,*) subname // ', linoz_psc_T:', psc_T

   end if

#ifdef SPMD
   ! Broadcast namelist variables
   call mpibcast(o3_lbl,            1, mpiint, 0, mpicom)
   call mpibcast(o3_sfc,            1, mpir8,  0, mpicom)
   call mpibcast(o3_tau,            1, mpir8,  0, mpicom)
   call mpibcast(psc_T,             1, mpir8,  0, mpicom)
#endif

end subroutine linoz_readnl

!--------------------------------------------------------------------
!--------------------------------------------------------------------
    subroutine lin_strat_chem_inti(phys_state)
    !
    ! initialize linearized stratospheric chemistry by reading
    ! input parameters from netcdf file and interpolate to
    ! present model grid
    !
    use linoz_data,   only : linoz_data_init, has_linozv3_data, has_linoz_data
    use ppgrid,       only : pver
    use mo_chem_utls, only : get_spc_ndx, get_rxt_ndx
    use cam_history,  only : addfld, horiz_only, add_default
    use physics_buffer, only : physics_buffer_desc

    implicit none


    type(physics_state), intent(in) :: phys_state(begchunk:endchunk)

    if (.not. has_linoz_data) return
    
    do_lin_strat_chem = has_linoz_data
    
    ! check for synoz

    if( get_spc_ndx( 'SYNOZ' ) > 0 .and. has_linozv3_data) then
       call endrun('lin_strat_chem_inti: cannot have both synoz and linoz')
    endif

    ! linoz_v3 species
 !if not exist, get_spc_ndx return -1 in mo_chem_utls.F90
    linoz_v3 = .false.
    linoz_v2 = .false.

     o3lnz_ndx  =   get_spc_ndx('O3LNZ')
    n2olnz_ndx  =   get_spc_ndx('N2OLNZ')
    noylnz_ndx  =   get_spc_ndx('NOYLNZ')
    ch4lnz_ndx  =   get_spc_ndx('CH4LNZ')
    h2olnz_ndx  =   get_spc_ndx('H2OLNZ')

    uci1_ndx    = get_rxt_ndx('uci1')

    if (uci1_ndx <=0 .and. (.not. has_linoz_data)) then
       write(iulog,*) 'Warning: Linoz is off! Be sure it is intended.'
       do_lin_strat_chem = .false.
       return
    end if

    !linoz_v3= (o3lnz_ndx > 0 .and. n2olnz_ndx >0  .and. noylnz_ndx >0  .and. ch4lnz_ndx > 0)
    !linoz_v2= (o3lnz_ndx > 0 .and. n2olnz_ndx <0  .and. noylnz_ndx <0  .and. ch4lnz_ndx < 0)
    linoz_v3= (n2olnz_ndx >0  .and. noylnz_ndx >0 .and. ch4lnz_ndx > 0)
    linoz_v2= (n2olnz_ndx <0  .and. noylnz_ndx <0 .and. ch4lnz_ndx < 0)
!    write(iulog,*)'linoz_v3=',linoz_v3,'linoz_v2=',linoz_v2
! real o3, ch4, n2o tracers
    o3_ndx   =   get_spc_ndx('O3')
    ch4_ndx  =   get_spc_ndx('CH4')
    n2o_ndx  =   get_spc_ndx('N2O')
    no_ndx   =   get_spc_ndx('NO')
    no2_ndx  =   get_spc_ndx('NO2')
    hno3_ndx =   get_spc_ndx('HNO3')

   !if(masterproc)then
   ! write(iulog,*)'in subroutine lin_strat_chem_inti'
   ! write(iulog,*)'O3LNZ=',o3lnz_ndx,'N2OLNZ=',n2olnz_ndx,'NOYLNZ=',noylnz_ndx,'H2OLNZ=',h2olnz_ndx
   ! write(iulog,*)'O3=',o3_ndx,'CH4=',ch4_ndx,'N2O=',n2o_ndx,'NO=',no_ndx,'NO2=',no2_ndx,'HNO3=',hno3_ndx
   !end if
    
!     
!   initialize the linoz data

    call linoz_data_init()

    ! define additional output

    if (o3lnz_ndx >0) call addfld( 'LINOZ_DO3LNZ'    , (/ 'lev' /), 'A', '/s'     , 'O3LNZ vmr tendency by linearized ozone chemistry'   )
    if (o3lnz_ndx >0) call addfld( 'LINOZ_DO3LNZ_PSC', (/ 'lev' /), 'A', '/s'     , 'O3LNZ vmr loss by PSCs using Carille et al. (1990)' )
    if (o3lnz_ndx >0) call addfld( 'LINOZ_2DDO3LNZ'    , horiz_only, 'A', 'DU/s'     , 'O3LNZ 2D DU tendency by linearized ozone chemistry'   )
    if (o3lnz_ndx >0) call addfld( 'LINOZ_2DDO3LNZ_PSC', horiz_only, 'A', 'DU/s'     , 'O3LNZ 2D DU loss by PSCs using Carille et al. (1990)' )
    call addfld( 'LINOZ_SSO3'   , (/ 'lev' /), 'A', 'kg'     , 'steady state O3 in LINOZ'                        )
    call addfld( 'LINOZ_O3COL'  , (/ 'lev' /), 'A', 'DU'     , 'ozone column above'                                 )
    call addfld( 'LINOZ_O3CLIM' , (/ 'lev' /), 'A', 'mol/mol', 'climatology of ozone in LINOZ'                      )
    call addfld( 'LINOZ_SZA'    ,    horiz_only, 'A', 'degrees', 'solar zenith angle in LINOZ'                      )
    call addfld( 'LINOZ_O3SFCSINK',  horiz_only, 'A', 'Tg/yr/m2'   ,   'surface ozone sink in LINOZ with an e-fold to a fixed concentration' )
    call addfld( 'LINOZ_DO3'    , (/ 'lev' /), 'A', '/s'     , 'O3 vmr tendency by linearized ozone chemistry'   )
    call addfld( 'LINOZ_DO3_PSC', (/ 'lev' /), 'A', '/s'     , 'O3 vmr loss by PSCs using Carille et al. (1990)' )
    call addfld( 'LINOZ_2DDO3'  , horiz_only, 'A', 'DU/s'     , 'O3 2D DU tendency by linearized ozone chemistry'   )
    call addfld( 'LINOZ_2DDO3_PSC', horiz_only, 'A', 'DU/s'     , 'O3 2D DU loss by PSCs using Carille et al. (1990)' )
    if (noylnz_ndx >0) call addfld( 'LINOZ_NOYSFCSINK', horiz_only, 'A', 'Tg/yr/m2'   , 'surface noylnz sink in LINOZ v3 with an e-fold to a fixed concentration' )
    if (n2olnz_ndx >0) call addfld( 'LINOZ_N2OSFCSRC',  horiz_only, 'A', 'Tg/yr/m2'   , 'surface n2o source in LINOZ v3 with an e-fold to a fixed concentration' )
    if (ch4lnz_ndx >0) call addfld( 'LINOZ_CH4SFCSRC',  horiz_only, 'A', 'Tg/yr/m2'   , 'surface n2o source in LINOZ v3 with an e-fold to a fixed concentration' )

    if (o3lnz_ndx >0) call add_default( 'LINOZ_DO3LNZ'    , 1, ' ' )
    if (o3lnz_ndx >0) call add_default( 'LINOZ_DO3LNZ_PSC', 1, ' ' )
    if (o3lnz_ndx >0) call add_default( 'LINOZ_2DDO3LNZ'    , 1, ' ' )
    if (o3lnz_ndx >0) call add_default( 'LINOZ_2DDO3LNZ_PSC', 1, ' ' )
    call add_default( 'LINOZ_SSO3'   , 1, ' ' )
    call add_default( 'LINOZ_O3COL'  , 1, ' ' )
    call add_default( 'LINOZ_O3CLIM' , 1, ' ' )
    call add_default( 'LINOZ_SZA'    , 1, ' ' )
    call add_default( 'LINOZ_O3SFCSINK', 1, ' ' )
    call add_default( 'LINOZ_2DDO3'    , 1, ' ' )
    call add_default( 'LINOZ_2DDO3_PSC', 1, ' ' )
    if (noylnz_ndx >0) call add_default( 'LINOZ_NOYSFCSINK', 1, ' ' )
    if (n2olnz_ndx >0) call add_default( 'LINOZ_N2OSFCSRC', 1, ' ' )
    if (ch4lnz_ndx >0) call add_default( 'LINOZ_CH4SFCSRC', 1, ' ' )
    return
  end subroutine lin_strat_chem_inti


!--------------------------------------------------------------------
!--------------------------------------------------------------------
  subroutine linv3_strat_chem_solve(ncol, lchnk, xvmr, h2ovmr, xsfc, o3col,temp, sza, pmid, delta_t, rlats, ltrop, pdeldry, tropFlag)

!--------------------------------------------------------------------
! linearized ozone chemistry linoz-v3 (o3-n2o-noy-ch4 prognostic equations, h2o diagnosed from ch4) 
! from Hsu and Prather, grl, 2009   (https://doi.org/10.1029/2009GL042243)
! 
!written by Juno Hsu (junoh@uci.edu), 09/2020 
 
    use chlorine_loading_data, only: chlorine_loading
    use chem_mods,             only: gas_pcnst
    use mo_chem_utls,          only: get_spc_ndx
    use mo_constants,          only: pi, rgrav, rearth, avogadro
    !
    ! this subroutine updates the ozone mixing ratio in the stratosphere
    ! using linearized chemistry 
    !
    use ppgrid,        only : pcols, pver
    use physconst,     only : pi, &
                              grav => gravit, &
                              mw_air => mwdry
    use cam_history,   only : outfld
    use linoz_data,  only : fields, o3_clim_ndx, n2o_clim_ndx, noy_clim_ndx, ch4_clim_ndx, h2o_clim_ndx, t_clim_ndx,o3col_clim_ndx,&
                              no3_PmL_clim_ndx,  no3_dPmL_dO3_ndx,   no3_dPmL_dN2O_ndx, no3_dPmL_dNOy_ndx,   &
                              no3_dPmL_dCH4_ndx, no3_dPmL_dH2O_ndx,  no3_dPmL_dT_ndx,   no3_dPmL_dO3col_ndx, &
                              pn2o_PmL_clim_ndx, pn2o_dPmL_dO3_ndx,  pn2o_dPmL_dN2O_ndx,pn2o_dPmL_dNOy_ndx,  &
                              pn2o_dPmL_dCH4_ndx,pn2o_dPmL_dH2O_ndx, pn2o_dPmL_dT_ndx,  pn2o_dPmL_dO3col_ndx,&
                              ln2o_PmL_clim_ndx, ln2o_dPmL_dO3_ndx,  ln2o_dPmL_dN2O_ndx,ln2o_dPmL_dNOy_ndx,  &
                              ln2o_dPmL_dCH4_ndx,ln2o_dPmL_dH2O_ndx, ln2o_dPmL_dT_ndx,  ln2o_dPmL_dO3col_ndx,&
                              pnoy_PmL_clim_ndx, pnoy_dPmL_dO3_ndx,  pnoy_dPmL_dN2O_ndx,pnoy_dPmL_dNOy_ndx,  &
                              pnoy_dPmL_dCH4_ndx,pnoy_dPmL_dH2O_ndx, pnoy_dPmL_dT_ndx,  pnoy_dPmL_dO3col_ndx,&
                              lnoy_PmL_clim_ndx, lnoy_dPmL_dO3_ndx,  lnoy_dPmL_dN2O_ndx,lnoy_dPmL_dNOy_ndx,  &
                              lnoy_dPmL_dCH4_ndx,lnoy_dPmL_dH2O_ndx, lnoy_dPmL_dT_ndx,  lnoy_dPmL_dO3col_ndx,&
                              nch4_PmL_clim_ndx, nch4_dPmL_dO3_ndx,  nch4_dPmL_dN2O_ndx,nch4_dPmL_dNOy_ndx,  &
                              nch4_dPmL_dCH4_ndx,nch4_dPmL_dH2O_ndx, nch4_dPmL_dT_ndx,  nch4_dPmL_dO3col_ndx,&
                              cariolle_pscs_ndx, o3lbs_ndx
    !
    integer,  intent(in)                           :: ncol                ! number of columns in chunk
    integer,  intent(in)                           :: lchnk               ! chunk index
    real(r8), intent(inout), dimension(ncol ,pver,gas_pcnst) :: xvmr      ! volume mixing ratio for all
    real(r8), intent(in)   , dimension(ncol ,pver) :: h2ovmr              ! h2o vapor volume mixing ratio 
    real(r8), intent(inout)                        :: xsfc(4,ncol)        ! surface o3,n2o,noy,ch4 from linoz table
    real(r8), intent(in)   , dimension(ncol ,pver) :: o3col               ! ozone column above box, can be either "O3" column or "O3LNZ" column (mol/cm^2)
    real(r8), intent(in)   , dimension(pcols,pver) :: temp                ! temperature (K)
    real(r8), intent(in)   , dimension(ncol )      :: sza                 ! local solar zenith angle
    real(r8), intent(in)   , dimension(pcols,pver) :: pmid                ! midpoint pressure (Pa)
    real(r8), intent(in)                           :: delta_t             ! timestep size (secs)
    real(r8), intent(in)                           :: rlats(ncol)         ! column latitudes (radians)
    integer,  intent(in)   , dimension(pcols)      :: ltrop               ! chunk index    
    real(r8), intent(in)   , dimension(pcols,pver) :: pdeldry             !  dry pressure delta about midpoints (Pa) 
    logical, optional, intent(in)                  :: tropFlag(pcols,pver)! 3D tropospheric level flag
    !
    integer  :: i,k,n,ll,lt0,lt, n_dl !,index_lat,index_month
    integer :: kmax
    real(r8) :: o3col_du,delta_temp,delta_o3col    
    real(r8) ::o3_old,   n2o_old,  noy_old,  ch4_old,  h2o_old
    real(r8) ::o3_new,   n2o_new,  noy_new,  ch4_new,  h2o_new
    real(r8) ::o3_clim, ss_x
    real(r8) :: dn2op, dn2ol, dnoyp, dnoyl, delo3, delo3_psc, delch4, lfreq
    real(r8) :: max_sza, psc_loss, ch4max, pw
    real(r8), dimension(ncol) :: lats
    real(r8), dimension(ncol,pver) :: do3_linoz, do3_linoz_psc, ss_o3, o3col_du_diag, o3clim_linoz_diag
    ! local
    real(r8), dimension(ncol,pver) :: o3_vmr, n2o_vmr, noy_vmr, ch4_vmr, h2o_vmr
    real(r8), dimension(ncol,pver) :: dO3, dN2O, dNOY, dCH4, dH2O, dTemp, dCOL
    real(r8), dimension(ncol,pver) :: PL_O3, P_n2o, Lfreq_n2o, Pfreq_noy, Lfreq_noy, Lfreq_ch4
    real(r8), dimension(:,:), pointer :: linoz_o3_clim
    real(r8), dimension(:,:), pointer :: linoz_n2o_clim
    real(r8), dimension(:,:), pointer :: linoz_noy_clim
    real(r8), dimension(:,:), pointer :: linoz_ch4_clim
    real(r8), dimension(:,:), pointer :: linoz_h2o_clim
    real(r8), dimension(:,:), pointer :: linoz_t_clim
    real(r8), dimension(:,:), pointer :: linoz_o3col_clim

    real(r8), dimension(:,:), pointer :: linoz_PmL_clim
    real(r8), dimension(:,:), pointer :: linoz_dPmL_dO3
    real(r8), dimension(:,:), pointer :: linoz_dPmL_dO3X
    real(r8), dimension(:,:), pointer :: linoz_dPmL_dN2O
    real(r8), dimension(:,:), pointer :: linoz_dPmL_dNOY
    real(r8), dimension(:,:), pointer :: linoz_dPmL_dCH4
    real(r8), dimension(:,:), pointer :: linoz_dPmL_dH2O
    real(r8), dimension(:,:), pointer :: linoz_dPmL_dT
    real(r8), dimension(:,:), pointer :: linoz_dPmL_dO3col
    real(r8), dimension(:,:), pointer :: linoz_cariolle_psc
    real(r8), dimension(:,:), pointer :: linoz_o3lbs
    ! real O3 variables
    real(r8), dimension(ncol,pver) :: do3_linoz_du, do3_linoz_psc_du
    real(r8), dimension(ncol) :: twod_do3_linoz
    real(r8), dimension(ncol) :: twod_do3_linoz_psc
    !
    ! parameters
    !
    real(r8), parameter :: convert_to_du = 1._r8/(2.687e16_r8)      ! convert ozone column from mol/cm^2 to DU
    real(r8), parameter :: degrees_to_radians = pi/180._r8          ! conversion factors
    real(r8), parameter :: radians_to_degrees = 180._r8/pi
    real(r8), parameter :: chlorine_loading_1987    = 2.5977_r8     ! EESC value (ppbv)
    real(r8), parameter :: chlorine_loading_bgnd    = 0.0000_r8     ! EESC value (ppbv) for background conditions
    real(r8), parameter :: small    = 1.e-18_r8     ! prevent dividing by zero
    real(r8), parameter :: pressure_threshold       = 237.1375e+2_r8    ! last vaild linoz pressure layer
    !
    if ( .not. do_lin_strat_chem ) return
    if ( .not. linoz_v3) return

!    write(iulog,*)'inside lin_strat_solve for ndx o3, o3lnz, n2o, noylnz, ch4', o3_ndx, o3lnz_ndx, n2o_ndx, noylnz_ndx, ch4_ndx
    !o3_vmr =  xvmr(:,:, o3lnz_ndx)
    o3_vmr =  xvmr(:,:, o3_ndx)
    n2o_vmr =  xvmr(:,:,n2olnz_ndx)
    noy_vmr =  xvmr(:,:,noylnz_ndx)
    ch4_vmr =  xvmr(:,:,ch4lnz_ndx)
    h2o_vmr =  xvmr(:,:,h2olnz_ndx)
 
    ! associate the field pointers
    !
    !Linoz climatological data 
       linoz_o3_clim      => fields(o3_clim_ndx)      %data(:,:,lchnk )
       linoz_n2o_clim     => fields(n2o_clim_ndx)     %data(:,:,lchnk )
       linoz_noy_clim     => fields(noy_clim_ndx)     %data(:,:,lchnk )
       linoz_ch4_clim     => fields(ch4_clim_ndx)     %data(:,:,lchnk )
       linoz_h2o_clim     => fields(h2o_clim_ndx)     %data(:,:,lchnk )
       linoz_t_clim       => fields(t_clim_ndx)       %data(:,:,lchnk )
       linoz_o3col_clim   => fields(o3col_clim_ndx)   %data(:,:,lchnk )
       linoz_o3lbs        => fields(o3lbs_ndx)        %data(:,:,lchnk )

       dO3(:,:)     =   o3_vmr(:,:)  - linoz_o3_clim(:,:)
       dN2O(:,:)    =  n2o_vmr(:,:)  - linoz_n2o_clim(:,:)
       dNOY(:,:)    =  noy_vmr(:,:)  - linoz_noy_clim(:,:) 
       dCH4(:,:)    =  ch4_vmr(:,:)  - linoz_ch4_clim(:,:)
       dH2O(:,:)    =  h2o_vmr(:,:)  - linoz_h2o_clim(:,:) 
       dTemp(:,:)   =  temp(:,:)     - linoz_t_clim(:,:)
       dCOL(:,:)     =  o3col(:,:)*convert_to_du - linoz_o3col_clim(:,:)

! potential water 2*ch4 +h2o !it might be better to get maxch4 3-4 years back in time but this will do for now 
! upated yearly o3,n2o,noy and ch4 value are stored at xx_clim in linoz file at the bottom padding layer
! output surface constant concentration to control surface sink/source
!
!       write(iulog,*)'pver=',pver

       xsfc(1,:)=   linoz_o3lbs(:,pver) !  ozone surface constant (varying in lat)
       xsfc(2,:)=   linoz_n2o_clim(:,pver) !  n2o (constant throughout latitude)
       xsfc(3,:)=   linoz_o3lbs(:,pver)*3.e-3_r8  !noylnz
       xsfc(4,:)=   linoz_ch4_clim(:,pver) ! ch4 (constant throughout latitude)

! The  local maxval calculation causes NBFB when ncol varies due to threading or pe-layout change
! Tentatively uses a fixed value
<<<<<<< HEAD
!      ch4max =     maxval(linoz_ch4_clim(1:ncol,pver)) 
=======
!      ch4max =     maxval(linoz_ch4_clim(1:ncol,pver))
>>>>>>> 3e1e3db1
       ch4max =     1.8e-6_r8
       pw= 2.0_r8 * ch4max + 3.65e-6_r8 
 
! OZONE P-L terms !unit vmr/sec
       linoz_PmL_clim     => fields(no3_PmL_clim_ndx)     %data(:,:,lchnk )    !unit vmr/sec
       linoz_dPmL_dO3X    => fields(no3_dPmL_dO3_ndx)     %data(:,:,lchnk )
       linoz_dPmL_dn2o    => fields(no3_dPmL_dN2O_ndx)    %data(:,:,lchnk )
       linoz_dPmL_dnoy    => fields(no3_dPmL_dNOY_ndx)    %data(:,:,lchnk )
       linoz_dPmL_dch4    => fields(no3_dPmL_dCH4_ndx)    %data(:,:,lchnk )
       linoz_dPmL_dh2o    => fields(no3_dPmL_dH2O_ndx)    %data(:,:,lchnk )
       linoz_dPmL_dT      => fields(no3_dPmL_dT_ndx)      %data(:,:,lchnk )
       linoz_dPmL_dO3col  => fields(no3_dPmL_dO3col_ndx)  %data(:,:,lchnk )

!for steady-state sol. plug-in, no need for dPmL_dO3 term 
       PL_O3 =  linoz_PmL_clim             &       
            +  linoz_dPmL_dn2o    * dN2O  &
            +  linoz_dPmL_dnoy    * dNOY  &
            +  linoz_dPmL_dch4    * dCH4  &
            +  linoz_dPmL_dh2o    * dH2O  &
            +  linoz_dPmL_dT      * dTemp &
            +  linoz_dPmL_dO3col  * dCOL
! 
!pointer to pn2o
       linoz_PmL_clim     => fields(pn2o_PmL_clim_ndx)     %data(:,:,lchnk )
       linoz_dPmL_dO3     => fields(pn2o_dPmL_dO3_ndx)     %data(:,:,lchnk )
       linoz_dPmL_dn2o    => fields(pn2o_dPmL_dN2O_ndx)    %data(:,:,lchnk )
       linoz_dPmL_dnoy    => fields(pn2o_dPmL_dNOY_ndx)    %data(:,:,lchnk )
       linoz_dPmL_dch4    => fields(pn2o_dPmL_dCH4_ndx)    %data(:,:,lchnk )
       linoz_dPmL_dh2o    => fields(pn2o_dPmL_dH2O_ndx)    %data(:,:,lchnk )
       linoz_dPmL_dT      => fields(pn2o_dPmL_dT_ndx)      %data(:,:,lchnk )
       linoz_dPmL_dO3col  => fields(pn2o_dPmL_dO3col_ndx)  %data(:,:,lchnk )
!Taylor-expansion of P (mr/sec)
       P_n2o =  linoz_PmL_clim           &   
            +  linoz_dPmL_dO3    * dO3      &
            +  linoz_dPmL_dn2o   * dN2O     &
            +  linoz_dPmL_dnoy   * dNOY     &
            +  linoz_dPmL_dch4   * dCH4     &
            +  linoz_dPmL_dh2o   * dH2O     &
            +  linoz_dPmL_dT     * dTemp    &
            +  linoz_dPmL_dO3col * dCOL
! 
!pointer to ln2o
       linoz_PmL_clim     => fields(ln2o_PmL_clim_ndx)     %data(:,:,lchnk ) !1/sec not vrm/sec already scaled by n2o vmr
       linoz_dPmL_dO3     => fields(ln2o_dPmL_dO3_ndx)     %data(:,:,lchnk )
       linoz_dPmL_dn2o    => fields(ln2o_dPmL_dN2O_ndx)    %data(:,:,lchnk )
       linoz_dPmL_dnoy    => fields(ln2o_dPmL_dNOY_ndx)    %data(:,:,lchnk )
       linoz_dPmL_dch4    => fields(ln2o_dPmL_dCH4_ndx)    %data(:,:,lchnk )
       linoz_dPmL_dh2o    => fields(ln2o_dPmL_dH2O_ndx)    %data(:,:,lchnk )
       linoz_dPmL_dT      => fields(ln2o_dPmL_dT_ndx)      %data(:,:,lchnk )
       linoz_dPmL_dO3col  => fields(ln2o_dPmL_dO3col_ndx)  %data(:,:,lchnk )
! Taylor expanding loss freq (1/sec) of N2O
       Lfreq_n2o =  linoz_PmL_clim           &
            +  linoz_dPmL_dO3    * dO3    &
            +  linoz_dPmL_dn2o   * dN2O   &
            +  linoz_dPmL_dnoy   * dNOY   &
            +  linoz_dPmL_dch4   * dCH4   &
            +  linoz_dPmL_dh2o   * dH2O   &
            +  linoz_dPmL_dT     * dTemp  &
            +  linoz_dPmL_dO3col * dCOL
!
!pointer to production of NOy
       linoz_PmL_clim     => fields(pnoy_PmL_clim_ndx)     %data(:,:,lchnk )
       linoz_dPmL_dO3     => fields(pnoy_dPmL_dO3_ndx)     %data(:,:,lchnk )
       linoz_dPmL_dn2o    => fields(pnoy_dPmL_dN2O_ndx)    %data(:,:,lchnk )
       linoz_dPmL_dnoy    => fields(pnoy_dPmL_dNOY_ndx)    %data(:,:,lchnk )
       linoz_dPmL_dch4    => fields(pnoy_dPmL_dCH4_ndx)    %data(:,:,lchnk )
       linoz_dPmL_dh2o    => fields(pnoy_dPmL_dH2O_ndx)    %data(:,:,lchnk )
       linoz_dPmL_dT      => fields(pnoy_dPmL_dT_ndx)      %data(:,:,lchnk )
       linoz_dPmL_dO3col  => fields(pnoy_dPmL_dO3col_ndx)  %data(:,:,lchnk )
!Taylar expanding production of noy divided by fn2o (so unit 1/sec)      
       Pfreq_noy =  linoz_PmL_clim            & 
            +  linoz_dPmL_dO3   * dO3    &
            +  linoz_dPmL_dn2o  * dN2O   &
            +  linoz_dPmL_dnoy  * dNOY   &
            +  linoz_dPmL_dch4  * dCH4   &
            +  linoz_dPmL_dh2o  * dH2O   &
            +  linoz_dPmL_dT    * dTemp  &
            +  linoz_dPmL_dO3col* dCOL
!
!pointer to loss of NOY
       linoz_PmL_clim     => fields(lnoy_PmL_clim_ndx)     %data(:,:,lchnk )
       linoz_dPmL_dO3     => fields(lnoy_dPmL_dO3_ndx)     %data(:,:,lchnk )
       linoz_dPmL_dn2o    => fields(lnoy_dPmL_dN2O_ndx)    %data(:,:,lchnk )
       linoz_dPmL_dnoy    => fields(lnoy_dPmL_dNOY_ndx)    %data(:,:,lchnk )
       linoz_dPmL_dch4    => fields(lnoy_dPmL_dCH4_ndx)    %data(:,:,lchnk )
       linoz_dPmL_dh2o    => fields(lnoy_dPmL_dH2O_ndx)    %data(:,:,lchnk )
       linoz_dPmL_dT      => fields(lnoy_dPmL_dT_ndx)      %data(:,:,lchnk )
       linoz_dPmL_dO3col  => fields(lnoy_dPmL_dO3col_ndx)  %data(:,:,lchnk )
!Taylar expanding loss of noy divided by fn2o (so unit 1/sec)      
       Lfreq_noy =  linoz_PmL_clim    & 
            +  linoz_dPmL_dO3   * dO3  &
            +  linoz_dPmL_dn2o  * dN2O &
            +  linoz_dPmL_dnoy  * dNOY &
            +  linoz_dPmL_dch4  * dCH4 &
            +  linoz_dPmL_dh2o  * dH2O &
            +  linoz_dPmL_dT    * dTemp&
            +  linoz_dPmL_dO3col* dCOL

!pointer to loss of CH4
       linoz_PmL_clim     => fields(nch4_PmL_clim_ndx)     %data(:,:,lchnk )
       linoz_dPmL_dO3     => fields(nch4_dPmL_dO3_ndx)     %data(:,:,lchnk )
       linoz_dPmL_dn2o    => fields(nch4_dPmL_dN2O_ndx)    %data(:,:,lchnk )
       linoz_dPmL_dnoy    => fields(nch4_dPmL_dNOY_ndx)    %data(:,:,lchnk )
       linoz_dPmL_dch4    => fields(nch4_dPmL_dCH4_ndx)    %data(:,:,lchnk )
       linoz_dPmL_dh2o    => fields(nch4_dPmL_dH2O_ndx)    %data(:,:,lchnk )
       linoz_dPmL_dT      => fields(nch4_dPmL_dT_ndx)      %data(:,:,lchnk )
       linoz_dPmL_dO3col  => fields(nch4_dPmL_dO3col_ndx)  %data(:,:,lchnk )
! Taylor expanding loss frequency of CH4
       Lfreq_ch4 =  linoz_PmL_clim            & 
            +  linoz_dPmL_dO3   * dO3    &
            +  linoz_dPmL_dn2o  * dN2O   &
            +  linoz_dPmL_dnoy  * dNOY   &
            +  linoz_dPmL_dch4  * dCH4   &
            +  linoz_dPmL_dh2o  * dH2O   &
            +  linoz_dPmL_dT    * dTemp  &
            +  linoz_dPmL_dO3col* dCOL
 
       linoz_cariolle_psc => fields(cariolle_pscs_ndx)%data(:,:,lchnk )
    
       ! initialize output arrays
       !
       do3_linoz         = 0._r8
       do3_linoz_psc     = 0._r8
       o3col_du_diag     = 0._r8
       o3clim_linoz_diag = 0._r8
       ss_o3             = 0._r8
    !
    ! convert lats from radians to degrees
    !
       lats = rlats * radians_to_degrees

       LOOP_COL: do i=1,ncol
          if (.not. present(tropFlag)) then
             lt0= ltrop(i)
             lt=  ltrop(i)
             n_dl=0
             do ll= lt0,1,-1
                if ( pmid(i,ll) > pressure_threshold ) THEN            
                   lt= ll-1
                endif
             enddo
             n_dl= lt -lt0          
             kmax = ltrop(i)+ n_dl
          else
             kmax = pver
          endif
          LOOP_LEV: do k=1, kmax
             if (present(tropFlag)) then
                 if (tropFlag(i,k) .or. pmid(i,k)>pressure_threshold) cycle
             endif
          ! current mixing ratio
             o3_old =   o3_vmr(i,k)
             n2o_old=   n2o_vmr(i,k)
             noy_old=   noy_vmr(i,k)
             ch4_old=   ch4_vmr(i,k)
             h2o_old=   h2o_vmr(i,k)
    
          ! climatological ozone
             o3_clim = linoz_o3_clim(i,k)
          ! diagnostic for output
          
! convert o3col from mol/cm2
             o3col_du           = o3col(i,k) * convert_to_du !for diagnostics only
! o3          
             ss_x= o3_clim - PL_O3(i,k)/linoz_dPml_dO3X(i,k)             
             delo3 = (ss_x -o3_old)* (1.0_r8 - exp(linoz_dPmL_dO3X(i,k)*delta_t))
             o3_new = o3_old + delo3
!diagnostics
             do3_linoz(i,k) = (o3_new - o3_old)/delta_t
             o3clim_linoz_diag(i,k) = o3_clim
             ss_o3(i,k) = ss_x    
 
!             o3col_du_diag(i,k) = o3col_du      
!n2o  
             dn2op   = max(P_n2o(i,k)* delta_t, 0.0_r8)  !(dp/dt *dt in vmr)
             Lfreq   = max(Lfreq_n2o(i,k), 0.0_r8) ! n2o loss frequency          
             dn2ol   = n2o_old*(exp(-Lfreq * delta_t) - 1.0_r8)
             n2o_new = n2o_old + dn2op + dn2ol
! noy
             dnoyp =   max(Pfreq_noy(i,k)* n2o_old* delta_t, 0.0_r8)  !scaled by fn2o in Pfreq so multiply it back to get mr/sec
             Lfreq =   max(Lfreq_noy(i,k), 0.0_r8) ! n2o loss frequency          
             dnoyl =   noy_old*(exp(-Lfreq*delta_t) - 1.0_r8)
             noy_new = noy_old + dnoyp + dnoyl
! ch4   
             Lfreq   =    max(Lfreq_ch4(i,k), 0.0_r8)                    
             delch4  =    ch4_old*(exp(-Lfreq*delta_t) - 1.0_r8)
             ch4_new =    ch4_old + delch4
             h2o_new =    pw - 2._r8 * ch4_new
!alternative h2o, -2*delch4 gain as the loss of delch4             
!             h2o_new  =    h2o_old - 2._r8* del1ch4          !
          ! PSC activation (follows Cariolle et al 1990.)
          ! use only if abs(latitude) > 40.
          !
             delo3_psc = 0._r8
             if ( abs(lats(i)) > 40._r8  ) then   
                if ( (chlorine_loading-chlorine_loading_bgnd) > 0._r8 ) then
                   if ( temp(i,k) <= psc_T ) then
!
                   ! define maximum SZA for PSC loss (= tangent height at sunset)
                   !
                      max_sza = (90._r8 + sqrt( max( 16._r8*log10(100000._r8/pmid(i,k)),0._r8)))
#ifdef DEBUG
                      write(iulog,'(A, 2f8.1)')'sza/max_saz', sza(i),max_sza
#endif
                      if ( (sza(i)*radians_to_degrees) <= max_sza ) then
                  
!                      write(iulog,*)'linoz_cariolle_psc(i,k)=',linoz_cariolle_psc(i,k)

                         psc_loss = exp(-linoz_cariolle_psc(i,k) &
                              * (chlorine_loading/chlorine_loading_1987)**2 &
                              * delta_t )
!update from last o3_new due to gas chemisry change
                    ! use o3_new to prevent negative value                     
                         delo3_psc= o3_new*(psc_loss -1._r8)
                         o3_new =o3_new + delo3_psc !o3_new:update from gas chem loss

                      !
                      ! output diagnostic
                      !
                         do3_linoz_psc(i,k) = delo3_psc/delta_t
                      !
                      end if
                   end if
                end if
             end if
          !
          ! update vmr
          ! as a defense the assignments are only performed when the species are active. Otherwise the  
          ! index would be an invalid value (-1)
           if (o3lnz_ndx > 0) xvmr(i,k,  o3lnz_ndx) =   o3_new
           if (n2olnz_ndx > 0) xvmr(i,k, n2olnz_ndx)   = n2o_new
           if (noylnz_ndx > 0) xvmr(i,k, noylnz_ndx)   = noy_new
           if (ch4lnz_ndx > 0) xvmr(i,k, ch4lnz_ndx)   = ch4_new
           if (h2olnz_ndx > 0) xvmr(i,k, h2olnz_ndx)   = h2o_new

          !update real o3, ch4, n2o      
           if(o3_ndx  > 0) xvmr(i,k, o3_ndx ) =  delo3   + delo3_psc +  xvmr(i,k, o3_ndx )
           if(ch4_ndx > 0) xvmr(i,k, ch4_ndx) =  delch4  +  xvmr(i,k, ch4_ndx)
           if(n2o_ndx > 0) xvmr(i,k, n2o_ndx) =  (dn2op + dn2ol)  +  xvmr(i,k, n2o_ndx)
           if(no_ndx >0)  xvmr(i,k, no_ndx)   =  0.05 *(dnoyp + dnoyl) + xvmr(i,k, no_ndx)
           if(no2_ndx>0)  xvmr(i,k, no2_ndx)  =  0.05 *(dnoyp + dnoyl) + xvmr(i,k, no2_ndx)
           if(hno3_ndx>0) xvmr(i,k,hno3_ndx)  =  0.90 *(dnoyp + dnoyl) + xvmr(i,k, hno3_ndx)
           
        end do LOOP_LEV

       !use tropospheric specific humidity
        if (.not. present(tropFlag)) then
          LOOP_TROPLEV: do k= ltrop(i)+ n_dl, pver
            xvmr(i,k, h2olnz_ndx)   = h2ovmr(i,k)
          end do LOOP_TROPLEV
        else
          do k= 1, pver
            if (tropFlag(i,k)) then
              xvmr(i,k, h2olnz_ndx)   = h2ovmr(i,k)
            endif
          end do
        endif
        
     end do LOOP_COL
!    save the passed-in o3col for all layers rather than just the stratosphere
     o3col_du_diag(:ncol,:pver) = o3col(:ncol,:pver) * convert_to_du
     do3_linoz_du(:ncol,:) = pdeldry(:ncol,:)*do3_linoz(:ncol,:)*avogadro*rgrav/mw_air*convert_to_du*1.e3_r8
     do3_linoz_psc_du(:ncol,:) = pdeldry(:ncol,:)*do3_linoz_psc(:ncol,:)*avogadro*rgrav/mw_air*convert_to_du*1.e3_r8

     twod_do3_linoz = 0._r8
     twod_do3_linoz_psc = 0._r8
     do k = 1, pver
        twod_do3_linoz(:)     = twod_do3_linoz(:)     + do3_linoz_du(:,k) 
        twod_do3_linoz_psc(:) = twod_do3_linoz_psc(:) + do3_linoz_psc_du(:,k) 
     end do 
    ! output
    !

 
    !call outfld( 'LINOZ_DO3LNZ'      , do3_linoz              , ncol, lchnk )
    !call outfld( 'LINOZ_DO3LNZ_PSC'  , do3_linoz_psc          , ncol, lchnk )
    !call outfld( 'LINOZ_2DDO3LNZ'    , twod_do3_linoz             , ncol, lchnk )
    !call outfld( 'LINOZ_2DDO3LNZ_PSC', twod_do3_linoz_psc         , ncol, lchnk )
    call outfld( 'LINOZ_SSO3'   , ss_o3                  , ncol, lchnk )
    call outfld( 'LINOZ_O3COL'  , o3col_du_diag          , ncol, lchnk )
    call outfld( 'LINOZ_O3CLIM' , o3clim_linoz_diag      , ncol, lchnk )
    call outfld( 'LINOZ_SZA'    ,(sza*radians_to_degrees), ncol, lchnk )

    call outfld( 'LINOZ_DO3'         , do3_linoz              , ncol, lchnk )
    call outfld( 'LINOZ_DO3_PSC'     , do3_linoz_psc          , ncol, lchnk )
    call outfld( 'LINOZ_2DDO3'       , twod_do3_linoz              , ncol, lchnk )
    call outfld( 'LINOZ_2DDO3_PSC'   , twod_do3_linoz_psc          , ncol, lchnk )
    
    return
  end subroutine linv3_strat_chem_solve

 !--------------------------------------------------------------------
!--------------------------------------------------------------------
  subroutine linv2_strat_chem_solve( ncol, lchnk, xvmr, o3col, temp, sza, pmid, delta_t, rlats, ltrop, pdeldry, tropFlag )
!  modified from Linoz v2 written by   
    use chlorine_loading_data, only: chlorine_loading
    use chem_mods,             only: gas_pcnst
    use mo_constants,          only: pi, rgrav, rearth, avogadro
    !
    ! this subroutine updates the ozone mixing ratio in the stratosphere
    ! using linearized chemistry 
    !
    use ppgrid,        only : pcols, pver
    use physconst,     only : pi, &
                              grav => gravit, &
                              mw_air => mwdry
    use cam_history,   only : outfld

    use linoz_data,  only : fields, o3_clim_ndx, n2o_clim_ndx, noy_clim_ndx, ch4_clim_ndx, h2o_clim_ndx, t_clim_ndx,o3col_clim_ndx,&
         no3_PmL_clim_ndx,  no3_dPmL_dO3_ndx,   no3_dPmL_dN2O_ndx, no3_dPmL_dNOy_ndx,   &
         no3_dPmL_dCH4_ndx, no3_dPmL_dH2O_ndx,  no3_dPmL_dT_ndx,   no3_dPmL_dO3col_ndx, &
         cariolle_pscs_ndx
    !
    ! dummy arguments
    !
    integer,  intent(in)                           :: ncol                ! number of columns in chunk
    integer,  intent(in)                           :: lchnk               ! chunk index
    real(r8), intent(inout), dimension(ncol ,pver ,gas_pcnst) :: xvmr     ! volume mixing ratio for all
    real(r8), intent(in)   , dimension(ncol ,pver) :: o3col               ! ozone column above box (mol/cm^2)
    real(r8), intent(in)   , dimension(pcols,pver) :: temp                ! temperature (K)
    real(r8), intent(in)   , dimension(ncol )      :: sza                 ! local solar zenith angle
    real(r8), intent(in)   , dimension(pcols,pver) :: pmid                ! midpoint pressure (Pa)
    real(r8), intent(in)                           :: delta_t             ! timestep size (secs)
    real(r8), intent(in)                           :: rlats(ncol)         ! column latitudes (radians)
    integer,  intent(in)   , dimension(pcols)      :: ltrop               ! chunk index
<<<<<<< HEAD
    real(r8), intent(in)   , dimension(ncol ,pver) :: pdeldry             !  dry pressure delta about midpoints (Pa)
=======
    real(r8), intent(in)   , dimension(pcols,pver) :: pdeldry             !  dry pressure delta about midpoints (Pa)
>>>>>>> 3e1e3db1
    logical, optional, intent(in)                  :: tropFlag(pcols,pver)! 3D tropospheric level flag
    !
    ! local
    !
    integer :: i,k,n, ll, lt0, lt, n_dl !,index_lat,index_month
    integer :: kmax
    real(r8) :: o3col_du,delta_temp,delta_o3col,o3_old,o3_new,delta_o3,delta_o3_psc
    real(r8) :: max_sza, psc_loss
    real(r8) :: o3_clim
    real(r8), dimension(ncol) :: lats
    real(r8), dimension(ncol,pver) :: do3_linoz,do3_linoz_psc,ss_o3,o3col_du_diag,o3clim_linoz_diag

    real(r8), dimension(:,:), pointer :: linoz_o3_clim
    real(r8), dimension(:,:), pointer :: linoz_t_clim
    real(r8), dimension(:,:), pointer :: linoz_o3col_clim
    real(r8), dimension(:,:), pointer :: linoz_PmL_clim
    real(r8), dimension(:,:), pointer :: linoz_dPmL_dO3
    real(r8), dimension(:,:), pointer :: linoz_dPmL_dT
    real(r8), dimension(:,:), pointer :: linoz_dPmL_dO3col
    real(r8), dimension(:,:), pointer :: linoz_cariolle_psc
    ! real O3 variables
    real(r8), dimension(ncol,pver) :: do3_linoz_du, do3_linoz_psc_du
    real(r8), dimension(ncol) :: twod_do3_linoz
    real(r8), dimension(ncol) :: twod_do3_linoz_psc
    !
    ! parameters
    !
    real(r8), parameter :: convert_to_du = 1._r8/(2.687e16_r8)      ! convert ozone column from mol/cm^2 to DU
    real(r8), parameter :: degrees_to_radians = pi/180._r8          ! conversion factors
    real(r8), parameter :: radians_to_degrees = 180._r8/pi
    real(r8), parameter :: chlorine_loading_1987    = 2.5977_r8     ! EESC value (ppbv)
    real(r8), parameter :: chlorine_loading_bgnd    = 0.0000_r8     ! EESC value (ppbv) for background conditions
    real(r8), parameter :: pressure_threshold       = 237.1375e+2_r8    ! last vaild linoz pressure layer

    !
    ! skip if no ozone field available
    !
    if ( .not. do_lin_strat_chem ) return
    if ( .not. linoz_v2) return

    ! 
    ! associate the field pointers
    !  old version 
 !   linoz_o3_clim      => fields(o3_clim_ndx)      %data(:,:,lchnk )
 !   linoz_t_clim       => fields(t_clim_ndx)       %data(:,:,lchnk )
 !   linoz_o3col_clim   => fields(o3col_clim_ndx)   %data(:,:,lchnk )
 !   linoz_PmL_clim     => fields(PmL_clim_ndx)     %data(:,:,lchnk )
 !   linoz_dPmL_dO3     => fields(dPmL_dO3_ndx)     %data(:,:,lchnk )
 !   linoz_dPmL_dT      => fields(dPmL_dT_ndx)      %data(:,:,lchnk )
 !   linoz_dPmL_dO3col  => fields(dPmL_dO3col_ndx)  %data(:,:,lchnk )


    !Linoz climatological data 
    linoz_o3_clim      => fields(o3_clim_ndx)         %data(:,:,lchnk )
    linoz_t_clim       => fields(t_clim_ndx)          %data(:,:,lchnk )
    linoz_o3col_clim   => fields(o3col_clim_ndx)      %data(:,:,lchnk )
    linoz_PmL_clim     => fields(no3_PmL_clim_ndx)    %data(:,:,lchnk )    !unit vmr/sec
    linoz_dPmL_dO3     => fields(no3_dPmL_dO3_ndx)    %data(:,:,lchnk )
    linoz_dPmL_dT      => fields(no3_dPmL_dT_ndx)     %data(:,:,lchnk )
    linoz_dPmL_dO3col  => fields(no3_dPmL_dO3col_ndx) %data(:,:,lchnk )
    linoz_cariolle_psc => fields(cariolle_pscs_ndx)   %data(:,:,lchnk )
    !
    ! initialize output arrays
    !
    do3_linoz         = 0._r8
    do3_linoz_psc     = 0._r8
    o3col_du_diag     = 0._r8
    o3clim_linoz_diag = 0._r8
    ss_o3             = 0._r8
    !
    ! convert lats from radians to degrees
    !
    lats = rlats * radians_to_degrees

    LOOP_COL: do i=1,ncol
       if (.not. present(tropFlag)) then
          lt0= ltrop(i)
          lt = ltrop(i)
          n_dl=0
          do ll= lt0,1,-1
             if ( pmid(i,ll) > pressure_threshold ) THEN            
                lt= ll-1
             endif
          enddo
          n_dl = lt - lt0
          kmax = ltrop(i)+ n_dl
       else
          kmax = pver
       endif
       LOOP_LEV: do k=1, kmax
          if (present(tropFlag)) then
            ! skip Linoz if in the troposphere or pressure exceeds threshold
            if (tropFlag(i,k) .or. pmid(i,k)>pressure_threshold) cycle
          endif
          !
          ! climatological ozone
          !
          o3_clim = linoz_o3_clim(i,k)
          !
          ! skip if not in the stratosphere
          !
          !if ( pmid(i,k) > pressure_threshold ) THEN   ! PJC diagnostic
          !   WRITE(iulog,*)'LINOZ WARNING: Exceeded PRESSURE threshold (i,k,p_threshold,pmid,o3)=',&
          !     i,k,nint(pressure_threshold/100._r8),'mb',nint(pmid(i,k)/100._r8),'mb',nint(o3_vmr(i,k)*1e9_r8),'ppb'   !PJC
!         !    cycle LOOP_LEV
          !endif
          !
          ! diagnostic for output
          !
          o3clim_linoz_diag(i,k) = o3_clim
          !
          ! old ozone mixing ratio
          !
          !o3_old = xvmr(i,k, o3lnz_ndx)
          o3_old = xvmr(i,k, o3_ndx)
          !
          ! convert o3col from mol/cm2
          !
          o3col_du = o3col(i,k) * convert_to_du
!          o3col_du_diag(i,k) = o3col_du
          !
          ! compute differences from climatology
          !
          delta_temp  = temp(i,k) - linoz_t_clim    (i,k)
          delta_o3col = o3col_du  - linoz_o3col_clim(i,k)


          !
          ! steady state ozone
          !
          ss_o3(i,k) = o3_clim - (               linoz_PmL_clim   (i,k)   &
                                 + delta_o3col * linoz_dPmL_dO3col(i,k)   &
                                 + delta_temp  * linoz_dPmL_dT    (i,k)   &
                                             ) / linoz_dPmL_dO3   (i,k)


          !
          ! ozone change
          !
          delta_o3 = (ss_o3(i,k)-o3_old) * (1._r8 - exp(linoz_dPmL_dO3(i,k)*delta_t))
          !
          ! define new ozone mixing ratio
          !
          o3_new = o3_old + delta_o3
          !
          ! output diagnostic
          !
          do3_linoz(i,k) = delta_o3/delta_t
          !
          ! PSC activation (follows Cariolle et al 1990.)
          !
          ! use only if abs(latitude) > 40.
          !
          delta_o3_psc = 0._r8
          if ( abs(lats(i)) > 40._r8 ) then   
             if ( (chlorine_loading-chlorine_loading_bgnd) > 0._r8 ) then
                if ( temp(i,k) <= psc_T ) then
                   !
                   ! define maximum SZA for PSC loss (= tangent height at sunset)
                   !
                   max_sza = (90._r8 + sqrt( max( 16._r8*log10(100000._r8/pmid(i,k)),0._r8)))
#ifdef DEBUG
                   write(iulog,'(A, 2f8.1)')'sza/max_saz', sza(i),max_sza
#endif
                   if ( (sza(i)*radians_to_degrees) <= max_sza ) then

                      psc_loss = exp(-linoz_cariolle_psc(i,k) &
                           * (chlorine_loading/chlorine_loading_1987)**2 &
                           * delta_t )
                      ! use o3_new to prevent negative value
                      delta_o3_psc= o3_new*(psc_loss -1._r8)
                      o3_new= delta_o3_psc + o3_new
                      !
                      ! output diagnostic
                      !
                      do3_linoz_psc(i,k) = delta_o3_psc/delta_t
                      !
                   end if
                end if
             end if
          end if
          !
          ! update ozone vmr
          !
          !xvmr(i,k, o3lnz_ndx) = o3_new
          if(o3_ndx >0) xvmr(i,k, o3_ndx) = delta_o3 + delta_o3_psc + xvmr(i,k, o3_ndx)
          
       end do LOOP_LEV
    end do LOOP_COL
    o3col_du_diag(:ncol,:pver) = o3col(:ncol,:pver) * convert_to_du
    do3_linoz_du(:ncol,:) = pdeldry(:ncol,:)*do3_linoz(:ncol,:)*avogadro*rgrav/mw_air*convert_to_du*1.e3_r8
    do3_linoz_psc_du(:ncol,:) = pdeldry(:ncol,:)*do3_linoz_psc(:ncol,:)*avogadro*rgrav/mw_air*convert_to_du*1.e3_r8

    twod_do3_linoz = 0._r8
    twod_do3_linoz_psc = 0._r8
    do k = 1, pver
        twod_do3_linoz(:)     = twod_do3_linoz(:)     + do3_linoz(:,k) 
        twod_do3_linoz_psc(:) = twod_do3_linoz_psc(:) + do3_linoz_psc(:,k) 
    end do 
    ! output
    !
     !call outfld( 'LINOZ_DO3LNZ'      , do3_linoz              , ncol, lchnk )
     !call outfld( 'LINOZ_DO3LNZ_PSC'  , do3_linoz_psc          , ncol, lchnk )
     !call outfld( 'LINOZ_2DDO3LNZ'    , twod_do3_linoz             , ncol, lchnk )
     !call outfld( 'LINOZ_2DDO3LNZ_PSC', twod_do3_linoz_psc         , ncol, lchnk )
     call outfld( 'LINOZ_SSO3'   , ss_o3                  , ncol, lchnk )
     call outfld( 'LINOZ_O3COL'  , o3col_du_diag          , ncol, lchnk )
     call outfld( 'LINOZ_O3CLIM' , o3clim_linoz_diag      , ncol, lchnk )
     call outfld( 'LINOZ_SZA'    ,(sza*radians_to_degrees), ncol, lchnk )

     call outfld( 'LINOZ_DO3'         , do3_linoz              , ncol, lchnk )
     call outfld( 'LINOZ_DO3_PSC'     , do3_linoz_psc          , ncol, lchnk )
     call outfld( 'LINOZ_2DDO3'       , twod_do3_linoz              , ncol, lchnk )
     call outfld( 'LINOZ_2DDO3_PSC'   , twod_do3_linoz_psc          , ncol, lchnk )
    
    return
  end subroutine linv2_strat_chem_solve

 subroutine lin_strat_sfcsink( ncol, lchnk, x_vmr, x_sfc, delta_t, pdel)

    use ppgrid,        only : pcols, pver

    use physconst,     only : mw_air => mwdry
   
    use mo_constants, only : pi, rgrav, rearth

    use phys_grid,    only : get_area_all_p

    use cam_history,   only : outfld

    use chem_mods,             only: gas_pcnst, adv_mass

    implicit none 

    integer,  intent(in)                           :: ncol                ! number of columns in chunk
    integer,  intent(in)                           :: lchnk               ! chunk index
    real(r8), intent(inout), dimension(ncol ,pver, gas_pcnst) :: x_vmr    ! volume mixing ratio of ndx
    real(r8), intent(in)                           :: x_sfc(4,ncol)       ! sfc concentration 
    real(r8), intent(in)                           :: delta_t             ! timestep size (secs)    
    real(r8), intent(in)                           :: pdel(ncol,pver)     ! pressure delta about midnpoints (Pa)  
    real(r8), parameter :: mw_noylnz                = 14.0_r8
    real(r8), parameter :: KgtoTg                   = 1.0e-9_r8
    real(r8), parameter :: peryear                  = 86400._r8* 365.0_r8 ! to multiply to convert per second to per year
    
    real(r8) :: area(ncol), mass(ncol,pver)
    real(r8) :: x_old, x_new, efactor, dx, mw_x
    real(r8), dimension(ncol)  :: dx_mass, x_sfcsink
    real(r8), dimension(4,ncol)  :: sfc_const
    real(r8), dimension(4)  :: mw
    integer , dimension(4)  :: nx
    integer i, j, k, n, ms

    if ( .not. do_lin_strat_chem )    return
    if(.not. linoz_v2 .and. .not. linoz_v3)return
 !
 !   initializing array
 !  
    ms =0   
    if (linoz_v2) then
     if (o3lnz_ndx >0) then
       ms=1
       nx(1) =  o3lnz_ndx
       mw(1) =  adv_mass(o3lnz_ndx)
       sfc_const(1,:)= o3_sfc
       o3_lbl=4
     else
       return
     endif
    endif
!       
    if (linoz_v3)then
     if (o3lnz_ndx >0) then
       ms=4
       nx(1) = o3lnz_ndx
       nx(2) = n2olnz_ndx
       nx(3) = noylnz_ndx
       nx(4) = ch4lnz_ndx 
       mw(1) =  adv_mass(o3lnz_ndx)       
       mw(2) =  adv_mass(n2olnz_ndx)  
       mw(3) =  adv_mass(noylnz_ndx)
       mw(4) =  adv_mass(ch4lnz_ndx)   
       sfc_const(1:4,:ncol) = x_sfc(1:4,:ncol)
       o3_lbl =9
     else
       ms=3
       nx(1) = n2olnz_ndx
       nx(2) = noylnz_ndx
       nx(3) = ch4lnz_ndx
       mw(1) =  adv_mass(n2olnz_ndx)  
       mw(2) =  adv_mass(noylnz_ndx)
       mw(3) =  adv_mass(ch4lnz_ndx)
       sfc_const(1,:ncol) = x_sfc(2,:ncol)
       sfc_const(2,:ncol) = x_sfc(3,:ncol)
       sfc_const(3,:ncol) = x_sfc(4,:ncol)
       o3_lbl =9
     endif    
    endif    
! 
    do k = 1,pver
       mass(:ncol,k) = pdel(:ncol,k) * rgrav  ! air mass in kg/m2
    enddo

!o3_tau is 2-days applied to all species    
    efactor  = 1.d0 - exp(-delta_t/o3_tau)

    LOOP_N:  do n=1, ms

       x_sfcsink(:ncol) = 0._r8
          
       LOOP_COL: do i=1,ncol

          dx_mass(i) =0._r8

          LOOP_SFC: do k= pver, pver-o3_lbl+1, -1
!
             j= nx(n)
             x_old = x_vmr(i,k,j)  !vmr
             
             dx =  (sfc_const(n,i) - x_old)* efactor !vmr
             x_new  = x_old + dx
! loss in kg/m2 summed over boundary layers within one time step   
             dx_mass(i) = dx_mass(i) + dx* mass(i,k) * mw(n)/mw_air    
             x_vmr(i,k,j) = x_new

          end do  LOOP_SFC !loop-k

       End do  Loop_COL    !loop-col
       
       x_sfcsink(:ncol) = dx_mass(:ncol)/delta_t * KgtoTg * peryear ! saved in Tg/yr/m2 unit
    
       if(o3lnz_ndx > 0 .and. j.eq.  o3lnz_ndx)  call outfld('LINOZ_O3SFCSINK',    x_sfcsink, ncol, lchnk)
       if(n2olnz_ndx >0 .and. j.eq. n2olnz_ndx)  call outfld('LINOZ_N2OSFCSRC',    x_sfcsink, ncol, lchnk)
       if(noylnz_ndx >0 .and. j.eq. noylnz_ndx)  call outfld('LINOZ_NOYSFCSINK',   x_sfcsink, ncol, lchnk)       
       if(ch4lnz_ndx >0 .and. j.eq. ch4lnz_ndx)  call outfld('LINOZ_CH4SFCSRC',    x_sfcsink, ncol, lchnk)

    End do Loop_N

    return     

  end subroutine lin_strat_sfcsink


   subroutine fstrat_efold_inti(fstrat_efold_list)
    use cam_abortutils,       only : endrun
    use chem_mods,            only : gas_pcnst
    use mo_chem_utls,         only : get_spc_ndx   
    implicit none

    character(len=*), intent(in) :: fstrat_efold_list(:)    
    integer i,j
    has_fstrat_efold(:) = .false.

    do i = 1, gas_pcnst

       if ( len_trim(fstrat_efold_list(i))==0 ) exit

       j = get_spc_ndx(fstrat_efold_list(i))

       if ( j > 0 ) then
          has_fstrat_efold(j) = .true.
       else
          write(iulog,*) 'fstrat_efold_inti: '//trim(fstrat_efold_list(i))//' is not included in species set'
          call endrun('fstrat_inti: invalid stratosphere decaying species')
       endif

    enddo

    return

   end subroutine fstrat_efold_inti


   subroutine fstrat_efold_decay(ncol, xvmr, delta_t, ltrop, tropFlag)

 !   use namelist_utils,       only : fstrat_efold_list
    use mo_chem_utls,         only : get_spc_ndx
    use cam_abortutils,       only : endrun
    use chem_mods,            only : gas_pcnst
    use ppgrid,               only : pcols, pver

   
    implicit none

    
    integer,  intent(in)                           :: ncol                ! number of columns in chunk
    real(r8), intent(inout), dimension(ncol ,pver ,gas_pcnst) :: xvmr     ! volume mixing ratio for all
    real(r8), intent(in)                           :: delta_t             ! timestep size (secs)
    integer,  intent(in)   , dimension(pcols)      :: ltrop               ! chunk index
    logical, optional, intent(in)                  :: tropFlag(pcols,pver)! 3D tropospheric level flag

    integer :: ispc, i, k, kmax
    real(r8):: efactor, dx

    !real(r8), parameter :: tau_30d = 1._r8/(30._r8*86400._r8)      ! inverse of (30 days*86400 sec/day)
    ! HHLEE 20220112 changing decay time from 30 days to 90 days
    real(r8), parameter :: tau_30d = 90._r8*86400._r8      ! inverse of (30 days*86400 sec/day)
    integer , parameter :: ms = 18      ! 
    
     efactor  = 1._r8 - exp(-delta_t/tau_30d)
   
     LOOP_SPC: do ispc = 1, gas_pcnst
          
        if (has_fstrat_efold(ispc)) then
 !         write(iulog,*)'ispc= ', ispc
           LOOP_COL: do i=1, ncol
              if (.not. present(tropFlag)) then
                kmax = ltrop(i)
              else
                kmax = pver
              endif

              LOOP_STRAT: do k= 1, kmax
                 if (present(tropFlag)) then
                    ! skip if in the troposphere
                    if (tropFlag(i,k)) cycle
                 endif
                   
                 dx   = xvmr(i,k,ispc) *efactor
                 xvmr(i,k,ispc) = xvmr(i,k,ispc) - dx

              end do LOOP_STRAT ! loop from top to tropopause

           End do  LOOP_COL    !loop-col
        endif
     END DO  LOOP_SPC

  return
    
  end subroutine fstrat_efold_decay



end module lin_strat_chem<|MERGE_RESOLUTION|>--- conflicted
+++ resolved
@@ -371,11 +371,7 @@
 
 ! The  local maxval calculation causes NBFB when ncol varies due to threading or pe-layout change
 ! Tentatively uses a fixed value
-<<<<<<< HEAD
-!      ch4max =     maxval(linoz_ch4_clim(1:ncol,pver)) 
-=======
 !      ch4max =     maxval(linoz_ch4_clim(1:ncol,pver))
->>>>>>> 3e1e3db1
        ch4max =     1.8e-6_r8
        pw= 2.0_r8 * ch4max + 3.65e-6_r8 
  
@@ -701,11 +697,7 @@
     real(r8), intent(in)                           :: delta_t             ! timestep size (secs)
     real(r8), intent(in)                           :: rlats(ncol)         ! column latitudes (radians)
     integer,  intent(in)   , dimension(pcols)      :: ltrop               ! chunk index
-<<<<<<< HEAD
-    real(r8), intent(in)   , dimension(ncol ,pver) :: pdeldry             !  dry pressure delta about midpoints (Pa)
-=======
     real(r8), intent(in)   , dimension(pcols,pver) :: pdeldry             !  dry pressure delta about midpoints (Pa)
->>>>>>> 3e1e3db1
     logical, optional, intent(in)                  :: tropFlag(pcols,pver)! 3D tropospheric level flag
     !
     ! local
