module shoc_intr

  !------------------------------------------------------------------- !
  ! Module to interface E3SM with Simplified Higher                    !
  ! Order Closure (SHOC), developed                                    !
  !    by Peter Bogenschutz (Bogenschutz and Krueger 2013).            !
  !                                                                    !
  ! SHOC replaces the exisiting turbulence, shallow convection, and    !
  !   macrophysics in E3SM                                             !
  !                                                                    !
  !                                                                    !
  !---------------------------Code history---------------------------- !
  ! Authors:  P. Bogenschutz                                           !
  !                                                                    !
  !------------------------------------------------------------------- !

  use shr_kind_mod,  only: r8=>shr_kind_r8
  use shr_const_mod, only: SHR_CONST_PI
  use ppgrid,        only: pver, pverp
  use phys_control,  only: phys_getopts
  use physconst,     only: rair, cpair, gravit, latvap, latice, zvir, &
                           rh2o, karman, tms_orocnst, tms_z0fac
  use constituents,  only: pcnst, cnst_add, stateq_names=>cnst_name
  use pbl_utils,     only: calc_ustar, calc_obklen
  use perf_mod,      only: t_startf, t_stopf
  use spmd_utils,    only: masterproc
  use cam_logfile,   only: iulog
  use shoc,          only: linear_interp, largeneg
  use spmd_utils,    only: masterproc
  use cam_abortutils, only: endrun

  implicit none

  public :: shoc_init_cnst, shoc_implements_cnst

  ! define physics buffer indicies here
  integer :: tke_idx, &     ! turbulent kinetic energy
             tkh_idx, &
             tk_idx, &
             wthv_idx, &       ! buoyancy flux
             cld_idx, &          ! Cloud fraction
             tot_cloud_frac_idx, & ! Cloud fraction with higher ice threshold
             concld_idx, &       ! Convective cloud fraction
             ast_idx, &          ! Stratiform cloud fraction
             alst_idx, &         ! Liquid stratiform cloud fraction
             aist_idx, &         ! Ice stratiform cloud fraction
             qlst_idx, &         ! Physical in-cloud LWC
             qist_idx, &         ! Physical in-cloud IWC
             dp_frac_idx, &      ! deep convection cloud fraction
	     cmeliq_idx, &       ! cmeliq_idx index in physics buffer
	     icwmrdp_idx, &      ! In cloud mixing ratio for deep convection
             sh_frac_idx, &      ! shallow convection cloud fraction
             relvar_idx, &       ! relative cloud water variance
	     kvh_idx, &          ! SHOC eddy diffusivity on thermo levels
             kvm_idx, &          ! SHOC eddy diffusivity on mom levels
             pblh_idx, &         ! PBL pbuf
             accre_enhan_idx, &  ! optional accretion enhancement factor for MG
             naai_idx, &         ! ice number concentration
             prer_evap_idx, &    ! rain evaporation rate
             qrl_idx, &          ! longwave cooling rate
             radf_idx, &
             tpert_idx, &
             fice_idx, &
	     vmag_gust_idx

  integer, public :: &
    ixtke = 0

  integer :: cmfmc_sh_idx = 0

  real(r8), parameter :: tke_tol = 0.0004_r8

  real(r8), parameter :: &
      theta0   = 300._r8, &             ! Reference temperature                     [K]
      ts_nudge = 86400._r8, &           ! Time scale for u/v nudging (not used)     [s]
      p0_shoc = 100000._r8, &
      shoc_tk1 = 268.15_r8, &
      shoc_tk2 = 238.15_r8, &
      shoc_liq_deep = 8.e-6, &
      shoc_liq_sh = 10.e-6, &
      shoc_ice_deep = 25.e-6, &
      shoc_ice_sh = 50.e-6

  logical      :: lq(pcnst)

  !lq_dry_wet_cnvr is true for all the water constituents used  by SHOC.
  !These water constituents will participate in dry/wet mmr conversion
  logical      :: lq_dry_wet_cnvr(pcnst)

  logical            :: history_budget
  integer            :: history_budget_histfile_num
  logical            :: micro_do_icesupersat

  !Store names of the water constituents used by SHOC
  character(len=6), parameter :: dry_wet_scalars(9) = ['Q     ','CLDLIQ', &
       'CLDICE','NUMLIQ','NUMICE','RAINQM','CLDRIM','NUMRAI','BVRIM ']

  character(len=16)  :: eddy_scheme      ! Default set in phys_control.F90
  character(len=16)  :: deep_scheme      ! Default set in phys_control.F90

  real(r8), parameter :: unset_r8 = huge(1.0_r8)

  real(r8) :: shoc_timestep = unset_r8  ! Default SHOC timestep set in namelist
  real(r8) :: dp1

  real(r8) :: shoc_thl2tune = unset_r8
  real(r8) :: shoc_qw2tune = unset_r8
  real(r8) :: shoc_qwthl2tune = unset_r8
  real(r8) :: shoc_w2tune = unset_r8
  real(r8) :: shoc_length_fac = unset_r8
  real(r8) :: shoc_c_diag_3rd_mom = unset_r8
  real(r8) :: shoc_lambda_low = unset_r8
  real(r8) :: shoc_lambda_high = unset_r8
  real(r8) :: shoc_lambda_slope = unset_r8
  real(r8) :: shoc_lambda_thresh = unset_r8
  real(r8) :: shoc_Ckh = unset_r8
  real(r8) :: shoc_Ckm = unset_r8
  real(r8) :: shoc_Ckh_s_min = unset_r8
  real(r8) :: shoc_Ckm_s_min = unset_r8
  real(r8) :: shoc_Ckh_s_max = unset_r8
  real(r8) :: shoc_Ckm_s_max = unset_r8

  integer :: edsclr_dim

  logical      :: prog_modal_aero
  real(r8) :: micro_mg_accre_enhan_fac = huge(1.0_r8) !Accretion enhancement factor from namelist

  integer, parameter :: ncnst=1
  character(len=8) :: cnst_names(ncnst)
  logical :: do_cnst=.true.

  logical :: liqcf_fix = .FALSE.  ! HW for liquid cloud fraction fix
  logical :: relvar_fix = .FALSE. !PMA for relvar fix

  contains

  ! =============================================================================== !
  !                                                                                 !
  ! =============================================================================== !

  subroutine shoc_register_e3sm()

#ifdef SHOC_SGS
    ! Add SHOC fields to pbuf
    use physics_buffer,  only: pbuf_add_field, dtype_r8, dyn_time_lvls
    use ppgrid,          only: pver, pverp, pcols

    call phys_getopts( eddy_scheme_out                 = eddy_scheme, &
                       deep_scheme_out                 = deep_scheme, &
                       history_budget_out              = history_budget, &
                       history_budget_histfile_num_out = history_budget_histfile_num, &
                       micro_do_icesupersat_out        = micro_do_icesupersat, &
                       micro_mg_accre_enhan_fac_out    = micro_mg_accre_enhan_fac)

    cnst_names=(/'TKE   '/)

    ! TKE is prognostic in SHOC and should be advected by dynamics
    call cnst_add('SHOC_TKE',0._r8,0._r8,0._r8,ixtke,longname='turbulent kinetic energy',cam_outfld=.false.)

    ! Fields that are not prognostic should be added to PBUF
    call pbuf_add_field('WTHV', 'global', dtype_r8, (/pcols,pver,dyn_time_lvls/), wthv_idx)
    call pbuf_add_field('TKH', 'global', dtype_r8, (/pcols,pver,dyn_time_lvls/), tkh_idx)
    call pbuf_add_field('TK', 'global', dtype_r8, (/pcols,pver,dyn_time_lvls/), tk_idx)

    call pbuf_add_field('pblh',       'global', dtype_r8, (/pcols/), pblh_idx)
    call pbuf_add_field('tke',        'global', dtype_r8, (/pcols, pverp/), tke_idx)
    call pbuf_add_field('kvh',        'global', dtype_r8, (/pcols, pverp/), kvh_idx)
    call pbuf_add_field('kvm',        'global', dtype_r8, (/pcols, pverp/), kvm_idx)
    call pbuf_add_field('tpert',      'global', dtype_r8, (/pcols/), tpert_idx)
    call pbuf_add_field('AST',        'global', dtype_r8, (/pcols,pver,dyn_time_lvls/),    ast_idx)
    call pbuf_add_field('AIST',       'global', dtype_r8, (/pcols,pver,dyn_time_lvls/),    aist_idx)
    call pbuf_add_field('ALST',       'global', dtype_r8, (/pcols,pver,dyn_time_lvls/),    alst_idx)
    call pbuf_add_field('QIST',       'global', dtype_r8, (/pcols,pver,dyn_time_lvls/),    qist_idx)
    call pbuf_add_field('QLST',       'global', dtype_r8, (/pcols,pver,dyn_time_lvls/),    qlst_idx)
    call pbuf_add_field('CONCLD',     'global', dtype_r8, (/pcols,pver,dyn_time_lvls/),    concld_idx)
    call pbuf_add_field('CLD',        'global', dtype_r8, (/pcols,pver,dyn_time_lvls/),    cld_idx)
    call pbuf_add_field('TOT_CLOUD_FRAC',        'global', dtype_r8, (/pcols,pver,dyn_time_lvls/),    tot_cloud_frac_idx)
    call pbuf_add_field('FICE',       'physpkg',dtype_r8, (/pcols,pver/), fice_idx)
    call pbuf_add_field('RAD_CLUBB',  'global', dtype_r8, (/pcols,pver/), radf_idx)
    call pbuf_add_field('CMELIQ',     'physpkg',dtype_r8, (/pcols,pver/), cmeliq_idx)

    call pbuf_add_field('vmag_gust',  'global', dtype_r8, (/pcols/),      vmag_gust_idx)

#endif

  end subroutine shoc_register_e3sm
  ! =============================================================================== !
  !                                                                                 !
  ! =============================================================================== !

function shoc_implements_cnst(name)

  !--------------------------------------------------------------------
  ! Return true if specified constituent is implemented by this package
  !--------------------------------------------------------------------

  character(len=*), intent(in) :: name
  logical :: shoc_implements_cnst

  shoc_implements_cnst = (do_cnst .and. any(name == cnst_names))

end function shoc_implements_cnst

  subroutine shoc_init_cnst(name, q, gcid)

  !------------------------------------------------------------------- !
  ! Initialize the state for SHOC's prognostic variable                !
  !------------------------------------------------------------------- !

    character(len=*), intent(in)  :: name     ! constituent name
    real(r8),         intent(out) :: q(:,:)   ! mass mixing ratio (gcol, plev)
    integer,          intent(in)  :: gcid(:)  ! global column id

#ifdef SHOC_SGS
    if (trim(name) == trim('SHOC_TKE')) q = tke_tol
#endif

  end subroutine shoc_init_cnst

  ! =============================================================================== !
  !                                                                                 !
  ! =============================================================================== !

  subroutine shoc_readnl(nlfile)

  !------------------------------------------------------------------- !
  ! Read in any namelist parameters here                               !
  !   (currently none)                                                 !
  !------------------------------------------------------------------- !

    use units,           only: getunit, freeunit
    use namelist_utils,  only: find_group_name
    use mpishorthand

    character(len=*), intent(in) :: nlfile  ! filepath for file containing namelist input

    integer :: iunit, read_status

    namelist /shocpbl_diff_nl/ shoc_timestep, shoc_thl2tune, shoc_qw2tune, shoc_qwthl2tune, &
                               shoc_w2tune, shoc_length_fac, shoc_c_diag_3rd_mom, &
                               shoc_lambda_low, shoc_lambda_high, shoc_lambda_slope, &
                               shoc_lambda_thresh, shoc_Ckh, shoc_Ckm, shoc_Ckh_s_min, &
                               shoc_Ckm_s_min, shoc_Ckh_s_max, shoc_Ckm_s_max

    !  Read namelist to determine if SHOC history should be called
    if (masterproc) then
      iunit = getunit()
      open( iunit, file=trim(nlfile), status='old' )

      call find_group_name(iunit, 'shocpbl_diff_nl', status=read_status)
      if (read_status == 0) then
         read(unit=iunit, nml=shocpbl_diff_nl, iostat=read_status)
         if (read_status /= 0) then
            call endrun('shoc_readnl:  error reading namelist')
         end if
      end if

      close(unit=iunit)
      call freeunit(iunit)
    end if

#ifdef SPMD
! Broadcast namelist variables
      call mpibcast(shoc_timestep,           1,   mpir8,   0, mpicom)
      call mpibcast(shoc_thl2tune,           1,   mpir8,   0, mpicom)
      call mpibcast(shoc_qw2tune,            1,   mpir8,   0, mpicom)
      call mpibcast(shoc_qwthl2tune,         1,   mpir8,   0, mpicom)
      call mpibcast(shoc_w2tune,             1,   mpir8,   0, mpicom)
      call mpibcast(shoc_length_fac,         1,   mpir8,   0, mpicom)
      call mpibcast(shoc_c_diag_3rd_mom,     1,   mpir8,   0, mpicom)
      call mpibcast(shoc_lambda_low,         1,   mpir8,   0, mpicom)
      call mpibcast(shoc_lambda_high,        1,   mpir8,   0, mpicom)
      call mpibcast(shoc_lambda_slope,       1,   mpir8,   0, mpicom)
      call mpibcast(shoc_lambda_thresh,      1,   mpir8,   0, mpicom)
      call mpibcast(shoc_Ckh,                1,   mpir8,   0, mpicom)
      call mpibcast(shoc_Ckm,                1,   mpir8,   0, mpicom)
      call mpibcast(shoc_Ckh_s_min,          1,   mpir8,   0, mpicom)
      call mpibcast(shoc_Ckm_s_min,          1,   mpir8,   0, mpicom)
      call mpibcast(shoc_Ckh_s_max,          1,   mpir8,   0, mpicom)
      call mpibcast(shoc_Ckm_s_max,          1,   mpir8,   0, mpicom)
#endif

  end subroutine shoc_readnl

  ! =============================================================================== !
  !                                                                                 !
  ! =============================================================================== !

  subroutine shoc_init_e3sm(pbuf2d, dp1_in)

  !------------------------------------------------------------------- !
  ! Initialize SHOC for E3SM                                           !
  !------------------------------------------------------------------- !

    use physics_types,          only: physics_state, physics_ptend
    use ppgrid,                 only: pver, pverp, pcols
    use ref_pres,               only: pref_mid
    use time_manager,           only: is_first_step
    use hb_diff,                only: init_hb_diff
    use physics_buffer,         only: pbuf_get_index, pbuf_set_field, &
                                      physics_buffer_desc
    use rad_constituents,       only: rad_cnst_get_info, rad_cnst_get_mode_num_idx, &
                                      rad_cnst_get_mam_mmr_idx
    use constituents,           only: cnst_get_ind
    use shoc,                   only: shoc_init
    use cam_history,            only: horiz_only, addfld, add_default
    use error_messages,         only: handle_errmsg
    use trb_mtn_stress,         only: init_tms

    implicit none
    !  Input Variables
    type(physics_buffer_desc), pointer :: pbuf2d(:,:)

    real(r8) :: dp1_in

    integer :: lptr
    integer :: nmodes, nspec, m, l, icnst,idw
    integer :: ixnumliq
    integer :: ntop_shoc
    integer :: nbot_shoc
    character(len=128) :: errstring

    logical :: history_amwg

    lq(1:pcnst) = .true.
    lq_dry_wet_cnvr(1:pcnst) = .false. !flag to identify constituents which are participating in dry/wet conversion
    edsclr_dim = pcnst

    !----- Begin Code -----

    ! ----------------------------------------------------------------- !
    ! Determine how many constituents SHOC will transport.  Note that
    ! SHOC does not transport aerosol consituents.  Therefore, need to
    ! determine how many aerosols constituents there are and subtract that
    ! off of pcnst (the total consituents)
    ! ----------------------------------------------------------------- !

    call phys_getopts(prog_modal_aero_out=prog_modal_aero, &
                      history_amwg_out = history_amwg, &
                      liqcf_fix_out   = liqcf_fix)

    ! Define physics buffers indexes
    cld_idx     = pbuf_get_index('CLD')         ! Cloud fraction
    tot_cloud_frac_idx     = pbuf_get_index('TOT_CLOUD_FRAC')         ! Cloud fraction
    concld_idx  = pbuf_get_index('CONCLD')      ! Convective cloud cover
    ast_idx     = pbuf_get_index('AST')         ! Stratiform cloud fraction
    alst_idx    = pbuf_get_index('ALST')        ! Liquid stratiform cloud fraction
    aist_idx    = pbuf_get_index('AIST')        ! Ice stratiform cloud fraction
    qlst_idx    = pbuf_get_index('QLST')        ! Physical in-stratus LWC
    qist_idx    = pbuf_get_index('QIST')        ! Physical in-stratus IWC
    dp_frac_idx = pbuf_get_index('DP_FRAC')     ! Deep convection cloud fraction
    icwmrdp_idx = pbuf_get_index('ICWMRDP')     ! In-cloud deep convective mixing ratio
    sh_frac_idx = pbuf_get_index('SH_FRAC')     ! Shallow convection cloud fraction
    relvar_idx      = pbuf_get_index('RELVAR')      ! Relative cloud water variance
    accre_enhan_idx = pbuf_get_index('ACCRE_ENHAN') ! accretion enhancement for MG
    prer_evap_idx   = pbuf_get_index('PRER_EVAP')
    qrl_idx         = pbuf_get_index('QRL')
    cmfmc_sh_idx    = pbuf_get_index('CMFMC_SH')
    tke_idx         = pbuf_get_index('tke')
    vmag_gust_idx = pbuf_get_index('vmag_gust')

    if (is_first_step()) then
      call pbuf_set_field(pbuf2d, wthv_idx, 0.0_r8)
      call pbuf_set_field(pbuf2d, tkh_idx, 0.0_r8)
      call pbuf_set_field(pbuf2d, tk_idx, 0.0_r8)
      call pbuf_set_field(pbuf2d, fice_idx, 0.0_r8)
      call pbuf_set_field(pbuf2d, tke_idx, tke_tol)
      call pbuf_set_field(pbuf2d, alst_idx, 0.0_r8)
      call pbuf_set_field(pbuf2d, aist_idx, 0.0_r8)

      call pbuf_set_field(pbuf2d, vmag_gust_idx,    1.0_r8)

    endif

    if (prog_modal_aero) then
       ! Turn off modal aerosols and decrement edsclr_dim accordingly
       call rad_cnst_get_info(0, nmodes=nmodes)

       do m = 1, nmodes
          call rad_cnst_get_mode_num_idx(m, lptr)
          lq(lptr)=.false.
          edsclr_dim = edsclr_dim-1

          call rad_cnst_get_info(0, m, nspec=nspec)
          do l = 1, nspec
             call rad_cnst_get_mam_mmr_idx(m, l, lptr)
             lq(lptr)=.false.
             edsclr_dim = edsclr_dim-1
          end do
       end do

       !  In addition, if running with MAM, droplet number is transported
       !  in dropmixnuc, therefore we do NOT want SHOC to apply transport
       !  tendencies to avoid double counted.  Else, we apply tendencies.
       call cnst_get_ind('NUMLIQ',ixnumliq)
       lq(ixnumliq) = .false.
       edsclr_dim = edsclr_dim-1
    endif

    !SHOC needs all its water constituents in terms of "dry" mmr
    !but the state vector has all its scalars in terms of "wet" mmr
    !identify scalar which need conversion between wet and dry mmrs
    do icnst = 1, pcnst
       lq_dry_wet_cnvr(icnst) = .false. ! lets assume .false. by default
       do idw = 1, size(dry_wet_scalars)
          if(trim(adjustl(stateq_names(icnst))) == trim(adjustl(dry_wet_scalars(idw))) )then
             !This "icnst" scalar will participate in dry<->wet conversion
             lq_dry_wet_cnvr(icnst) = .true.
          endif
       enddo
    enddo

    !Ensure that we have captured all the scalars which needs to participate in
    !dry<->wet mmr conversion
    if(count(lq_dry_wet_cnvr) .ne. size(dry_wet_scalars)) then
       write(iulog,*)'One or more scalars which have to participate in the', &
            ' dry<->wet mmr conversion are missing in the state q array'
       write(iulog,*)'Scalars which have to participate are in dry<->wet', &
            ' converiosn are:'
       do idw = 1, size(dry_wet_scalars)
          write(iulog,*)trim(dry_wet_scalars(idw))
       enddo
       call endrun()
    endif


    ! Add SHOC fields
    call addfld('SHOC_TKE', (/'lev'/), 'A', 'm2/s2', 'TKE')
    call addfld('WTHV_SEC', (/'lev'/), 'A', 'K m/s', 'Buoyancy Flux')
    call addfld('SHOC_MIX', (/'lev'/), 'A', 'm', 'SHOC length scale')
    call addfld('TK',(/'lev'/), 'A', 'm2/s','Eddy viscosity for momentum')
    call addfld('TKH', (/'lev'/), 'A', 'm2/s', 'Eddy viscosity for heat')
    call addfld('W_SEC', (/'lev'/), 'A', 'm2/s2', 'Vertical velocity variance')
    call addfld('THL_SEC',(/'ilev'/), 'A', 'K2', 'Temperature variance')
    call addfld('QW_SEC',(/'ilev'/), 'A', 'kg2/kg2', 'Moisture variance')
    call addfld('QWTHL_SEC',(/'ilev'/), 'A', 'K kg/kg', 'Temperature and moisture correlation')
    call addfld('WTHL_SEC',(/'ilev'/), 'A', 'W/m2', 'Heat flux')
    call addfld('WQW_SEC',(/'ilev'/), 'A', 'W/m2', 'Moisture flux')
    call addfld('WTKE_SEC',(/'ilev'/), 'A', 'm3/s3', 'Vertical flux of turbulence')
    call addfld('UW_SEC',(/'ilev'/), 'A', 'm2/s2', 'Momentum flux')
    call addfld('VW_SEC',(/'ilev'/), 'A', 'm2/s2', 'Momentum flux')
    call addfld('W3',(/'ilev'/), 'A', 'm3/s3', 'Third moment vertical velocity')
    call addfld('WQL_SEC',(/'lev'/),'A', 'W/m2', 'Liquid water flux')
    call addfld('SHOC_QL',(/'lev'/),'A','kg/kg','SHOC Cloud liquid water mixing ratio')
    call addfld('ISOTROPY',(/'lev'/),'A', 's', 'timescale')
    call addfld('CONCLD',(/'lev'/),  'A',        'fraction', 'Convective cloud cover')
    call addfld('BRUNT',(/'lev'/), 'A', 's-1', 'Brunt frequency')
    call addfld('RELVAR',(/'lev'/), 'A', 'kg/kg', 'SHOC cloud liquid relative variance')
    call addfld('ICE_CLOUD_FRAC',(/'lev'/), 'A', 'fraction', 'Ice number aware cloud fraction')
    call addfld('PRECIPITATING_ICE_FRAC',(/'lev'/), 'A', 'fraction', 'Precipitating ice fraction')
    call addfld('LIQ_CLOUD_FRAC',(/'lev'/), 'A', 'fraction', 'Liquid cloud fraction')
    call addfld('TOT_CLOUD_FRAC',(/'lev'/), 'A', 'fraction', 'total cloud fraction')

    call add_default('SHOC_TKE', 1, ' ')
    call add_default('WTHV_SEC', 1, ' ')
    call add_default('SHOC_MIX', 1, ' ')
    call add_default('TK', 1, ' ')
    call add_default('TKH', 1, ' ')
    call add_default('W_SEC', 1, ' ')
    call add_default('THL_SEC', 1, ' ')
    call add_default('QW_SEC', 1, ' ')
    call add_default('QWTHL_SEC', 1, ' ')
    call add_default('WTHL_SEC', 1, ' ')
    call add_default('WQW_SEC', 1, ' ')
    call add_default('WTKE_SEC', 1, ' ')
    call add_default('UW_SEC', 1, ' ')
    call add_default('VW_SEC', 1, ' ')
    call add_default('W3', 1, ' ')
    call add_default('WQL_SEC', 1, ' ')
    call add_default('ISOTROPY',1,' ')
    call add_default('SHOC_QL',1,' ')
    call add_default('CONCLD',1,' ')
    call add_default('BRUNT',1,' ')
    call add_default('RELVAR',1,' ')
    call add_default('ICE_CLOUD_FRAC',1,' ')
    call add_default('PRECIPITATING_ICE_FRAC',1,' ')
    call add_default('LIQ_CLOUD_FRAC',1,' ')
    call add_default('TOT_CLOUD_FRAC',1,' ')

    ! ---------------------------------------------------------------!
    ! Initialize SHOC                                                !
    ! ---------------------------------------------------------------!

    ntop_shoc = 1    ! if >1, must be <= nbot_molec
    nbot_shoc = pver ! currently always pver

    call shoc_init( &
          pver, gravit, rair, rh2o, cpair, &
          zvir, latvap, latice, karman, &
          pref_mid, nbot_shoc, ntop_shoc, &
          shoc_thl2tune, shoc_qw2tune, shoc_qwthl2tune, &
          shoc_w2tune, shoc_length_fac, shoc_c_diag_3rd_mom, &
          shoc_lambda_low, shoc_lambda_high, shoc_lambda_slope, &
          shoc_lambda_thresh, shoc_Ckh, shoc_Ckm, shoc_Ckh_s_min, &
          shoc_Ckm_s_min, shoc_Ckh_s_max, shoc_Ckm_s_max )

    ! --------------- !
    ! End             !
    ! Initialization  !
    ! --------------- !

    dp1 = dp1_in

  end subroutine shoc_init_e3sm

  ! =============================================================================== !
  !                                                                                 !
  ! =============================================================================== !

  subroutine shoc_tend_e3sm( &
                             state, ptend_all, pbuf, hdtime, &
			     cmfmc, cam_in, sgh30, &
			     macmic_it, cld_macmic_num_steps, &
			     dlf, det_s, det_ice, alst_o)

  !------------------------------------------------------------------- !
  ! Provide tendencies of shallow convection , turbulence, and         !
  !   macrophysics from SHOC to E3SM                                   !
  !------------------------------------------------------------------- !

    use physics_types,  only: physics_state, physics_ptend, &
                              physics_state_copy, physics_ptend_init, &
                              physics_ptend_sum

    use physics_update_mod, only: physics_update

    use physics_buffer, only: pbuf_get_index, pbuf_old_tim_idx, pbuf_get_field, &
                              pbuf_set_field, physics_buffer_desc

    use ppgrid,         only: pver, pverp, pcols
    use constituents,   only: cnst_get_ind
    use camsrfexch,     only: cam_in_t
    use ref_pres,       only: top_lev => trop_cloud_top_lev
    use time_manager,   only: is_first_step
    use wv_saturation,  only: qsat
    use micro_mg_cam,   only: micro_mg_version
    use cldfrc2m,                  only: aist_vector
    use hb_diff,                   only: pblintd
    use trb_mtn_stress,            only: compute_tms
    use shoc,           only: shoc_main
    use cam_history,    only: outfld
    use scamMod,        only: single_column, dp_crm
    use physics_utils,  only: calculate_drymmr_from_wetmmr_1gridcell, calculate_wetmmr_from_drymmr_1gridcell

    implicit none

   ! --------------- !
   ! Input Auguments !
   ! --------------- !

   type(physics_state), intent(in)    :: state                    ! Physics state variables                 [vary]
   type(cam_in_t),      intent(in)    :: cam_in
   real(r8),            intent(in)    :: hdtime                   ! Host model timestep                     [s]
   real(r8),            intent(in)    :: dlf(pcols,pver)          ! Detraining cld H20 from deep convection [kg/ks/s]
   real(r8),            intent(in)    :: cmfmc(pcols,pverp)       ! convective mass flux--m sub c           [kg/m2/s]
   real(r8),            intent(in)    :: sgh30(pcols)             ! std deviation of orography              [m]
   integer,             intent(in)    :: cld_macmic_num_steps     ! number of mac-mic iterations
   integer,             intent(in)    :: macmic_it                ! number of mac-mic iterations
   ! ---------------------- !
   ! Input-Output Auguments !
   ! ---------------------- !

   type(physics_buffer_desc), pointer :: pbuf(:)

   ! ---------------------- !
   ! Output Auguments !
   ! ---------------------- !

   type(physics_ptend), intent(out)   :: ptend_all                 ! package tendencies

   ! These two variables are needed for energy check
   real(r8),            intent(out)   :: det_s(pcols)              ! Integral of detrained static energy from ice
   real(r8),            intent(out)   :: det_ice(pcols)            ! Integral of detrained ice for energy check

   real(r8), intent(out) :: alst_o(pcols,pver)  ! H. Wang: for old liquid status fraction

   ! --------------- !
   ! Local Variables !
   ! --------------- !

   logical::  convert_back_to_wet(edsclr_dim)! To track constituents which needs a conversion back to wet mmr
   integer :: shoctop(pcols)

#ifdef SHOC_SGS

   type(physics_state) :: state1                ! Local copy of state variable
   type(physics_ptend) :: ptend_loc             ! Local tendency from processes, added up to return as ptend_all

   integer :: i, j, k, t, ixind, nadv
   integer :: ixcldice, ixcldliq, ixnumliq, ixnumice, ixq
   integer :: itim_old
   integer :: ncol, lchnk                       ! # of columns, and chunk identifier
   integer :: err_code                          ! Diagnostic, for if some calculation goes amiss.
   integer :: begin_height, end_height
   integer :: icnt

   real(r8) :: dtime                            ! SHOC time step                              [s]
   real(r8) :: edsclr_in(pcols,pver,edsclr_dim)      ! Scalars to be diffused through SHOC         [units vary]
   real(r8) :: edsclr_out(pcols,pver,edsclr_dim)
   real(r8) :: rcm_in(pcols,pver)
   real(r8) :: qv_wet(pcols,pver), qv_dry(pcols,pver) ! wet [kg/kg-of-wet-air] and dry [kg/kg-of-dry-air] water vapor mmr
   real(r8) :: cloudfrac_shoc(pcols,pver)
   real(r8) :: newfice(pcols,pver)              ! fraction of ice in cloud at CLUBB start       [-]
   real(r8) :: inv_exner(pcols,pver)
   real(r8) :: thlm(pcols,pver)
   real(r8) :: um(pcols,pver)
   real(r8) :: vm(pcols,pver)
   real(r8) :: rvm(pcols,pver)
   real(r8) :: rtm(pcols,pver)
   real(r8) :: rcm(pcols,pver)
   real(r8) :: rcm2(pcols,pver)                 ! cloud liquid variance                         [kg/kg]
   real(r8) :: ksrftms(pcols)                   ! Turbulent mountain stress surface drag        [kg/s/m2]
   real(r8) :: tautmsx(pcols)                   ! U component of turbulent mountain stress      [N/m2]
   real(r8) :: tautmsy(pcols)                   ! V component of turbulent mountain stress      [N/m2]
   real(r8) :: wm_zt(pcols,pver)
   real(r8) :: zt_g(pcols,pver)
   real(r8) :: dz_g(pcols,pver)
   real(r8) :: zi_g(pcols,pverp)
   real(r8) :: cloud_frac(pcols,pver)          ! CLUBB cloud fraction                          [fraction]
   real(r8) :: ice_cloud_frac(pcols,pver)          ! ice number aware cloud fraction, 0 or 1
   real(r8) :: precipitating_ice_frac(pcols,pver)        ! precipitating ice fraction, 0 or 1
   real(r8) :: liq_cloud_frac(pcols,pver)
   real(r8) :: dlf2(pcols,pver)
   real(r8) :: isotropy(pcols,pver)
   real(r8) :: host_dx, host_dy
   real(r8) :: host_temp(pcols,pver)
   real(r8) :: host_dx_in(pcols), host_dy_in(pcols)
   real(r8) :: shoc_mix_out(pcols,pver), tk_in(pcols,pver), tkh_in(pcols,pver)
   real(r8) :: isotropy_out(pcols,pver), tke_zt(pcols,pver)
   real(r8) :: w_sec_out(pcols,pver), thl_sec_out(pcols,pverp)
   real(r8) :: qw_sec_out(pcols,pverp), qwthl_sec_out(pcols,pverp)
   real(r8) :: wthl_sec_out(pcols,pverp), wqw_sec_out(pcols,pverp)
   real(r8) :: wtke_sec_out(pcols,pverp), uw_sec_out(pcols,pverp)
   real(r8) :: vw_sec_out(pcols,pverp), w3_out(pcols,pverp)
   real(r8) :: wqls_out(pcols,pver), brunt_out(pcols,pver)

   real(r8) :: wthl_output(pcols,pverp)
   real(r8) :: wqw_output(pcols,pverp)
   real(r8) :: wthv_output(pcols,pver)
   real(r8) :: wql_output(pcols,pver)

   real(r8) :: obklen(pcols), ustar2(pcols), kinheat(pcols), kinwat(pcols)
   real(r8) :: dummy2(pcols), dummy3(pcols), kbfs(pcols), th(pcols,pver), thv(pcols,pver)
   real(r8) :: thv2(pcols,pver)

   real(r8) :: minqn, rrho(pcols,pver), rrho_i(pcols,pverp)    ! minimum total cloud liquid + ice threshold    [kg/kg]
   real(r8) :: cldthresh, frac_limit
   real(r8) :: ic_limit, dum1
<<<<<<< HEAD
   real(r8) :: inv_exner_surf

=======
   real(r8) :: inv_exner_surf, pot_temp
 
>>>>>>> 48f0c3da
   real(r8) :: wpthlp_sfc(pcols), wprtp_sfc(pcols), upwp_sfc(pcols), vpwp_sfc(pcols)
   real(r8) :: wtracer_sfc(pcols,edsclr_dim)


   ! Variables below are needed to compute energy integrals for conservation
   real(r8) :: ke_a(pcols), ke_b(pcols), te_a(pcols), te_b(pcols)
   real(r8) :: wv_a(pcols), wv_b(pcols), wl_b(pcols), wl_a(pcols)
   real(r8) :: se_dis(pcols), se_a(pcols), se_b(pcols), shoc_s(pcols,pver)
   real(r8) :: shoc_t(pcols,pver)

   ! --------------- !
   ! Pointers        !
   ! --------------- !

   real(r8), pointer, dimension(:,:) :: tke_zi  ! turbulent kinetic energy, interface
   real(r8), pointer, dimension(:,:) :: wthv ! buoyancy flux
   real(r8), pointer, dimension(:,:) :: tkh
   real(r8), pointer, dimension(:,:) :: tk
   real(r8), pointer, dimension(:,:) :: cld      ! cloud fraction                               [fraction]
   real(r8), pointer, dimension(:,:) :: tot_cloud_frac      ! cloud fraction                               [fraction]
   real(r8), pointer, dimension(:,:) :: concld   ! convective cloud fraction                    [fraction]
   real(r8), pointer, dimension(:,:) :: ast      ! stratiform cloud fraction                    [fraction]
   real(r8), pointer, dimension(:,:) :: alst     ! liquid stratiform cloud fraction             [fraction]
   real(r8), pointer, dimension(:,:) :: aist     ! ice stratiform cloud fraction                [fraction]
   real(r8), pointer, dimension(:,:) :: cmeliq

   real(r8), pointer, dimension(:,:) :: qlst     ! Physical in-stratus LWC                      [kg/kg]
   real(r8), pointer, dimension(:,:) :: qist     ! Physical in-stratus IWC                      [kg/kg]
   real(r8), pointer, dimension(:,:) :: deepcu   ! deep convection cloud fraction               [fraction]
   real(r8), pointer, dimension(:,:) :: shalcu   ! shallow convection cloud fraction            [fraction]
   real(r8), pointer, dimension(:,:) :: khzt     ! eddy diffusivity on thermo levels            [m^2/s]
   real(r8), pointer, dimension(:,:) :: khzm     ! eddy diffusivity on momentum levels          [m^2/s]
   real(r8), pointer, dimension(:) :: pblh     ! planetary boundary layer height                [m]
   real(r8), pointer, dimension(:,:) :: dp_icwmr ! deep convection in cloud mixing ratio        [kg/kg]
   real(r8), pointer, dimension(:,:) :: cmfmc_sh ! Shallow convective mass flux--m subc (pcols,pverp) [kg/m2/s/]

   real(r8), pointer, dimension(:,:) :: prer_evap
   real(r8), pointer, dimension(:,:) :: accre_enhan
   real(r8), pointer, dimension(:,:) :: relvar

   logical :: lqice(pcnst)
   real(r8) :: relvarmax

   !------------------------------------------------------------------!
   !------------------------------------------------------------------!
   !------------------------------------------------------------------!
   !       MAIN COMPUTATION BEGINS HERE                               !
   !------------------------------------------------------------------!
   !------------------------------------------------------------------!
   !------------------------------------------------------------------!

 !  Get indicees for cloud and ice mass and cloud and ice number
   ic_limit   = 1.e-12_r8
   frac_limit = 0.01_r8

   call cnst_get_ind('Q',ixq)
   call cnst_get_ind('CLDLIQ',ixcldliq)
   call cnst_get_ind('CLDICE',ixcldice)
   call cnst_get_ind('NUMLIQ',ixnumliq)
   call cnst_get_ind('NUMICE',ixnumice)

   call physics_ptend_init(ptend_loc,state%psetcols, 'shoc', ls=.true., lu=.true., lv=.true., lq=lq)

   call physics_state_copy(state,state1)

   !  Determine number of columns and which chunk computation is to be performed on
   ncol = state%ncol
   lchnk = state%lchnk

   !  Determine time step of physics buffer
   itim_old = pbuf_old_tim_idx()

   !  Establish associations between pointers and physics buffer fields
   call pbuf_get_field(pbuf, tke_idx,     tke_zi)
   call pbuf_get_field(pbuf, wthv_idx,     wthv,     start=(/1,1,itim_old/), kount=(/pcols,pver,1/))
   call pbuf_get_field(pbuf, tkh_idx,      tkh,     start=(/1,1,itim_old/), kount=(/pcols,pver,1/))
   call pbuf_get_field(pbuf, tk_idx,       tk,     start=(/1,1,itim_old/), kount=(/pcols,pver,1/))
   call pbuf_get_field(pbuf, cld_idx,     cld,     start=(/1,1,itim_old/), kount=(/pcols,pver,1/))
   call pbuf_get_field(pbuf, tot_cloud_frac_idx,     tot_cloud_frac,     start=(/1,1,itim_old/), kount=(/pcols,pver,1/))
   call pbuf_get_field(pbuf, concld_idx,  concld,  start=(/1,1,itim_old/), kount=(/pcols,pver,1/))
   call pbuf_get_field(pbuf, ast_idx,     ast,     start=(/1,1,itim_old/), kount=(/pcols,pver,1/))
   call pbuf_get_field(pbuf, alst_idx,    alst,    start=(/1,1,itim_old/), kount=(/pcols,pver,1/))
   call pbuf_get_field(pbuf, aist_idx,    aist,    start=(/1,1,itim_old/), kount=(/pcols,pver,1/))
   call pbuf_get_field(pbuf, qlst_idx,    qlst,    start=(/1,1,itim_old/), kount=(/pcols,pver,1/))
   call pbuf_get_field(pbuf, qist_idx,    qist,    start=(/1,1,itim_old/), kount=(/pcols,pver,1/))

   call pbuf_get_field(pbuf, prer_evap_idx, prer_evap)
   call pbuf_get_field(pbuf, accre_enhan_idx, accre_enhan)
   call pbuf_get_field(pbuf, cmeliq_idx,  cmeliq)
   call pbuf_get_field(pbuf, relvar_idx,  relvar)
   call pbuf_get_field(pbuf, dp_frac_idx, deepcu)
   call pbuf_get_field(pbuf, sh_frac_idx, shalcu)
   call pbuf_get_field(pbuf, kvm_idx,     khzm)
   call pbuf_get_field(pbuf, kvh_idx,     khzt)
   call pbuf_get_field(pbuf, pblh_idx,    pblh)
   call pbuf_get_field(pbuf, icwmrdp_idx, dp_icwmr)
   call pbuf_get_field(pbuf, cmfmc_sh_idx, cmfmc_sh)

   !  Determine SHOC time step.

   dtime = shoc_timestep

   !  If requested SHOC timestep is < 0 then set the SHOC time step
   !    equal to hdtime (the macrophysics/microphysics timestep).

   if (dtime < 0._r8) then
     dtime = hdtime
   endif

   !  Now perform checks to determine if the requested SHOC timestep
   !   is reasonable based on the host model time step.

   ! Is SHOC timestep greater than the macrophysics/microphysics timestep?
   if (dtime .gt. hdtime) then
     call endrun('shoc_tend_e3sm: Requested SHOC time step is greater than the macrophysics/microphysics timestep')
   endif

   ! Does SHOC timestep divide evenly into the macrophysics/microphyscs timestep?
   if (mod(hdtime,dtime) .ne. 0) then
     call endrun('shoc_tend_e3sm:  SHOC time step and HOST time step NOT compatible')
   endif

   ! If we survived this far, then the SHOC timestep is valid.

   !  determine number of timesteps SHOC core should be advanced,
   !  host time step divided by SHOC time step
   nadv = max(hdtime/dtime,1._r8)

   ! Set grid space, in meters. If SCM, set to a grid size representative
   !  of a typical GCM.  Otherwise, compute locally.
   if (single_column .and. .not. dp_crm) then
     host_dx_in(:) = 100000._r8
     host_dy_in(:) = 100000._r8
   else if (dp_crm) then
     call grid_size_planar_uniform(host_dx, host_dy)
     host_dx_in(:) = host_dx
     host_dy_in(:) = host_dy
   else
     call grid_size(state1, host_dx_in, host_dy_in)
   endif

   minqn = 0._r8
   newfice(:,:) = 0._r8
   where(state1%q(:ncol,:pver,ixcldice) .gt. minqn) &
       newfice(:ncol,:pver) = state1%q(:ncol,:pver,ixcldice)/(state1%q(:ncol,:pver,ixcldliq)+state1%q(:ncol,:pver,ixcldice))

   ! TODO: Create a general function to calculate Exner's formula - see full
   ! comment in micro_p3_interface.F90
   do k=1,pver
     do i=1,ncol
       inv_exner(i,k) = 1._r8/((state1%pmid(i,k)/p0_shoc)**(rair/cpair))
     enddo
   enddo

   !  At each SHOC call, initialize mean momentum  and thermo SHOC state
   !  from the E3SM state

   do k=1,pver   ! loop over levels
     do i=1,ncol ! loop over columns

       rvm(i,k) = state1%q(i,k,ixq)
       rcm(i,k) = state1%q(i,k,ixcldliq)
       rtm(i,k) = rvm(i,k) + rcm(i,k)
       um(i,k) = state1%u(i,k)
       vm(i,k) = state1%v(i,k)
<<<<<<< HEAD

       thlm(i,k) = state1%t(i,k)*inv_exner(i,k)-(latvap/cpair)*state1%q(i,k,ixcldliq)
       thv(i,k) = state1%t(i,k)*inv_exner(i,k)*(1.0_r8+zvir*state1%q(i,k,ixq)-state1%q(i,k,ixcldliq))

=======
       
       pot_temp = state1%t(i,k)*inv_exner(i,k)
       thlm(i,k) = pot_temp-(pot_temp/state1%t(i,k))*(latvap/cpair)*state1%q(i,k,ixcldliq)
       thv(i,k) = state1%t(i,k)*inv_exner(i,k)*(1.0_r8+zvir*state1%q(i,k,ixq)-state1%q(i,k,ixcldliq)) 
 
>>>>>>> 48f0c3da
       tke_zt(i,k) = max(tke_tol,state1%q(i,k,ixtke))

       ! Cloud fraction needs to be initialized for first
       !  PBL height calculation call
       cloud_frac(i,k) = alst(i,k)

     enddo
   enddo

   ! ------------------------------------------------- !
   ! Prepare inputs for SHOC call                      !
   ! ------------------------------------------------- !

   do k=1,pver
     do i=1,ncol
       dz_g(i,k) = state1%zi(i,k)-state1%zi(i,k+1)  ! compute thickness
     enddo
   enddo

   !  Define the SHOC thermodynamic grid (in units of m)
   wm_zt(:,pver) = 0._r8
   do k=1,pver
     do i=1,ncol
       zt_g(i,k) = state1%zm(i,k)-state1%zi(i,pver+1)
       rrho(i,k)=(1._r8/gravit)*(state1%pdel(i,k)/dz_g(i,k))
       wm_zt(i,k) = -1._r8*state1%omega(i,k)/(rrho(i,k)*gravit)
       shoc_s(i,k) = state1%s(i,k)
     enddo
   enddo

   do k=1,pverp
     do i=1,ncol
       zi_g(i,k) = state1%zi(i,k)-state1%zi(i,pver+1)
     enddo
   enddo

   ! Get Density on the interface grid
   call linear_interp(zt_g(:ncol,:pver),zi_g(:ncol,:pverp),rrho(:ncol,:pver),&
                      rrho_i(:ncol,:pverp),pver,pverp,ncol,0._r8)

   do i=1,ncol
      !  Compute inverse of exner function at surface
      inv_exner_surf = 1._r8/((state1%pint(i,pverp)/p0_shoc)**(rair/cpair))

      !  Surface fluxes provided by host model
      wpthlp_sfc(i) = cam_in%shf(i)/(cpair*rrho_i(i,pverp))       ! Sensible heat flux
      wpthlp_sfc(i) = wpthlp_sfc(i)*inv_exner_surf

      wprtp_sfc(i)  = cam_in%cflx(i,1)/(rrho_i(i,pverp))      ! Latent heat flux
      upwp_sfc(i)   = cam_in%wsx(i)/rrho_i(i,pverp)               ! Surface meridional momentum flux
      vpwp_sfc(i)   = cam_in%wsy(i)/rrho_i(i,pverp)               ! Surface zonal momentum flux
      wtracer_sfc(i,:) = 0._r8  ! in E3SM tracer fluxes are done elsewhere
   enddo

   !obtain wet mmr from the state vector
   qv_wet = state%q(:,:,1)

   !  Do the same for tracers
   !Track which scalars need a conversion to wetmmr after SHOC main call
   convert_back_to_wet(:) = .false.
   icnt=0
   do ixind=1,pcnst
     if (lq(ixind))  then
       icnt=icnt+1
       do k=1,pver
         do i=1,ncol
           !---------------------------------------------------------------------------------------
           !Wet to dry mixing ratios:
           !-------------------------
           !Since state constituents from the host model are  wet mixing ratios and SHOC needs these
           !constituents in dry mixing ratios, we convert the wet mixing ratios to dry mixing ratio
           !if lq_dry_wet_cnvr is .true. for that constituent
           !NOTE:Function calculate_drymmr_from_wetmmr takes 2 arguments: (wet mmr and "wet" water
           !vapor mixing ratio)
           !---------------------------------------------------------------------------------------
           if(lq_dry_wet_cnvr(ixind)) then !convert from wet to dry mmr if true
              convert_back_to_wet(icnt) = .true.
              edsclr_in(i,k,icnt) = calculate_drymmr_from_wetmmr_1gridcell(state1%q(i,k,ixind), qv_wet(i,k))
           else
              convert_back_to_wet(icnt) = .false.
              edsclr_in(i,k,icnt) = state1%q(i,k,ixind)
           endif
         enddo
       enddo
     end if
   enddo
   ! ------------------------------------------------- !
   ! Actually call SHOC                                !
   ! ------------------------------------------------- !

   call shoc_main( &
        ncol, pver, pverp, dtime, nadv, & ! Input
	host_dx_in(:ncol), host_dy_in(:ncol), thv(:ncol,:),& ! Input
        zt_g(:ncol,:), zi_g(:ncol,:), state%pmid(:ncol,:pver), state%pint(:ncol,:pverp), state1%pdel(:ncol,:pver),& ! Input
	wpthlp_sfc(:ncol), wprtp_sfc(:ncol), upwp_sfc(:ncol), vpwp_sfc(:ncol), & ! Input
	wtracer_sfc(:ncol,:), edsclr_dim, wm_zt(:ncol,:), & ! Input
	inv_exner(:ncol,:),state1%phis(:ncol), & ! Input
	shoc_s(:ncol,:), tke_zt(:ncol,:), thlm(:ncol,:), rtm(:ncol,:), & ! Input/Ouput
	um(:ncol,:), vm(:ncol,:), edsclr_in(:ncol,:,:), & ! Input/Output
	wthv(:ncol,:),tkh(:ncol,:),tk(:ncol,:), & ! Input/Output
	rcm(:ncol,:),cloud_frac(:ncol,:), & ! Input/Output
        pblh(:ncol), & ! Output
        shoc_mix_out(:ncol,:), isotropy_out(:ncol,:), & ! Output (diagnostic)
        w_sec_out(:ncol,:), thl_sec_out(:ncol,:), qw_sec_out(:ncol,:), qwthl_sec_out(:ncol,:), & ! Output (diagnostic)
        wthl_sec_out(:ncol,:), wqw_sec_out(:ncol,:), wtke_sec_out(:ncol,:), & ! Output (diagnostic)
        uw_sec_out(:ncol,:), vw_sec_out(:ncol,:), w3_out(:ncol,:), & ! Output (diagnostic)
        wqls_out(:ncol,:),brunt_out(:ncol,:),rcm2(:ncol,:)) ! Output (diagnostic)

   ! Transfer back to pbuf variables

   !obtain water vapor mmr which is a "dry" mmr at this point from the SHOC output
   qv_dry = edsclr_out(:,:,1)

   do k=1,pver
     do i=1,ncol

       cloud_frac(i,k) = min(cloud_frac(i,k),1._r8)

       do ixind=1,edsclr_dim
          !----------------
          !DRY-TO-WET MMRs:
          !----------------
          !Since the host model needs wet mixing ratio tendencies(state vector has wet mixing ratios),
          !we need to convert dry mixing ratios from SHOC to wet mixing ratios before extracting tendencies
          !NOTE:Function calculate_wetmmr_from_drymmr takes 2 arguments: (wet mmr and "dry" water vapor
          !mixing ratio)
          if(convert_back_to_wet(ixind)) then
             edsclr_out(i,k,ixind) = calculate_wetmmr_from_drymmr_1gridcell(edsclr_in(i,k,ixind),qv_dry(i,k))
          else
             edsclr_out(i,k,ixind) = edsclr_in(i,k,ixind)
          endif
       enddo

     enddo
   enddo

   ! Eddy diffusivities and TKE are needed for aerosol activation code.
   !   Linearly interpolate from midpoint grid and onto the interface grid.
   !   The output variables for these routines (khzm, khzt, and tke_zi)
   !   are PBUF pointers
   call linear_interp(state%zm(:ncol,:pver),state%zi(:ncol,:pverp),&
                tk(:ncol,:pver),khzm(:ncol,:pverp),pver,pverp,ncol,0._r8)
   call linear_interp(state%zm(:ncol,:pver),state%zi(:ncol,:pverp),&
                tkh(:ncol,:pver),khzt(:ncol,:pverp),pver,pverp,ncol,0._r8)
   call linear_interp(state%zm(:ncol,:pver),state%zi(:ncol,:pverp),&
                tke_zt(:ncol,:pver),tke_zi(:ncol,:pverp),pver,pverp,ncol,tke_tol)

   !  Now compute the tendencies of SHOC to E3SM
   do k=1,pver
     do i=1,ncol

       ptend_loc%u(i,k) = (um(i,k)-state1%u(i,k))/hdtime
       ptend_loc%v(i,k) = (vm(i,k)-state1%v(i,k))/hdtime
       ptend_loc%q(i,k,ixq) = (rtm(i,k)-rcm(i,k)-state1%q(i,k,ixq))/hdtime ! water vapor
       ptend_loc%q(i,k,ixcldliq) = (rcm(i,k)-state1%q(i,k,ixcldliq))/hdtime   ! Tendency of liquid water
       ptend_loc%s(i,k) = (shoc_s(i,k)-state1%s(i,k))/hdtime

       ptend_loc%q(i,k,ixtke)=(tke_zt(i,k)-state1%q(i,k,ixtke))/hdtime ! TKE

   !  Apply tendencies to ice mixing ratio, liquid and ice number, and aerosol constituents.
   !  Loading up this array doesn't mean the tendencies are applied.
   !  edsclr_out is compressed with just the constituents being used, ptend and state are not compressed

       icnt=0
       do ixind=1,pcnst
         if (lq(ixind)) then
           icnt=icnt+1
           if ((ixind /= ixq) .and. (ixind /= ixcldliq) .and. (ixind /= ixtke)) then
             ptend_loc%q(i,k,ixind) = (edsclr_out(i,k,icnt)-state1%q(i,k,ixind))/hdtime ! transported constituents
           end if
         end if
       enddo

     enddo
   enddo

   cmeliq(:,:) = ptend_loc%q(:,:,ixcldliq)

   ! Update physics tendencies
   call physics_ptend_init(ptend_all, state%psetcols, 'shoc')
   call physics_ptend_sum(ptend_loc,ptend_all,ncol)
   call physics_update(state1,ptend_loc,hdtime)

   ! ------------------------------------------------------------ !
   ! ------------------------------------------------------------ !
   ! ------------------------------------------------------------ !
   ! The rest of the code deals with diagnosing variables         !
   ! for microphysics/radiation computation and macrophysics      !
   ! ------------------------------------------------------------ !
   ! ------------------------------------------------------------ !
   ! ------------------------------------------------------------ !

   ! --------------------------------------------------------------------------------- !
   !  COMPUTE THE ICE CLOUD DETRAINMENT                                                !
   !  Detrainment of convective condensate into the environment or stratiform cloud    !
   ! --------------------------------------------------------------------------------- !

   !  Initialize the shallow convective detrainment rate, will always be zero
   dlf2(:,:) = 0.0_r8

   lqice(:)        = .false.
   lqice(ixcldliq) = .true.
   lqice(ixcldice) = .true.
   lqice(ixnumliq) = .true.
   lqice(ixnumice) = .true.

   call physics_ptend_init(ptend_loc,state%psetcols, 'clubb_det', ls=.true., lq=lqice)
   do k=1,pver
      do i=1,ncol
         if( state1%t(i,k) > shoc_tk1 ) then
            dum1 = 0.0_r8
         elseif ( state1%t(i,k) < shoc_tk2 ) then
            dum1 = 1.0_r8
         else
            !Note: Denominator is changed from 30.0_r8 to (shoc_tk1 - shoc_tk2),
            !(clubb_tk1 - clubb_tk2) is also 30.0 but it introduced a non-bfb change
            dum1 = ( shoc_tk1 - state1%t(i,k) ) /(shoc_tk1 - shoc_tk2)
         endif

         ptend_loc%q(i,k,ixcldliq) = dlf(i,k) * ( 1._r8 - dum1 )
         ptend_loc%q(i,k,ixcldice) = dlf(i,k) * dum1
         ptend_loc%q(i,k,ixnumliq) = 3._r8 * ( max(0._r8, ( dlf(i,k) - dlf2(i,k) )) * ( 1._r8 - dum1 ) ) &
                                     / (4._r8*3.14_r8* shoc_liq_deep**3*997._r8) + & ! Deep    Convection
                                     3._r8 * (                         dlf2(i,k)    * ( 1._r8 - dum1 ) ) &
                                     / (4._r8*3.14_r8*shoc_liq_sh**3*997._r8)     ! Shallow Convection
         ptend_loc%q(i,k,ixnumice) = 3._r8 * ( max(0._r8, ( dlf(i,k) - dlf2(i,k) )) *  dum1 ) &
                                     / (4._r8*3.14_r8*shoc_ice_deep**3*500._r8) + & ! Deep    Convection
                                     3._r8 * (                         dlf2(i,k)    *  dum1 ) &
                                     / (4._r8*3.14_r8*shoc_ice_sh**3*500._r8)     ! Shallow Convection
         ptend_loc%s(i,k)          = dlf(i,k) * dum1 * latice

         ! Only rliq is saved from deep convection, which is the reserved liquid.  We need to keep
         !   track of the integrals of ice and static energy that is effected from conversion to ice
         !   so that the energy checker doesn't complain.
         det_s(i)                  = det_s(i) + ptend_loc%s(i,k)*state1%pdel(i,k)/gravit
         det_ice(i)                = det_ice(i) - ptend_loc%q(i,k,ixcldice)*state1%pdel(i,k)/gravit

      enddo
    enddo

    det_ice(:ncol) = det_ice(:ncol)/1000._r8  ! divide by density of water

    call physics_ptend_sum(ptend_loc,ptend_all,ncol)
    call physics_update(state1,ptend_loc,hdtime)

    ! For purposes of this implementation, just set relvar and accre_enhan to 1
    relvar(:,:) = 1.0_r8
    accre_enhan(:,:) = 1._r8

! +++ JShpund: add relative cloud liquid variance (a vectorized version based on CLUBB)
!     TODO: double check the hardcoded values ('relvarmax', '0.001_r8')
    relvarmax = 10.0_r8
    where (rcm(:ncol,:pver) /= 0.0 .and. rcm2(:ncol,:pver) /= 0.0) &
           relvar(:ncol,:pver) = min(relvarmax,max(0.001_r8,rcm(:ncol,:pver)**2.0/rcm2(:ncol,:pver)))

    ! --------------------------------------------------------------------------------- !
    !  Diagnose some quantities that are computed in macrop_tend here.                  !
    !  These are inputs required for the microphysics calculation.                      !
    !                                                                                   !
    !  FIRST PART COMPUTES THE STRATIFORM CLOUD FRACTION FROM SHOC CLOUD FRACTION       !
    ! --------------------------------------------------------------------------------- !

    ! HW: set alst to alst_o before getting updated
    if(liqcf_fix) then
      if(.not.is_first_step()) alst_o(:ncol,:pver) = alst(:ncol,:pver)
    endif

    !  initialize variables
    alst(:,:) = 0.0_r8
    qlst(:,:) = 0.0_r8

    do k=1,pver
      do i=1,ncol
        alst(i,k) = cloud_frac(i,k)
        qlst(i,k) = rcm(i,k)/max(0.01_r8,alst(i,k))  ! Incloud stratus condensate mixing ratio
      enddo
    enddo

    ! HW
    if(liqcf_fix) then
      if(is_first_step()) alst_o(:ncol,:pver) = alst(:ncol,:pver)
    endif

    ! --------------------------------------------------------------------------------- !
    !  THIS PART COMPUTES CONVECTIVE AND DEEP CONVECTIVE CLOUD FRACTION                 !
    ! --------------------------------------------------------------------------------- !

    deepcu(:,pver) = 0.0_r8
    shalcu(:,pver) = 0.0_r8

    do k=1,pver-1
      do i=1,ncol
        !  diagnose the deep convective cloud fraction, as done in macrophysics based on the
        !  deep convective mass flux, read in from pbuf.  Since shallow convection is never
        !  called, the shallow convective mass flux will ALWAYS be zero, ensuring that this cloud
        !  fraction is purely from deep convection scheme.
        deepcu(i,k) = max(0.0_r8,min(dp1*log(1.0_r8+500.0_r8*(cmfmc(i,k+1)-cmfmc_sh(i,k+1))),0.6_r8))
        shalcu(i,k) = 0._r8

        if (deepcu(i,k) <= frac_limit .or. dp_icwmr(i,k) < ic_limit) then
          deepcu(i,k) = 0._r8
        endif

        !  using the deep convective cloud fraction, and SHOC cloud fraction (variable
        !  "cloud_frac"), compute the convective cloud fraction.  This follows the formulation
        !  found in macrophysics code.  Assumes that convective cloud is all nonstratiform cloud
        !  from SHOC plus the deep convective cloud fraction
        concld(i,k) = min(cloud_frac(i,k)-alst(i,k)+deepcu(i,k),0.80_r8)
      enddo
    enddo

    ! --------------------------------------------------------------------------------- !
    !  COMPUTE THE ICE CLOUD FRACTION PORTION                                           !
    !  use the aist_vector function to compute the ice cloud fraction                   !
    ! --------------------------------------------------------------------------------- !

    do k=1,pver
      call aist_vector(state1%q(:,k,ixq),state1%t(:,k),state1%pmid(:,k),state1%q(:,k,ixcldice), &
           state1%q(:,k,ixnumice),cam_in%landfrac(:),cam_in%snowhland(:),aist(:,k),ncol)
    enddo

    ! --------------------------------------------------------------------------------- !
    !  THIS PART COMPUTES THE LIQUID STRATUS FRACTION                                   !
    !                                                                                   !
    !  For now leave the computation of ice stratus fraction from macrop_driver intact  !
    !  because SHOC does nothing with ice.  Here I simply overwrite the liquid stratus !
    !  fraction that was coded in macrop_driver                                         !
    ! --------------------------------------------------------------------------------- !

    !  Recompute net stratus fraction using maximum over-lapping assumption, as done
    !  in macrophysics code, using alst computed above and aist read in from physics buffer

    cldthresh=1.e-18_r8

    do k=1,pver
      do i=1,ncol

        ast(i,k) = max(alst(i,k),aist(i,k))

        qist(i,k) = state1%q(i,k,ixcldice)/max(0.01_r8,aist(i,k))
      enddo
    enddo

    !  Probably need to add deepcu cloud fraction to the cloud fraction array, else would just
    !  be outputting the shallow convective cloud fraction

    !  Add liq, ice, and precipitating ice fractions here. These are purely
    !  diagnostic outputs and do not impact the rest of the code. The qi threshold for
    !  setting ice_cloud_fraction and the qi dependent ni_threshold are tunable.

    liq_cloud_frac = 0.0_r8
    ice_cloud_frac = 0.0_r8
    precipitating_ice_frac = 0.0_r8
    tot_cloud_frac = 0.0_r8

    do k=1,pver
      do i=1,ncol
        cloud_frac(i,k) = min(ast(i,k)+deepcu(i,k),1.0_r8)
        liq_cloud_frac(i,k) = alst(i,k)
        if (state1%q(i,k,ixcldice) .ge. 1.0e-5_r8) then
           if (state1%q(i,k,ixnumice) .ge. state1%q(i,k,ixcldice)*5.0e7_r8) then
              ice_cloud_frac(i,k) = 1.0_r8
           else
              precipitating_ice_frac(i,k) = 1.0_r8
           endif
        endif
        tot_cloud_frac(i,k) = min(1.0_r8, max(ice_cloud_frac(i,k),liq_cloud_frac(i,k))+deepcu(i,k))
      enddo
    enddo

    cld(:,1:pver) = cloud_frac(:,1:pver)

    ! --------------------------------------------------------!
    ! Output fields
    !---------------------------------------------------------!

    do k=1,pverp
      do i=1,ncol
        wthl_output(i,k) = wthl_sec_out(i,k) * rrho_i(i,k) * cpair
        wqw_output(i,k) = wqw_sec_out(i,k) * rrho_i(i,k) * latvap
      enddo
    enddo

    do k=1,pver
      do i=1,ncol
        wthv_output(i,k) = wthv(i,k) * rrho(i,k) * cpair
        wql_output(i,k) = wqls_out(i,k) * rrho(i,k) * latvap
      enddo
    enddo

    call outfld('SHOC_TKE', tke_zt, pcols, lchnk)
    call outfld('WTHV_SEC', wthv_output, pcols, lchnk)
    call outfld('SHOC_MIX', shoc_mix_out, pcols, lchnk)
    call outfld('TK', tk, pcols, lchnk)
    call outfld('TKH', tkh, pcols, lchnk)
    call outfld('W_SEC', w_sec_out, pcols, lchnk)
    call outfld('THL_SEC', thl_sec_out, pcols, lchnk)
    call outfld('QW_SEC', qw_sec_out, pcols, lchnk)
    call outfld('QWTHL_SEC', qwthl_sec_out, pcols, lchnk)
    call outfld('WTHL_SEC', wthl_output, pcols, lchnk)
    call outfld('WQW_SEC', wqw_output, pcols, lchnk)
    call outfld('WTKE_SEC', wtke_sec_out, pcols, lchnk)
    call outfld('UW_SEC', uw_sec_out, pcols, lchnk)
    call outfld('VW_SEC', vw_sec_out, pcols, lchnk)
    call outfld('W3', w3_out, pcols, lchnk)
    call outfld('WQL_SEC',wql_output, pcols, lchnk)
    call outfld('ISOTROPY',isotropy_out, pcols,lchnk)
    call outfld('CONCLD',concld,pcols,lchnk)
    call outfld('BRUNT',brunt_out,pcols,lchnk)
    call outfld('RELVAR',relvar,pcols,lchnk)
    call outfld('SHOC_QL',rcm,pcols,lchnk)
    call outfld('ICE_CLOUD_FRAC',ice_cloud_frac,pcols,lchnk)
    call outfld('PRECIPITATING_ICE_FRAC',precipitating_ice_frac,pcols,lchnk)
    call outfld('LIQ_CLOUD_FRAC',liq_cloud_frac,pcols,lchnk)
    call outfld('TOT_CLOUD_FRAC',tot_cloud_frac,pcols,lchnk)

#endif
    return
  end subroutine shoc_tend_e3sm

  subroutine grid_size(state, grid_dx, grid_dy)
  ! Determine the size of the grid for each of the columns in state

  use phys_grid,       only: get_area_p
  use shr_const_mod,   only: shr_const_pi
  use physics_types,   only: physics_state
  use ppgrid,          only: pver, pverp, pcols

  type(physics_state), intent(in) :: state
  real(r8), intent(out)           :: grid_dx(pcols), grid_dy(pcols)   ! E3SM grid [m]

  real(r8), parameter :: earth_ellipsoid1 = 111132.92_r8 ! World Geodetic System 1984 (WGS84)
                                                         ! first coefficient, meters per degree longitude at equator
  real(r8), parameter :: earth_ellipsoid2 = 559.82_r8 ! second expansion coefficient for WGS84 ellipsoid
  real(r8), parameter :: earth_ellipsoid3 = 1.175_r8 ! third expansion coefficient for WGS84 ellipsoid

  real(r8) :: mpdeglat, column_area, degree
  integer  :: i

  do i=1,state%ncol
      ! determine the column area in radians
      column_area = get_area_p(state%lchnk,i)
      ! convert to degrees
      degree = sqrt(column_area)*(180._r8/shr_const_pi)

      ! Now find meters per degree latitude
      ! Below equation finds distance between two points on an ellipsoid, derived from expansion
      !  taking into account ellipsoid using World Geodetic System (WGS84) reference
      mpdeglat = earth_ellipsoid1 - earth_ellipsoid2 * cos(2._r8*state%lat(i)) + earth_ellipsoid3 * cos(4._r8*state%lat(i))
      grid_dx(i) = mpdeglat * degree
      grid_dy(i) = grid_dx(i) ! Assume these are the same
  enddo

  end subroutine grid_size

  subroutine grid_size_planar_uniform(grid_dx, grid_dy)

    ! Get size of grid box if in doubly period planar mode
    ! At time of implementation planar dycore only supports uniform grids.

    use scamMod,  only: dyn_dx_size

    real(r8), intent(out) :: grid_dx, grid_dy

    grid_dx = dyn_dx_size
    grid_dy = grid_dx

  end subroutine grid_size_planar_uniform

end module shoc_intr<|MERGE_RESOLUTION|>--- conflicted
+++ resolved
@@ -6,12 +6,12 @@
   !    by Peter Bogenschutz (Bogenschutz and Krueger 2013).            !
   !                                                                    !
   ! SHOC replaces the exisiting turbulence, shallow convection, and    !
-  !   macrophysics in E3SM                                             !
-  !                                                                    !
+  !   macrophysics in E3SM                                             !  
+  !                                                                    ! 
   !                                                                    !
   !---------------------------Code history---------------------------- !
-  ! Authors:  P. Bogenschutz                                           !
-  !                                                                    !
+  ! Authors:  P. Bogenschutz                                           ! 
+  !                                                                    ! 
   !------------------------------------------------------------------- !
 
   use shr_kind_mod,  only: r8=>shr_kind_r8
@@ -19,19 +19,19 @@
   use ppgrid,        only: pver, pverp
   use phys_control,  only: phys_getopts
   use physconst,     only: rair, cpair, gravit, latvap, latice, zvir, &
-                           rh2o, karman, tms_orocnst, tms_z0fac
-  use constituents,  only: pcnst, cnst_add, stateq_names=>cnst_name
+                           rh2o, karman, tms_orocnst, tms_z0fac  
+  use constituents,  only: pcnst, cnst_add
   use pbl_utils,     only: calc_ustar, calc_obklen
   use perf_mod,      only: t_startf, t_stopf
   use spmd_utils,    only: masterproc
-  use cam_logfile,   only: iulog
-  use shoc,          only: linear_interp, largeneg
+  use cam_logfile,   only: iulog 
+  use shoc,          only: linear_interp, largeneg 
   use spmd_utils,    only: masterproc
   use cam_abortutils, only: endrun
-
-  implicit none
-
-  public :: shoc_init_cnst, shoc_implements_cnst
+ 
+  implicit none	
+
+  public :: shoc_init_cnst, shoc_implements_cnst		   
 
   ! define physics buffer indicies here
   integer :: tke_idx, &     ! turbulent kinetic energy
@@ -39,7 +39,7 @@
              tk_idx, &
              wthv_idx, &       ! buoyancy flux
              cld_idx, &          ! Cloud fraction
-             tot_cloud_frac_idx, & ! Cloud fraction with higher ice threshold
+             tot_cloud_frac_idx, & ! Cloud fraction with higher ice threshold 
              concld_idx, &       ! Convective cloud fraction
              ast_idx, &          ! Stratiform cloud fraction
              alst_idx, &         ! Liquid stratiform cloud fraction
@@ -61,13 +61,13 @@
              radf_idx, &
              tpert_idx, &
              fice_idx, &
-	     vmag_gust_idx
-
+	     vmag_gust_idx 	     	     
+  
   integer, public :: &
     ixtke = 0
 
   integer :: cmfmc_sh_idx = 0
-
+    
   real(r8), parameter :: tke_tol = 0.0004_r8
 
   real(r8), parameter :: &
@@ -79,30 +79,30 @@
       shoc_liq_deep = 8.e-6, &
       shoc_liq_sh = 10.e-6, &
       shoc_ice_deep = 25.e-6, &
-      shoc_ice_sh = 50.e-6
-
+      shoc_ice_sh = 50.e-6  
+         
   logical      :: lq(pcnst)
 
   !lq_dry_wet_cnvr is true for all the water constituents used  by SHOC.
   !These water constituents will participate in dry/wet mmr conversion
   logical      :: lq_dry_wet_cnvr(pcnst)
-
+ 
   logical            :: history_budget
-  integer            :: history_budget_histfile_num
+  integer            :: history_budget_histfile_num  
   logical            :: micro_do_icesupersat
 
   !Store names of the water constituents used by SHOC
   character(len=6), parameter :: dry_wet_scalars(9) = ['Q     ','CLDLIQ', &
        'CLDICE','NUMLIQ','NUMICE','RAINQM','CLDRIM','NUMRAI','BVRIM ']
-
+  
   character(len=16)  :: eddy_scheme      ! Default set in phys_control.F90
-  character(len=16)  :: deep_scheme      ! Default set in phys_control.F90
-
+  character(len=16)  :: deep_scheme      ! Default set in phys_control.F90 
+  
   real(r8), parameter :: unset_r8 = huge(1.0_r8)
-
+  
   real(r8) :: shoc_timestep = unset_r8  ! Default SHOC timestep set in namelist
   real(r8) :: dp1
-
+  
   real(r8) :: shoc_thl2tune = unset_r8
   real(r8) :: shoc_qw2tune = unset_r8
   real(r8) :: shoc_qwthl2tune = unset_r8
@@ -121,46 +121,46 @@
   real(r8) :: shoc_Ckm_s_max = unset_r8
 
   integer :: edsclr_dim
-
+  
   logical      :: prog_modal_aero
   real(r8) :: micro_mg_accre_enhan_fac = huge(1.0_r8) !Accretion enhancement factor from namelist
-
+ 
   integer, parameter :: ncnst=1
   character(len=8) :: cnst_names(ncnst)
   logical :: do_cnst=.true.
-
+ 
   logical :: liqcf_fix = .FALSE.  ! HW for liquid cloud fraction fix
-  logical :: relvar_fix = .FALSE. !PMA for relvar fix
-
+  logical :: relvar_fix = .FALSE. !PMA for relvar fix  
+  
   contains
-
+  
   ! =============================================================================== !
   !                                                                                 !
   ! =============================================================================== !
-
+  
   subroutine shoc_register_e3sm()
 
 #ifdef SHOC_SGS
     ! Add SHOC fields to pbuf
     use physics_buffer,  only: pbuf_add_field, dtype_r8, dyn_time_lvls
-    use ppgrid,          only: pver, pverp, pcols
-
+    use ppgrid,          only: pver, pverp, pcols  
+    
     call phys_getopts( eddy_scheme_out                 = eddy_scheme, &
-                       deep_scheme_out                 = deep_scheme, &
+                       deep_scheme_out                 = deep_scheme, & 
                        history_budget_out              = history_budget, &
                        history_budget_histfile_num_out = history_budget_histfile_num, &
                        micro_do_icesupersat_out        = micro_do_icesupersat, &
-                       micro_mg_accre_enhan_fac_out    = micro_mg_accre_enhan_fac)
-
-    cnst_names=(/'TKE   '/)
-
+                       micro_mg_accre_enhan_fac_out    = micro_mg_accre_enhan_fac)    
+ 
+    cnst_names=(/'TKE   '/)    
+ 
     ! TKE is prognostic in SHOC and should be advected by dynamics
     call cnst_add('SHOC_TKE',0._r8,0._r8,0._r8,ixtke,longname='turbulent kinetic energy',cam_outfld=.false.)
-
+  
     ! Fields that are not prognostic should be added to PBUF
     call pbuf_add_field('WTHV', 'global', dtype_r8, (/pcols,pver,dyn_time_lvls/), wthv_idx)
-    call pbuf_add_field('TKH', 'global', dtype_r8, (/pcols,pver,dyn_time_lvls/), tkh_idx)
-    call pbuf_add_field('TK', 'global', dtype_r8, (/pcols,pver,dyn_time_lvls/), tk_idx)
+    call pbuf_add_field('TKH', 'global', dtype_r8, (/pcols,pver,dyn_time_lvls/), tkh_idx) 
+    call pbuf_add_field('TK', 'global', dtype_r8, (/pcols,pver,dyn_time_lvls/), tk_idx) 
 
     call pbuf_add_field('pblh',       'global', dtype_r8, (/pcols/), pblh_idx)
     call pbuf_add_field('tke',        'global', dtype_r8, (/pcols, pverp/), tke_idx)
@@ -178,70 +178,70 @@
     call pbuf_add_field('FICE',       'physpkg',dtype_r8, (/pcols,pver/), fice_idx)
     call pbuf_add_field('RAD_CLUBB',  'global', dtype_r8, (/pcols,pver/), radf_idx)
     call pbuf_add_field('CMELIQ',     'physpkg',dtype_r8, (/pcols,pver/), cmeliq_idx)
-
+    
     call pbuf_add_field('vmag_gust',  'global', dtype_r8, (/pcols/),      vmag_gust_idx)
-
+  
 #endif
-
+  
   end subroutine shoc_register_e3sm
   ! =============================================================================== !
   !                                                                                 !
   ! =============================================================================== !
-
+ 
 function shoc_implements_cnst(name)
 
   !--------------------------------------------------------------------
   ! Return true if specified constituent is implemented by this package
   !--------------------------------------------------------------------
 
-  character(len=*), intent(in) :: name
+  character(len=*), intent(in) :: name 
   logical :: shoc_implements_cnst
 
   shoc_implements_cnst = (do_cnst .and. any(name == cnst_names))
 
 end function shoc_implements_cnst
-
+ 
   subroutine shoc_init_cnst(name, q, gcid)
-
+  
   !------------------------------------------------------------------- !
   ! Initialize the state for SHOC's prognostic variable                !
   !------------------------------------------------------------------- !
-
+  
     character(len=*), intent(in)  :: name     ! constituent name
     real(r8),         intent(out) :: q(:,:)   ! mass mixing ratio (gcol, plev)
     integer,          intent(in)  :: gcid(:)  ! global column id
-
+    
 #ifdef SHOC_SGS
     if (trim(name) == trim('SHOC_TKE')) q = tke_tol
-#endif
+#endif  
 
   end subroutine shoc_init_cnst
-
+  
   ! =============================================================================== !
   !                                                                                 !
   ! =============================================================================== !
-
+  
   subroutine shoc_readnl(nlfile)
-
+  
   !------------------------------------------------------------------- !
   ! Read in any namelist parameters here                               !
   !   (currently none)                                                 !
-  !------------------------------------------------------------------- !
+  !------------------------------------------------------------------- !  
 
     use units,           only: getunit, freeunit
     use namelist_utils,  only: find_group_name
     use mpishorthand
 
     character(len=*), intent(in) :: nlfile  ! filepath for file containing namelist input
-
+    
     integer :: iunit, read_status
-
+    
     namelist /shocpbl_diff_nl/ shoc_timestep, shoc_thl2tune, shoc_qw2tune, shoc_qwthl2tune, &
                                shoc_w2tune, shoc_length_fac, shoc_c_diag_3rd_mom, &
                                shoc_lambda_low, shoc_lambda_high, shoc_lambda_slope, &
                                shoc_lambda_thresh, shoc_Ckh, shoc_Ckm, shoc_Ckh_s_min, &
                                shoc_Ckm_s_min, shoc_Ckh_s_max, shoc_Ckm_s_max
-
+    
     !  Read namelist to determine if SHOC history should be called
     if (masterproc) then
       iunit = getunit()
@@ -257,8 +257,8 @@
 
       close(unit=iunit)
       call freeunit(iunit)
-    end if
-
+    end if    
+    
 #ifdef SPMD
 ! Broadcast namelist variables
       call mpibcast(shoc_timestep,           1,   mpir8,   0, mpicom)
@@ -279,18 +279,18 @@
       call mpibcast(shoc_Ckh_s_max,          1,   mpir8,   0, mpicom)
       call mpibcast(shoc_Ckm_s_max,          1,   mpir8,   0, mpicom)
 #endif
-
+  
   end subroutine shoc_readnl
-
+  
   ! =============================================================================== !
   !                                                                                 !
   ! =============================================================================== !
-
+  
   subroutine shoc_init_e3sm(pbuf2d, dp1_in)
 
   !------------------------------------------------------------------- !
   ! Initialize SHOC for E3SM                                           !
-  !------------------------------------------------------------------- !
+  !------------------------------------------------------------------- !  
 
     use physics_types,          only: physics_state, physics_ptend
     use ppgrid,                 only: pver, pverp, pcols
@@ -300,45 +300,45 @@
     use physics_buffer,         only: pbuf_get_index, pbuf_set_field, &
                                       physics_buffer_desc
     use rad_constituents,       only: rad_cnst_get_info, rad_cnst_get_mode_num_idx, &
-                                      rad_cnst_get_mam_mmr_idx
-    use constituents,           only: cnst_get_ind
-    use shoc,                   only: shoc_init
+                                      rad_cnst_get_mam_mmr_idx	
+    use constituents,           only: cnst_get_ind	
+    use shoc,                   only: shoc_init			      			      
     use cam_history,            only: horiz_only, addfld, add_default
     use error_messages,         only: handle_errmsg
-    use trb_mtn_stress,         only: init_tms
-
+    use trb_mtn_stress,         only: init_tms   
+ 
     implicit none
     !  Input Variables
     type(physics_buffer_desc), pointer :: pbuf2d(:,:)
-
+    
     real(r8) :: dp1_in
-
+    
     integer :: lptr
     integer :: nmodes, nspec, m, l, icnst,idw
     integer :: ixnumliq
     integer :: ntop_shoc
     integer :: nbot_shoc
-    character(len=128) :: errstring
+    character(len=128) :: errstring   
 
     logical :: history_amwg
-
+ 
     lq(1:pcnst) = .true.
     lq_dry_wet_cnvr(1:pcnst) = .false. !flag to identify constituents which are participating in dry/wet conversion
     edsclr_dim = pcnst
-
+    
     !----- Begin Code -----
 
     ! ----------------------------------------------------------------- !
-    ! Determine how many constituents SHOC will transport.  Note that
-    ! SHOC does not transport aerosol consituents.  Therefore, need to
+    ! Determine how many constituents SHOC will transport.  Note that  
+    ! SHOC does not transport aerosol consituents.  Therefore, need to 
     ! determine how many aerosols constituents there are and subtract that
-    ! off of pcnst (the total consituents)
+    ! off of pcnst (the total consituents) 
     ! ----------------------------------------------------------------- !
 
     call phys_getopts(prog_modal_aero_out=prog_modal_aero, &
                       history_amwg_out = history_amwg, &
-                      liqcf_fix_out   = liqcf_fix)
-
+                      liqcf_fix_out   = liqcf_fix)    
+    
     ! Define physics buffers indexes
     cld_idx     = pbuf_get_index('CLD')         ! Cloud fraction
     tot_cloud_frac_idx     = pbuf_get_index('TOT_CLOUD_FRAC')         ! Cloud fraction
@@ -346,7 +346,7 @@
     ast_idx     = pbuf_get_index('AST')         ! Stratiform cloud fraction
     alst_idx    = pbuf_get_index('ALST')        ! Liquid stratiform cloud fraction
     aist_idx    = pbuf_get_index('AIST')        ! Ice stratiform cloud fraction
-    qlst_idx    = pbuf_get_index('QLST')        ! Physical in-stratus LWC
+    qlst_idx    = pbuf_get_index('QLST')        ! Physical in-stratus LWC 
     qist_idx    = pbuf_get_index('QIST')        ! Physical in-stratus IWC
     dp_frac_idx = pbuf_get_index('DP_FRAC')     ! Deep convection cloud fraction
     icwmrdp_idx = pbuf_get_index('ICWMRDP')     ! In-cloud deep convective mixing ratio
@@ -356,31 +356,31 @@
     prer_evap_idx   = pbuf_get_index('PRER_EVAP')
     qrl_idx         = pbuf_get_index('QRL')
     cmfmc_sh_idx    = pbuf_get_index('CMFMC_SH')
-    tke_idx         = pbuf_get_index('tke')
+    tke_idx         = pbuf_get_index('tke')   
     vmag_gust_idx = pbuf_get_index('vmag_gust')
-
+ 
     if (is_first_step()) then
-      call pbuf_set_field(pbuf2d, wthv_idx, 0.0_r8)
-      call pbuf_set_field(pbuf2d, tkh_idx, 0.0_r8)
-      call pbuf_set_field(pbuf2d, tk_idx, 0.0_r8)
+      call pbuf_set_field(pbuf2d, wthv_idx, 0.0_r8) 
+      call pbuf_set_field(pbuf2d, tkh_idx, 0.0_r8) 
+      call pbuf_set_field(pbuf2d, tk_idx, 0.0_r8) 
       call pbuf_set_field(pbuf2d, fice_idx, 0.0_r8)
       call pbuf_set_field(pbuf2d, tke_idx, tke_tol)
       call pbuf_set_field(pbuf2d, alst_idx, 0.0_r8)
       call pbuf_set_field(pbuf2d, aist_idx, 0.0_r8)
-
+      
       call pbuf_set_field(pbuf2d, vmag_gust_idx,    1.0_r8)
-
+      
     endif
-
+    
     if (prog_modal_aero) then
        ! Turn off modal aerosols and decrement edsclr_dim accordingly
        call rad_cnst_get_info(0, nmodes=nmodes)
-
+ 
        do m = 1, nmodes
           call rad_cnst_get_mode_num_idx(m, lptr)
           lq(lptr)=.false.
           edsclr_dim = edsclr_dim-1
-
+ 
           call rad_cnst_get_info(0, m, nspec=nspec)
           do l = 1, nspec
              call rad_cnst_get_mam_mmr_idx(m, l, lptr)
@@ -388,14 +388,14 @@
              edsclr_dim = edsclr_dim-1
           end do
        end do
-
+ 
        !  In addition, if running with MAM, droplet number is transported
        !  in dropmixnuc, therefore we do NOT want SHOC to apply transport
        !  tendencies to avoid double counted.  Else, we apply tendencies.
        call cnst_get_ind('NUMLIQ',ixnumliq)
        lq(ixnumliq) = .false.
        edsclr_dim = edsclr_dim-1
-    endif
+    endif 
 
     !SHOC needs all its water constituents in terms of "dry" mmr
     !but the state vector has all its scalars in terms of "wet" mmr
@@ -480,10 +480,10 @@
     ! ---------------------------------------------------------------!
     ! Initialize SHOC                                                !
     ! ---------------------------------------------------------------!
-
+ 
     ntop_shoc = 1    ! if >1, must be <= nbot_molec
-    nbot_shoc = pver ! currently always pver
-
+    nbot_shoc = pver ! currently always pver 
+ 
     call shoc_init( &
           pver, gravit, rair, rh2o, cpair, &
           zvir, latvap, latice, karman, &
@@ -493,57 +493,57 @@
           shoc_lambda_low, shoc_lambda_high, shoc_lambda_slope, &
           shoc_lambda_thresh, shoc_Ckh, shoc_Ckm, shoc_Ckh_s_min, &
           shoc_Ckm_s_min, shoc_Ckh_s_max, shoc_Ckm_s_max )
-
+    
     ! --------------- !
     ! End             !
     ! Initialization  !
-    ! --------------- !
-
-    dp1 = dp1_in
-
-  end subroutine shoc_init_e3sm
-
+    ! --------------- !  
+    
+    dp1 = dp1_in  
+  
+  end subroutine shoc_init_e3sm   
+  
   ! =============================================================================== !
   !                                                                                 !
   ! =============================================================================== !
-
+  
   subroutine shoc_tend_e3sm( &
                              state, ptend_all, pbuf, hdtime, &
 			     cmfmc, cam_in, sgh30, &
 			     macmic_it, cld_macmic_num_steps, &
 			     dlf, det_s, det_ice, alst_o)
-
+  
   !------------------------------------------------------------------- !
   ! Provide tendencies of shallow convection , turbulence, and         !
   !   macrophysics from SHOC to E3SM                                   !
-  !------------------------------------------------------------------- !
-
+  !------------------------------------------------------------------- !  
+  
     use physics_types,  only: physics_state, physics_ptend, &
                               physics_state_copy, physics_ptend_init, &
-                              physics_ptend_sum
-
+                              physics_ptend_sum 
+			      
     use physics_update_mod, only: physics_update
 
     use physics_buffer, only: pbuf_get_index, pbuf_old_tim_idx, pbuf_get_field, &
-                              pbuf_set_field, physics_buffer_desc
-
+                              pbuf_set_field, physics_buffer_desc	
+			      
     use ppgrid,         only: pver, pverp, pcols
     use constituents,   only: cnst_get_ind
     use camsrfexch,     only: cam_in_t
-    use ref_pres,       only: top_lev => trop_cloud_top_lev
-    use time_manager,   only: is_first_step
+    use ref_pres,       only: top_lev => trop_cloud_top_lev  
+    use time_manager,   only: is_first_step   
     use wv_saturation,  only: qsat
-    use micro_mg_cam,   only: micro_mg_version
-    use cldfrc2m,                  only: aist_vector
+    use micro_mg_cam,   only: micro_mg_version  
+    use cldfrc2m,                  only: aist_vector 
     use hb_diff,                   only: pblintd
     use trb_mtn_stress,            only: compute_tms
     use shoc,           only: shoc_main
     use cam_history,    only: outfld
     use scamMod,        only: single_column, dp_crm
     use physics_utils,  only: calculate_drymmr_from_wetmmr_1gridcell, calculate_wetmmr_from_drymmr_1gridcell
-
+ 
     implicit none
-
+    
    ! --------------- !
    ! Input Auguments !
    ! --------------- !
@@ -555,11 +555,11 @@
    real(r8),            intent(in)    :: cmfmc(pcols,pverp)       ! convective mass flux--m sub c           [kg/m2/s]
    real(r8),            intent(in)    :: sgh30(pcols)             ! std deviation of orography              [m]
    integer,             intent(in)    :: cld_macmic_num_steps     ! number of mac-mic iterations
-   integer,             intent(in)    :: macmic_it                ! number of mac-mic iterations
+   integer,             intent(in)    :: macmic_it                ! number of mac-mic iterations    		      		  
    ! ---------------------- !
    ! Input-Output Auguments !
    ! ---------------------- !
-
+    
    type(physics_buffer_desc), pointer :: pbuf(:)
 
    ! ---------------------- !
@@ -568,19 +568,19 @@
 
    type(physics_ptend), intent(out)   :: ptend_all                 ! package tendencies
 
-   ! These two variables are needed for energy check
+   ! These two variables are needed for energy check    
    real(r8),            intent(out)   :: det_s(pcols)              ! Integral of detrained static energy from ice
    real(r8),            intent(out)   :: det_ice(pcols)            ! Integral of detrained ice for energy check
 
-   real(r8), intent(out) :: alst_o(pcols,pver)  ! H. Wang: for old liquid status fraction
-
+   real(r8), intent(out) :: alst_o(pcols,pver)  ! H. Wang: for old liquid status fraction 
+   
    ! --------------- !
    ! Local Variables !
    ! --------------- !
 
    logical::  convert_back_to_wet(edsclr_dim)! To track constituents which needs a conversion back to wet mmr
    integer :: shoctop(pcols)
-
+   
 #ifdef SHOC_SGS
 
    type(physics_state) :: state1                ! Local copy of state variable
@@ -593,9 +593,9 @@
    integer :: err_code                          ! Diagnostic, for if some calculation goes amiss.
    integer :: begin_height, end_height
    integer :: icnt
-
-   real(r8) :: dtime                            ! SHOC time step                              [s]
-   real(r8) :: edsclr_in(pcols,pver,edsclr_dim)      ! Scalars to be diffused through SHOC         [units vary]
+   
+   real(r8) :: dtime                            ! SHOC time step                              [s]   
+   real(r8) :: edsclr_in(pcols,pver,edsclr_dim)      ! Scalars to be diffused through SHOC         [units vary]   
    real(r8) :: edsclr_out(pcols,pver,edsclr_dim)
    real(r8) :: rcm_in(pcols,pver)
    real(r8) :: qv_wet(pcols,pver), qv_dry(pcols,pver) ! wet [kg/kg-of-wet-air] and dry [kg/kg-of-dry-air] water vapor mmr
@@ -619,12 +619,12 @@
    real(r8) :: cloud_frac(pcols,pver)          ! CLUBB cloud fraction                          [fraction]
    real(r8) :: ice_cloud_frac(pcols,pver)          ! ice number aware cloud fraction, 0 or 1
    real(r8) :: precipitating_ice_frac(pcols,pver)        ! precipitating ice fraction, 0 or 1
-   real(r8) :: liq_cloud_frac(pcols,pver)
+   real(r8) :: liq_cloud_frac(pcols,pver)     
    real(r8) :: dlf2(pcols,pver)
    real(r8) :: isotropy(pcols,pver)
    real(r8) :: host_dx, host_dy
    real(r8) :: host_temp(pcols,pver)
-   real(r8) :: host_dx_in(pcols), host_dy_in(pcols)
+   real(r8) :: host_dx_in(pcols), host_dy_in(pcols)  
    real(r8) :: shoc_mix_out(pcols,pver), tk_in(pcols,pver), tkh_in(pcols,pver)
    real(r8) :: isotropy_out(pcols,pver), tke_zt(pcols,pver)
    real(r8) :: w_sec_out(pcols,pver), thl_sec_out(pcols,pverp)
@@ -641,95 +641,90 @@
 
    real(r8) :: obklen(pcols), ustar2(pcols), kinheat(pcols), kinwat(pcols)
    real(r8) :: dummy2(pcols), dummy3(pcols), kbfs(pcols), th(pcols,pver), thv(pcols,pver)
-   real(r8) :: thv2(pcols,pver)
-
+   real(r8) :: thv2(pcols,pver)  
+ 
    real(r8) :: minqn, rrho(pcols,pver), rrho_i(pcols,pverp)    ! minimum total cloud liquid + ice threshold    [kg/kg]
    real(r8) :: cldthresh, frac_limit
    real(r8) :: ic_limit, dum1
-<<<<<<< HEAD
-   real(r8) :: inv_exner_surf
-
-=======
    real(r8) :: inv_exner_surf, pot_temp
  
->>>>>>> 48f0c3da
    real(r8) :: wpthlp_sfc(pcols), wprtp_sfc(pcols), upwp_sfc(pcols), vpwp_sfc(pcols)
    real(r8) :: wtracer_sfc(pcols,edsclr_dim)
 
-
+  
    ! Variables below are needed to compute energy integrals for conservation
    real(r8) :: ke_a(pcols), ke_b(pcols), te_a(pcols), te_b(pcols)
    real(r8) :: wv_a(pcols), wv_b(pcols), wl_b(pcols), wl_a(pcols)
    real(r8) :: se_dis(pcols), se_a(pcols), se_b(pcols), shoc_s(pcols,pver)
    real(r8) :: shoc_t(pcols,pver)
-
+   
    ! --------------- !
    ! Pointers        !
    ! --------------- !
-
+  
    real(r8), pointer, dimension(:,:) :: tke_zi  ! turbulent kinetic energy, interface
    real(r8), pointer, dimension(:,:) :: wthv ! buoyancy flux
-   real(r8), pointer, dimension(:,:) :: tkh
+   real(r8), pointer, dimension(:,:) :: tkh 
    real(r8), pointer, dimension(:,:) :: tk
    real(r8), pointer, dimension(:,:) :: cld      ! cloud fraction                               [fraction]
    real(r8), pointer, dimension(:,:) :: tot_cloud_frac      ! cloud fraction                               [fraction]
    real(r8), pointer, dimension(:,:) :: concld   ! convective cloud fraction                    [fraction]
    real(r8), pointer, dimension(:,:) :: ast      ! stratiform cloud fraction                    [fraction]
    real(r8), pointer, dimension(:,:) :: alst     ! liquid stratiform cloud fraction             [fraction]
-   real(r8), pointer, dimension(:,:) :: aist     ! ice stratiform cloud fraction                [fraction]
-   real(r8), pointer, dimension(:,:) :: cmeliq
-
+   real(r8), pointer, dimension(:,:) :: aist     ! ice stratiform cloud fraction                [fraction] 
+   real(r8), pointer, dimension(:,:) :: cmeliq 
+           
    real(r8), pointer, dimension(:,:) :: qlst     ! Physical in-stratus LWC                      [kg/kg]
    real(r8), pointer, dimension(:,:) :: qist     ! Physical in-stratus IWC                      [kg/kg]
    real(r8), pointer, dimension(:,:) :: deepcu   ! deep convection cloud fraction               [fraction]
-   real(r8), pointer, dimension(:,:) :: shalcu   ! shallow convection cloud fraction            [fraction]
+   real(r8), pointer, dimension(:,:) :: shalcu   ! shallow convection cloud fraction            [fraction]    
    real(r8), pointer, dimension(:,:) :: khzt     ! eddy diffusivity on thermo levels            [m^2/s]
    real(r8), pointer, dimension(:,:) :: khzm     ! eddy diffusivity on momentum levels          [m^2/s]
    real(r8), pointer, dimension(:) :: pblh     ! planetary boundary layer height                [m]
-   real(r8), pointer, dimension(:,:) :: dp_icwmr ! deep convection in cloud mixing ratio        [kg/kg]
-   real(r8), pointer, dimension(:,:) :: cmfmc_sh ! Shallow convective mass flux--m subc (pcols,pverp) [kg/m2/s/]
-
-   real(r8), pointer, dimension(:,:) :: prer_evap
+   real(r8), pointer, dimension(:,:) :: dp_icwmr ! deep convection in cloud mixing ratio        [kg/kg] 
+   real(r8), pointer, dimension(:,:) :: cmfmc_sh ! Shallow convective mass flux--m subc (pcols,pverp) [kg/m2/s/]     
+
+   real(r8), pointer, dimension(:,:) :: prer_evap 
    real(r8), pointer, dimension(:,:) :: accre_enhan
    real(r8), pointer, dimension(:,:) :: relvar
-
+   
    logical :: lqice(pcnst)
    real(r8) :: relvarmax
-
+   
    !------------------------------------------------------------------!
    !------------------------------------------------------------------!
    !------------------------------------------------------------------!
    !       MAIN COMPUTATION BEGINS HERE                               !
    !------------------------------------------------------------------!
    !------------------------------------------------------------------!
-   !------------------------------------------------------------------!
-
+   !------------------------------------------------------------------!   
+   
  !  Get indicees for cloud and ice mass and cloud and ice number
    ic_limit   = 1.e-12_r8
    frac_limit = 0.01_r8
-
+   
    call cnst_get_ind('Q',ixq)
    call cnst_get_ind('CLDLIQ',ixcldliq)
    call cnst_get_ind('CLDICE',ixcldice)
    call cnst_get_ind('NUMLIQ',ixnumliq)
    call cnst_get_ind('NUMICE',ixnumice)
-
+   
    call physics_ptend_init(ptend_loc,state%psetcols, 'shoc', ls=.true., lu=.true., lv=.true., lq=lq)
-
+   
    call physics_state_copy(state,state1)
-
+   
    !  Determine number of columns and which chunk computation is to be performed on
    ncol = state%ncol
-   lchnk = state%lchnk
-
-   !  Determine time step of physics buffer
-   itim_old = pbuf_old_tim_idx()
-
-   !  Establish associations between pointers and physics buffer fields
+   lchnk = state%lchnk    
+   
+   !  Determine time step of physics buffer 
+   itim_old = pbuf_old_tim_idx()     
+   
+   !  Establish associations between pointers and physics buffer fields   
    call pbuf_get_field(pbuf, tke_idx,     tke_zi)
-   call pbuf_get_field(pbuf, wthv_idx,     wthv,     start=(/1,1,itim_old/), kount=(/pcols,pver,1/))
-   call pbuf_get_field(pbuf, tkh_idx,      tkh,     start=(/1,1,itim_old/), kount=(/pcols,pver,1/))
-   call pbuf_get_field(pbuf, tk_idx,       tk,     start=(/1,1,itim_old/), kount=(/pcols,pver,1/))
+   call pbuf_get_field(pbuf, wthv_idx,     wthv,     start=(/1,1,itim_old/), kount=(/pcols,pver,1/))  
+   call pbuf_get_field(pbuf, tkh_idx,      tkh,     start=(/1,1,itim_old/), kount=(/pcols,pver,1/))  
+   call pbuf_get_field(pbuf, tk_idx,       tk,     start=(/1,1,itim_old/), kount=(/pcols,pver,1/))  
    call pbuf_get_field(pbuf, cld_idx,     cld,     start=(/1,1,itim_old/), kount=(/pcols,pver,1/))
    call pbuf_get_field(pbuf, tot_cloud_frac_idx,     tot_cloud_frac,     start=(/1,1,itim_old/), kount=(/pcols,pver,1/))
    call pbuf_get_field(pbuf, concld_idx,  concld,  start=(/1,1,itim_old/), kount=(/pcols,pver,1/))
@@ -738,7 +733,7 @@
    call pbuf_get_field(pbuf, aist_idx,    aist,    start=(/1,1,itim_old/), kount=(/pcols,pver,1/))
    call pbuf_get_field(pbuf, qlst_idx,    qlst,    start=(/1,1,itim_old/), kount=(/pcols,pver,1/))
    call pbuf_get_field(pbuf, qist_idx,    qist,    start=(/1,1,itim_old/), kount=(/pcols,pver,1/))
-
+   
    call pbuf_get_field(pbuf, prer_evap_idx, prer_evap)
    call pbuf_get_field(pbuf, accre_enhan_idx, accre_enhan)
    call pbuf_get_field(pbuf, cmeliq_idx,  cmeliq)
@@ -749,40 +744,40 @@
    call pbuf_get_field(pbuf, kvh_idx,     khzt)
    call pbuf_get_field(pbuf, pblh_idx,    pblh)
    call pbuf_get_field(pbuf, icwmrdp_idx, dp_icwmr)
-   call pbuf_get_field(pbuf, cmfmc_sh_idx, cmfmc_sh)
-
+   call pbuf_get_field(pbuf, cmfmc_sh_idx, cmfmc_sh)  
+   
    !  Determine SHOC time step.
-
+   
    dtime = shoc_timestep
-
+   
    !  If requested SHOC timestep is < 0 then set the SHOC time step
    !    equal to hdtime (the macrophysics/microphysics timestep).
-
+   
    if (dtime < 0._r8) then
      dtime = hdtime
    endif
-
+   
    !  Now perform checks to determine if the requested SHOC timestep
    !   is reasonable based on the host model time step.
-
+   
    ! Is SHOC timestep greater than the macrophysics/microphysics timestep?
    if (dtime .gt. hdtime) then
      call endrun('shoc_tend_e3sm: Requested SHOC time step is greater than the macrophysics/microphysics timestep')
    endif
-
+   
    ! Does SHOC timestep divide evenly into the macrophysics/microphyscs timestep?
    if (mod(hdtime,dtime) .ne. 0) then
      call endrun('shoc_tend_e3sm:  SHOC time step and HOST time step NOT compatible')
    endif
 
    ! If we survived this far, then the SHOC timestep is valid.
-
-   !  determine number of timesteps SHOC core should be advanced,
-   !  host time step divided by SHOC time step
+  
+   !  determine number of timesteps SHOC core should be advanced, 
+   !  host time step divided by SHOC time step  
    nadv = max(hdtime/dtime,1._r8)
 
    ! Set grid space, in meters. If SCM, set to a grid size representative
-   !  of a typical GCM.  Otherwise, compute locally.
+   !  of a typical GCM.  Otherwise, compute locally.    
    if (single_column .and. .not. dp_crm) then
      host_dx_in(:) = 100000._r8
      host_dy_in(:) = 100000._r8
@@ -793,62 +788,55 @@
    else
      call grid_size(state1, host_dx_in, host_dy_in)
    endif
-
+ 
    minqn = 0._r8
    newfice(:,:) = 0._r8
    where(state1%q(:ncol,:pver,ixcldice) .gt. minqn) &
-       newfice(:ncol,:pver) = state1%q(:ncol,:pver,ixcldice)/(state1%q(:ncol,:pver,ixcldliq)+state1%q(:ncol,:pver,ixcldice))
-
+       newfice(:ncol,:pver) = state1%q(:ncol,:pver,ixcldice)/(state1%q(:ncol,:pver,ixcldliq)+state1%q(:ncol,:pver,ixcldice))  
+       
    ! TODO: Create a general function to calculate Exner's formula - see full
    ! comment in micro_p3_interface.F90
    do k=1,pver
      do i=1,ncol
        inv_exner(i,k) = 1._r8/((state1%pmid(i,k)/p0_shoc)**(rair/cpair))
      enddo
-   enddo
-
-   !  At each SHOC call, initialize mean momentum  and thermo SHOC state
+   enddo       
+       
+   !  At each SHOC call, initialize mean momentum  and thermo SHOC state 
    !  from the E3SM state
-
+   
    do k=1,pver   ! loop over levels
      do i=1,ncol ! loop over columns
-
+     
        rvm(i,k) = state1%q(i,k,ixq)
        rcm(i,k) = state1%q(i,k,ixcldliq)
        rtm(i,k) = rvm(i,k) + rcm(i,k)
        um(i,k) = state1%u(i,k)
        vm(i,k) = state1%v(i,k)
-<<<<<<< HEAD
-
-       thlm(i,k) = state1%t(i,k)*inv_exner(i,k)-(latvap/cpair)*state1%q(i,k,ixcldliq)
-       thv(i,k) = state1%t(i,k)*inv_exner(i,k)*(1.0_r8+zvir*state1%q(i,k,ixq)-state1%q(i,k,ixcldliq))
-
-=======
        
        pot_temp = state1%t(i,k)*inv_exner(i,k)
        thlm(i,k) = pot_temp-(pot_temp/state1%t(i,k))*(latvap/cpair)*state1%q(i,k,ixcldliq)
        thv(i,k) = state1%t(i,k)*inv_exner(i,k)*(1.0_r8+zvir*state1%q(i,k,ixq)-state1%q(i,k,ixcldliq)) 
  
->>>>>>> 48f0c3da
        tke_zt(i,k) = max(tke_tol,state1%q(i,k,ixtke))
-
-       ! Cloud fraction needs to be initialized for first
+       
+       ! Cloud fraction needs to be initialized for first 
        !  PBL height calculation call
-       cloud_frac(i,k) = alst(i,k)
-
+       cloud_frac(i,k) = alst(i,k) 
+     
      enddo
-   enddo
-
+   enddo         
+   
    ! ------------------------------------------------- !
    ! Prepare inputs for SHOC call                      !
-   ! ------------------------------------------------- !
-
+   ! ------------------------------------------------- ! 
+   
    do k=1,pver
      do i=1,ncol
        dz_g(i,k) = state1%zi(i,k)-state1%zi(i,k+1)  ! compute thickness
      enddo
    enddo
-
+   
    !  Define the SHOC thermodynamic grid (in units of m)
    wm_zt(:,pver) = 0._r8
    do k=1,pver
@@ -859,7 +847,7 @@
        shoc_s(i,k) = state1%s(i,k)
      enddo
    enddo
-
+     
    do k=1,pverp
      do i=1,ncol
        zi_g(i,k) = state1%zi(i,k)-state1%zi(i,pver+1)
@@ -880,19 +868,19 @@
 
       wprtp_sfc(i)  = cam_in%cflx(i,1)/(rrho_i(i,pverp))      ! Latent heat flux
       upwp_sfc(i)   = cam_in%wsx(i)/rrho_i(i,pverp)               ! Surface meridional momentum flux
-      vpwp_sfc(i)   = cam_in%wsy(i)/rrho_i(i,pverp)               ! Surface zonal momentum flux
+      vpwp_sfc(i)   = cam_in%wsy(i)/rrho_i(i,pverp)               ! Surface zonal momentum flux  
       wtracer_sfc(i,:) = 0._r8  ! in E3SM tracer fluxes are done elsewhere
-   enddo
+   enddo               
 
    !obtain wet mmr from the state vector
    qv_wet = state%q(:,:,1)
-
-   !  Do the same for tracers
+   
+   !  Do the same for tracers 
    !Track which scalars need a conversion to wetmmr after SHOC main call
    convert_back_to_wet(:) = .false.
    icnt=0
    do ixind=1,pcnst
-     if (lq(ixind))  then
+     if (lq(ixind))  then 
        icnt=icnt+1
        do k=1,pver
          do i=1,ncol
@@ -910,15 +898,16 @@
               edsclr_in(i,k,icnt) = calculate_drymmr_from_wetmmr_1gridcell(state1%q(i,k,ixind), qv_wet(i,k))
            else
               convert_back_to_wet(icnt) = .false.
-              edsclr_in(i,k,icnt) = state1%q(i,k,ixind)
+           edsclr_in(i,k,icnt) = state1%q(i,k,ixind)
            endif
          enddo
        enddo
      end if
-   enddo
+   enddo    
+    
    ! ------------------------------------------------- !
    ! Actually call SHOC                                !
-   ! ------------------------------------------------- !
+   ! ------------------------------------------------- !   
 
    call shoc_main( &
         ncol, pver, pverp, dtime, nadv, & ! Input
@@ -933,21 +922,21 @@
 	rcm(:ncol,:),cloud_frac(:ncol,:), & ! Input/Output
         pblh(:ncol), & ! Output
         shoc_mix_out(:ncol,:), isotropy_out(:ncol,:), & ! Output (diagnostic)
-        w_sec_out(:ncol,:), thl_sec_out(:ncol,:), qw_sec_out(:ncol,:), qwthl_sec_out(:ncol,:), & ! Output (diagnostic)
+        w_sec_out(:ncol,:), thl_sec_out(:ncol,:), qw_sec_out(:ncol,:), qwthl_sec_out(:ncol,:), & ! Output (diagnostic)   
         wthl_sec_out(:ncol,:), wqw_sec_out(:ncol,:), wtke_sec_out(:ncol,:), & ! Output (diagnostic)
         uw_sec_out(:ncol,:), vw_sec_out(:ncol,:), w3_out(:ncol,:), & ! Output (diagnostic)
         wqls_out(:ncol,:),brunt_out(:ncol,:),rcm2(:ncol,:)) ! Output (diagnostic)
-
+   
    ! Transfer back to pbuf variables
-
+   
    !obtain water vapor mmr which is a "dry" mmr at this point from the SHOC output
    qv_dry = edsclr_out(:,:,1)
 
    do k=1,pver
-     do i=1,ncol
-
+     do i=1,ncol 
+     
        cloud_frac(i,k) = min(cloud_frac(i,k),1._r8)
-
+       
        do ixind=1,edsclr_dim
           !----------------
           !DRY-TO-WET MMRs:
@@ -959,10 +948,10 @@
           if(convert_back_to_wet(ixind)) then
              edsclr_out(i,k,ixind) = calculate_wetmmr_from_drymmr_1gridcell(edsclr_in(i,k,ixind),qv_dry(i,k))
           else
-             edsclr_out(i,k,ixind) = edsclr_in(i,k,ixind)
+         edsclr_out(i,k,ixind) = edsclr_in(i,k,ixind)
           endif
-       enddo
-
+       enddo      
+ 
      enddo
    enddo
 
@@ -980,17 +969,17 @@
    !  Now compute the tendencies of SHOC to E3SM
    do k=1,pver
      do i=1,ncol
-
+       
        ptend_loc%u(i,k) = (um(i,k)-state1%u(i,k))/hdtime
-       ptend_loc%v(i,k) = (vm(i,k)-state1%v(i,k))/hdtime
+       ptend_loc%v(i,k) = (vm(i,k)-state1%v(i,k))/hdtime           
        ptend_loc%q(i,k,ixq) = (rtm(i,k)-rcm(i,k)-state1%q(i,k,ixq))/hdtime ! water vapor
        ptend_loc%q(i,k,ixcldliq) = (rcm(i,k)-state1%q(i,k,ixcldliq))/hdtime   ! Tendency of liquid water
        ptend_loc%s(i,k) = (shoc_s(i,k)-state1%s(i,k))/hdtime
-
+       
        ptend_loc%q(i,k,ixtke)=(tke_zt(i,k)-state1%q(i,k,ixtke))/hdtime ! TKE
-
+       
    !  Apply tendencies to ice mixing ratio, liquid and ice number, and aerosol constituents.
-   !  Loading up this array doesn't mean the tendencies are applied.
+   !  Loading up this array doesn't mean the tendencies are applied.  
    !  edsclr_out is compressed with just the constituents being used, ptend and state are not compressed
 
        icnt=0
@@ -998,35 +987,35 @@
          if (lq(ixind)) then
            icnt=icnt+1
            if ((ixind /= ixq) .and. (ixind /= ixcldliq) .and. (ixind /= ixtke)) then
-             ptend_loc%q(i,k,ixind) = (edsclr_out(i,k,icnt)-state1%q(i,k,ixind))/hdtime ! transported constituents
+             ptend_loc%q(i,k,ixind) = (edsclr_out(i,k,icnt)-state1%q(i,k,ixind))/hdtime ! transported constituents 
            end if
          end if
        enddo
 
      enddo
-   enddo
-
+   enddo   
+   
    cmeliq(:,:) = ptend_loc%q(:,:,ixcldliq)
-
+  
    ! Update physics tendencies
    call physics_ptend_init(ptend_all, state%psetcols, 'shoc')
    call physics_ptend_sum(ptend_loc,ptend_all,ncol)
    call physics_update(state1,ptend_loc,hdtime)
-
+   
    ! ------------------------------------------------------------ !
-   ! ------------------------------------------------------------ !
+   ! ------------------------------------------------------------ ! 
    ! ------------------------------------------------------------ !
    ! The rest of the code deals with diagnosing variables         !
    ! for microphysics/radiation computation and macrophysics      !
    ! ------------------------------------------------------------ !
    ! ------------------------------------------------------------ !
-   ! ------------------------------------------------------------ !
-
-   ! --------------------------------------------------------------------------------- !
+   ! ------------------------------------------------------------ !   
+   
+   ! --------------------------------------------------------------------------------- !  
    !  COMPUTE THE ICE CLOUD DETRAINMENT                                                !
    !  Detrainment of convective condensate into the environment or stratiform cloud    !
    ! --------------------------------------------------------------------------------- !
-
+   
    !  Initialize the shallow convective detrainment rate, will always be zero
    dlf2(:,:) = 0.0_r8
 
@@ -1034,9 +1023,9 @@
    lqice(ixcldliq) = .true.
    lqice(ixcldice) = .true.
    lqice(ixnumliq) = .true.
-   lqice(ixnumice) = .true.
-
-   call physics_ptend_init(ptend_loc,state%psetcols, 'clubb_det', ls=.true., lq=lqice)
+   lqice(ixnumice) = .true.   
+   
+   call physics_ptend_init(ptend_loc,state%psetcols, 'clubb_det', ls=.true., lq=lqice)   
    do k=1,pver
       do i=1,ncol
          if( state1%t(i,k) > shoc_tk1 ) then
@@ -1048,62 +1037,62 @@
             !(clubb_tk1 - clubb_tk2) is also 30.0 but it introduced a non-bfb change
             dum1 = ( shoc_tk1 - state1%t(i,k) ) /(shoc_tk1 - shoc_tk2)
          endif
-
+        
          ptend_loc%q(i,k,ixcldliq) = dlf(i,k) * ( 1._r8 - dum1 )
          ptend_loc%q(i,k,ixcldice) = dlf(i,k) * dum1
          ptend_loc%q(i,k,ixnumliq) = 3._r8 * ( max(0._r8, ( dlf(i,k) - dlf2(i,k) )) * ( 1._r8 - dum1 ) ) &
                                      / (4._r8*3.14_r8* shoc_liq_deep**3*997._r8) + & ! Deep    Convection
                                      3._r8 * (                         dlf2(i,k)    * ( 1._r8 - dum1 ) ) &
-                                     / (4._r8*3.14_r8*shoc_liq_sh**3*997._r8)     ! Shallow Convection
+                                     / (4._r8*3.14_r8*shoc_liq_sh**3*997._r8)     ! Shallow Convection 
          ptend_loc%q(i,k,ixnumice) = 3._r8 * ( max(0._r8, ( dlf(i,k) - dlf2(i,k) )) *  dum1 ) &
                                      / (4._r8*3.14_r8*shoc_ice_deep**3*500._r8) + & ! Deep    Convection
                                      3._r8 * (                         dlf2(i,k)    *  dum1 ) &
                                      / (4._r8*3.14_r8*shoc_ice_sh**3*500._r8)     ! Shallow Convection
          ptend_loc%s(i,k)          = dlf(i,k) * dum1 * latice
-
+ 
          ! Only rliq is saved from deep convection, which is the reserved liquid.  We need to keep
          !   track of the integrals of ice and static energy that is effected from conversion to ice
          !   so that the energy checker doesn't complain.
          det_s(i)                  = det_s(i) + ptend_loc%s(i,k)*state1%pdel(i,k)/gravit
          det_ice(i)                = det_ice(i) - ptend_loc%q(i,k,ixcldice)*state1%pdel(i,k)/gravit
-
+ 
       enddo
     enddo
 
     det_ice(:ncol) = det_ice(:ncol)/1000._r8  ! divide by density of water
-
+   
     call physics_ptend_sum(ptend_loc,ptend_all,ncol)
     call physics_update(state1,ptend_loc,hdtime)
-
+   
     ! For purposes of this implementation, just set relvar and accre_enhan to 1
     relvar(:,:) = 1.0_r8
-    accre_enhan(:,:) = 1._r8
-
+    accre_enhan(:,:) = 1._r8  
+   
 ! +++ JShpund: add relative cloud liquid variance (a vectorized version based on CLUBB)
 !     TODO: double check the hardcoded values ('relvarmax', '0.001_r8')
     relvarmax = 10.0_r8
     where (rcm(:ncol,:pver) /= 0.0 .and. rcm2(:ncol,:pver) /= 0.0) &
            relvar(:ncol,:pver) = min(relvarmax,max(0.001_r8,rcm(:ncol,:pver)**2.0/rcm2(:ncol,:pver)))
 
-    ! --------------------------------------------------------------------------------- !
+    ! --------------------------------------------------------------------------------- ! 
     !  Diagnose some quantities that are computed in macrop_tend here.                  !
     !  These are inputs required for the microphysics calculation.                      !
     !                                                                                   !
     !  FIRST PART COMPUTES THE STRATIFORM CLOUD FRACTION FROM SHOC CLOUD FRACTION       !
-    ! --------------------------------------------------------------------------------- !
-
+    ! --------------------------------------------------------------------------------- ! 
+   
     ! HW: set alst to alst_o before getting updated
     if(liqcf_fix) then
       if(.not.is_first_step()) alst_o(:ncol,:pver) = alst(:ncol,:pver)
     endif
 
-    !  initialize variables
+    !  initialize variables 
     alst(:,:) = 0.0_r8
-    qlst(:,:) = 0.0_r8
-
+    qlst(:,:) = 0.0_r8 
+ 
     do k=1,pver
       do i=1,ncol
-        alst(i,k) = cloud_frac(i,k)
+        alst(i,k) = cloud_frac(i,k)   
         qlst(i,k) = rcm(i,k)/max(0.01_r8,alst(i,k))  ! Incloud stratus condensate mixing ratio
       enddo
     enddo
@@ -1111,56 +1100,56 @@
     ! HW
     if(liqcf_fix) then
       if(is_first_step()) alst_o(:ncol,:pver) = alst(:ncol,:pver)
-    endif
-
-    ! --------------------------------------------------------------------------------- !
+    endif  
+   
+    ! --------------------------------------------------------------------------------- !  
     !  THIS PART COMPUTES CONVECTIVE AND DEEP CONVECTIVE CLOUD FRACTION                 !
-    ! --------------------------------------------------------------------------------- !
-
+    ! --------------------------------------------------------------------------------- ! 
+ 
     deepcu(:,pver) = 0.0_r8
     shalcu(:,pver) = 0.0_r8
-
+ 
     do k=1,pver-1
       do i=1,ncol
-        !  diagnose the deep convective cloud fraction, as done in macrophysics based on the
-        !  deep convective mass flux, read in from pbuf.  Since shallow convection is never
+        !  diagnose the deep convective cloud fraction, as done in macrophysics based on the 
+        !  deep convective mass flux, read in from pbuf.  Since shallow convection is never 
         !  called, the shallow convective mass flux will ALWAYS be zero, ensuring that this cloud
-        !  fraction is purely from deep convection scheme.
+        !  fraction is purely from deep convection scheme.  
         deepcu(i,k) = max(0.0_r8,min(dp1*log(1.0_r8+500.0_r8*(cmfmc(i,k+1)-cmfmc_sh(i,k+1))),0.6_r8))
         shalcu(i,k) = 0._r8
-
+       
         if (deepcu(i,k) <= frac_limit .or. dp_icwmr(i,k) < ic_limit) then
           deepcu(i,k) = 0._r8
         endif
-
-        !  using the deep convective cloud fraction, and SHOC cloud fraction (variable
+             
+        !  using the deep convective cloud fraction, and SHOC cloud fraction (variable 
         !  "cloud_frac"), compute the convective cloud fraction.  This follows the formulation
-        !  found in macrophysics code.  Assumes that convective cloud is all nonstratiform cloud
+        !  found in macrophysics code.  Assumes that convective cloud is all nonstratiform cloud 
         !  from SHOC plus the deep convective cloud fraction
         concld(i,k) = min(cloud_frac(i,k)-alst(i,k)+deepcu(i,k),0.80_r8)
       enddo
-    enddo
-
-    ! --------------------------------------------------------------------------------- !
+    enddo   
+   
+    ! --------------------------------------------------------------------------------- !  
     !  COMPUTE THE ICE CLOUD FRACTION PORTION                                           !
     !  use the aist_vector function to compute the ice cloud fraction                   !
     ! --------------------------------------------------------------------------------- !
-
+   
     do k=1,pver
       call aist_vector(state1%q(:,k,ixq),state1%t(:,k),state1%pmid(:,k),state1%q(:,k,ixcldice), &
            state1%q(:,k,ixnumice),cam_in%landfrac(:),cam_in%snowhland(:),aist(:,k),ncol)
     enddo
-
-    ! --------------------------------------------------------------------------------- !
+   
+    ! --------------------------------------------------------------------------------- !  
     !  THIS PART COMPUTES THE LIQUID STRATUS FRACTION                                   !
     !                                                                                   !
     !  For now leave the computation of ice stratus fraction from macrop_driver intact  !
-    !  because SHOC does nothing with ice.  Here I simply overwrite the liquid stratus !
+    !  because SHOC does nothing with ice.  Here I simply overwrite the liquid stratus ! 
     !  fraction that was coded in macrop_driver                                         !
-    ! --------------------------------------------------------------------------------- !
-
+    ! --------------------------------------------------------------------------------- !  
+ 
     !  Recompute net stratus fraction using maximum over-lapping assumption, as done
-    !  in macrophysics code, using alst computed above and aist read in from physics buffer
+    !  in macrophysics code, using alst computed above and aist read in from physics buffer            
 
     cldthresh=1.e-18_r8
 
@@ -1169,27 +1158,27 @@
 
         ast(i,k) = max(alst(i,k),aist(i,k))
 
-        qist(i,k) = state1%q(i,k,ixcldice)/max(0.01_r8,aist(i,k))
+        qist(i,k) = state1%q(i,k,ixcldice)/max(0.01_r8,aist(i,k)) 
       enddo
     enddo
-
-    !  Probably need to add deepcu cloud fraction to the cloud fraction array, else would just
+   
+    !  Probably need to add deepcu cloud fraction to the cloud fraction array, else would just 
     !  be outputting the shallow convective cloud fraction
-
+ 
     !  Add liq, ice, and precipitating ice fractions here. These are purely
     !  diagnostic outputs and do not impact the rest of the code. The qi threshold for
-    !  setting ice_cloud_fraction and the qi dependent ni_threshold are tunable.
+    !  setting ice_cloud_fraction and the qi dependent ni_threshold are tunable. 
 
     liq_cloud_frac = 0.0_r8
     ice_cloud_frac = 0.0_r8
     precipitating_ice_frac = 0.0_r8
     tot_cloud_frac = 0.0_r8
-
+ 
     do k=1,pver
       do i=1,ncol
         cloud_frac(i,k) = min(ast(i,k)+deepcu(i,k),1.0_r8)
         liq_cloud_frac(i,k) = alst(i,k)
-        if (state1%q(i,k,ixcldice) .ge. 1.0e-5_r8) then
+        if (state1%q(i,k,ixcldice) .ge. 1.0e-5_r8) then 
            if (state1%q(i,k,ixnumice) .ge. state1%q(i,k,ixcldice)*5.0e7_r8) then
               ice_cloud_frac(i,k) = 1.0_r8
            else
@@ -1199,8 +1188,8 @@
         tot_cloud_frac(i,k) = min(1.0_r8, max(ice_cloud_frac(i,k),liq_cloud_frac(i,k))+deepcu(i,k))
       enddo
     enddo
-
-    cld(:,1:pver) = cloud_frac(:,1:pver)
+   
+    cld(:,1:pver) = cloud_frac(:,1:pver)	
 
     ! --------------------------------------------------------!
     ! Output fields
@@ -1209,14 +1198,14 @@
     do k=1,pverp
       do i=1,ncol
         wthl_output(i,k) = wthl_sec_out(i,k) * rrho_i(i,k) * cpair
-        wqw_output(i,k) = wqw_sec_out(i,k) * rrho_i(i,k) * latvap
+        wqw_output(i,k) = wqw_sec_out(i,k) * rrho_i(i,k) * latvap 
       enddo
     enddo
 
     do k=1,pver
       do i=1,ncol
         wthv_output(i,k) = wthv(i,k) * rrho(i,k) * cpair
-        wql_output(i,k) = wqls_out(i,k) * rrho(i,k) * latvap
+        wql_output(i,k) = wqls_out(i,k) * rrho(i,k) * latvap 
       enddo
     enddo
 
@@ -1246,10 +1235,10 @@
     call outfld('LIQ_CLOUD_FRAC',liq_cloud_frac,pcols,lchnk)
     call outfld('TOT_CLOUD_FRAC',tot_cloud_frac,pcols,lchnk)
 
-#endif
-    return
-  end subroutine shoc_tend_e3sm
-
+#endif    
+    return         
+  end subroutine shoc_tend_e3sm   
+  
   subroutine grid_size(state, grid_dx, grid_dy)
   ! Determine the size of the grid for each of the columns in state
 
@@ -1257,11 +1246,11 @@
   use shr_const_mod,   only: shr_const_pi
   use physics_types,   only: physics_state
   use ppgrid,          only: pver, pverp, pcols
-
+ 
   type(physics_state), intent(in) :: state
   real(r8), intent(out)           :: grid_dx(pcols), grid_dy(pcols)   ! E3SM grid [m]
 
-  real(r8), parameter :: earth_ellipsoid1 = 111132.92_r8 ! World Geodetic System 1984 (WGS84)
+  real(r8), parameter :: earth_ellipsoid1 = 111132.92_r8 ! World Geodetic System 1984 (WGS84) 
                                                          ! first coefficient, meters per degree longitude at equator
   real(r8), parameter :: earth_ellipsoid2 = 559.82_r8 ! second expansion coefficient for WGS84 ellipsoid
   real(r8), parameter :: earth_ellipsoid3 = 1.175_r8 ! third expansion coefficient for WGS84 ellipsoid
@@ -1274,29 +1263,29 @@
       column_area = get_area_p(state%lchnk,i)
       ! convert to degrees
       degree = sqrt(column_area)*(180._r8/shr_const_pi)
-
+       
       ! Now find meters per degree latitude
       ! Below equation finds distance between two points on an ellipsoid, derived from expansion
-      !  taking into account ellipsoid using World Geodetic System (WGS84) reference
+      !  taking into account ellipsoid using World Geodetic System (WGS84) reference 
       mpdeglat = earth_ellipsoid1 - earth_ellipsoid2 * cos(2._r8*state%lat(i)) + earth_ellipsoid3 * cos(4._r8*state%lat(i))
       grid_dx(i) = mpdeglat * degree
       grid_dy(i) = grid_dx(i) ! Assume these are the same
-  enddo
-
-  end subroutine grid_size
-
+  enddo   
+
+  end subroutine grid_size  
+  
   subroutine grid_size_planar_uniform(grid_dx, grid_dy)
-
+  
     ! Get size of grid box if in doubly period planar mode
     ! At time of implementation planar dycore only supports uniform grids.
-
+  
     use scamMod,  only: dyn_dx_size
-
+    
     real(r8), intent(out) :: grid_dx, grid_dy
 
     grid_dx = dyn_dx_size
     grid_dy = grid_dx
-
+  
   end subroutine grid_size_planar_uniform
 
 end module shoc_intr