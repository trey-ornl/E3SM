--- conflicted
+++ resolved
@@ -624,13 +624,9 @@
    extinct(1:ncol,:)     = 0.0_r8
    absorb(1:ncol,:)      = 0.0_r8
    aodvis(1:ncol)        = 0.0_r8
-<<<<<<< HEAD
    if (is_output_interactive_volc) then
        saodvis(1:ncol)        = 0.0_r8
    endif
-=======
-   saodvis(1:ncol)       = 0.0_r8
->>>>>>> 83fed597
    aodall(1:ncol)        = 0.0_r8
    aodabs(1:ncol)        = 0.0_r8
    burdendust(:ncol)     = 0.0_r8
@@ -1177,13 +1173,9 @@
       extinct(idxnite(i),:) = fillvalue
       absorb(idxnite(i),:)  = fillvalue
       aodvis(idxnite(i))    = fillvalue
-<<<<<<< HEAD
    if (is_output_interactive_volc) then
       saodvis(idxnite(i))    = fillvalue
    endif
-=======
-      saodvis(idxnite(i))   = fillvalue
->>>>>>> 83fed597
       aodabs(idxnite(i))    = fillvalue
    end do
 
