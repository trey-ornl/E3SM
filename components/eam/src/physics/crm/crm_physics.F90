#if defined( MMF_ORIENT_RAND ) && defined( MMF_DIR_NS )
#undef MMF_DIR_NS
#endif

module crm_physics
!---------------------------------------------------------------------------------------------------
! Purpose: Provides the interface to the crm code for the MMF configuration
!---------------------------------------------------------------------------------------------------
   use shr_kind_mod,    only: r8 => shr_kind_r8
   use shr_sys_mod,     only: shr_sys_flush
   use cam_abortutils,  only: endrun
   use cam_logfile,     only: iulog
   use physics_types,   only: physics_state, physics_tend
   use ppgrid,          only: pcols, pver, pverp
   use constituents,    only: pcnst
#ifdef MODAL_AERO
   use modal_aero_data, only: ntot_amode
#endif

   implicit none 
   private
   save

   public :: crm_physics_register
   public :: crm_physics_init
   public :: crm_physics_tend
   public :: crm_surface_flux_bypass_tend
   public :: m2005_effradius

   ! Constituent names
   character(len=8), parameter :: cnst_names(8) = (/'CLDLIQ', 'CLDICE','NUMLIQ','NUMICE', &
                                                    'RAINQM', 'SNOWQM','NUMRAI','NUMSNO'/)

   integer :: ixcldliq  = -1   ! cloud liquid amount index
   integer :: ixcldice  = -1   ! cloud ice amount index
   integer :: ixnumliq  = -1   ! cloud liquid number index
   integer :: ixnumice  = -1   ! cloud ice water index
   integer :: ixrain    = -1   ! rain index
   integer :: ixsnow    = -1   ! snow index
   integer :: ixnumrain = -1   ! rain number index
   integer :: ixnumsnow = -1   ! snow number index

   ! Physics buffer indices  
   integer :: ttend_dp_idx    = -1

   integer :: crm_t_rad_idx    = -1
   integer :: crm_qv_rad_idx   = -1
   integer :: crm_qc_rad_idx   = -1
   integer :: crm_qi_rad_idx   = -1
   integer :: crm_cld_rad_idx  = -1
   integer :: crm_qrad_idx     = -1

   integer :: crm_nc_rad_idx   = -1
   integer :: crm_ni_rad_idx   = -1
   integer :: crm_qs_rad_idx   = -1
   integer :: crm_ns_rad_idx   = -1

contains
!===================================================================================================
!===================================================================================================

subroutine crm_physics_register()
!---------------------------------------------------------------------------------------------------
! Purpose:  add necessary fields into physics buffer
!---------------------------------------------------------------------------------------------------
   use spmd_utils,          only: masterproc
   use physconst,           only: cpair, mwh2o, mwdry
   use ppgrid,              only: pcols, pver, pverp
   use physics_buffer,      only: dyn_time_lvls, pbuf_add_field, dtype_r8, pbuf_get_index
   use phys_control,        only: phys_getopts, use_gw_convect
   use constituents,        only: cnst_add
   use crmdims,             only: crm_nx, crm_ny, crm_nz, &
                                  crm_dx, crm_dy, crm_dt, &
                                  crm_nx_rad, crm_ny_rad
   use constituents,        only: cnst_add
   use crm_history,         only: crm_history_register
#if defined(MMF_SAMXX)
   use cpp_interface_mod,   only: setparm
   use gator_mod, only: gator_init
#elif defined(MMF_SAM) || defined(MMF_SAMOMP)
   use setparm_mod      ,   only: setparm
#endif
#ifdef MODAL_AERO
   use modal_aero_data, only: ntot_amode
#endif
   !----------------------------------------------------------------------------
   ! local variables
   integer idx
   logical           :: use_ECPP
   logical           :: use_MMF_VT
   character(len=16) :: MMF_microphysics_scheme
   logical           :: prog_modal_aero
   integer, dimension(1) :: dims_gcm_1D
   integer, dimension(2) :: dims_gcm_2D
   integer, dimension(3) :: dims_gcm_3D
   integer, dimension(3) :: dims_crm_2D
   integer, dimension(4) :: dims_crm_3D
   integer, dimension(4) :: dims_crm_rad
#ifdef MODAL_AERO
   integer, dimension(5) :: dims_crm_aer
#endif
   integer :: cnst_ind ! dummy for adding new constituents for variance transport
   !----------------------------------------------------------------------------
#ifdef MMF_SAMXX
   call gator_init()
#endif
   dims_gcm_1D  = (/pcols/)
   dims_gcm_2D  = (/pcols, pver/)
   dims_gcm_3D  = (/pcols,pver,dyn_time_lvls/)
   dims_crm_2D  = (/pcols, crm_nx, crm_ny/)
   dims_crm_3D  = (/pcols, crm_nx, crm_ny, crm_nz/)
   dims_crm_rad = (/pcols, crm_nx_rad, crm_ny_rad, crm_nz/)
#ifdef MODAL_AERO
   dims_crm_aer = (/pcols, crm_nx_rad, crm_ny_rad, crm_nz, ntot_amode/)
#endif

   call phys_getopts( use_ECPP_out = use_ECPP )
   call phys_getopts( use_MMF_VT_out = use_MMF_VT )
   call phys_getopts( MMF_microphysics_scheme_out = MMF_microphysics_scheme )
   call phys_getopts( prog_modal_aero_out = prog_modal_aero )

   if(masterproc) then
      print*,'_____________________________________________________________'
      print*,'____ Multi-Scale Modelling Framework (MMF) Configuration ____'
      print*,'crm_nx     = ',crm_nx
      print*,'crm_ny     = ',crm_ny
      print*,'crm_nz     = ',crm_nz
      print*,'crm_dx     = ',crm_dx
      print*,'crm_dy     = ',crm_dy
      print*,'crm_dt     = ',crm_dt
      print*,'crm_nx_rad = ',crm_nx_rad
      print*,'crm_ny_rad = ',crm_ny_rad
      print*,'use_ECPP   = ',use_ECPP
      print*,'CRM Microphysics = ',MMF_microphysics_scheme
      print*,'_____________________________________________________________'
   end if

   !----------------------------------------------------------------------------
   ! Setup CRM internal parameters
   !----------------------------------------------------------------------------
   call setparm()

   if (use_MMF_VT) then
      ! add variance tracers
      call cnst_add('VT_T', real(0,r8), real(0,r8), real(0,r8), cnst_ind, &
                    longname='VT_T', readiv=.false., mixtype='dry',cam_outfld=.false.)
      call cnst_add('VT_Q', real(0,r8), real(0,r8), real(0,r8), cnst_ind, &
                    longname='VT_Q', readiv=.false., mixtype='dry',cam_outfld=.false.)
   end if

   !----------------------------------------------------------------------------
   ! constituents
   !----------------------------------------------------------------------------
   call cnst_add(cnst_names(1), mwdry, cpair, 0._r8, ixcldliq, longname='Grid box averaged cld liquid amount',is_convtran1=.true.)
   call cnst_add(cnst_names(2), mwdry, cpair, 0._r8, ixcldice, longname='Grid box averaged cld ice amount',   is_convtran1=.true.)
   call cnst_add(cnst_names(3), mwh2o, cpair, 0._r8, ixnumliq, longname='Grid box averaged cld liquid number',is_convtran1=.true.)
   call cnst_add(cnst_names(4), mwh2o, cpair, 0._r8, ixnumice, longname='Grid box averaged cld ice number',   is_convtran1=.true.)
   call cnst_add(cnst_names(5), mwh2o, cpair, 0._r8, ixrain,   longname='Grid box averaged rain amount',      is_convtran1=.true.)
   call cnst_add(cnst_names(6), mwh2o, cpair, 0._r8, ixsnow,   longname='Grid box averaged snow amount',      is_convtran1=.true.)
   call cnst_add(cnst_names(7), mwh2o, cpair, 0._r8, ixnumrain,longname='Grid box averaged rain number',      is_convtran1=.true.)
   call cnst_add(cnst_names(8), mwh2o, cpair, 0._r8, ixnumsnow,longname='Grid box averaged snow number',      is_convtran1=.true.)

   !----------------------------------------------------------------------------
   ! Register MMF history variables
   !----------------------------------------------------------------------------
   call crm_history_register()

   !----------------------------------------------------------------------------
   ! pbuf fields
   !----------------------------------------------------------------------------

   ! CRM state 
   call pbuf_add_field('CRM_U',        'global',dtype_r8,dims_crm_3D,idx)
   call pbuf_add_field('CRM_V',        'global',dtype_r8,dims_crm_3D,idx)
   call pbuf_add_field('CRM_W',        'global',dtype_r8,dims_crm_3D,idx)
   call pbuf_add_field('CRM_T',        'global',dtype_r8,dims_crm_3D,idx)

   ! Radiation
   call pbuf_add_field('CRM_T_RAD',    'physpkg',dtype_r8,dims_crm_rad,crm_t_rad_idx)
   call pbuf_add_field('CRM_QV_RAD',   'physpkg',dtype_r8,dims_crm_rad,crm_qv_rad_idx)
   call pbuf_add_field('CRM_QC_RAD',   'physpkg',dtype_r8,dims_crm_rad,crm_qc_rad_idx)
   call pbuf_add_field('CRM_QI_RAD',   'physpkg',dtype_r8,dims_crm_rad,crm_qi_rad_idx)
   call pbuf_add_field('CRM_CLD_RAD',  'physpkg',dtype_r8,dims_crm_rad,crm_cld_rad_idx)
   call pbuf_add_field('CRM_QRAD',     'global', dtype_r8,dims_crm_rad,crm_qrad_idx)

   call pbuf_add_field('REI',          'physpkg',dtype_r8,dims_gcm_2D,idx)  ! Effective radius (ice)
   call pbuf_add_field('REL',          'physpkg',dtype_r8,dims_gcm_2D,idx)  ! Effective radius (liquid)
   call pbuf_add_field('DEI',          'physpkg',dtype_r8,dims_gcm_2D,idx)  ! Mitchell ice effective diameter for radiation
   call pbuf_add_field('MU',           'physpkg',dtype_r8,dims_gcm_2D,idx)  ! Size distribution shape parameter for radiation
   call pbuf_add_field('LAMBDAC',      'physpkg',dtype_r8,dims_gcm_2D,idx)  ! Size distribution shape parameter for radiation
   call pbuf_add_field('ICIWPST',      'physpkg',dtype_r8,dims_gcm_2D,idx)  ! Stratiform only in cloud ice water path for radiation
   call pbuf_add_field('ICLWPST',      'physpkg',dtype_r8,dims_gcm_2D,idx)  ! Stratiform in cloud liquid water path for radiation
   call pbuf_add_field('DES',          'physpkg',dtype_r8,dims_gcm_2D,idx)  ! Snow effective diameter for radiation
   call pbuf_add_field('ICSWP',        'physpkg',dtype_r8,dims_gcm_2D,idx)  ! In cloud snow water path for radiation
   call pbuf_add_field('CLDFSNOW',     'physpkg',dtype_r8,dims_gcm_3D,idx)  ! Cloud fraction for liquid drops + snow
   call pbuf_add_field('CLDO',         'global', dtype_r8,dims_gcm_3D,idx)  ! "old" cloud fraction
   call pbuf_add_field('CLD',          'global', dtype_r8,dims_gcm_3D,idx)  ! cloud fraction
   call pbuf_add_field('CONCLD',       'global', dtype_r8,dims_gcm_3D,idx)  ! convective cloud fraction

   if (MMF_microphysics_scheme .eq. 'm2005') then
      call pbuf_add_field('CRM_NC_RAD','physpkg',dtype_r8,dims_crm_rad,crm_nc_rad_idx)
      call pbuf_add_field('CRM_NI_RAD','physpkg',dtype_r8,dims_crm_rad,crm_ni_rad_idx)
      call pbuf_add_field('CRM_QS_RAD','physpkg',dtype_r8,dims_crm_rad,crm_qs_rad_idx)
      call pbuf_add_field('CRM_NS_RAD','physpkg',dtype_r8,dims_crm_rad,crm_ns_rad_idx)

      call pbuf_add_field('CRM_QT',    'global', dtype_r8,dims_crm_3D,idx)
      call pbuf_add_field('CRM_NC',    'global', dtype_r8,dims_crm_3D,idx)
      call pbuf_add_field('CRM_QR',    'global', dtype_r8,dims_crm_3D,idx)
      call pbuf_add_field('CRM_NR',    'global', dtype_r8,dims_crm_3D,idx)
      call pbuf_add_field('CRM_QI',    'global', dtype_r8,dims_crm_3D,idx)
      call pbuf_add_field('CRM_NI',    'global', dtype_r8,dims_crm_3D,idx)
      call pbuf_add_field('CRM_QS',    'global', dtype_r8,dims_crm_3D,idx)
      call pbuf_add_field('CRM_NS',    'global', dtype_r8,dims_crm_3D,idx)
      call pbuf_add_field('CRM_QG',    'global', dtype_r8,dims_crm_3D,idx)
      call pbuf_add_field('CRM_NG',    'global', dtype_r8,dims_crm_3D,idx)
      call pbuf_add_field('CRM_QC',    'global', dtype_r8,dims_crm_3D,idx)

      if (prog_modal_aero) then
         call pbuf_add_field('RATE1_CW2PR_ST','physpkg',dtype_r8,dims_gcm_2D,idx)
      end if

   else
      call pbuf_add_field('CRM_QT',    'global', dtype_r8,dims_crm_3D,idx)
      call pbuf_add_field('CRM_QP',    'global', dtype_r8,dims_crm_3D,idx)
      call pbuf_add_field('CRM_QN',    'global', dtype_r8,dims_crm_3D,idx)
   end if

   ! CRM mass flux
   call pbuf_add_field('MU_CRM',       'physpkg',dtype_r8,dims_gcm_2D,idx) ! mass flux up
   call pbuf_add_field('MD_CRM',       'physpkg',dtype_r8,dims_gcm_2D,idx) ! mass flux down
   call pbuf_add_field('DU_CRM',       'physpkg',dtype_r8,dims_gcm_2D,idx) ! mass detrainment from updraft
   call pbuf_add_field('EU_CRM',       'physpkg',dtype_r8,dims_gcm_2D,idx) ! mass detrainment from updraft
   call pbuf_add_field('ED_CRM',       'physpkg',dtype_r8,dims_gcm_2D,idx) ! mass detrainment from downdraft

   call pbuf_add_field('JT_CRM',       'physpkg',dtype_r8,dims_gcm_1D,idx) ! index of cloud (convection) top for each column
   call pbuf_add_field('MX_CRM',       'physpkg',dtype_r8,dims_gcm_1D,idx) ! index of cloud (convection) bottom for each column
   call pbuf_add_field('IDEEP_CRM',    'physpkg',dtype_r8,dims_gcm_1D,idx) ! Gathering array for convective columns

   ! CRM turbulence
   call pbuf_add_field('TKE_CRM',      'physpkg',dtype_r8,dims_gcm_2D,idx) ! TKE from CRM  (m2/s2)
   call pbuf_add_field('TK_CRM',       'physpkg',dtype_r8,dims_gcm_2D,idx) ! TK from CRM (m2/s)

   ! ACLDY_CEN has to be global in the physcal buffer to be saved in the restart file
   ! total (all sub-classes) cloudy fractional area in previous time step 
   call pbuf_add_field('ACLDY_CEN',    'global', dtype_r8,dims_gcm_2D,idx) 
   
   ! CRM orientation angle needs to persist across time steps
   call pbuf_add_field('CRM_ANGLE',    'global', dtype_r8,dims_gcm_1D,idx)

   ! top and bottom levels of convective activity for chemistry
   call pbuf_add_field('CLDTOP',       'physpkg',dtype_r8,(/pcols,1/),idx)
   call pbuf_add_field('CLDBOT',       'physpkg',dtype_r8,(/pcols,1/),idx)

   ! Deep convective heating for convective gravity wave source
   if (use_gw_convect) call pbuf_add_field('TTEND_DP','physpkg',dtype_r8,dims_gcm_2D,ttend_dp_idx)

   !----------------------------------------------------------------------------
   ! miscellaneous fields previously added by offline parameterizations
   !----------------------------------------------------------------------------
   call pbuf_add_field('QME',          'physpkg',dtype_r8,dims_gcm_2D,idx) ! net condensation/evaporation of cloud water
   call pbuf_add_field('PRAIN',        'physpkg',dtype_r8,dims_gcm_2D,idx) ! total precip rate?
   call pbuf_add_field('NEVAPR',       'physpkg',dtype_r8,dims_gcm_2D,idx) ! total precip evaporation rate (rain + snow)
   call pbuf_add_field('PRER_EVAP',    'global' ,dtype_r8,dims_gcm_2D,idx) ! rain evaporation rate
   call pbuf_add_field('WSEDL',        'physpkg',dtype_r8,dims_gcm_2D,idx) ! Sed. velocity of liq stratus cloud droplet [m/s]
   call pbuf_add_field('ICWMRDP',      'physpkg',dtype_r8,dims_gcm_2D,idx) ! in-cloud deep conv water+ice mixing ratio
   call pbuf_add_field('ICWMRSH',      'physpkg',dtype_r8,dims_gcm_2D,idx) ! in-cloud shallow conv water+ice mixing ratio
   call pbuf_add_field('RPRDDP',       'physpkg',dtype_r8,dims_gcm_2D,idx) ! dq/dt due to deep convective rainout
   call pbuf_add_field('RPRDSH',       'physpkg',dtype_r8,dims_gcm_2D,idx) ! dq/dt due to shallow convective rainout
   call pbuf_add_field('RPRDTOT',      'physpkg',dtype_r8,dims_gcm_2D,idx) ! dq/dt due to total convective rainout
   call pbuf_add_field('NEVAPR_DPCU',  'physpkg',dtype_r8,dims_gcm_2D,idx) ! evaporation of deep convective precipitation
   call pbuf_add_field('NEVAPR_SHCU',  'physpkg',dtype_r8,dims_gcm_2D,idx) ! evaporation of shallow convective precipitation
   call pbuf_add_field('PREC_DP',      'physpkg',dtype_r8,dims_gcm_1D,idx) ! total precip from deep convection
   call pbuf_add_field('SNOW_DP',      'physpkg',dtype_r8,dims_gcm_1D,idx) ! snow from deep convection
   call pbuf_add_field('PREC_SH',      'physpkg',dtype_r8,dims_gcm_1D,idx) ! total precip from shallow convection
   call pbuf_add_field('SNOW_SH',      'physpkg',dtype_r8,dims_gcm_1D,idx) ! snow from shallow convection
   call pbuf_add_field('PREC_PCW',     'physpkg', dtype_r8,dims_gcm_1D,idx) ! total precip from "prognostic cloud scheme" (stratiform)
   call pbuf_add_field('SNOW_PCW',     'physpkg', dtype_r8,dims_gcm_1D,idx) ! snow from "prognostic cloud scheme" (stratiform)
   call pbuf_add_field('PREC_SED',     'physpkg', dtype_r8,dims_gcm_1D,idx) ! total precip from cloud sedimentation
   call pbuf_add_field('SNOW_SED',     'physpkg', dtype_r8,dims_gcm_1D,idx) ! snow from cloud sedimentation
   call pbuf_add_field('SH_FRAC',      'physpkg',dtype_r8,dims_gcm_2D,idx) ! shallow cloud fraction
   call pbuf_add_field('DP_FRAC',      'physpkg',dtype_r8,dims_gcm_2D,idx) ! deep cloud fraction
   call pbuf_add_field('FICE',         'physpkg',dtype_r8,dims_gcm_2D,idx) ! fraction of cloud water that is ice
   call pbuf_add_field('cush',         'global' ,dtype_r8,(/pcols,dyn_time_lvls/),idx ) !  Convective scale height
   call pbuf_add_field('AST',          'global' ,dtype_r8,(/pcols,pver,dyn_time_lvls/),idx) ! Stratiform cloud fraction

   !----------------------------------------------------------------------------
   !----------------------------------------------------------------------------

end subroutine crm_physics_register

!===================================================================================================
!===================================================================================================

subroutine crm_physics_init(state, pbuf2d, species_class)
!---------------------------------------------------------------------------------------------------
! Purpose: initialize some variables, and add necessary fields into output fields 
!---------------------------------------------------------------------------------------------------
   use time_manager,          only: is_first_step
   use physics_buffer,        only: physics_buffer_desc, pbuf_get_index, pbuf_set_field
   use phys_control,          only: phys_getopts, use_gw_convect
   use crm_history,           only: crm_history_init
   use cam_history,    only: addfld
   use constituents,   only: apcnst, bpcnst, cnst_name, cnst_longname, cnst_get_ind
#ifdef ECPP
   use module_ecpp_ppdriver2, only: papampollu_init
#endif
   use ppgrid,                only: begchunk, endchunk
   use constituents,          only: pcnst, cnst_get_ind
   !----------------------------------------------------------------------------
   ! interface variables
   ! NOTE - species_class is an input so it needs to be outside of ifdef MODAL_AERO for 1-mom micro
   type(physics_state), intent(inout), dimension(begchunk:endchunk) :: state
   type(physics_buffer_desc), pointer :: pbuf2d(:,:)
   integer, intent(inout) :: species_class(:) 
   !----------------------------------------------------------------------------
   ! local variables
   integer :: m, mm
   integer :: ncnst
   integer :: ierror   ! Error code
   logical :: use_ECPP
   logical :: use_MMF_VT
   character(len=16) :: MMF_microphysics_scheme
   integer :: idx_vt_t, idx_vt_q
   integer :: lchnk, ncol
   !----------------------------------------------------------------------------
   call phys_getopts(use_ECPP_out = use_ECPP)
   call phys_getopts(use_MMF_VT_out = use_MMF_VT)
   call phys_getopts(MMF_microphysics_scheme_out = MMF_microphysics_scheme)

#ifdef ECPP
   if (use_ECPP) then
      ! Initialize ECPP driver
      call papampollu_init()
   end if
#endif

   call crm_history_init(species_class)

   ! Register contituent history variables (previously added by micro_mg_cam.F90)
   ncnst = size(cnst_names)
   do m = 1, ncnst
      call cnst_get_ind(cnst_names(m), mm)
      if ( any(mm == (/ ixcldliq, ixcldice, ixrain, ixsnow /)) ) then
         ! mass mixing ratios
         call addfld(cnst_name(mm), (/ 'lev' /), 'A', 'kg/kg', cnst_longname(mm)                   )
      else if ( any(mm == (/ ixnumliq, ixnumice, ixnumrain, ixnumsnow /)) ) then
         ! number concentrations
         call addfld(cnst_name(mm), (/ 'lev' /), 'A', '1/kg', cnst_longname(mm)                   )
      else
         call endrun( "crm_physics_init: Could not call addfld for constituent with unknown units.")
      endif
   end do

   call addfld(apcnst(ixcldliq), (/'lev'/), 'A', 'kg/kg', trim(cnst_name(ixcldliq))//' after physics'  )
   call addfld(apcnst(ixcldice), (/'lev'/), 'A', 'kg/kg', trim(cnst_name(ixcldice))//' after physics'  )
   call addfld(bpcnst(ixcldliq), (/'lev'/), 'A', 'kg/kg', trim(cnst_name(ixcldliq))//' before physics' )
   call addfld(bpcnst(ixcldice), (/'lev'/), 'A', 'kg/kg', trim(cnst_name(ixcldice))//' before physics' )
   call addfld(apcnst(ixrain),   (/'lev'/), 'A', 'kg/kg', trim(cnst_name(ixrain))//' after physics'  )
   call addfld(apcnst(ixsnow),   (/'lev'/), 'A', 'kg/kg', trim(cnst_name(ixsnow))//' after physics'  )
   call addfld(bpcnst(ixrain),   (/'lev'/), 'A', 'kg/kg', trim(cnst_name(ixrain))//' before physics' )
   call addfld(bpcnst(ixsnow),   (/'lev'/), 'A', 'kg/kg', trim(cnst_name(ixsnow))//' before physics' )

   if (use_MMF_VT) then
      ! initialize variance transport tracers
      call cnst_get_ind( 'VT_T', idx_vt_t )
      call cnst_get_ind( 'VT_Q', idx_vt_q )
      do lchnk = begchunk, endchunk
         ncol  = state(lchnk)%ncol
         state(lchnk)%q(:ncol,:pver,idx_vt_t) = 0
         state(lchnk)%q(:ncol,:pver,idx_vt_q) = 0
      end do
   end if

   ! Initialize pbuf variables
   if (is_first_step()) then

      call pbuf_set_field(pbuf2d, crm_t_rad_idx,  0._r8)
      call pbuf_set_field(pbuf2d, crm_qv_rad_idx, 0._r8)
      call pbuf_set_field(pbuf2d, crm_qc_rad_idx, 0._r8)
      call pbuf_set_field(pbuf2d, crm_qi_rad_idx, 0._r8)
      call pbuf_set_field(pbuf2d, crm_cld_rad_idx,0._r8)
      call pbuf_set_field(pbuf2d, crm_qrad_idx,   0._r8)
      if (MMF_microphysics_scheme .eq. 'm2005') then
         call pbuf_set_field(pbuf2d, crm_nc_rad_idx,0._r8)
         call pbuf_set_field(pbuf2d, crm_ni_rad_idx,0._r8)
         call pbuf_set_field(pbuf2d, crm_qs_rad_idx,0._r8)
         call pbuf_set_field(pbuf2d, crm_ns_rad_idx,0._r8)
      end if

      call pbuf_set_field(pbuf2d, pbuf_get_index('CLDO')       , 0._r8)
      call pbuf_set_field(pbuf2d, pbuf_get_index('PRER_EVAP')  , 0._r8)

      call pbuf_set_field(pbuf2d, pbuf_get_index('ICWMRDP')    , 0._r8)
      call pbuf_set_field(pbuf2d, pbuf_get_index('RPRDDP')     , 0._r8)
      call pbuf_set_field(pbuf2d, pbuf_get_index('NEVAPR_DPCU'), 0._r8)
      call pbuf_set_field(pbuf2d, pbuf_get_index('PREC_DP')    , 0._r8)
      call pbuf_set_field(pbuf2d, pbuf_get_index('SNOW_DP')    , 0._r8)

      call pbuf_set_field(pbuf2d, pbuf_get_index('ICWMRSH')    , 0._r8)
      call pbuf_set_field(pbuf2d, pbuf_get_index('RPRDSH')     , 0._r8)
      call pbuf_set_field(pbuf2d, pbuf_get_index('RPRDTOT')    , 0._r8)
      call pbuf_set_field(pbuf2d, pbuf_get_index('NEVAPR_SHCU'), 0._r8)
      call pbuf_set_field(pbuf2d, pbuf_get_index('PREC_SH')    , 0._r8)
      call pbuf_set_field(pbuf2d, pbuf_get_index('SNOW_SH')    , 0._r8)

      call pbuf_set_field(pbuf2d, pbuf_get_index('ICIWPST')    , 0._r8)
      call pbuf_set_field(pbuf2d, pbuf_get_index('ICLWPST')    , 0._r8)
      call pbuf_set_field(pbuf2d, pbuf_get_index('ICSWP')      , 0._r8)
      call pbuf_set_field(pbuf2d, pbuf_get_index('CLDFSNOW')   , 0._r8)

      call pbuf_set_field(pbuf2d, pbuf_get_index('SH_FRAC')    , 0._r8)
      call pbuf_set_field(pbuf2d, pbuf_get_index('DP_FRAC')    , 0._r8)
      call pbuf_set_field(pbuf2d, pbuf_get_index('AST')        , 0._r8)
      call pbuf_set_field(pbuf2d, pbuf_get_index('FICE')       , 0._r8)
      call pbuf_set_field(pbuf2d, pbuf_get_index('REL')        , 0._r8)
      call pbuf_set_field(pbuf2d, pbuf_get_index('REI')        , 0._r8)

      call pbuf_set_field(pbuf2d, pbuf_get_index('PREC_PCW')   , 0._r8)
      call pbuf_set_field(pbuf2d, pbuf_get_index('SNOW_PCW')   , 0._r8)
      call pbuf_set_field(pbuf2d, pbuf_get_index('PREC_SED')   , 0._r8)
      call pbuf_set_field(pbuf2d, pbuf_get_index('SNOW_SED')   , 0._r8)

      if (use_gw_convect) call pbuf_set_field(pbuf2d, pbuf_get_index('TTEND_DP')   , 0._r8)
      
   end if

end subroutine crm_physics_init

!===================================================================================================
!===================================================================================================

subroutine crm_physics_tend(ztodt, state, tend, ptend, pbuf, cam_in, cam_out, &
                            species_class, crm_ecpp_output, mmf_clear_rh, &
                            mmf_qchk_prec_dp, mmf_qchk_snow_dp, mmf_rad_flux)
   !------------------------------------------------------------------------------------------------
   ! Purpose: CRM interface for the MMF configuration to update GCM state
   ! Original Author: Marat Khairoutdinov
   !------------------------------------------------------------------------------------------------
   use ppgrid
   use perf_mod
   use physics_buffer,  only: physics_buffer_desc, pbuf_old_tim_idx, pbuf_get_index, &
                              dyn_time_lvls, pbuf_get_field, pbuf_set_field
   use physics_types,   only: physics_state, physics_tend, physics_ptend, physics_ptend_init
   use camsrfexch,      only: cam_in_t, cam_out_t
   use time_manager,    only: is_first_step, get_nstep
   use crmdims,         only: crm_nx, crm_ny, crm_nz, crm_nx_rad, crm_ny_rad
   use physconst,       only: cpair, latvap, latice, gravit, cappa
   use constituents,    only: pcnst, cnst_get_ind
#if defined(MMF_SAMXX)
   use cpp_interface_mod, only: crm
#elif defined(MMF_SAM) || defined(MMF_SAMOMP)
   use crm_module       , only: crm
#endif
   use params_kind,          only: crm_rknd
   use phys_control,    only: phys_getopts, phys_do_flux_avg
   use crm_history,     only: crm_history_out
   use wv_saturation,   only: qsat_water
#if (defined  m2005 && defined MODAL_AERO)  
   ! modal_aero_data only exists if MODAL_AERO
   use modal_aero_data, only: ntot_amode, ntot_amode
   use ndrop,           only: loadaer
#endif

#if defined( MMF_ORIENT_RAND )
   use RNG_MT ! random number generator for randomly rotating CRM orientation (MMF_ORIENT_RAND)
#endif

   use crm_state_module,       only: crm_state_type, crm_state_initialize, crm_state_finalize
   use crm_rad_module,         only: crm_rad_type, crm_rad_initialize, crm_rad_finalize
   use crm_input_module,       only: crm_input_type, crm_input_initialize, crm_input_finalize
   use crm_output_module,      only: crm_output_type, crm_output_initialize, crm_output_finalize
   use crm_ecpp_output_module, only: crm_ecpp_output_type

   use iso_c_binding, only: c_bool
   use phys_grid    , only: get_rlon_p, get_rlat_p, get_gcol_p  
   use spmd_utils,          only: masterproc

   real(r8),                        intent(in   ) :: ztodt            ! global model time increment and CRM run length
   type(physics_state),             intent(in   ) :: state            ! Global model state 
   type(physics_tend),              intent(in   ) :: tend             ! 
   type(physics_ptend),             intent(  out) :: ptend            ! output tendencies
   type(physics_buffer_desc),       pointer       :: pbuf(:)          ! physics buffer
   type(cam_in_t),                  intent(in   ) :: cam_in           ! atm input from coupler
   type(cam_out_t),                 intent(inout) :: cam_out          ! atm output to coupler
   integer,                         intent(in   ) :: species_class(:) ! aerosol species type
   type(crm_ecpp_output_type),      intent(inout) :: crm_ecpp_output  ! output data for ECPP calculations
   real(r8), dimension(pcols,pver), intent(  out) :: mmf_clear_rh     ! clear air relative humidity used for aerosol water uptake
   real(r8), dimension(pcols),      intent(  out) :: mmf_qchk_prec_dp ! precipitation diagostic (liq+ice)  used for check_energy_chng
   real(r8), dimension(pcols),      intent(  out) :: mmf_qchk_snow_dp ! precipitation diagostic (ice only) used for check_energy_chng
   real(r8), dimension(pcols),      intent(  out) :: mmf_rad_flux     ! radiative flux diagnostic used for check_energy_chng

   !------------------------------------------------------------------------------------------------
   ! Local variables 
   !------------------------------------------------------------------------------------------------

   ! convective precipitation variables
   real(r8), pointer :: prec_dp(:)          ! total precip from deep convection (ZM)    [m/s]
   real(r8), pointer :: snow_dp(:)          ! snow from deep convection (ZM)            [m/s]

   real(r8), pointer :: ttend_dp(:,:)       ! Convective heating for gravity wave drag

   integer lchnk                                   ! chunk identifier
   integer ncol                                    ! number of atmospheric columns
   integer nstep                                   ! time steps

   ! physics buffer fields to compute tendencies for stratiform package
   real(r8), pointer, dimension(:,:) :: cld        ! cloud fraction

#if (defined m2005 && defined MODAL_AERO)
   real(r8), dimension(pcols) :: aerosol_num       ! aerosol number concentration      [/m3]
   real(r8), dimension(pcols) :: aerosol_vol       ! aerosol voume concentration       [m3/m3]
   real(r8), dimension(pcols) :: aerosol_hygro     ! aerosol bulk hygroscopicity
   integer  :: phase ! phase of aerosol - interstitial, cloud-borne, or the sum
#endif

   real(r8) :: dp_g                                ! = state%pdel / gravit
   real(r8), dimension(pcols,pver) :: air_density  ! air density                       [kg/m3]
   real(r8), dimension(pcols,pver) :: TKE_tmp      ! temporary TKE value used for ECPP

   ! CRM column radiation stuff:
   real(r8), pointer, dimension(:,:) :: qrs        ! shortwave radiative heating rate
   real(r8), pointer, dimension(:,:) :: qrl        ! shortwave radiative heating rate

   real(r8), dimension(pcols) :: qli_hydro_before  ! column-integraetd rain + snow + graupel 
   real(r8), dimension(pcols) ::  qi_hydro_before  ! column-integrated snow water + graupel water
   real(r8), dimension(pcols) :: qli_hydro_after   ! column-integraetd rain + snow + graupel 
   real(r8), dimension(pcols) ::  qi_hydro_after   ! column-integrated snow water + graupel water
   real(r8) :: sfactor                             ! used to determine precip type for sam1mom

   integer  :: i, icrm, icol, k, m, ii, jj         ! loop iterators
   integer  :: ixcldliq, ixcldice                  ! constituent indices
   integer  :: ixnumliq, ixnumice                  ! constituent indices
   integer  :: ixrain, ixsnow                      ! constituent indices
   integer  :: ixnumrain, ixnumsnow                ! constituent indices
   integer  :: ifld, itim                          ! pbuf field and "old time" indices
   real(r8) :: ideep_crm(pcols)                    ! gathering array for convective columns
   logical  :: lq(pcnst)                           ! flags for initializing ptend
   logical  :: use_ECPP                            ! flag for ECPP mode
   character(len=16) :: MMF_microphysics_scheme    ! CRM microphysics scheme

   logical(c_bool):: use_MMF_VT                    ! flag for MMF variance transport (for C++ CRM)
   logical        :: use_MMF_VT_tmp                ! flag for MMF variance transport (for Fortran CRM)
   integer        :: MMF_VT_wn_max                 ! wavenumber cutoff for filtered variance transport

   real(r8) :: tmp_e_sat                           ! temporary saturation vapor pressure
   real(r8) :: tmp_q_sat                           ! temporary saturation specific humidity
   real(r8) :: tmp_rh_sum                          ! temporary relative humidity sum
   real(r8) :: tmp_rh_cnt                          ! temporary relative humidity count

   ! variables for changing CRM orientation
   real(crm_rknd), parameter        :: pi   = 3.14159265359
   real(crm_rknd), parameter        :: pix2 = 6.28318530718
   real(crm_rknd), dimension(pcols) :: crm_angle

   ! surface flux variables for using adjusted fluxes from flux_avg_run
   real(crm_rknd), pointer, dimension(:) :: shf_ptr
   real(crm_rknd), pointer, dimension(:) :: lhf_ptr
   real(crm_rknd), pointer, dimension(:) :: wsx_ptr
   real(crm_rknd), pointer, dimension(:) :: wsy_ptr

   real(crm_rknd), dimension(pcols) :: shf_tmp
   real(crm_rknd), dimension(pcols) :: lhf_tmp
   real(crm_rknd), dimension(pcols) :: wsx_tmp
   real(crm_rknd), dimension(pcols) :: wsy_tmp

   ! CRM types
   type(crm_state_type)  :: crm_state
   type(crm_rad_type)    :: crm_rad
   type(crm_input_type)  :: crm_input
   type(crm_output_type) :: crm_output

#if defined( MMF_ORIENT_RAND )
   real(crm_rknd) :: unif_rand1           ! uniform random number 
   real(crm_rknd) :: unif_rand2           ! uniform random number 
   real(crm_rknd) :: norm_rand            ! normally distributed random number - Box-Muller (1958)
   real(crm_rknd) :: crm_rotation_std     ! scaling factor for rotation (std dev of rotation angle)
   real(crm_rknd) :: crm_rotation_offset  ! offset to specify preferred rotation direction 
#endif

   real(crm_rknd), allocatable :: crm_clear_rh(:,:) ! clear air relative humidity for aerosol wateruptake

   real(crm_rknd), allocatable :: longitude0(:)
   real(crm_rknd), allocatable :: latitude0 (:)
   integer       , allocatable :: gcolp     (:)
   real(crm_rknd)              :: crm_accel_factor
   logical                     :: use_crm_accel_tmp
   logical                     :: crm_accel_uv_tmp
   logical(c_bool)             :: use_crm_accel
   logical(c_bool)             :: crm_accel_uv
   integer                     :: igstep
   integer                     :: idx_vt_t, idx_vt_q  ! variance transport constituent indices

   ! pointers for crm_rad data on pbuf
   real(crm_rknd), pointer :: crm_qrad   (:,:,:,:) ! rad heating
   real(crm_rknd), pointer :: crm_t_rad  (:,:,:,:) ! rad temperature
   real(crm_rknd), pointer :: crm_qv_rad (:,:,:,:) ! rad vapor
   real(crm_rknd), pointer :: crm_qc_rad (:,:,:,:) ! rad cloud water
   real(crm_rknd), pointer :: crm_qi_rad (:,:,:,:) ! rad cloud ice
   real(crm_rknd), pointer :: crm_cld_rad(:,:,:,:) ! rad cloud fraction
   real(crm_rknd), pointer :: crm_nc_rad (:,:,:,:) ! rad cloud droplet number (#/kg)
   real(crm_rknd), pointer :: crm_ni_rad (:,:,:,:) ! rad cloud ice crystal number (#/kg)
   real(crm_rknd), pointer :: crm_qs_rad (:,:,:,:) ! rad cloud snow (kg/kg)
   real(crm_rknd), pointer :: crm_ns_rad (:,:,:,:) ! rad cloud snow crystal number (#/kg)

<<<<<<< HEAD
=======
   ! pointers for crm state data on pbuf
   real(crm_rknd), pointer :: crm_u (:,:,:,:) ! CRM u-wind component
   real(crm_rknd), pointer :: crm_v (:,:,:,:) ! CRM v-wind component
   real(crm_rknd), pointer :: crm_w (:,:,:,:) ! CRM w-wind component
   real(crm_rknd), pointer :: crm_t (:,:,:,:) ! CRM temperuture
   real(crm_rknd), pointer :: crm_qt(:,:,:,:) ! CRM total water

   real(crm_rknd), pointer :: crm_qp(:,:,:,:) ! 1-mom mass mixing ratio of precipitating condensate
   real(crm_rknd), pointer :: crm_qn(:,:,:,:) ! 1-mom mass mixing ratio of cloud condensate

   real(crm_rknd), pointer :: crm_nc(:,:,:,:) ! 2-mom mass mixing ratio of cloud water
   real(crm_rknd), pointer :: crm_qr(:,:,:,:) ! 2-mom number concentration of cloud water
   real(crm_rknd), pointer :: crm_nr(:,:,:,:) ! 2-mom mass mixing ratio of rain
   real(crm_rknd), pointer :: crm_qi(:,:,:,:) ! 2-mom number concentration of rain
   real(crm_rknd), pointer :: crm_ni(:,:,:,:) ! 2-mom mass mixing ratio of cloud ice
   real(crm_rknd), pointer :: crm_qs(:,:,:,:) ! 2-mom number concentration of cloud ice
   real(crm_rknd), pointer :: crm_ns(:,:,:,:) ! 2-mom mass mixing ratio of snow
   real(crm_rknd), pointer :: crm_qg(:,:,:,:) ! 2-mom number concentration of snow
   real(crm_rknd), pointer :: crm_ng(:,:,:,:) ! 2-mom mass mixing ratio of graupel
   real(crm_rknd), pointer :: crm_qc(:,:,:,:) ! 2-mom number concentration of graupel

>>>>>>> 5e20ffdf
   !------------------------------------------------------------------------------------------------
   !------------------------------------------------------------------------------------------------
#if defined( MMF_ORIENT_RAND )
   crm_rotation_std    = 20. * pi/180.                 ! std deviation of normal distribution for CRM rotation [radians]
   crm_rotation_offset = 90. * pi/180. * ztodt/86400.  ! This means that a CRM should rotate 90 deg / day on average
#endif

   call phys_getopts(use_ECPP_out = use_ECPP)
   call phys_getopts(MMF_microphysics_scheme_out = MMF_microphysics_scheme)

   use_MMF_VT = .false.
   call phys_getopts(use_MMF_VT_out = use_MMF_VT_tmp)
   call phys_getopts(MMF_VT_wn_max_out = MMF_VT_wn_max)
   use_MMF_VT = use_MMF_VT_tmp

   nstep = get_nstep()
   lchnk = state%lchnk
   ncol  = state%ncol

   call t_startf ('crm')

   !------------------------------------------------------------------------------------------------
   ! Initialize ptend
   !------------------------------------------------------------------------------------------------
   lq(:) = .true.
   call physics_ptend_init(ptend, state%psetcols, 'crm', lu=.true. , lv=.true. , ls=.true. , lq=lq)
   
   !------------------------------------------------------------------------------------------------
   ! Initialize CRM state (nullify pointers, allocate memory, etc)
   !------------------------------------------------------------------------------------------------
<<<<<<< HEAD
   call crm_state%initialize()
   call crm_rad_initialize(crm_rad, pcols, crm_nx_rad, crm_ny_rad, crm_nz)
   call crm_input%initialize(pcols,pver)
   call crm_output_initialize(crm_output,pcols,pver)
=======
   call crm_state_initialize(crm_state, pcols, crm_nx, crm_ny, crm_nz)
   call crm_rad_initialize(crm_rad, pcols, crm_nx_rad, crm_ny_rad, crm_nz)
   call crm_input_initialize(crm_input, pcols, pver)
   call crm_output_initialize(crm_output, pcols, pver, crm_nx, crm_ny, crm_nz)
>>>>>>> 5e20ffdf

   !------------------------------------------------------------------------------------------------
   ! Set CRM orientation angle
   !------------------------------------------------------------------------------------------------
   crm_angle(:) = 0

#if defined( MMF_ORIENT_RAND )
   !------------------------------------------------------------------------------------------------
   ! Rotate the CRM using a random walk
   !------------------------------------------------------------------------------------------------
   if ( (crm_ny.eq.1) .or. (crm_nx.eq.1) ) then

      if (.not. is_first_step()) then
         ! get current crm angle from pbuf, except on first step
         call pbuf_get_field(pbuf, pbuf_get_index('CRM_ANGLE'), crm_angle)
      end if

      do i = 1,ncol

         ! set the seed based on the chunk and column index (duplicate seeds are ok)
         call RNG_MT_set_seed( lchnk + i + nstep )

         ! Generate a pair of uniform random numbers
         call RNG_MT_gen_rand(unif_rand1)
         call RNG_MT_gen_rand(unif_rand2)

         ! Box-Muller (1958) method of obtaining a Gaussian distributed random number
         norm_rand = sqrt(-2.*log(unif_rand1))*cos(pix2*unif_rand2)
         crm_angle(i) = crm_angle(i) + norm_rand * crm_rotation_std + crm_rotation_offset

         ! Adjust CRM orientation angle to be between 0 and 2*pi
         if ( crm_angle(i) .lt. 0. )   crm_angle(i) = crm_angle(i) + pix2
         if ( crm_angle(i) .gt. pix2 ) crm_angle(i) = crm_angle(i) - pix2

      end do ! i

      ! write current crm_angle to pbuf
      call pbuf_set_field(pbuf, pbuf_get_index('CRM_ANGLE'), crm_angle)
   end if
#else /* MMF_ORIENT_RAND */
   !------------------------------------------------------------------------------------------------
   ! use static CRM orientation (no rotation)
   !------------------------------------------------------------------------------------------------
#if defined( MMF_DIR_NS )
    if (crm_ny.eq.1) crm_angle(:ncol) = pi/2.
#endif /* MMF_DIR_NS */

#endif /* MMF_ORIENT_RAND */

   !------------------------------------------------------------------------------------------------
   ! Retrieve pbuf fields and constituent indices
   !------------------------------------------------------------------------------------------------
   call pbuf_get_field(pbuf, crm_qrad_idx,    crm_qrad)
   crm_rad%qrad(1:ncol,:,:,:) = crm_qrad(1:ncol,:,:,:)

   call pbuf_get_field(pbuf, pbuf_get_index('PREC_DP'),  prec_dp  )
   call pbuf_get_field(pbuf, pbuf_get_index('SNOW_DP'),  snow_dp  )

   prec_dp  = 0.
   snow_dp  = 0.
   
   call cnst_get_ind('CLDLIQ', ixcldliq)
   call cnst_get_ind('CLDICE', ixcldice)

   ! Zero these fields to ensure balanced water in land input
   call pbuf_set_field(pbuf, pbuf_get_index('PREC_SED'), 0._r8 )
   call pbuf_set_field(pbuf, pbuf_get_index('SNOW_SED'), 0._r8 )
   call pbuf_set_field(pbuf, pbuf_get_index('PREC_PCW'), 0._r8 )
   call pbuf_set_field(pbuf, pbuf_get_index('SNOW_PCW'), 0._r8 )
   call pbuf_set_field(pbuf, pbuf_get_index('PREC_SH'),  0._r8)
   call pbuf_set_field(pbuf, pbuf_get_index('SNOW_SH'),  0._r8)

   ! set convective rain to be zero for PRAIN already includes precipitation production from convection. 
   call pbuf_set_field(pbuf, pbuf_get_index('RPRDTOT'), 0.0_r8 )
   call pbuf_set_field(pbuf, pbuf_get_index('RPRDDP' ), 0.0_r8 )
   call pbuf_set_field(pbuf, pbuf_get_index('RPRDSH' ), 0.0_r8 )
   call pbuf_set_field(pbuf, pbuf_get_index('ICWMRDP'), 0.0_r8 )
   call pbuf_set_field(pbuf, pbuf_get_index('ICWMRSH'), 0.0_r8 )

   ! "Old" cloud fraction (what does all this mean?)
   itim = pbuf_old_tim_idx()
   ifld = pbuf_get_index('CLD')
   call pbuf_get_field(pbuf, ifld, cld, start=(/1,1,itim/), kount=(/pcols,pver,1/) )

   !------------------------------------------------------------------------------------------------
   !------------------------------------------------------------------------------------------------

   if (is_first_step()) then

      !---------------------------------------------------------------------------------------------
      ! initialize CRM state stored in pbuf
      !---------------------------------------------------------------------------------------------
      call pbuf_get_field(pbuf, pbuf_get_index('CRM_U'),  crm_u)
      call pbuf_get_field(pbuf, pbuf_get_index('CRM_V'),  crm_v)
      call pbuf_get_field(pbuf, pbuf_get_index('CRM_W'),  crm_w)
      call pbuf_get_field(pbuf, pbuf_get_index('CRM_T'),  crm_t)
      call pbuf_get_field(pbuf, pbuf_get_index('CRM_QT'), crm_qt)
      if (MMF_microphysics_scheme .eq. 'sam1mom') then
         call pbuf_get_field(pbuf, pbuf_get_index('CRM_QP'), crm_qp)
         call pbuf_get_field(pbuf, pbuf_get_index('CRM_QN'), crm_qn)
      else
         call pbuf_get_field(pbuf, pbuf_get_index('CRM_NC'), crm_nc)
         call pbuf_get_field(pbuf, pbuf_get_index('CRM_QR'), crm_qr)
         call pbuf_get_field(pbuf, pbuf_get_index('CRM_NR'), crm_nr)
         call pbuf_get_field(pbuf, pbuf_get_index('CRM_QI'), crm_qi)
         call pbuf_get_field(pbuf, pbuf_get_index('CRM_NI'), crm_ni)
         call pbuf_get_field(pbuf, pbuf_get_index('CRM_QS'), crm_qs)
         call pbuf_get_field(pbuf, pbuf_get_index('CRM_NS'), crm_ns)
         call pbuf_get_field(pbuf, pbuf_get_index('CRM_QG'), crm_qg)
         call pbuf_get_field(pbuf, pbuf_get_index('CRM_NG'), crm_ng)
         call pbuf_get_field(pbuf, pbuf_get_index('CRM_QC'), crm_qc)
      end if

      ! initialize all of crm_state%qt to zero (needed for ncol < i <= pcols)
      crm_qt(:,:,:,:) = 0.0_r8

      do i = 1,ncol
         do k = 1,crm_nz
            m = pver-k+1

            crm_u(i,:,:,k) = state%u(i,m) * cos( crm_angle(i) ) + state%v(i,m) * sin( crm_angle(i) )
            crm_v(i,:,:,k) = state%v(i,m) * cos( crm_angle(i) ) - state%u(i,m) * sin( crm_angle(i) )
            crm_w(i,:,:,k) = 0.
            crm_t(i,:,:,k) = state%t(i,m)

            ! Initialize microphysics arrays
            if (MMF_microphysics_scheme .eq. 'sam1mom') then
               crm_qt(i,:,:,k) = state%q(i,m,1)+state%q(i,m,ixcldliq)+state%q(i,m,ixcldice)
               crm_qp(i,:,:,k) = 0.0_r8
               crm_qn(i,:,:,k) = state%q(i,m,ixcldliq)+state%q(i,m,ixcldice)
            else if (MMF_microphysics_scheme .eq. 'm2005') then
               crm_qt(i,:,:,k) = state%q(i,m,1)+state%q(i,m,ixcldliq)
               crm_qc(i,:,:,k) = state%q(i,m,ixcldliq)
               crm_qi(i,:,:,k) = state%q(i,m,ixcldice)
               crm_nc(i,:,:,k) = 0.0_r8
               crm_qr(i,:,:,k) = 0.0_r8
               crm_nr(i,:,:,k) = 0.0_r8
               crm_ni(i,:,:,k) = 0.0_r8
               crm_qs(i,:,:,k) = 0.0_r8
               crm_ns(i,:,:,k) = 0.0_r8
               crm_qg(i,:,:,k) = 0.0_r8
               crm_ng(i,:,:,k) = 0.0_r8
            end if

         end do
      end do

<<<<<<< HEAD
      ! Initialize CRM radiation variables
=======
      !---------------------------------------------------------------------------------------------
      ! Initialize radiation variables
      !---------------------------------------------------------------------------------------------
>>>>>>> 5e20ffdf
      call pbuf_get_field(pbuf, crm_t_rad_idx,  crm_t_rad)
      call pbuf_get_field(pbuf, crm_qv_rad_idx, crm_qv_rad)
      call pbuf_get_field(pbuf, crm_qc_rad_idx, crm_qc_rad)
      call pbuf_get_field(pbuf, crm_qi_rad_idx, crm_qi_rad)
      call pbuf_get_field(pbuf, crm_cld_rad_idx,crm_cld_rad)
      call pbuf_get_field(pbuf, crm_qrad_idx,   crm_qrad)
      if (MMF_microphysics_scheme .eq. 'm2005') then
         call pbuf_get_field(pbuf, crm_nc_rad_idx,crm_nc_rad)
         call pbuf_get_field(pbuf, crm_ni_rad_idx,crm_ni_rad)
         call pbuf_get_field(pbuf, crm_qs_rad_idx,crm_qs_rad)
         call pbuf_get_field(pbuf, crm_ns_rad_idx,crm_ns_rad)
      end if
      do k = 1,crm_nz
         m = pver-k+1
         do i = 1,ncol
            crm_qrad   (i,:,:,k) = 0.
            crm_t_rad  (i,:,:,k) = state%t(i,m)
            crm_qv_rad (i,:,:,k) = state%q(i,m,1)
            crm_qc_rad (i,:,:,k) = 0.
            crm_qi_rad (i,:,:,k) = 0.
            crm_cld_rad(i,:,:,k) = 0.
            if (MMF_microphysics_scheme .eq. 'm2005') then
               crm_nc_rad(i,:,:,k) = 0.0
               crm_ni_rad(i,:,:,k) = 0.0
               crm_qs_rad(i,:,:,k) = 0.0
               crm_ns_rad(i,:,:,k) = 0.0
            end if
         end do
      end do

      ! use radiation from grid-cell mean radctl on first time step
      cld(:,:) = 0.
      ptend%s(:,:) = 0.
      ptend%q(:,:,1) = 0.
      ptend%q(:,:,ixcldliq) = 0.
      ptend%q(:,:,ixcldice) = 0.

#ifdef ECPP
      if (use_ECPP) then
         
         air_density(1:ncol,1:pver) = state%pmid(1:ncol,1:pver) / (287.15*state%t(1:ncol,1:pver))

         ! initialize turbulence for ECPP calculations
         call pbuf_set_field(pbuf, pbuf_get_index('TKE_CRM'), 0.0_r8 )
         call pbuf_set_field(pbuf, pbuf_get_index('TK_CRM'), 0.0_r8 )
      end if 
#endif

      ! only need to do this once when crm_angle is static
      call pbuf_set_field(pbuf, pbuf_get_index('CRM_ANGLE'), crm_angle)

      ! Set this output to zero on first step
      mmf_clear_rh(1:ncol,1:pver) = 0

   else  ! not is_first_step

      !---------------------------------------------------------------------------------------------
      ! Retreive CRM state data from pbuf
      !---------------------------------------------------------------------------------------------

      ! Set pointers from crm_state to fields that persist on physics buffer
      call pbuf_get_field(pbuf, pbuf_get_index('CRM_U'),  crm_u)
      call pbuf_get_field(pbuf, pbuf_get_index('CRM_V'),  crm_v)
      call pbuf_get_field(pbuf, pbuf_get_index('CRM_W'),  crm_w)
      call pbuf_get_field(pbuf, pbuf_get_index('CRM_T'),  crm_t)
      call pbuf_get_field(pbuf, pbuf_get_index('CRM_QT'), crm_qt)

      crm_state%u_wind      = crm_u
      crm_state%v_wind      = crm_v
      crm_state%w_wind      = crm_w
      crm_state%temperature = crm_t
      crm_state%qt          = crm_qt
      
      if (MMF_microphysics_scheme .eq. 'sam1mom') then
         call pbuf_get_field(pbuf, pbuf_get_index('CRM_QP'), crm_qp)
         call pbuf_get_field(pbuf, pbuf_get_index('CRM_QN'), crm_qn)
         crm_state%qp = crm_qp
         crm_state%qn = crm_qn
      else
         call pbuf_get_field(pbuf, pbuf_get_index('CRM_NC'), crm_nc)
         call pbuf_get_field(pbuf, pbuf_get_index('CRM_QR'), crm_qr)
         call pbuf_get_field(pbuf, pbuf_get_index('CRM_NR'), crm_nr)
         call pbuf_get_field(pbuf, pbuf_get_index('CRM_QI'), crm_qi)
         call pbuf_get_field(pbuf, pbuf_get_index('CRM_NI'), crm_ni)
         call pbuf_get_field(pbuf, pbuf_get_index('CRM_QS'), crm_qs)
         call pbuf_get_field(pbuf, pbuf_get_index('CRM_NS'), crm_ns)
         call pbuf_get_field(pbuf, pbuf_get_index('CRM_QG'), crm_qg)
         call pbuf_get_field(pbuf, pbuf_get_index('CRM_NG'), crm_ng)
         call pbuf_get_field(pbuf, pbuf_get_index('CRM_QC'), crm_qc)
         crm_state%nc = crm_nc
         crm_state%qr = crm_qr
         crm_state%nr = crm_nr
         crm_state%qi = crm_qi
         crm_state%ni = crm_ni
         crm_state%qs = crm_qs
         crm_state%ns = crm_ns
         crm_state%qg = crm_qg
         crm_state%ng = crm_ng
         crm_state%qc = crm_qc
      end if

      !---------------------------------------------------------------------------------------------
      !---------------------------------------------------------------------------------------------

      ptend%s(:,:) = 0.    ! necessary?
      ptend%q(:,:,1) = 0.  ! necessary?
      ptend%q(:,:,ixcldliq) = 0.
      ptend%q(:,:,ixcldice) = 0.

      do m = 1,crm_nz
         k = pver-m+1
         do i = 1,ncol
            crm_rad%qrad(i,:,:,m) = crm_rad%qrad(i,:,:,m) / state%pdel(i,k) ! for energy conservation
         end do
      end do

#if (defined m2005 && defined MODAL_AERO)
      air_density(1:ncol,1:pver) = state%pmid(1:ncol,1:pver) / (287.15*state%t(1:ncol,1:pver))
#endif

      !---------------------------------------------------------------------------------------------
      ! calculate total water before calling crm - used for check_energy_chng() after CRM
      !---------------------------------------------------------------------------------------------
      do i = 1,ncol
         qli_hydro_before(i) = 0.0_r8
         qi_hydro_before(i) = 0.0_r8

         do m = 1,crm_nz
            k = pver-m+1
            dp_g = state%pdel(i,k)/gravit
            do jj = 1,crm_ny
               do ii = 1,crm_nx
                  if (MMF_microphysics_scheme .eq. 'm2005') then
                     qli_hydro_before(i) = qli_hydro_before(i)+(crm_state%qr(i,ii,jj,m)+ &
                                                                crm_state%qs(i,ii,jj,m)+ &
                                                                crm_state%qg(i,ii,jj,m)) * dp_g
                     qi_hydro_before(i)  =  qi_hydro_before(i)+(crm_state%qs(i,ii,jj,m)+ &
                                                                crm_state%qg(i,ii,jj,m)) * dp_g
                  else if (MMF_microphysics_scheme .eq. 'sam1mom') then
                     sfactor = max(0._r8,min(1._r8,(crm_state%temperature(i,ii,jj,m)-268.16)*1./(283.16-268.16)))
                     qli_hydro_before(i) = qli_hydro_before(i)+crm_state%qp(i,ii,jj,m) * dp_g
                     qi_hydro_before(i)  =  qi_hydro_before(i)+crm_state%qp(i,ii,jj,m) * (1-sfactor) * dp_g
                  end if ! MMF_microphysics_scheme
               end do ! ii
            end do ! jj
         end do ! m

         qli_hydro_before(i) = qli_hydro_before(i)/(crm_nx*crm_ny)
         qi_hydro_before(i)  =  qi_hydro_before(i)/(crm_nx*crm_ny)
      end do ! i = 1,ncol

      ! Set CRM inputs
      ! TODO: move this to a routine and call like:
      !    call set_crm_input(state, cam_in, pbuf, crm_input)
      crm_input%zmid(1:ncol,1:pver) = state%zm(1:ncol,1:pver)
      crm_input%zint(1:ncol,1:pver+1) = state%zi(1:ncol,1:pver+1)
      crm_input%tl(1:ncol,1:pver) = state%t(1:ncol,1:pver)
      crm_input%ql(1:ncol,1:pver) = state%q(1:ncol,1:pver,1)
      crm_input%qccl(1:ncol,1:pver) = state%q(1:ncol,1:pver,ixcldliq)
      crm_input%qiil(1:ncol,1:pver) = state%q(1:ncol,1:pver,ixcldice)
      crm_input%ps(1:ncol) = state%ps(1:ncol)
      crm_input%pmid(1:ncol,1:pver) = state%pmid(1:ncol,1:pver)
      crm_input%pint(1:ncol,1:pver+1) = state%pint(1:ncol,1:pver+1)
      crm_input%pdel(1:ncol,1:pver) = state%pdel(1:ncol,1:pver)
      crm_input%phis(1:ncol) = state%phis(1:ncol)
      crm_input%ul(1:ncol,1:pver) = state%u(1:ncol,1:pver)
      crm_input%vl(1:ncol,1:pver) = state%v(1:ncol,1:pver)
      crm_input%ocnfrac(1:ncol) = cam_in%ocnfrac(1:ncol)
#if defined( MMF_ESMT )
      ! Set the input wind for ESMT
      crm_input%ul_esmt(1:ncol,1:pver) = state%u(1:ncol,1:pver)
      crm_input%vl_esmt(1:ncol,1:pver) = state%v(1:ncol,1:pver)
#endif /* MMF_ESMT */

      ! Set surface flux variables
      if (phys_do_flux_avg()) then
         call pbuf_get_field(pbuf, pbuf_get_index('LHFLX'), shf_ptr)
         call pbuf_get_field(pbuf, pbuf_get_index('SHFLX'), lhf_ptr)
         call pbuf_get_field(pbuf, pbuf_get_index('TAUX'),  wsx_ptr)
         call pbuf_get_field(pbuf, pbuf_get_index('TAUY'),  wsy_ptr)
         shf_tmp = shf_ptr
         lhf_tmp = lhf_ptr
         wsx_tmp = wsx_ptr
         wsy_tmp = wsy_ptr
      else
         shf_tmp = cam_in%shf
         lhf_tmp = cam_in%lhf
         wsx_tmp = cam_in%wsx
         wsy_tmp = cam_in%wsy
      end if
      do i = 1,ncol
         crm_input%tau00(i)   = sqrt(wsx_tmp(i)**2 + wsy_tmp(i)**2)
         crm_input%bflxls(i)  = shf_tmp(i)/cpair + 0.61*state%t(i,pver)*lhf_tmp(i)/latvap
         crm_input%fluxu00(i) = wsx_tmp(i)         ! N/m2
         crm_input%fluxv00(i) = wsy_tmp(i)         ! N/m2
         crm_input%fluxt00(i) = shf_tmp(i)/cpair   ! K Kg/ (m2 s)
         crm_input%fluxq00(i) = lhf_tmp(i)/latvap  ! Kg/(m2 s)
         crm_input%wndls(i)   = sqrt(state%u(i,pver)**2 + state%v(i,pver)**2)
      end do

#if (defined m2005 && defined MODAL_AERO)
      ! Set aerosol
      phase = 1  ! interstital aerosols only
      do i = 1,ncol
         do k = 1, pver
            do m = 1, ntot_amode
               call loadaer( state, pbuf, i, i, k, m, air_density, phase, &
                             aerosol_num, aerosol_vol, aerosol_hygro)
               crm_input%naermod (i,k,m) = aerosol_num(i)
               crm_input%vaerosol(i,k,m) = aerosol_vol(i)
               crm_input%hygro   (i,k,m) = aerosol_hygro(i)
            end do    
         end do
      end do
#endif
      !---------------------------------------------------------------------------------------------
      ! Variance transport
      !---------------------------------------------------------------------------------------------
      if (use_MMF_VT) then
         call cnst_get_ind( 'VT_T', idx_vt_t )
         call cnst_get_ind( 'VT_Q', idx_vt_q )
         crm_input%t_vt(:ncol,:pver) = state%q(:ncol,:pver,idx_vt_t)
         crm_input%q_vt(:ncol,:pver) = state%q(:ncol,:pver,idx_vt_q)
      end if
      !---------------------------------------------------------------------------------------------
      ! Set the input wind (also sets CRM orientation)
      !---------------------------------------------------------------------------------------------
      do i = 1,ncol
         do k = 1,pver
            crm_input%ul(i,k) = state%u(i,k) * cos( crm_angle(i) ) + state%v(i,k) * sin( crm_angle(i) )
            crm_input%vl(i,k) = state%v(i,k) * cos( crm_angle(i) ) - state%u(i,k) * sin( crm_angle(i) )
         end do ! k=1,pver
      end do ! i=1,ncol

      !---------------------------------------------------------------------------------------------
      ! Run the CRM
      !---------------------------------------------------------------------------------------------
      if (.not.allocated(ptend%q)) write(*,*) '=== ptend%q not allocated ==='
      if (.not.allocated(ptend%s)) write(*,*) '=== ptend%s not allocated ==='

      if (.not.allocated(crm_clear_rh)) allocate(crm_clear_rh(ncol,crm_nz))

      ! Load latitude, longitude, and unique column ID for all CRMs
      allocate(longitude0(ncol))
      allocate(latitude0 (ncol))
      allocate(gcolp     (ncol))
      do icrm = 1 , ncol
        latitude0 (icrm) = get_rlat_p(lchnk,icrm) * 57.296_r8
        longitude0(icrm) = get_rlon_p(lchnk,icrm) * 57.296_r8
        gcolp     (icrm) = get_gcol_p(lchnk,icrm)
      enddo
      ! set CRM mean state acceleration (MSA) parameters from namelist
      use_crm_accel = .false.
      crm_accel_factor = 0.
      crm_accel_uv = .false.
      call phys_getopts(use_crm_accel_out    = use_crm_accel_tmp, &
                        crm_accel_factor_out = crm_accel_factor, &
                        crm_accel_uv_out     = crm_accel_uv_tmp)
      use_crm_accel = use_crm_accel_tmp
      crm_accel_uv = crm_accel_uv_tmp

      if (masterproc) then
        if (use_crm_accel) then
#if !defined(sam1mom)
          write(0,*) "CRM time step relaxation is only compatible with sam1mom microphysics"
          call endrun('crm main')
#endif
        endif
      endif

      ! Load the nstep
      igstep = get_nstep()

#if defined(MMF_SAM) || defined(MMF_SAMOMP)

      call t_startf ('crm_call')

      call crm(lchnk, ncol, ztodt, pver, &
               crm_input, crm_state, crm_rad, &
               crm_ecpp_output, crm_output, crm_clear_rh, &
               latitude0, longitude0, gcolp, igstep, &
               use_MMF_VT_tmp, MMF_VT_wn_max, &
               use_crm_accel_tmp, crm_accel_factor, crm_accel_uv_tmp)

      call t_stopf('crm_call')

#elif defined(MMF_SAMXX)

      call t_startf ('crm_call')

      ! Fortran classes don't translate to C++ classes, we we have to separate
      ! this stuff out when calling the C++ routinte crm(...)
      call crm(ncol, pcols, ztodt, pver, crm_input%bflxls, crm_input%wndls, crm_input%zmid, crm_input%zint, &
               crm_input%pmid, crm_input%pint, crm_input%pdel, crm_input%ul, crm_input%vl, &
               crm_input%tl, crm_input%qccl, crm_input%qiil, crm_input%ql, crm_input%tau00, &
#ifdef MMF_ESMT
               crm_input%ul_esmt, crm_input%vl_esmt,                                        &
#endif
               crm_input%t_vt, crm_input%q_vt, &
               crm_state%u_wind, crm_state%v_wind, crm_state%w_wind, crm_state%temperature, &
               crm_state%qt, crm_state%qp, crm_state%qn, crm_rad%qrad, crm_rad%temperature, &
               crm_rad%qv, crm_rad%qc, crm_rad%qi, crm_rad%cld, crm_output%subcycle_factor, &
               crm_output%prectend, crm_output%precstend, crm_output%cld, crm_output%cldtop, &
               crm_output%gicewp, crm_output%gliqwp, crm_output%mctot, crm_output%mcup, crm_output%mcdn, &
               crm_output%mcuup, crm_output%mcudn, crm_output%qc_mean, crm_output%qi_mean, crm_output%qs_mean, &
               crm_output%qg_mean, crm_output%qr_mean, crm_output%mu_crm, crm_output%md_crm, crm_output%eu_crm, &
               crm_output%du_crm, crm_output%ed_crm, crm_output%flux_qt, crm_output%flux_u, crm_output%flux_v, &
               crm_output%fluxsgs_qt, crm_output%tkez, crm_output%tkew, crm_output%tkesgsz, crm_output%tkz, crm_output%flux_qp, &
               crm_output%precflux, crm_output%qt_trans, crm_output%qp_trans, crm_output%qp_fall, crm_output%qp_evp, &
               crm_output%qp_src, crm_output%qt_ls, crm_output%t_ls, crm_output%jt_crm, crm_output%mx_crm, crm_output%cltot, &
               crm_output%clhgh, crm_output%clmed, crm_output%cllow, &
               crm_output%sltend, crm_output%qltend, crm_output%qcltend, crm_output%qiltend, &
               crm_output%t_vt_tend, crm_output%q_vt_tend, crm_output%t_vt_ls, crm_output%q_vt_ls, &
#if defined(MMF_MOMENTUM_FEEDBACK)
               crm_output%ultend, crm_output%vltend, &
#endif /* MMF_MOMENTUM_FEEDBACK */
               crm_output%tk, crm_output%tkh, crm_output%qcl, crm_output%qci, crm_output%qpl, crm_output%qpi, &
               crm_output%z0m, crm_output%taux, crm_output%tauy, crm_output%precc, crm_output%precl, crm_output%precsc, &
               crm_output%precsl, crm_output%prec_crm,                         &
#ifdef MMF_ESMT
               crm_output%u_tend_esmt, crm_output%v_tend_esmt,                 &
#endif
               crm_clear_rh, &
               latitude0, longitude0, gcolp, igstep, &
               use_MMF_VT, MMF_VT_wn_max, &
               use_crm_accel, crm_accel_factor, crm_accel_uv)

      call t_stopf('crm_call')
      
#endif

      deallocate(longitude0)
      deallocate(latitude0 )
      deallocate(gcolp     )

      !---------------------------------------------------------------------------------------------
      ! Copy tendencies from CRM output to ptend
      !---------------------------------------------------------------------------------------------
      ptend%s(:ncol,:pver)          = crm_output%sltend(1:ncol,1:pver)
      ptend%q(:ncol,:pver,1)        = crm_output%qltend(1:ncol,1:pver)
      ptend%q(:ncol,:pver,ixcldliq) = crm_output%qcltend(1:ncol,1:pver)
      ptend%q(:ncol,:pver,ixcldice) = crm_output%qiltend(1:ncol,1:pver)

      if (use_MMF_VT) then
         call cnst_get_ind( 'VT_T', idx_vt_t )
         call cnst_get_ind( 'VT_Q', idx_vt_q )
         ptend%q(1:ncol,1:pver,idx_vt_t) = crm_output%t_vt_tend(1:ncol,1:pver)
         ptend%q(1:ncol,1:pver,idx_vt_q) = crm_output%q_vt_tend(1:ncol,1:pver)
      end if

      !---------------------------------------------------------------------------------------------
      ! set convective heating tendency for gravity wave drag
      !---------------------------------------------------------------------------------------------
      if (ttend_dp_idx > 0) then
         call pbuf_get_field(pbuf, ttend_dp_idx, ttend_dp)
         ttend_dp(:ncol,:pver) = ptend%s(:ncol,:pver)/cpair
      end if

      !---------------------------------------------------------------------------------------------
      ! Add radiative heating tendency above CRM
      !---------------------------------------------------------------------------------------------

      call pbuf_get_field(pbuf, pbuf_get_index('QRL'), qrl)
      call pbuf_get_field(pbuf, pbuf_get_index('QRS'), qrs)

      do k = 1,pver
         do i = 1,ncol
            qrs(i,k) = qrs(i,k)/state%pdel(i,k)
            qrl(i,k) = qrl(i,k)/state%pdel(i,k)
         end do
      end do

      ! The radiation tendencies in the GCM levels above the CRM and the top 2 CRM levels are set to
      ! be zero in the CRM, So add radiation tendencies to these levels 
      ptend%s(:ncol, :pver-crm_nz+2) = qrs(:ncol,:pver-crm_nz+2) + qrl(:ncol,:pver-crm_nz+2)

      ! This will be used to check energy conservation
      mmf_rad_flux(:ncol) = 0.0_r8
      do k = 1,pver
         do i = 1,ncol
            mmf_rad_flux(i) = mmf_rad_flux(i) + ( qrs(i,k) + qrl(i,k) ) * state%pdel(i,k)/gravit
         end do
      end do

      !---------------------------------------------------------------------------------------------
      ! CRM cloud/precip output
      !---------------------------------------------------------------------------------------------
      ! We need to do this here because we did not set crm_output%cld as a 
      ! pointer to pbuf, so we need to copy the data over. NOTE: I think this 
      ! can be done using pbuf_set_field without making an extra pointer for 
      ! cld, but I do not think we would be able to zero-out the rest of cld 
      ! beyond pcols that way.
      cld(1:ncol,1:pver) = crm_output%cld(1:ncol,1:pver)

      ! There is no separate convective and stratiform precip for CRM,
      ! so make it all convective and zero out the stratform
      crm_output%precc(:ncol)  = crm_output%precc(:ncol) + crm_output%precl(:ncol)
      crm_output%precsc(:ncol) = crm_output%precsc(:ncol) + crm_output%precsl(:ncol)
      crm_output%precl(:ncol)  = 0
      crm_output%precsl(:ncol) = 0

      !---------------------------------------------------------------------------------------------
      ! Set pbuf variables needed by the coupler
      !---------------------------------------------------------------------------------------------

      ! TODO: do we need to zero out the elements beyond ncol here?
      prec_dp(1:ncol) = crm_output%precc(1:ncol)
      snow_dp(1:ncol) = crm_output%precsc(1:ncol)

      !---------------------------------------------------------------------------------------------
      ! Output for ECPP
      !---------------------------------------------------------------------------------------------
      if (use_ECPP) then

         ! turbulence
         air_density(1:ncol,1:pver) = state%pmid(1:ncol,1:pver) / (287.15*state%t(1:ncol,1:pver))
         TKE_tmp(1:ncol,1:pver) = crm_output%tkez(1:ncol,1:pver) / air_density(1:ncol,1:pver)
         call pbuf_set_field(pbuf, pbuf_get_index('TKE_CRM'), TKE_tmp )
         call pbuf_set_field(pbuf, pbuf_get_index('TK_CRM'), crm_output%tkz )

         ! For convective transport
         do i = 1,ncol
            ideep_crm(i) = i*1.0 
         end do
         call pbuf_set_field(pbuf, pbuf_get_index('MU_CRM'), crm_output%mu_crm )
         call pbuf_set_field(pbuf, pbuf_get_index('MD_CRM'), crm_output%md_crm )
         call pbuf_set_field(pbuf, pbuf_get_index('EU_CRM'), crm_output%eu_crm )
         call pbuf_set_field(pbuf, pbuf_get_index('DU_CRM'), crm_output%du_crm )
         call pbuf_set_field(pbuf, pbuf_get_index('ED_CRM'), crm_output%eu_crm )
         call pbuf_set_field(pbuf, pbuf_get_index('JT_CRM'), crm_output%jt_crm )
         call pbuf_set_field(pbuf, pbuf_get_index('MX_CRM'), crm_output%mx_crm )
         call pbuf_set_field(pbuf, pbuf_get_index('IDEEP_CRM'), ideep_crm )

         crm_ecpp_output%qlsinkcen = crm_ecpp_output%qlsink_avgcen
      
      end if ! use_ECPP

      !---------------------------------------------------------------------------------------------
      ! Set ptend logicals with physics tendencies from CRM
      !---------------------------------------------------------------------------------------------
      ptend%name = 'crm'
      ptend%ls           = .TRUE.
      ptend%lq(1)        = .TRUE.
      ptend%lq(ixcldliq) = .TRUE.
      ptend%lq(ixcldice) = .TRUE.
      ptend%lu           = .FALSE.
      ptend%lv           = .FALSE.

      if (use_MMF_VT) then
         call cnst_get_ind( 'VT_T', idx_vt_t )
         call cnst_get_ind( 'VT_Q', idx_vt_q )
         ptend%lq(idx_vt_t) = .TRUE.
         ptend%lq(idx_vt_q) = .TRUE.
      end if

      !---------------------------------------------------------------------------------------------
      ! CRM momentum tendencies
      !---------------------------------------------------------------------------------------------

#if defined( MMF_USE_ESMT )
      ptend%lu = .TRUE.
      ptend%lv = .TRUE.
      ptend%u  = crm_output%u_tend_esmt
      ptend%v  = crm_output%v_tend_esmt
#else /* MMF_USE_ESMT not defined */  

#if defined(MMF_MOMENTUM_FEEDBACK)
      ptend%lu = .TRUE.
      ptend%lv = .TRUE.
      ! rotate resolved CRM momentum tendencies back
      do i = 1, ncol 
         ptend%u(i,1:pver) = crm_output%ultend(i,1:pver) * cos( -1.*crm_angle(i) ) + crm_output%vltend(i,1:pver) * sin( -1.*crm_angle(i) )
         ptend%v(i,1:pver) = crm_output%vltend(i,1:pver) * cos( -1.*crm_angle(i) ) - crm_output%ultend(i,1:pver) * sin( -1.*crm_angle(i) )
      end do
#endif /* MMF_MOMENTUM_FEEDBACK */

#endif /* MMF_USE_ESMT */

      !---------------------------------------------------------------------------------------------
      ! Write out data for history files
      !---------------------------------------------------------------------------------------------

      call crm_history_out(state, ptend, crm_state, crm_rad, crm_output, crm_ecpp_output, qrs, qrl)

      !---------------------------------------------------------------------------------------------
      ! Convert heating rate to Q*dp to conserve energy across timesteps
      !---------------------------------------------------------------------------------------------
      do m = 1,crm_nz
         k = pver-m+1
         do i = 1,ncol
            crm_rad%qrad(i,:,:,m) = crm_rad%qrad(i,:,:,m) * state%pdel(i,k) ! for energy conservation
         end do
      end do

      !---------------------------------------------------------------------------------------------
<<<<<<< HEAD
=======
      ! put CRM state data back in pbuf
      !---------------------------------------------------------------------------------------------
      call pbuf_get_field(pbuf, pbuf_get_index('CRM_U'),  crm_u)
      call pbuf_get_field(pbuf, pbuf_get_index('CRM_V'),  crm_v)
      call pbuf_get_field(pbuf, pbuf_get_index('CRM_W'),  crm_w)
      call pbuf_get_field(pbuf, pbuf_get_index('CRM_T'),  crm_t)
      call pbuf_get_field(pbuf, pbuf_get_index('CRM_QT'), crm_qt)
      if (MMF_microphysics_scheme .eq. 'sam1mom') then
         call pbuf_get_field(pbuf, pbuf_get_index('CRM_QP'), crm_qp)
         call pbuf_get_field(pbuf, pbuf_get_index('CRM_QN'), crm_qn)
      else
         call pbuf_get_field(pbuf, pbuf_get_index('CRM_NC'), crm_nc)
         call pbuf_get_field(pbuf, pbuf_get_index('CRM_QR'), crm_qr)
         call pbuf_get_field(pbuf, pbuf_get_index('CRM_NR'), crm_nr)
         call pbuf_get_field(pbuf, pbuf_get_index('CRM_QI'), crm_qi)
         call pbuf_get_field(pbuf, pbuf_get_index('CRM_NI'), crm_ni)
         call pbuf_get_field(pbuf, pbuf_get_index('CRM_QS'), crm_qs)
         call pbuf_get_field(pbuf, pbuf_get_index('CRM_NS'), crm_ns)
         call pbuf_get_field(pbuf, pbuf_get_index('CRM_QG'), crm_qg)
         call pbuf_get_field(pbuf, pbuf_get_index('CRM_NG'), crm_ng)
         call pbuf_get_field(pbuf, pbuf_get_index('CRM_QC'), crm_qc)
      end if

      crm_u  = crm_state%u_wind
      crm_v  = crm_state%v_wind
      crm_w  = crm_state%w_wind
      crm_t  = crm_state%temperature
      crm_qt = crm_state%qt
      if (MMF_microphysics_scheme .eq. 'sam1mom') then
         crm_qp = crm_state%qp
         crm_qn = crm_state%qn
      else if (MMF_microphysics_scheme .eq. 'm2005') then
         crm_qc = crm_state%qc
         crm_qi = crm_state%qi
         crm_nc = crm_state%nc
         crm_qr = crm_state%qr
         crm_nr = crm_state%nr
         crm_ni = crm_state%ni
         crm_qs = crm_state%qs
         crm_ns = crm_state%ns
         crm_qg = crm_state%qg
         crm_ng = crm_state%ng
      end if

      !---------------------------------------------------------------------------------------------
>>>>>>> 5e20ffdf
      ! put rad data back in pbuf
      !---------------------------------------------------------------------------------------------
      call pbuf_get_field(pbuf, crm_t_rad_idx,  crm_t_rad)
      call pbuf_get_field(pbuf, crm_qv_rad_idx, crm_qv_rad)
      call pbuf_get_field(pbuf, crm_qc_rad_idx, crm_qc_rad)
      call pbuf_get_field(pbuf, crm_qi_rad_idx, crm_qi_rad)
      call pbuf_get_field(pbuf, crm_cld_rad_idx,crm_cld_rad)
      call pbuf_get_field(pbuf, crm_qrad_idx,   crm_qrad)

      if (MMF_microphysics_scheme .eq. 'm2005') then
         call pbuf_get_field(pbuf, crm_nc_rad_idx, crm_nc_rad, start=(/1,1,1,1/), kount=(/pcols,crm_nx_rad, crm_ny_rad, crm_nz/))
         call pbuf_get_field(pbuf, crm_ni_rad_idx, crm_ni_rad, start=(/1,1,1,1/), kount=(/pcols,crm_nx_rad, crm_ny_rad, crm_nz/))
         call pbuf_get_field(pbuf, crm_qs_rad_idx, crm_qs_rad, start=(/1,1,1,1/), kount=(/pcols,crm_nx_rad, crm_ny_rad, crm_nz/))
         call pbuf_get_field(pbuf, crm_ns_rad_idx, crm_ns_rad, start=(/1,1,1,1/), kount=(/pcols,crm_nx_rad, crm_ny_rad, crm_nz/))
      end if

      do i = 1,ncol
         crm_qrad     (i,:,:,:) = crm_rad%qrad       (i,:,:,:)
         crm_t_rad    (i,:,:,:) = crm_rad%temperature(i,:,:,:)
         crm_qv_rad   (i,:,:,:) = crm_rad%qv         (i,:,:,:)
         crm_qc_rad   (i,:,:,:) = crm_rad%qc         (i,:,:,:)
         crm_qi_rad   (i,:,:,:) = crm_rad%qi         (i,:,:,:)
         crm_cld_rad  (i,:,:,:) = crm_rad%cld        (i,:,:,:)
         if (MMF_microphysics_scheme .eq. 'm2005') then
            crm_nc_rad(i,:,:,:) = crm_rad%nc         (i,:,:,:)
            crm_ni_rad(i,:,:,:) = crm_rad%ni         (i,:,:,:)
            crm_qs_rad(i,:,:,:) = crm_rad%qs         (i,:,:,:)
            crm_ns_rad(i,:,:,:) = crm_rad%ns         (i,:,:,:)
         end if
      end do

!---------------------------------------------------------------------------------------------------
!---------------------------------------------------------------------------------------------------

#ifdef m2005
      if (MMF_microphysics_scheme .eq. 'm2005') then
         call cnst_get_ind('NUMLIQ', ixnumliq)
         call cnst_get_ind('NUMICE', ixnumice)
         call cnst_get_ind('RAINQM', ixrain)   
         call cnst_get_ind('SNOWQM', ixsnow)   
         call cnst_get_ind('NUMRAI', ixnumrain)
         call cnst_get_ind('NUMSNO', ixnumsnow)
         ptend%lq(ixnumliq)  = .TRUE.
         ptend%lq(ixnumice)  = .TRUE.
         ptend%q(:,:,ixnumliq)  = 0._r8
         ptend%q(:,:,ixnumice)  = 0._r8
#ifdef ECPP
         ptend%lq(ixrain)    = .TRUE. 
         ptend%lq(ixsnow)    = .TRUE. 
         ptend%lq(ixnumrain) = .TRUE. 
         ptend%lq(ixnumsnow) = .TRUE. 
         ptend%q(:,:,ixrain)    = 0._r8 
         ptend%q(:,:,ixsnow)    = 0._r8 
         ptend%q(:,:,ixnumrain) = 0._r8 
         ptend%q(:,:,ixnumsnow) = 0._r8 
#endif /* ECPP */

         do i = 1, ncol
         do k = 1, crm_nz 
            m = pver-k+1
            do ii = 1, crm_nx
            do jj = 1, crm_ny
              ptend%q(i,m,ixnumliq)  = ptend%q(i,m,ixnumliq)  + crm_state%nc(i,ii,jj,k) 
              ptend%q(i,m,ixnumice)  = ptend%q(i,m,ixnumice)  + crm_state%ni(i,ii,jj,k)
#ifdef ECPP
              ptend%q(i,m,ixrain)    = ptend%q(i,m,ixrain)    + crm_state%qr(i,ii,jj,k)
              ptend%q(i,m,ixsnow)    = ptend%q(i,m,ixsnow)    + crm_state%qs(i,ii,jj,k)
              ptend%q(i,m,ixnumrain) = ptend%q(i,m,ixnumrain) + crm_state%nr(i,ii,jj,k)
              ptend%q(i,m,ixnumsnow) = ptend%q(i,m,ixnumsnow) + crm_state%ns(i,ii,jj,k)
#endif /* ECPP */
            end do
            end do
            ptend%q(i,m,ixnumliq)  = (ptend%q(i,m,ixnumliq) /(crm_nx*crm_ny) - state%q(i,m,ixnumliq)) /ztodt
            ptend%q(i,m,ixnumice)  = (ptend%q(i,m,ixnumice) /(crm_nx*crm_ny) - state%q(i,m,ixnumice)) /ztodt
#ifdef ECPP
            ptend%q(i,m,ixrain)    = (ptend%q(i,m,ixrain)   /(crm_nx*crm_ny) - state%q(i,m,ixrain))   /ztodt
            ptend%q(i,m,ixsnow)    = (ptend%q(i,m,ixsnow)   /(crm_nx*crm_ny) - state%q(i,m,ixsnow))   /ztodt
            ptend%q(i,m,ixnumrain) = (ptend%q(i,m,ixnumrain)/(crm_nx*crm_ny) - state%q(i,m,ixnumrain))/ztodt
            ptend%q(i,m,ixnumsnow) = (ptend%q(i,m,ixnumsnow)/(crm_nx*crm_ny) - state%q(i,m,ixnumsnow))/ztodt
#endif /* ECPP */

         end do
         end do
      end if
#endif /* m2005 */

      !---------------------------------------------------------------------------------------------
      ! calculate column integrated water for energy check
      !---------------------------------------------------------------------------------------------
      do i = 1,ncol
         qli_hydro_after(i) = 0.0_r8
         qi_hydro_after(i) = 0.0_r8
         do m = 1,crm_nz
            k = pver-m+1
            dp_g = state%pdel(i,k)/gravit
            do jj = 1,crm_ny
               do ii = 1,crm_nx
                  if(MMF_microphysics_scheme .eq. 'm2005') then
                     qli_hydro_after(i) = qli_hydro_after(i)+(crm_state%qr(i,ii,jj,m)+ &
                                                              crm_state%qs(i,ii,jj,m)+ &
                                                              crm_state%qg(i,ii,jj,m)) * dp_g
                     qi_hydro_after(i)  =  qi_hydro_after(i)+(crm_state%qs(i,ii,jj,m)+ &
                                                              crm_state%qg(i,ii,jj,m)) * dp_g
                  else if(MMF_microphysics_scheme .eq. 'sam1mom') then 
                     sfactor = max(0._r8,min(1._r8,(crm_state%temperature(i,ii,jj,m)-268.16)*1./(283.16-268.16)))
                     qli_hydro_after(i) = qli_hydro_after(i)+crm_state%qp(i,ii,jj,m) * dp_g
                     qi_hydro_after(i)  =  qi_hydro_after(i)+crm_state%qp(i,ii,jj,m) * (1-sfactor) * dp_g
                  end if ! MMF_microphysics_scheme
               end do ! ii
            end do ! jj
         end do ! m = 1,crm_nz
         qli_hydro_after(i) = qli_hydro_after(i)/(crm_nx*crm_ny)
         qi_hydro_after(i)  =  qi_hydro_after(i)/(crm_nx*crm_ny)
      end do ! i = 1,ncold

      mmf_qchk_prec_dp(:ncol) = prec_dp(:ncol) + (qli_hydro_after (:ncol) - &
                                                  qli_hydro_before(:ncol))/ztodt/1000._r8
      mmf_qchk_snow_dp(:ncol) = snow_dp(:ncol) + ( qi_hydro_after (:ncol) - &
                                                   qi_hydro_before(:ncol))/ztodt/1000._r8

      !---------------------------------------------------------------------------------------------
      ! copy clear air relative humdity for aerosol water uptake
      !---------------------------------------------------------------------------------------------
      ! initialize to zero, so no aerosol water uptake occurs by default
      mmf_clear_rh(1:ncol,1:pver) = 0
      do icol = 1,ncol
         do m = 1,crm_nz
            k = pver-m+1
            mmf_clear_rh(icol,k) = crm_clear_rh(icol,m)
         end do ! m = 1,crm_nz
      end do ! i = 1,ncol
      deallocate(crm_clear_rh)
      !---------------------------------------------------------------------------------------------
      !---------------------------------------------------------------------------------------------

   end if ! (is_first_step())

   call t_stopf('crm')
   
   !------------------------------------------------------------------------------------------------
   ! Free memory in derived types
   !------------------------------------------------------------------------------------------------

   call crm_state_finalize(crm_state)
   call crm_rad_finalize(crm_rad)
   call crm_input_finalize(crm_input)
   call crm_output_finalize(crm_output)

end subroutine crm_physics_tend

!==================================================================================================
!==================================================================================================

subroutine crm_surface_flux_bypass_tend(state, cam_in, ptend)
   !------------------------------------------------------------------------------------------------
   ! This subroutine is used to apply the fluxes when MMF_FLUX_BYPASS is used.
   ! The surface flux bypass option was originally used by Mike Pritchard (UCI)
   ! Without this bypass the surface flux tendencies are applied to the lowest 
   ! layer of the GCM state without being diffused vertically by PBL turbulence. 
   ! This was intentional (confirmed by Marat). This bypass applies the surface 
   ! fluxes after the dycor and prior to running the CRM (the tendency addition 
   ! in diffusion_solver.F90 is disabled). This is a more natural progression 
   ! and does not expose the GCM dynamical core to unrealistic gradients.
   ! (only sensible and latent heat fluxes are affected)
   !------------------------------------------------------------------------------------------------
   use physics_types,   only: physics_state, physics_ptend, physics_ptend_init
   use physics_buffer,  only: physics_buffer_desc
   use camsrfexch,      only: cam_in_t
   use ppgrid,          only: begchunk, endchunk, pcols, pver
   use constituents,    only: pcnst
   use physconst,       only: gravit

   implicit none

   type(physics_state), intent(in   ) :: state
   type(cam_in_t),      intent(in   ) :: cam_in
   type(physics_ptend), intent(  out) :: ptend 

   integer  :: icol     ! loop iterator
   integer  :: ncol     ! number of columns
   real(r8) :: g_dp     ! temporary variable for unit conversion
   logical, dimension(pcnst) :: lq

   ncol  = state%ncol

   ! initialize ptend
   lq(:) = .false.
   lq(1) = .true.
   call physics_ptend_init(ptend, state%psetcols, 'MMF_FLUX_BYPASS', &
                           lu=.false., lv=.false., ls=.true., lq=lq)

   ! apply fluxes to bottom layer
   do icol = 1,ncol
      g_dp = gravit * state%rpdel(icol,pver)             ! note : rpdel = 1./pdel
      ptend%s(icol,pver)   = g_dp * cam_in%shf(icol)
      ptend%q(icol,pver,1) = g_dp * cam_in%cflx(icol,1)
   end do

end subroutine crm_surface_flux_bypass_tend

!==================================================================================================
!==================================================================================================

subroutine m2005_effradius(ql, nl,qi,ni,qs, ns, cld, pres, tk, &
                           effl, effi, effl_fn, deffi,         &
                           lamcrad, pgamrad, des)
   !------------------------------------------------------------------------------------------------
   ! This subroutine is used to calculate droplet and ice crystal effective radius, which will be
   ! used in the CAM radiation code. The method to calculate effective radius is taken out of the
   ! Morrision two moment scheme from M2005MICRO_GRAUPEL. It is also very similar to the subroutine
   ! effradius in the module of cldwat2m in the CAM source codes. 
   ! Adopted by Minghuai Wang (Minghuai.Wang@pnl.gov). 
   !------------------------------------------------------------------------------------------------
   ! Calculate effective radius for radiation code
   ! If no cloud water, default value is:
   !   10 micron for droplets,
   !   25 micron for cloud ice.
   ! Be careful of the unit of effective radius : [micro meter]
   !------------------------------------------------------------------------------------------------
   use shr_spfn_mod,    only: gamma => shr_spfn_gamma
   implicit none

   ! input arguments
   real(r8), intent(in)    :: ql          ! Mean LWC of pixels [ kg/kg ]
   real(r8), intent(in)    :: nl          ! Grid-mean number concentration of cloud liquid droplet [#/kg]
   real(r8), intent(in)    :: qi          ! Mean IWC of pixels [ kg/kg ]
   real(r8), intent(in)    :: ni          ! Grid-mean number concentration of cloud ice    droplet [#/kg]
   real(r8), intent(in)    :: qs          ! mean snow water content [kg/kg]
   real(r8), intent(in)    :: ns          ! Mean snow crystal number concnetration [#/kg]
   real(r8), intent(in)    :: cld         ! Physical stratus fraction
   real(r8), intent(in)    :: pres        ! Air pressure [Pa] 
   real(r8), intent(in)    :: tk          ! air temperature [K]

   ! output arguments
   real(r8), intent(out)   :: effl        ! Effective radius of cloud liquid droplet [micro-meter]
   real(r8), intent(out)   :: effi        ! Effective radius of cloud ice    droplet [micro-meter]
   real(r8), intent(out)   :: effl_fn     ! effl for fixed number concentration of nlic = 1.e8
   real(r8), intent(out)   :: deffi       ! ice effective diameter for optics (radiation)
   real(r8), intent(out)   :: pgamrad     ! gamma parameter for optics (radiation)
   real(r8), intent(out)   :: lamcrad     ! slope of droplet distribution for optics (radiation)
   real(r8), intent(out)   :: des         ! snow effective diameter for optics (radiation) [micro-meter]

   ! local variables
   real(r8)  qlic        ! In-cloud LWC [kg/m3]
   real(r8)  qiic        ! In-cloud IWC [kg/m3]
   real(r8)  nlic        ! In-cloud liquid number concentration [#/kg]
   real(r8)  niic        ! In-cloud ice    number concentration [#/kg]
   real(r8)  mtime       ! Factor to account for droplet activation timescale [no]
   real(r8)  cldm        ! Constrained stratus fraction [no]
   real(r8)  mincld      ! Minimum stratus fraction [no]

   real(r8)  lami, laml, lammax, lammin, pgam, lams, lammaxs, lammins

   real(r8)  dcs         ! autoconversion size threshold   [meter]
   real(r8)  di, ci      ! cloud ice mass-diameter relationship
   real(r8)  ds, cs      ! snow crystal mass-diameter relationship 
   real(r8)  qsmall      !
   real(r8)  rho         ! air density [kg/m3]
   real(r8)  rhow        ! liquid water density [kg/m3]
   real(r8)  rhoi        ! ice density [kg/m3]
   real(r8)  rhos        ! snow density [kg/m3]
   real(r8)  res         ! effective snow diameters
   real(r8)  pi          !
   real(r8)  tempnc      !

   !------------------------------------------------------------------------------------------------
   ! Main computation 
   !------------------------------------------------------------------------------------------------

   pi = 3.1415926535897932384626434
   ! qsmall = 1.0e-18  ! in the CAM source code (cldwat2m)
   qsmall = 1.0e-14  ! in the SAM source code (module_mp_graupel)
   ! rhow = 1000.      ! in cldwat2m, CAM 
   rhow = 997.       ! in module_mp_graupel, SAM
   rhoi = 500.       ! in both CAM and SAM

   ! dcs = 70.e-6_r8    ! in cldwat2m, CAM 
   dcs = 125.e-6_r8   ! in module_mp_graupel, SAM 
   ci = rhoi * pi/6.
   di = 3.

   ! for snow water
   rhos = 100.      ! in both SAM and CAM5 
   cs = rhos*pi/6.
   ds = 3.


   rho = pres / (287.15*tk)    ! air density [kg/m3]

   mincld  = 0.0001_r8
   cldm    = max(cld,mincld)
   qlic    = min(5.e-3_r8,max(0._r8,ql/cldm))
   qiic    = min(5.e-3_r8,max(0._r8,qi/cldm))
   nlic    = max(nl,0._r8)/cldm
   niic    = max(ni,0._r8)/cldm

   !------------------------------------------------------------------------------------------------
   ! Effective diameters of snow crystals
   !------------------------------------------------------------------------------------------------
   if(qs.gt.1.0e-7) then 
      lammaxs=1._r8/10.e-6_r8
      lammins=1._r8/2000.e-6_r8
      lams = (gamma(1._r8+ds)*cs * ns/qs)**(1._r8/ds)
      lams = min(lammaxs,max(lams,lammins))
      res = 1.5/lams*1.0e6_r8
   else
      res = 500._r8 
   end if 

   !
   ! from Hugh Morrision: rhos/917 accouts for assumptions about 
   ! ice density in the Mitchell optics. 
   !

   des = res * rhos/917._r8 *2._r8

   !------------------------------------------------------------------------------------------------
   ! Effective radius of cloud ice droplet 
   !------------------------------------------------------------------------------------------------

   if( qiic.ge.qsmall ) then
      niic   = min(niic,qiic*1.e20_r8)
      ! lammax = 1._r8/10.e-6_r8      ! in cldwat2m, CAM
      ! lammin = 1._r8/(2._r8*dcs)    ! in cldwat2m, CAM
      lammax = 1._r8/1.e-6_r8      ! in module_mp_graupel, SAM 
      lammin = 1._r8/(2._r8*dcs+100.e-6_r8)    ! in module_mp_graupel, SAM 
      lami   = (gamma(1._r8+di)*ci*niic/qiic)**(1._r8/di)
      lami   = min(lammax,max(lami,lammin))
      effi   = 1.5_r8/lami*1.e6_r8
   else
      effi   = 25._r8
   end if

   !--hm ice effective radius for david mitchell's optics
   !--ac morrison indicates that this is effective diameter
   !--ac morrison indicates 917 (for the density of pure ice..)
   deffi  = effi *rhoi/917._r8*2._r8

   !------------------------------------------------------------------------------------------------
   ! Effective radius of cloud liquid droplet 
   !------------------------------------------------------------------------------------------------

   if( qlic.ge.qsmall ) then
      ! Matin et al., 1994 (JAS) formula for pgam (the same is used in both CAM and SAM).
      ! See also Morrison and Grabowski (2007, JAS, Eq. (2))
      nlic   = min(nlic,qlic*1.e20_r8)

      ! set the minimum droplet number as 20/cm3.
      ! nlic   = max(nlic,20.e6_r8/rho) ! sghan minimum in #/cm3
      tempnc = nlic/rho/1.0e6    ! #/kg --> #/cm3
      ! if (tempnc.gt.100._r8) then 
      !   write(0, *) 'nc larger than 100  ', tempnc, rho
      ! end if

      !!!!!! ????? Should be the in-cloud dropelt number calculated as nlic*rho/1.0e6_r8 ????!!!! +++mhwang
      ! pgam   = 0.0005714_r8*(nlic/1.e6_r8/rho) + 0.2714_r8  !wrong, confirmed with Hugh Morrison. fixed in the latest SAM. 
      pgam   = 0.0005714_r8*(nlic*rho/1.e6_r8) + 0.2714_r8
      pgam   = 1._r8/(pgam**2)-1._r8
      ! pgam   = min(15._r8,max(pgam,2._r8))   ! in cldwat2m, CAM
      pgam   = min(10._r8,max(pgam,2._r8))   ! in module_mp_graupel, SAM
      ! if(pgam.gt.2.01_r8 .and.pgam.lt.9.99_r8) then
      !   write(0, *) 'pgam', pgam
      ! end if
      laml   = (pi/6._r8*rhow*nlic*gamma(pgam+4._r8)/(qlic*gamma(pgam+1._r8)))**(1._r8/3._r8)
      lammin = (pgam+1._r8)/50.e-6_r8    ! in cldwat2m, CAM
      lammax = (pgam+1._r8)/2.e-6_r8     ! in cldwat2m, CAM   ! cldwat2m should be used, 
                                                              ! if lammax is too large, this will lead to crash in 
                                                              ! src/physics/rrtmg/cloud_rad_props.F90 because 
                                                              ! klambda-1 can be zero in gam_liquid_lw and gam_liquid_sw
                                                              !  and g_lambda(kmu,klambda-1) will not be defined. 
      ! lammin = (pgam+1._r8)/60.e-6_r8    ! in module_mp_graupel, SAM
      ! lammax = (pgam+1._r8)/1.e-6_r8     ! in module_mp_graupel, SAM

      laml   = min(max(laml,lammin),lammax)
      ! effl   = gamma(qcvar+1._r8/3._r8)/(gamma(qcvar)*qcvar**(1._r8/3._r8))* &
      !          gamma(pgam+4._r8)/gamma(pgam+3._r8)/laml/2._r8*1.e6_r8      ! in cldwat2m, CAM
      effl   =  gamma(pgam+4._r8)/gamma(pgam+3._r8)/laml/2._r8*1.e6_r8  ! in module_mp_graupel, SAM
      lamcrad  = laml 
      pgamrad  = pgam
   else
      ! we chose 10. over 25, since 10 is a more reasonable value for liquid droplet. +++mhwang
      effl   = 10._r8     ! in cldwat2m, CAM
      ! effl   = 25._r8     ! in module_mp_graupel, SAM
      lamcrad  = 0.0_r8
      pgamrad  = 0.0_r8
   end if

   !------------------------------------------------------------------------------------------------
   ! Recalculate effective radius for constant number, in order to separate first and second 
   ! indirect effects. Assume constant number of 10^8 kg-1 
   !------------------------------------------------------------------------------------------------

   nlic = 1.e8
   if( qlic.ge.qsmall ) then
      ! Matin et al., 1994 (JAS) formula for pgam (the same is used in both CAM and SAM). 
      ! See also Morrison and Grabowski (2007, JAS, Eq. (2))  
      nlic   = min(nlic,qlic*1.e20_r8)
      pgam   = 0.0005714_r8*(nlic/1.e6_r8/rho) + 0.2714_r8
      pgam   = 1._r8/(pgam**2)-1._r8
      ! pgam   = min(15._r8,max(pgam,2._r8))   ! in cldwat2m, CAM
      pgam   = min(10._r8,max(pgam,2._r8))   ! in module_mp_graupel, SAM
      laml   = (pi/6._r8*rhow*nlic*gamma(pgam+4._r8)/(qlic*gamma(pgam+1._r8)))**(1._r8/3._r8)
      ! lammin = (pgam+1._r8)/50.e-6_r8    ! in cldwat2m, CAM
      ! lammax = (pgam+1._r8)/2.e-6_r8     ! in cldwat2m, CAM
      lammin = (pgam+1._r8)/60.e-6_r8    ! in module_mp_graupel, SAM
      lammax = (pgam+1._r8)/1.e-6_r8     ! in module_mp_graupel, SAM

      laml   = min(max(laml,lammin),lammax)
      ! effl_fn   = gamma(qcvar+1._r8/3._r8)/(gamma(qcvar)*qcvar**(1._r8/3._r8))* &
      !          gamma(pgam+4._r8)/gamma(pgam+3._r8)/laml/2._r8*1.e6_r8      ! in cldwat2m, CAM
      effl_fn   =  gamma(pgam+4._r8)/gamma(pgam+3._r8)/laml/2._r8*1.e6_r8  ! in module_mp_graupel, SAM
   else
      ! we chose 10. over 25, since 10 is a more reasonable value for liquid droplet. +++mhwang
      effl_fn   = 10._r8     ! in cldwat2m, CAM
      ! effl_fn   = 25._r8     ! in module_mp_graupel, SAM
   end if
   !------------------------------------------------------------------------------------------------
   !------------------------------------------------------------------------------------------------
   return
end subroutine m2005_effradius

!==================================================================================================
!==================================================================================================

end module crm_physics<|MERGE_RESOLUTION|>--- conflicted
+++ resolved
@@ -602,8 +602,6 @@
    real(crm_rknd), pointer :: crm_qs_rad (:,:,:,:) ! rad cloud snow (kg/kg)
    real(crm_rknd), pointer :: crm_ns_rad (:,:,:,:) ! rad cloud snow crystal number (#/kg)
 
-<<<<<<< HEAD
-=======
    ! pointers for crm state data on pbuf
    real(crm_rknd), pointer :: crm_u (:,:,:,:) ! CRM u-wind component
    real(crm_rknd), pointer :: crm_v (:,:,:,:) ! CRM v-wind component
@@ -625,7 +623,6 @@
    real(crm_rknd), pointer :: crm_ng(:,:,:,:) ! 2-mom mass mixing ratio of graupel
    real(crm_rknd), pointer :: crm_qc(:,:,:,:) ! 2-mom number concentration of graupel
 
->>>>>>> 5e20ffdf
    !------------------------------------------------------------------------------------------------
    !------------------------------------------------------------------------------------------------
 #if defined( MMF_ORIENT_RAND )
@@ -656,17 +653,10 @@
    !------------------------------------------------------------------------------------------------
    ! Initialize CRM state (nullify pointers, allocate memory, etc)
    !------------------------------------------------------------------------------------------------
-<<<<<<< HEAD
-   call crm_state%initialize()
-   call crm_rad_initialize(crm_rad, pcols, crm_nx_rad, crm_ny_rad, crm_nz)
-   call crm_input%initialize(pcols,pver)
-   call crm_output_initialize(crm_output,pcols,pver)
-=======
    call crm_state_initialize(crm_state, pcols, crm_nx, crm_ny, crm_nz)
    call crm_rad_initialize(crm_rad, pcols, crm_nx_rad, crm_ny_rad, crm_nz)
    call crm_input_initialize(crm_input, pcols, pver)
    call crm_output_initialize(crm_output, pcols, pver, crm_nx, crm_ny, crm_nz)
->>>>>>> 5e20ffdf
 
    !------------------------------------------------------------------------------------------------
    ! Set CRM orientation angle
@@ -814,13 +804,9 @@
          end do
       end do
 
-<<<<<<< HEAD
-      ! Initialize CRM radiation variables
-=======
       !---------------------------------------------------------------------------------------------
       ! Initialize radiation variables
       !---------------------------------------------------------------------------------------------
->>>>>>> 5e20ffdf
       call pbuf_get_field(pbuf, crm_t_rad_idx,  crm_t_rad)
       call pbuf_get_field(pbuf, crm_qv_rad_idx, crm_qv_rad)
       call pbuf_get_field(pbuf, crm_qc_rad_idx, crm_qc_rad)
@@ -1316,8 +1302,6 @@
       end do
 
       !---------------------------------------------------------------------------------------------
-<<<<<<< HEAD
-=======
       ! put CRM state data back in pbuf
       !---------------------------------------------------------------------------------------------
       call pbuf_get_field(pbuf, pbuf_get_index('CRM_U'),  crm_u)
@@ -1363,7 +1347,6 @@
       end if
 
       !---------------------------------------------------------------------------------------------
->>>>>>> 5e20ffdf
       ! put rad data back in pbuf
       !---------------------------------------------------------------------------------------------
       call pbuf_get_field(pbuf, crm_t_rad_idx,  crm_t_rad)
