--- conflicted
+++ resolved
@@ -1,22 +1,11 @@
-<<<<<<< HEAD
-tree 48fff59dbe59f68e94a0b668a9b0e71926b321ce
-parent 01069631572d1a5a671b800ce80728590cd1375b
-parent 899b2c4062eed89d0f6e877a1d1e95a3cadb7efa
-author Mark Petersen <mpetersen@lanl.gov> 1614358398 -0700
-committer Mark Petersen <mpetersen@lanl.gov> 1614358398 -0700
-=======
 tree dd743db5018ca674349bcd24794b76b67739bbff
 parent ac44aec14b07cc5bc28e29c4b8b06a2cf1e864ea
 parent 37460822d8e98336da156004904b0ce3c278e7d4
 author Mark Petersen <mpetersen@lanl.gov> 1614631845 -0700
 committer Mark Petersen <mpetersen@lanl.gov> 1614631845 -0700
->>>>>>> 5b1f712c
 
 Merge branch 'develop' into e3sm/develop
 
-<<<<<<< HEAD
-Fixes missing edgeSignOnCell in redi_term2 #819
-=======
 * develop:
   Remove multiprocess check for static interpolation
   Parallel interpolation of climatological monthly albedo (albedo12m)
@@ -26,5 +15,4 @@
   Initialize and finalize geotile manager for albedo12m
   Initialize and finalize the geotile manager for greenfrac
   Remove previous interpolation of albedo12m
-  Remove previous interpolation of greenfrac
->>>>>>> 5b1f712c
+  Remove previous interpolation of greenfrac