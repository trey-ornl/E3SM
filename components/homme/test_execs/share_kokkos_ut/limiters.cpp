--- conflicted
+++ resolved
@@ -290,11 +290,7 @@
       for (int i = 0; i < NP; ++i)
         for (int j = 0; j < NP; ++j) {
           // Check BFB.
-<<<<<<< HEAD
-          REQUIRE(equal(ptens(i,j,vi)[si], ref.ptens(i,j,vi)[si], 0));
-=======
           REQUIRE(equal(ptens(i,j,vi)[si], ref.ptens(i,j,vi)[si]));
->>>>>>> 2a3f8921
         }
     }
   }
