--- conflicted
+++ resolved
@@ -560,15 +560,7 @@
   enddo
 
   ! integrand(:,:) = dp(:,:,nlev)*Rgas*temperature(:,:,nlev)/p(:,:,nlev)
-<<<<<<< HEAD
-  phi(:,:,nlev) = phis(:,:) + (&
-  kappa*theta_dp_cp(:,:,nlev)*p_i(:,:,nlev+1)**(kappa-1)*p0**(-kappa) )/2
-
-  phi(:,:,nlev) = phis(:,:) + (&
-  kappa_star(:,:,nlev)*theta_dp_cp(:,:,nlev)*p_i(:,:,nlev+1)**(kappa_star(:,:,nlev)-1)*p0**(-kappa_star(:,:,nlev)) )/2
-=======
   phi(:,:,nlev) = phis(:,:) + ( kappa_star(:,:,nlev)*theta_dp_cp(:,:,nlev)*p_i(:,:,nlev+1)**(kappa_star(:,:,nlev)-1)*p0**(-kappa_star(:,:,nlev)) )/2
->>>>>>> df12cb38
 
   do k=nlev,2,-1
      !  invert this equation at interfaces:
