#ifdef HAVE_CONFIG_H
#include "config.h"
#endif

! This module contains constants and namelist variables used through out the model
! to avoid circular dependancies please do not 'use' any further modules here.
!
module control_mod
  use kinds, only : real_kind
  use physical_constants, only: dd_pi

  integer, public, parameter :: MAX_STRING_LEN=240
  integer, public, parameter :: MAX_FILE_LEN=240
  character(len=MAX_STRING_LEN)    , public :: integration    ! time integration (explicit, semi_imp, or full imp)

! none of this is used anymore:
  integer, public, parameter :: TRACERADV_UGRADQ=0            !  u grad(Q) formulation
  integer, public, parameter :: TRACERADV_TOTAL_DIVERGENCE=1   ! div(u dp/dn Q ) formulation
  integer, public  :: tracer_advection_formulation  = TRACERADV_TOTAL_DIVERGENCE
  logical, public  :: use_semi_lagrange_transport   = .false.
  logical, public  :: use_semi_lagrange_transport_local_conservation   = .false.

! Tracer transport type
! We potentially have five types of tracer advection. However, not all of them
! may be chosen at runtime due to compile-type restrictions on arrays
  integer, public, parameter :: TRACERTRANSPORT_SE_GLL          = 1
  integer, public, parameter :: TRACERTRANSPORT_SEMILAGRANG_GLL = 2
  integer, public, parameter :: TRACERTRANSPORT_LAGRANGIAN_FVM  = 3
  integer, public, parameter :: TRACERTRANSPORT_FLUXFORM_FVM    = 4
  integer, public            :: tracer_transport_type           = TRACERTRANSPORT_SE_GLL
  integer, public, parameter :: TRACER_GRIDTYPE_GLL             = 11
  integer, public, parameter :: TRACER_GRIDTYPE_FVM             = 12
  integer, public            :: tracer_grid_type = TRACER_GRIDTYPE_GLL

!shallow water advection tests:
!kmass points to a level with density.  other levels contain test tracers
  integer, public  :: kmass  = -1
  integer, public  :: toy_chemistry = 0            !  1 = toy chemestry is turned on in 2D advection code
  real (kind=real_kind), public :: g_sw_output            	   = 9.80616D0          ! m s^-2

  real (kind=real_kind), public ::nu_mc = 0.0

  integer, public  :: tstep_type= 0                           ! 0 = leapfrog
                                                              ! 1 = RK (foward-in-time)
  integer, public  :: rk_stage_user  = 0                      ! number of RK stages to use  
  integer, public  :: ftype = 0                                ! Forcing Type
                                                               ! ftype = 0  HOMME ApplyColumn() type forcing process split
                                                               ! ftype = -1   ignore forcing  (used for testing energy balance)
  integer, public  :: use_cpstar=0                             ! use cp or cp* in T equation                               
  integer, public  :: energy_fixer = 0    !  -1: No fixer, use non-staggered formula
                                          !   0: No Fixer, use staggered in time formula
                                          !       (only for leapfrog)
                                          !   1 or 4:  Enable fixer, non-staggered formula

                                              
  integer, public :: qsplit = 1           ! ratio of dynamics tsteps to tracer tsteps
  integer, public :: rsplit = 0           ! for vertically lagrangian dynamics, apply remap
                                          ! every rsplit tracer timesteps
  integer, public :: physics = 0          ! Defines if the program is to use its own physics (HOMME standalone), valid values 1,2,3
                                          ! physics = 0, no physics
                                          ! physics = 1, Use physics
  integer, public :: LFTfreq=0            ! leapfrog-trapazoidal frequency
                                          ! interspace a lf-trapazoidal step every LFTfreq leapfrogs    
                                          ! 0 = disabled

! vert_remap_q_alg:    0  default value, Zerroukat monotonic splines
!                      1  PPM vertical remap with mirroring at the boundaries
!                         (solid wall bc's, high-order throughout)
!                      2  PPM vertical remap without mirroring at the boundaries
!                         (no bc's enforced, first-order at two cells bordering top and bottom boundaries)
  integer, public :: vert_remap_q_alg = 0


 integer, public :: cubed_sphere_map = -1  ! -1 = chosen at run time
                                           !  0 = equi-angle Gnomonic (default)
                                           !  1 = equi-spaced Gnomonic (not yet coded)
                                           !  2 = element-local projection  (for var-res)
                                           !  3 = parametric (not yet coded)

!tolerance to define smth small, was introduced for lim 8 in 2d and 3d
  real (kind=real_kind), public, parameter :: tol_limiter=1e-13

  integer              , public :: limiter_option = 0
  character(len=8)     , public :: filter_type
  character(len=8)     , public :: transfer_type
  integer              , public :: filter_freq
  integer              , public :: filter_freq_advection
  integer              , public :: filter_counter
  real (kind=real_kind), public :: filter_mu
  real (kind=real_kind), public :: filter_mu_advection
  character(len=MAX_STRING_LEN)    , public :: precon_method  ! if semi_implicit, type of preconditioner:
                                                  ! choices block_jacobi or identity

  integer              , public :: partmethod     ! partition methods
  character(len=MAX_STRING_LEN)    , public :: topology       ! options: "cube" is supported
  character(len=MAX_STRING_LEN)    , public :: test_case      ! options: if cube: "swtc1","swtc2",or "swtc6"  
  integer              , public :: sub_case                   ! generic test case param 
  integer              , public :: tasknum
  integer              , public :: remapfreq      ! remap frequency of synopsis of system state (steps)
  character(len=MAX_STRING_LEN) :: remap_type     ! selected remapping option
  integer              , public :: statefreq      ! output frequency of synopsis of system state (steps)
  integer              , public :: restartfreq
  integer              , public :: runtype 
  integer              , public :: timerdetail 
  integer              , public :: numnodes 
  integer              , public :: multilevel
  logical              , public :: uselapi
  character(len=MAX_STRING_LEN)    , public :: restartfile 
  character(len=MAX_STRING_LEN)    , public :: restartdir

  character(len=MAX_STRING_LEN)    , public :: columnpackage
  character(len=MAX_STRING_LEN)    , public :: moisture
  
  integer              , public :: maxits         ! max iterations of solver
  real (kind=real_kind), public :: tol            ! solver tolerance (convergence criteria)
  integer              , public :: debug_level    ! debug level of CG solver


  ! Boyd Vandeven filter Transfer fn parameters

  real (kind=real_kind), public :: p_bv
  real (kind=real_kind), public :: s_bv

  ! Fischer-Mullen filter Transfer fn parameters

  real (kind=real_kind), public :: wght_fm
  integer              , public :: kcut_fm

  character(len=MAX_STRING_LEN)    ,public  :: vfile_int=""   ! vertical formulation (ecmwf,ccm1)
  character(len=MAX_STRING_LEN)    ,public  :: vfile_mid=""   ! vertical grid spacing (equal,unequal)
  character(len=MAX_STRING_LEN)    ,public  :: vform = ""     ! vertical coordinate system (sigma,hybrid)
  integer,                          public  :: vanalytic = 0  ! if 1, test initializes vertical coords
  real (kind=real_kind),            public  :: vtop = 0.1     ! top coordinate level for analytic vcoords

  integer              , public :: while_iter
  integer              , public :: fine_ne = -1               ! set for refined exodus meshes (variable viscosity)
  real (kind=real_kind), public :: max_hypervis_courant = 1d99! upper bound for Courant number
                                                              ! (only used for variable viscosity, recommend 1.9 in namelist)
  real (kind=real_kind), public :: nu      = 7.0D5            ! viscosity (momentum equ)
  real (kind=real_kind), public :: nu_div  = -1               ! viscsoity (momentum equ, div component)
  real (kind=real_kind), public :: nu_s    = -1               ! default = nu   T equ. viscosity
  real (kind=real_kind), public :: nu_q    = -1               ! default = nu   tracer viscosity
  real (kind=real_kind), public :: nu_p    = 0.0D5            ! default = 0    ps equ. viscosity
  real (kind=real_kind), public :: nu_top  = 0.0D5            ! top-of-the-model viscosity

  integer, public :: hypervis_subcycle=1                      ! number of subcycles for hyper viscsosity timestep
  integer, public :: hypervis_subcycle_q=1                    ! number of subcycles for hyper viscsosity timestep on TRACERS
  integer, public :: hypervis_order=0                         ! laplace**hypervis_order.  0=not used  1=regular viscosity, 2=grad**4
  integer, public :: psurf_vis = 0                            ! 0 = use laplace on eta surfaces
                                                              ! 1 = use (approx.) laplace on p surfaces

  real (kind=real_kind), public :: hypervis_power=0           ! if not 0, use variable hyperviscosity based on element area
  real (kind=real_kind), public :: hypervis_scaling=0         ! use tensor hyperviscosity

  !three types of hyper viscosity are supported right now:
  ! (1) const hv:    nu * del^2 del^2
  ! (2) scalar hv:   nu(lat,lon) * del^2 del^2
  ! (3) tensor hv,   nu * ( \div * tensor * \grad ) * del^2
  !
  ! (1) default:  hypervis_power=0, hypervis_scaling=0
  ! (2) Original version for var-res grids. (M. Levy)
  !            scalar coefficient within each element
  !            hypervisc_scaling=0
  !            set hypervis_power>0 and set fine_ne, max_hypervis_courant
  ! (3) tensor HV var-res grids 
  !            tensor within each element:
  !            set hypervis_scaling > 0 (typical values would be 3.2 or 4.0)
  !            hypervis_power=0
  !            (\div * tensor * \grad) operator uses cartesian laplace
  !

  ! hyperviscosity parameters used for smoothing topography
  integer, public :: smooth_phis_numcycle = 0   ! 0 = disable
  integer, public :: smooth_sgh_numcycle = 0   ! 0 = disabled
  real (kind=real_kind), public :: smooth_phis_nudt = 0

  integer, public :: prescribed_wind=0    ! fix the velocities?

#ifdef CAM
  real (kind=real_kind), public :: se_met_nudge_u = 0.D0  ! velocity nudging rate (1/sec)
  real (kind=real_kind), public :: se_met_nudge_p = 0.D0  ! pressure nudging rate (1/sec)
  real (kind=real_kind), public :: se_met_nudge_t = 0.D0  ! temperature nudging rate (1/sec)
  integer,               public :: se_met_tevolve = 0     ! switch to turn on time evolution of nudging within dynamics
  integer,               public :: prescribed_vertwind = 0
#endif

  real (kind=real_kind), public :: initial_total_mass = 0    ! initial perturbation in JW test case
  real (kind=real_kind), public :: u_perturb   = 0         ! initial perturbation in JW test case
#ifndef CAM
  real (kind=real_kind), public :: pertlim = 0          !pertibation to temperature [like CESM]
#endif

  integer, public, parameter :: west  = 1
  integer, public, parameter :: east  = 2
  integer, public, parameter :: south = 3
  integer, public, parameter :: north = 4
  integer, public, parameter :: swest = 5
  integer, public, parameter :: seast = 6
  integer, public, parameter :: nwest = 7
  integer, public, parameter :: neast = 8
  
  logical, public :: test_cfldep          = .FALSE.
  logical, public :: disable_diagnostics  = .FALSE.

  ! parameters for dcmip12 test 2-0: steady state atmosphere with orography
<<<<<<< HEAD
  real, parameter :: pi               = 4.d0*atan(1.d0)
  real(real_kind), public :: dcmip2_0_h0      = 2000.d0        ! height of mountain range        (meters)
  real(real_kind), public :: dcmip2_0_Rm      = 3.d0*pi/4.d0   ! radius of mountain range        (radians)
  real(real_kind), public :: dcmip2_0_zetam   = pi/16.d0       ! mountain oscillation half-width (radians)
=======
  real(real_kind), public :: dcmip2_0_h0      = 2000.d0        ! height of mountain range        (meters)
  real(real_kind), public :: dcmip2_0_Rm      = 3.d0*dd_pi/4.d0   ! radius of mountain range        (radians)
  real(real_kind), public :: dcmip2_0_zetam   = dd_pi/16.d0       ! mountain oscillation half-width (radians)
>>>>>>> 9e99c99e

  ! parameters for dcmip12 test 2-x: mountain waves
  real(real_kind), public :: dcmip2_x_ueq     = 20.d0          ! wind speed at equator (m/s)
  real(real_kind), public :: dcmip2_x_h0      = 250.0d0        ! mountain height       (m)
  real(real_kind), public :: dcmip2_x_d       = 5000.0d0       ! mountain half width   (m)
  real(real_kind), public :: dcmip2_x_xi      = 4000.0d0       ! mountain wavelength   (m)

end module control_mod<|MERGE_RESOLUTION|>--- conflicted
+++ resolved
@@ -203,16 +203,9 @@
   logical, public :: disable_diagnostics  = .FALSE.
 
   ! parameters for dcmip12 test 2-0: steady state atmosphere with orography
-<<<<<<< HEAD
-  real, parameter :: pi               = 4.d0*atan(1.d0)
-  real(real_kind), public :: dcmip2_0_h0      = 2000.d0        ! height of mountain range        (meters)
-  real(real_kind), public :: dcmip2_0_Rm      = 3.d0*pi/4.d0   ! radius of mountain range        (radians)
-  real(real_kind), public :: dcmip2_0_zetam   = pi/16.d0       ! mountain oscillation half-width (radians)
-=======
   real(real_kind), public :: dcmip2_0_h0      = 2000.d0        ! height of mountain range        (meters)
   real(real_kind), public :: dcmip2_0_Rm      = 3.d0*dd_pi/4.d0   ! radius of mountain range        (radians)
   real(real_kind), public :: dcmip2_0_zetam   = dd_pi/16.d0       ! mountain oscillation half-width (radians)
->>>>>>> 9e99c99e
 
   ! parameters for dcmip12 test 2-x: mountain waves
   real(real_kind), public :: dcmip2_x_ueq     = 20.d0          ! wind speed at equator (m/s)
