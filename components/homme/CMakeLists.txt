--- conflicted
+++ resolved
@@ -51,10 +51,7 @@
   SET(BUILD_HOMME_WITHOUT_PIOLIBRARY ON CACHE BOOL "")
 ENDIF ()
 
-<<<<<<< HEAD
-=======
 SET(HOMME_BUILD_SCORPIO ON)
->>>>>>> edec46ba
 IF(BUILD_HOMME_WITHOUT_PIOLIBRARY)
   MESSAGE(STATUS "This configuration builds without PIO library and NetCDF calls")
   SET(HOMME_BUILD_SCORPIO OFF)
