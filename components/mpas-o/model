<<<<<<< HEAD
tree d2af5ea30407008804ab765e5c56566dd027c6f5
parent 3da41bc33e672ed90794e273451d5d8c9cf5eac6
author Mark Petersen <mpetersen@lanl.gov> 1508193534 -0600
committer Mark Petersen <mpetersen@lanl.gov> 1508193621 -0600

Correct vertical monotonicity check.
=======
tree aa13a21210b461c1f3bbf180bbaf5308e3b300e7
parent 7551bedf41407e85feeb6d57f70f9a68ee406826
author Luke Van Roekel <luke.vanroekel@gmail.com> 1508273220 -0600
committer Luke Van Roekel <luke.vanroekel@gmail.com> 1508273338 -0600

Corrects an error in the global area sum

In the calculation of the global mean was missing a check on whether or not
the deltaS variable was valid.  This fixes that issue
>>>>>>> 2b88e31d
<|MERGE_RESOLUTION|>--- conflicted
+++ resolved
@@ -1,11 +1,3 @@
-<<<<<<< HEAD
-tree d2af5ea30407008804ab765e5c56566dd027c6f5
-parent 3da41bc33e672ed90794e273451d5d8c9cf5eac6
-author Mark Petersen <mpetersen@lanl.gov> 1508193534 -0600
-committer Mark Petersen <mpetersen@lanl.gov> 1508193621 -0600
-
-Correct vertical monotonicity check.
-=======
 tree aa13a21210b461c1f3bbf180bbaf5308e3b300e7
 parent 7551bedf41407e85feeb6d57f70f9a68ee406826
 author Luke Van Roekel <luke.vanroekel@gmail.com> 1508273220 -0600
@@ -14,5 +6,4 @@
 Corrects an error in the global area sum
 
 In the calculation of the global mean was missing a check on whether or not
-the deltaS variable was valid.  This fixes that issue
->>>>>>> 2b88e31d
+the deltaS variable was valid.  This fixes that issue