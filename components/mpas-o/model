--- conflicted
+++ resolved
@@ -1,14 +1,3 @@
-<<<<<<< HEAD
-tree ac00e0582ac0d0ac381936a19206c7042270f6d4
-parent ba9403644f0dcc18512823d7f5cc5071a3822669
-parent c2fb9bec1009be02f36b85c6fb552e46c3a07a23
-author Mark Petersen <mpetersen@lanl.gov> 1485891661 -0700
-committer Mark Petersen <mpetersen@lanl.gov> 1485891749 -0700
-
-Merge branch 'ocean/move_compass_files' into ocean/develop
-
-  Move ocean subdirectory into testing_and_setup/compass
-=======
 tree 1a285f683c7930be6cb9b41a5d3bdea460ef0c93
 parent 17846bd88fc50e4a806ae34aed03e4bc077bef7a
 parent ffe3795caf7e22d784e65cddc2ba75ad7505841d
@@ -25,5 +14,4 @@
 not normally need to be changed from the default in registry.
 
 Finally the limiting of the Ri profile to be positive is removed as this
-check is also performed in CVMix.
->>>>>>> d7f5038f
+check is also performed in CVMix.