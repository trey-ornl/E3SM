#===============================================================================
#
# Common CMakeLists.txt: a framework for building all CIME components and more
#
# This is a port of cime/scripts/Tools/Makefile. As more components are ported to
# CMake, the directory level of this file will rise to the top-level directory.
#
# We will prefer space-separated strings over lists
#
#===============================================================================

# bmpersch
# - Read modern cmake docs, use modern features
# - Use find_package for trilinos and other TPLS

cmake_minimum_required(VERSION 3.9)
cmake_policy(SET CMP0057 NEW)

# Store caseroot in the cache, so that, if cmake re-runs,
# we can still access ${CASEROOT}/Macros.cmake
set (CASEROOT "" CACHE STRING "The case root directory.")

# We need to set the compilers *before* calling `project`.
# The only way to get the compiler name, is to load Macros.cmake
# However, we do *not* want to pollut the environment with other
# vars coming from Macros.cmake, so we encapsulate its inclusion
# in a new scope.
# Additionally, we also set CMAKE_BUILD_TYPE=DEBUG if Macros.cmake
# contains DEBUG set to true
function(set_compilers_e3sm)
  # Grab CXX compiler from CIME
  include(${CASEROOT}/Macros.cmake)

  if (MPILIB STREQUAL "mpi-serial")
    set(CC ${SCC})
    set(FC ${SFC})
    set(CXX ${SCXX})
  else()
    set(CC ${MPICC})
    set(FC ${MPIFC})
    set(CXX ${MPICXX})
  endif()

  set(CMAKE_CXX_COMPILER     ${CXX} CACHE STRING "The CXX compiler")
  set(CMAKE_C_COMPILER       ${CC}  CACHE STRING "The C   compiler")
  set(CMAKE_Fortran_COMPILER ${FC}  CACHE STRING "The Fortran compiler")
<<<<<<< HEAD

  if (DEBUG)
    set(E3SM_DEFAULT_BUILD_TYPE "DEBUG" CACHE STRING "Default build type, inferred from ${DEBUG}")
  else()
    set(E3SM_DEFAULT_BUILD_TYPE "RELEASE" CACHE STRING "Default build type, inferred from ${DEBUG}")
=======
  if (USE_CUDA)
    set(USE_CUDA TRUE PARENT_SCOPE)
  else()
    set(USE_CUDA FALSE PARENT_SCOPE)
>>>>>>> 2b2d993f
  endif()
endfunction()
set_compilers_e3sm()

# If no CMAKE_BUILD_TYPE/CMAKE_CONFIGURATION_TYPES are provided,
# then set the build type according to the DEBUG variable found in Macros.cmake

# Why do we CMAKE_BUILD_TYPE to be set? Glad you asked. Read on.
# Some subfolders might need it (or even try to set it based on
# Macros.cmake anyways). However, not setting it GLOBALLY
# has the risk that cmake may treat targets differently in different subfolders.
# One BIG exapmle: the yaml-cpp target appends a 'd' to its file name when
# the build type is DEBUG (i.e., the lib name is libyaml-cppd.a).
# If yaml-cpp is built in a subdir that locally sets CMAKE_BUILD_TYPE=DEBUG,
# cmake will create the yaml-cpp target to point to libyaml-cppd.a.
# However, in other directories where CMAKE_BUILD_TYPE is not
# set (or not set to DEBUG), cmake will try to  link libyaml-cpp.a
# Bottom line: just like CMAKE_<LANG>_COMPILER, you SHOULD set
# CMAKE_BUILD_TYPE at most once, and do it BEFORE calling `project`.
if(NOT CMAKE_BUILD_TYPE AND NOT CMAKE_CONFIGURATION_TYPES)

  message(STATUS "Setting build type to '${E3SM_DEFAULT_BUILD_TYPE}', as none was specified. This default comes from what CIME set in the DEBUG variable")
  set(CMAKE_BUILD_TYPE "${E3SM_DEFAULT_BUILD_TYPE}" CACHE STRING "Choose the type of build." FORCE)

  # Set the possible values of build type for cmake-gui
  set_property(CACHE CMAKE_BUILD_TYPE PROPERTY STRINGS "DEBUG" "RELEASE")
endif()

project(E3SM C CXX Fortran)

<<<<<<< HEAD
# We do want CMAKE_BUILD_TYPE to be set, but we do NOT want CMake to 
# decide what optimization flags to append, based on build type,
# so make all the following empty
set (CMAKE_C_FLAGS_RELEASE "")
set (CMAKE_CXX_FLAGS_RELEASE "")
set (CMAKE_Fortran_FLAGS_RELEASE "")

set (CMAKE_C_FLAGS_DEBUG "")
set (CMAKE_CXX_FLAGS_DEBUG "")
set (CMAKE_Fortran_FLAGS_DEBUG "")
=======
if(USE_CUDA)
  enable_language(CUDA)
endif()
>>>>>>> 2b2d993f

# Include function definitions
include(${CMAKE_CURRENT_SOURCE_DIR}/cmake/cmake_util.cmake)
include(${CMAKE_CURRENT_SOURCE_DIR}/cmake/build_mpas_model.cmake)
include(${CMAKE_CURRENT_SOURCE_DIR}/cmake/build_scream.cmake)
include(${CMAKE_CURRENT_SOURCE_DIR}/cmake/build_model.cmake)

set(BUILDCONF ${CASEROOT}/Buildconf)

# Do any MPAS/scream builds first since they manage their own flags
build_mpas_models()
build_scream()

# Set global cmake settings
set(CMAKE_MODULE_PATH ${CIMEROOT}/src/CMake)
set(CMAKE_VERBOSE_MAKEFILE TRUE)
set(CMAKE_RUNTIME_OUTPUT_DIRECTORY ${CMAKE_BINARY_DIR}/..)

# Set global targets
add_custom_target(genf90
  DEPENDS ${CIMEROOT}/src/externals/genf90/genf90.pl)

# Build E3SM components
set(IDX 0)
set(COMP_CLASSES cpl atm lnd ice ocn rof glc wav iac esp)
set(SKIP_COMPS "scream" "mpaso" "mpassi" "mali")
foreach(COMP_NAME IN LISTS COMP_NAMES)
  list(GET COMP_CLASSES ${IDX} COMP_CLASS)
  if (NOT COMP_CLASS STREQUAL "cpl" AND NOT COMP_NAME IN_LIST SKIP_COMPS)
    message("Found component ${COMP_CLASS} model '${COMP_NAME}'")
    add_subdirectory(cmake/${COMP_CLASS})
  endif()

  math(EXPR IDX "${IDX} + 1")
endforeach()

add_subdirectory(cmake/cpl)<|MERGE_RESOLUTION|>--- conflicted
+++ resolved
@@ -44,18 +44,17 @@
   set(CMAKE_CXX_COMPILER     ${CXX} CACHE STRING "The CXX compiler")
   set(CMAKE_C_COMPILER       ${CC}  CACHE STRING "The C   compiler")
   set(CMAKE_Fortran_COMPILER ${FC}  CACHE STRING "The Fortran compiler")
-<<<<<<< HEAD
 
   if (DEBUG)
     set(E3SM_DEFAULT_BUILD_TYPE "DEBUG" CACHE STRING "Default build type, inferred from ${DEBUG}")
   else()
     set(E3SM_DEFAULT_BUILD_TYPE "RELEASE" CACHE STRING "Default build type, inferred from ${DEBUG}")
-=======
+  endif()
+
   if (USE_CUDA)
     set(USE_CUDA TRUE PARENT_SCOPE)
   else()
     set(USE_CUDA FALSE PARENT_SCOPE)
->>>>>>> 2b2d993f
   endif()
 endfunction()
 set_compilers_e3sm()
@@ -86,7 +85,6 @@
 
 project(E3SM C CXX Fortran)
 
-<<<<<<< HEAD
 # We do want CMAKE_BUILD_TYPE to be set, but we do NOT want CMake to 
 # decide what optimization flags to append, based on build type,
 # so make all the following empty
@@ -97,11 +95,10 @@
 set (CMAKE_C_FLAGS_DEBUG "")
 set (CMAKE_CXX_FLAGS_DEBUG "")
 set (CMAKE_Fortran_FLAGS_DEBUG "")
-=======
+
 if(USE_CUDA)
   enable_language(CUDA)
 endif()
->>>>>>> 2b2d993f
 
 # Include function definitions
 include(${CMAKE_CURRENT_SOURCE_DIR}/cmake/cmake_util.cmake)
