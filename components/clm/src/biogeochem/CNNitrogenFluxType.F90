module CNNitrogenFluxType

  use shr_kind_mod           , only : r8 => shr_kind_r8
  use shr_infnan_mod         , only : nan => shr_infnan_nan, assignment(=)
  use shr_log_mod            , only : errMsg => shr_log_errMsg
  use clm_varpar             , only : ndecomp_cascade_transitions, ndecomp_pools
  use clm_varpar             , only : nlevdecomp_full, nlevdecomp, crop_prog
  use clm_varcon             , only : spval, ispval, dzsoi_decomp
  use decompMod              , only : bounds_type
  use clm_varctl             , only : use_nitrif_denitrif, use_vertsoilc, use_fan
  use CNDecompCascadeConType , only : decomp_cascade_con
  use abortutils             , only : endrun
  use LandunitType           , only : lun_pp                
  use ColumnType             , only : col_pp                
  use VegetationType              , only : veg_pp
  ! bgc interface & pflotran:
  use clm_varctl             , only : use_clm_interface, use_pflotran, pf_cmode, pf_hmode, use_vertsoilc
  ! 
  ! !PUBLIC TYPES:
  implicit none
  save
  private
  !
  type, public :: nitrogenflux_type

     ! gap mortality fluxes
     real(r8), pointer :: m_leafn_to_litter_patch                   (:)     ! patch leaf N mortality (gN/m2/s)
     real(r8), pointer :: m_frootn_to_litter_patch                  (:)     ! patch fine root N mortality (gN/m2/s)
     real(r8), pointer :: m_leafn_storage_to_litter_patch           (:)     ! patch leaf N storage mortality (gN/m2/s)
     real(r8), pointer :: m_frootn_storage_to_litter_patch          (:)     ! patch fine root N storage mortality (gN/m2/s)
     real(r8), pointer :: m_livestemn_storage_to_litter_patch       (:)     ! patch live stem N storage mortality (gN/m2/s)
     real(r8), pointer :: m_deadstemn_storage_to_litter_patch       (:)     ! patch dead stem N storage mortality (gN/m2/s)
     real(r8), pointer :: m_livecrootn_storage_to_litter_patch      (:)     ! patch live coarse root N storage mortality (gN/m2/s)
     real(r8), pointer :: m_deadcrootn_storage_to_litter_patch      (:)     ! patch dead coarse root N storage mortality (gN/m2/s)
     real(r8), pointer :: m_leafn_xfer_to_litter_patch              (:)     ! patch leaf N transfer mortality (gN/m2/s)
     real(r8), pointer :: m_frootn_xfer_to_litter_patch             (:)     ! patch fine root N transfer mortality (gN/m2/s)
     real(r8), pointer :: m_livestemn_xfer_to_litter_patch          (:)     ! patch live stem N transfer mortality (gN/m2/s)
     real(r8), pointer :: m_deadstemn_xfer_to_litter_patch          (:)     ! patch dead stem N transfer mortality (gN/m2/s)
     real(r8), pointer :: m_livecrootn_xfer_to_litter_patch         (:)     ! patch live coarse root N transfer mortality (gN/m2/s)
     real(r8), pointer :: m_deadcrootn_xfer_to_litter_patch         (:)     ! patch dead coarse root N transfer mortality (gN/m2/s)
     real(r8), pointer :: m_livestemn_to_litter_patch               (:)     ! patch live stem N mortality (gN/m2/s)
     real(r8), pointer :: m_deadstemn_to_litter_patch               (:)     ! patch dead stem N mortality (gN/m2/s)
     real(r8), pointer :: m_livecrootn_to_litter_patch              (:)     ! patch live coarse root N mortality (gN/m2/s)
     real(r8), pointer :: m_deadcrootn_to_litter_patch              (:)     ! patch dead coarse root N mortality (gN/m2/s)
     real(r8), pointer :: m_retransn_to_litter_patch                (:)     ! patch retranslocated N pool mortality (gN/m2/s)
     real(r8), pointer :: m_npool_to_litter_patch                   (:)     ! patch npool mortality (gN/m2/s)
     ! harvest fluxes
     real(r8), pointer :: hrv_leafn_to_litter_patch                 (:)     ! patch leaf N harvest mortality (gN/m2/s)
     real(r8), pointer :: hrv_frootn_to_litter_patch                (:)     ! patch fine root N harvest mortality (gN/m2/s)
     real(r8), pointer :: hrv_leafn_storage_to_litter_patch         (:)     ! patch leaf N storage harvest mortality (gN/m2/s)
     real(r8), pointer :: hrv_frootn_storage_to_litter_patch        (:)     ! patch fine root N storage harvest mortality (gN/m2/s)
     real(r8), pointer :: hrv_livestemn_storage_to_litter_patch     (:)     ! patch live stem N storage harvest mortality (gN/m2/s)
     real(r8), pointer :: hrv_deadstemn_storage_to_litter_patch     (:)     ! patch dead stem N storage harvest mortality (gN/m2/s)
     real(r8), pointer :: hrv_livecrootn_storage_to_litter_patch    (:)     ! patch live coarse root N storage harvest mortality (gN/m2/s)
     real(r8), pointer :: hrv_deadcrootn_storage_to_litter_patch    (:)     ! patch dead coarse root N storage harvest mortality (gN/m2/s)
     real(r8), pointer :: hrv_leafn_xfer_to_litter_patch            (:)     ! patch leaf N transfer harvest mortality (gN/m2/s)
     real(r8), pointer :: hrv_frootn_xfer_to_litter_patch           (:)     ! patch fine root N transfer harvest mortality (gN/m2/s)
     real(r8), pointer :: hrv_livestemn_xfer_to_litter_patch        (:)     ! patch live stem N transfer harvest mortality (gN/m2/s)
     real(r8), pointer :: hrv_deadstemn_xfer_to_litter_patch        (:)     ! patch dead stem N transfer harvest mortality (gN/m2/s)
     real(r8), pointer :: hrv_livecrootn_xfer_to_litter_patch       (:)     ! patch live coarse root N transfer harvest mortality (gN/m2/s)
     real(r8), pointer :: hrv_deadcrootn_xfer_to_litter_patch       (:)     ! patch dead coarse root N transfer harvest mortality (gN/m2/s)
     real(r8), pointer :: hrv_livestemn_to_litter_patch             (:)     ! patch live stem N harvest mortality (gN/m2/s)
     real(r8), pointer :: hrv_deadstemn_to_prod10n_patch            (:)     ! patch dead stem N harvest to 10-year product pool (gN/m2/s)
     real(r8), pointer :: hrv_deadstemn_to_prod100n_patch           (:)     ! patch dead stem N harvest to 100-year product pool (gN/m2/s)
     real(r8), pointer :: hrv_livecrootn_to_litter_patch            (:)     ! patch live coarse root N harvest mortality (gN/m2/s)
     real(r8), pointer :: hrv_deadcrootn_to_litter_patch            (:)     ! patch dead coarse root N harvest mortality (gN/m2/s)
     real(r8), pointer :: hrv_retransn_to_litter_patch              (:)     ! patch retranslocated N pool harvest mortality (gN/m2/s)
     real(r8), pointer :: hrv_npool_to_litter_patch                 (:)     ! patch npool to harvest mortalty (gN/m2/s)
     real(r8), pointer :: hrv_deadstemn_to_prod10n_col              (:)     ! col dead stem N harvest mortality to 10-year product pool (gN/m2/s)
     real(r8), pointer :: hrv_deadstemn_to_prod100n_col             (:)     ! col dead stem N harvest mortality to 100-year product pool (gN/m2/s)
     real(r8), pointer :: m_n_to_litr_met_fire_col                  (:,:)   ! col N from leaf, froot, xfer and storage N to litter labile N by fire (gN/m3/s) 
     real(r8), pointer :: m_n_to_litr_cel_fire_col                  (:,:)   ! col N from leaf, froot, xfer and storage N to litter cellulose N by fire (gN/m3/s) 
     real(r8), pointer :: m_n_to_litr_lig_fire_col                  (:,:)   ! col N from leaf, froot, xfer and storage N to litter lignin N by fire (gN/m3/s) 
     real(r8), pointer :: harvest_n_to_litr_met_n_col               (:,:)   ! col N fluxes associated with harvest to litter metabolic pool (gN/m3/s)
     real(r8), pointer :: harvest_n_to_litr_cel_n_col               (:,:)   ! col N fluxes associated with harvest to litter cellulose pool (gN/m3/s)
     real(r8), pointer :: harvest_n_to_litr_lig_n_col               (:,:)   ! col N fluxes associated with harvest to litter lignin pool (gN/m3/s)
     real(r8), pointer :: harvest_n_to_cwdn_col                     (:,:)   ! col N fluxes associated with harvest to CWD pool (gN/m3/s)
     ! crop harvest
     real(r8), pointer :: hrv_leafn_to_prod1n_patch                 (:)     ! crop leaf N harvested (gN/m2/s)
     real(r8), pointer :: hrv_livestemn_to_prod1n_patch             (:)     ! crop stem N harvested (gN/m2/s)
     real(r8), pointer :: hrv_grainn_to_prod1n_patch                (:)     ! crop grain N harvested (gN/m2/s)
     real(r8), pointer :: hrv_cropn_to_prod1n_patch                 (:)     ! total amount of crop N harvested (gN/m2/s)
     real(r8), pointer :: hrv_cropn_to_prod1n_col                   (:)     ! crop N harvest mortality to 1-yr product pool (gN/m2/s)

     ! fire N fluxes 
     real(r8), pointer :: m_decomp_npools_to_fire_vr_col            (:,:,:) ! col vertically-resolved decomposing N fire loss (gN/m3/s)
     real(r8), pointer :: m_decomp_npools_to_fire_col               (:,:)   ! col vertically-integrated (diagnostic) decomposing N fire loss (gN/m2/s)
     real(r8), pointer :: m_leafn_to_fire_patch                     (:)     ! patch (gN/m2/s) fire N emissions from leafn 
     real(r8), pointer :: m_leafn_storage_to_fire_patch             (:)     ! patch (gN/m2/s) fire N emissions from leafn_storage            
     real(r8), pointer :: m_leafn_xfer_to_fire_patch                (:)     ! patch (gN/m2/s) fire N emissions from leafn_xfer     
     real(r8), pointer :: m_livestemn_to_fire_patch                 (:)     ! patch (gN/m2/s) fire N emissions from livestemn 
     real(r8), pointer :: m_livestemn_storage_to_fire_patch         (:)     ! patch (gN/m2/s) fire N emissions from livestemn_storage      
     real(r8), pointer :: m_livestemn_xfer_to_fire_patch            (:)     ! patch (gN/m2/s) fire N emissions from livestemn_xfer
     real(r8), pointer :: m_deadstemn_to_fire_patch                 (:)     ! patch (gN/m2/s) fire N emissions from deadstemn
     real(r8), pointer :: m_deadstemn_storage_to_fire_patch         (:)     ! patch (gN/m2/s) fire N emissions from deadstemn_storage         
     real(r8), pointer :: m_deadstemn_xfer_to_fire_patch            (:)     ! patch (gN/m2/s) fire N emissions from deadstemn_xfer
     real(r8), pointer :: m_frootn_to_fire_patch                    (:)     ! patch (gN/m2/s) fire N emissions from frootn
     real(r8), pointer :: m_frootn_storage_to_fire_patch            (:)     ! patch (gN/m2/s) fire N emissions from frootn_storage
     real(r8), pointer :: m_frootn_xfer_to_fire_patch               (:)     ! patch (gN/m2/s) fire N emissions from frootn_xfer
     real(r8), pointer :: m_livecrootn_to_fire_patch                (:)     ! patch (gN/m2/s) fire N emissions from m_livecrootn_to_fire
     real(r8), pointer :: m_livecrootn_storage_to_fire_patch        (:)     ! patch (gN/m2/s) fire N emissions from livecrootn_storage     
     real(r8), pointer :: m_livecrootn_xfer_to_fire_patch           (:)     ! patch (gN/m2/s) fire N emissions from livecrootn_xfer
     real(r8), pointer :: m_deadcrootn_to_fire_patch                (:)     ! patch (gN/m2/s) fire N emissions from deadcrootn
     real(r8), pointer :: m_deadcrootn_storage_to_fire_patch        (:)     ! patch (gN/m2/s) fire N emissions from deadcrootn_storage  
     real(r8), pointer :: m_deadcrootn_xfer_to_fire_patch           (:)     ! patch (gN/m2/s) fire N emissions from deadcrootn_xfer
     real(r8), pointer :: m_retransn_to_fire_patch                  (:)     ! patch (gN/m2/s) fire N emissions from retransn
     real(r8), pointer :: m_npool_to_fire_patch                     (:)     ! patch (gN/m2/s) fire N emissions from npool
     real(r8), pointer :: m_leafn_to_litter_fire_patch              (:)     ! patch (gN/m2/s) from leafn to litter N  due to fire               
     real(r8), pointer :: m_leafn_storage_to_litter_fire_patch      (:)     ! patch (gN/m2/s) from leafn_storage to litter N  due to fire                              
     real(r8), pointer :: m_leafn_xfer_to_litter_fire_patch         (:)     ! patch (gN/m2/s) from leafn_xfer to litter N  due to fire                              
     real(r8), pointer :: m_livestemn_to_litter_fire_patch          (:)     ! patch (gN/m2/s) from livestemn to litter N  due to fire                              
     real(r8), pointer :: m_livestemn_storage_to_litter_fire_patch  (:)     ! patch (gN/m2/s) from livestemn_storage to litter N  due to fire                                     
     real(r8), pointer :: m_livestemn_xfer_to_litter_fire_patch     (:)     ! patch (gN/m2/s) from livestemn_xfer to litter N  due to fire                                     
     real(r8), pointer :: m_livestemn_to_deadstemn_fire_patch       (:)     ! patch (gN/m2/s) from livestemn to deadstemn N  due to fire                                     
     real(r8), pointer :: m_deadstemn_to_litter_fire_patch          (:)     ! patch (gN/m2/s) from deadstemn to litter N  due to fire                                     
     real(r8), pointer :: m_deadstemn_storage_to_litter_fire_patch  (:)     ! patch (gN/m2/s) from deadstemn_storage to litter N  due to fire                                               
     real(r8), pointer :: m_deadstemn_xfer_to_litter_fire_patch     (:)     ! patch (gN/m2/s) from deadstemn_xfer to litter N  due to fire                                               
     real(r8), pointer :: m_frootn_to_litter_fire_patch             (:)     ! patch (gN/m2/s) from frootn to litter N  due to fire                                               
     real(r8), pointer :: m_frootn_storage_to_litter_fire_patch     (:)     ! patch (gN/m2/s) from frootn_storage to litter N  due to fire                                               
     real(r8), pointer :: m_frootn_xfer_to_litter_fire_patch        (:)     ! patch (gN/m2/s) from frootn_xfer to litter N  due to fire                                               
     real(r8), pointer :: m_livecrootn_to_litter_fire_patch         (:)     ! patch (gN/m2/s) from livecrootn to litter N  due to fire                                               
     real(r8), pointer :: m_livecrootn_storage_to_litter_fire_patch (:)     ! patch (gN/m2/s) from livecrootn_storage to litter N  due to fire                                                     
     real(r8), pointer :: m_livecrootn_xfer_to_litter_fire_patch    (:)     ! patch (gN/m2/s) from livecrootn_xfer to litter N  due to fire                                                     
     real(r8), pointer :: m_livecrootn_to_deadcrootn_fire_patch     (:)     ! patch (gN/m2/s) from livecrootn_xfer to deadcrootn due to fire                                                     
     real(r8), pointer :: m_deadcrootn_to_litter_fire_patch         (:)     ! patch (gN/m2/s) from deadcrootn to deadcrootn due to fire                                                       
     real(r8), pointer :: m_deadcrootn_storage_to_litter_fire_patch (:)     ! patch (gN/m2/s) from deadcrootn_storage to deadcrootn due to fire                                                        
     real(r8), pointer :: m_deadcrootn_xfer_to_litter_fire_patch    (:)     ! patch (gN/m2/s) from deadcrootn_xfer to deadcrootn due to fire                                                         
     real(r8), pointer :: m_retransn_to_litter_fire_patch           (:)     ! patch (gN/m2/s) from retransn to deadcrootn due to fire                                                         
     real(r8), pointer :: m_npool_to_litter_fire_patch              (:)     ! patch (gN/m2/s) from npool to litter due to fire
     real(r8), pointer :: fire_nloss_patch                          (:)     ! patch total pft-level fire N loss (gN/m2/s) 
     real(r8), pointer :: fire_nloss_col                            (:)     ! col total column-level fire N loss (gN/m2/s)
     real(r8), pointer :: fire_decomp_nloss_col                     (:)     ! col fire N loss from decomposable pools (gN/m2/s)
     real(r8), pointer :: fire_nloss_p2c_col                        (:)     ! col patch2col column-level fire N loss (gN/m2/s) (p2c)
     real(r8), pointer :: fire_mortality_n_to_cwdn_col              (:,:)   ! col N fluxes associated with fire mortality to CWD pool (gN/m3/s)

     ! phenology fluxes from transfer pool
     real(r8), pointer :: grainn_xfer_to_grainn_patch               (:)     ! patch grain N growth from storage for prognostic crop model (gN/m2/s)
     real(r8), pointer :: leafn_xfer_to_leafn_patch                 (:)     ! patch leaf N growth from storage (gN/m2/s)
     real(r8), pointer :: frootn_xfer_to_frootn_patch               (:)     ! patch fine root N growth from storage (gN/m2/s)
     real(r8), pointer :: livestemn_xfer_to_livestemn_patch         (:)     ! patch live stem N growth from storage (gN/m2/s)
     real(r8), pointer :: deadstemn_xfer_to_deadstemn_patch         (:)     ! patch dead stem N growth from storage (gN/m2/s)
     real(r8), pointer :: livecrootn_xfer_to_livecrootn_patch       (:)     ! patch live coarse root N growth from storage (gN/m2/s)
     real(r8), pointer :: deadcrootn_xfer_to_deadcrootn_patch       (:)     ! patch dead coarse root N growth from storage (gN/m2/s)

     ! litterfall fluxes
     real(r8), pointer :: livestemn_to_litter_patch                 (:)     ! patch livestem N to litter (gN/m2/s)
     real(r8), pointer :: grainn_to_food_patch                      (:)     ! patch grain N to food for prognostic crop (gN/m2/s)
     real(r8), pointer :: leafn_to_litter_patch                     (:)     ! patch leaf N litterfall (gN/m2/s)
     real(r8), pointer :: leafn_to_retransn_patch                   (:)     ! patch leaf N to retranslocated N pool (gN/m2/s)
     real(r8), pointer :: frootn_to_retransn_patch                  (:)     ! patch fine root N to retranslocated N pool (gN/m2/s)
     real(r8), pointer :: frootn_to_litter_patch                    (:)     ! patch fine root N litterfall (gN/m2/s)

     ! allocation fluxes
     real(r8), pointer :: retransn_to_npool_patch                   (:)     ! patch deployment of retranslocated N (gN/m2/s)       
     real(r8), pointer :: sminn_to_npool_patch                      (:)     ! patch deployment of soil mineral N uptake (gN/m2/s)
     real(r8), pointer :: npool_to_grainn_patch                     (:)     ! patch allocation to grain N for prognostic crop (gN/m2/s)
     real(r8), pointer :: npool_to_grainn_storage_patch             (:)     ! patch allocation to grain N storage for prognostic crop (gN/m2/s)
     real(r8), pointer :: npool_to_leafn_patch                      (:)     ! patch allocation to leaf N (gN/m2/s)
     real(r8), pointer :: npool_to_leafn_storage_patch              (:)     ! patch allocation to leaf N storage (gN/m2/s)
     real(r8), pointer :: npool_to_frootn_patch                     (:)     ! patch allocation to fine root N (gN/m2/s)
     real(r8), pointer :: npool_to_frootn_storage_patch             (:)     ! patch allocation to fine root N storage (gN/m2/s)
     real(r8), pointer :: npool_to_livestemn_patch                  (:)     ! patch allocation to live stem N (gN/m2/s)
     real(r8), pointer :: npool_to_livestemn_storage_patch          (:)     ! patch allocation to live stem N storage (gN/m2/s)
     real(r8), pointer :: npool_to_deadstemn_patch                  (:)     ! patch allocation to dead stem N (gN/m2/s)
     real(r8), pointer :: npool_to_deadstemn_storage_patch          (:)     ! patch allocation to dead stem N storage (gN/m2/s)
     real(r8), pointer :: npool_to_livecrootn_patch                 (:)     ! patch allocation to live coarse root N (gN/m2/s)
     real(r8), pointer :: npool_to_livecrootn_storage_patch         (:)     ! patch allocation to live coarse root N storage (gN/m2/s)
     real(r8), pointer :: npool_to_deadcrootn_patch                 (:)     ! patch allocation to dead coarse root N (gN/m2/s)
     real(r8), pointer :: npool_to_deadcrootn_storage_patch         (:)     ! patch allocation to dead coarse root N storage (gN/m2/s)

     ! annual turnover of storage to transfer pools           
     real(r8), pointer :: grainn_storage_to_xfer_patch              (:)     ! patch grain N shift storage to transfer for prognostic crop (gN/m2/s)
     real(r8), pointer :: leafn_storage_to_xfer_patch               (:)     ! patch leaf N shift storage to transfer (gN/m2/s)
     real(r8), pointer :: frootn_storage_to_xfer_patch              (:)     ! patch fine root N shift storage to transfer (gN/m2/s)
     real(r8), pointer :: livestemn_storage_to_xfer_patch           (:)     ! patch live stem N shift storage to transfer (gN/m2/s)
     real(r8), pointer :: deadstemn_storage_to_xfer_patch           (:)     ! patch dead stem N shift storage to transfer (gN/m2/s)
     real(r8), pointer :: livecrootn_storage_to_xfer_patch          (:)     ! patch live coarse root N shift storage to transfer (gN/m2/s)
     real(r8), pointer :: deadcrootn_storage_to_xfer_patch          (:)     ! patch dead coarse root N shift storage to transfer (gN/m2/s)
     real(r8), pointer :: fert_patch                                (:)     ! patch applied fertilizer (gN/m2/s)
     real(r8), pointer :: fert_counter_patch                        (:)     ! patch >0 fertilize; <=0 not
     real(r8), pointer :: soyfixn_patch                             (:)     ! patch soybean fixed N (gN/m2/s)

     ! turnover of livewood to deadwood, with retranslocation 
     real(r8), pointer :: livestemn_to_deadstemn_patch              (:)     ! patch live stem N turnover (gN/m2/s)
     real(r8), pointer :: livestemn_to_retransn_patch               (:)     ! patch live stem N to retranslocated N pool (gN/m2/s)
     real(r8), pointer :: livecrootn_to_deadcrootn_patch            (:)     ! patch live coarse root N turnover (gN/m2/s)
     real(r8), pointer :: livecrootn_to_retransn_patch              (:)     ! patch live coarse root N to retranslocated N pool (gN/m2/s)

     ! summary (diagnostic) flux variables, not involved in mass balance
     real(r8), pointer :: ndeploy_patch                             (:)     ! patch total N deployed to growth and storage (gN/m2/s)
     real(r8), pointer :: ninputs_patch                             (:)     ! patch total N inputs to pft-level (gN/m2/s)
     real(r8), pointer :: noutputs_patch                            (:)     ! patch total N outputs from pft-level (gN/m2/s)
     real(r8), pointer :: wood_harvestn_patch                       (:)     ! patch total N losses to wood product pools (gN/m2/s)
     real(r8), pointer :: wood_harvestn_col                         (:)     ! col total N losses to wood product pools (gN/m2/s) (p2c)

     ! deposition fluxes
     real(r8), pointer :: ndep_to_sminn_col                         (:)     ! col atmospheric N deposition to soil mineral N (gN/m2/s)
     real(r8), pointer :: nfix_to_sminn_col                         (:)     ! col symbiotic/asymbiotic N fixation to soil mineral N (gN/m2/s) 
     real(r8), pointer :: nfix_to_plantn_patch                      (:)     ! nitrogen fixation goes to plant
     real(r8), pointer :: nfix_to_ecosysn_col                       (:)     ! total nitrogen fixation
     real(r8), pointer :: fert_to_sminn_col                         (:)     ! col fertilizer N to soil mineral N (gN/m2/s)
     real(r8), pointer :: soyfixn_to_sminn_col                      (:)     ! col soybean fixation to soil mineral N (gN/m2/s)
      
     ! phenology: litterfall and crop fluxes
     real(r8), pointer :: phenology_n_to_litr_met_n_col             (:,:)   ! col N fluxes associated with phenology (litterfall and crop) to litter metabolic pool (gN/m3/s)
     real(r8), pointer :: phenology_n_to_litr_cel_n_col             (:,:)   ! col N fluxes associated with phenology (litterfall and crop) to litter cellulose pool (gN/m3/s)
     real(r8), pointer :: phenology_n_to_litr_lig_n_col             (:,:)   ! col N fluxes associated with phenology (litterfall and crop) to litter lignin pool (gN/m3/s)

     ! gap mortality fluxes
     real(r8), pointer :: gap_mortality_n_to_litr_met_n_col         (:,:)   ! col N fluxes associated with gap mortality to litter metabolic pool (gN/m3/s)
     real(r8), pointer :: gap_mortality_n_to_litr_cel_n_col         (:,:)   ! col N fluxes associated with gap mortality to litter cellulose pool (gN/m3/s)
     real(r8), pointer :: gap_mortality_n_to_litr_lig_n_col         (:,:)   ! col N fluxes associated with gap mortality to litter lignin pool (gN/m3/s)
     real(r8), pointer :: gap_mortality_n_to_cwdn_col               (:,:)   ! col N fluxes associated with gap mortality to CWD pool (gN/m3/s)

     ! decomposition fluxes
     real(r8), pointer :: decomp_cascade_ntransfer_vr_col           (:,:,:) ! col vert-res transfer of N from donor to receiver pool along decomp. cascade (gN/m3/s)
     real(r8), pointer :: decomp_cascade_ntransfer_col              (:,:)   ! col vert-int (diagnostic) transfer of N from donor to receiver pool along decomp. cascade (gN/m2/s)
     real(r8), pointer :: decomp_cascade_sminn_flux_vr_col          (:,:,:) ! col vert-res mineral N flux for transition along decomposition cascade (gN/m3/s)
     real(r8), pointer :: decomp_cascade_sminn_flux_col             (:,:)   ! col vert-int (diagnostic) mineral N flux for transition along decomposition cascade (gN/m2/s)
                                                                            ! Used to update concentrations concurrently with vertical transport
     ! vertically-resolved immobilization fluxes
     real(r8), pointer :: potential_immob_vr_col                    (:,:)   ! col vertically-resolved potential N immobilization (gN/m3/s) at each level
     real(r8), pointer :: potential_immob_col                       (:)     ! col vert-int (diagnostic) potential N immobilization (gN/m2/s)
     real(r8), pointer :: actual_immob_vr_col                       (:,:)   ! col vertically-resolved actual N immobilization (gN/m3/s) at each level
     real(r8), pointer :: actual_immob_col                          (:)     ! col vert-int (diagnostic) actual N immobilization (gN/m2/s)
     real(r8), pointer :: sminn_to_plant_vr_col                     (:,:)   ! col vertically-resolved plant uptake of soil mineral N (gN/m3/s)
     real(r8), pointer :: sminn_to_plant_col                        (:)     ! col vert-int (diagnostic) plant uptake of soil mineral N (gN/m2/s)
     real(r8), pointer :: supplement_to_sminn_vr_col                (:,:)   ! col vertically-resolved supplemental N supply (gN/m3/s)
     real(r8), pointer :: supplement_to_sminn_col                   (:)     ! col vert-int (diagnostic) supplemental N supply (gN/m2/s)
     real(r8), pointer :: gross_nmin_vr_col                         (:,:)   ! col vertically-resolved gross rate of N mineralization (gN/m3/s)
     real(r8), pointer :: gross_nmin_col                            (:)     ! col vert-int (diagnostic) gross rate of N mineralization (gN/m2/s)
     real(r8), pointer :: net_nmin_vr_col                           (:,:)   ! col vertically-resolved net rate of N mineralization (gN/m3/s)
     real(r8), pointer :: net_nmin_col                              (:)     ! col vert-int (diagnostic) net rate of N mineralization (gN/m2/s)

     real(r8), pointer :: sminn_no3_input_vr_col                    (:,:)   !col no3 input, gN/m3/time step
     real(r8), pointer :: sminn_nh4_input_vr_col                    (:,:)   !col nh4 input, gN/m3/time step
     real(r8), pointer :: sminn_no3_input_col                       (:)     !col no3 input, gN/m2
     real(r8), pointer :: sminn_nh4_input_col                       (:)     !col nh4 input, gN/m2
     real(r8), pointer :: sminn_input_col                           (:)     !col minn input, gN/m2
     real(r8), pointer :: bgc_npool_ext_inputs_vr_col               (:,:,:) !col organic nitrogen input, gN/m3/time step
     real(r8), pointer :: bgc_npool_ext_loss_vr_col                 (:,:,:) !col extneral organic nitrogen loss, gN/m3/time step
     
     real(r8), pointer :: bgc_npool_inputs_col                      (:,:)   !col organic N input, gN/m2/time step
     ! ---------- NITRIF_DENITRIF  ---------------------

     ! nitrification / denitrification fluxes
     real(r8), pointer :: f_nit_vr_col                              (:,:)   ! col (gN/m3/s) soil nitrification flux
     real(r8), pointer :: f_denit_vr_col                            (:,:)   ! col (gN/m3/s) soil denitrification flux
     real(r8), pointer :: f_nit_col                                 (:)     ! col (gN/m2/s) soil nitrification flux
     real(r8), pointer :: f_denit_col                               (:)     ! col (gN/m2/s) soil denitrification flux

     real(r8), pointer :: pot_f_nit_vr_col                          (:,:)   ! col (gN/m3/s) potential soil nitrification flux
     real(r8), pointer :: pot_f_denit_vr_col                        (:,:)   ! col (gN/m3/s) potential soil denitrification flux
     real(r8), pointer :: pot_f_nit_col                             (:)     ! col (gN/m2/s) potential soil nitrification flux
     real(r8), pointer :: pot_f_denit_col                           (:)     ! col (gN/m2/s) potential soil denitrification flux
     real(r8), pointer :: n2_n2o_ratio_denit_vr_col                 (:,:)   ! col ratio of N2 to N2O production by denitrification [gN/gN]
     real(r8), pointer :: f_n2o_denit_vr_col                        (:,:)   ! col flux of N2o from denitrification [gN/m^3/s]
     real(r8), pointer :: f_n2o_denit_col                           (:)     ! col flux of N2o from denitrification [gN/m^2/s]
     real(r8), pointer :: f_n2o_nit_vr_col                          (:,:)   ! col flux of N2o from nitrification [gN/m^3/s]
     real(r8), pointer :: f_n2o_nit_col                             (:)     ! col flux of N2o from nitrification [gN/m^2/s]

     ! immobilization / uptake fluxes
     real(r8), pointer :: actual_immob_no3_vr_col                   (:,:)   ! col vertically-resolved actual immobilization of NO3 (gN/m3/s)
     real(r8), pointer :: actual_immob_nh4_vr_col                   (:,:)   ! col vertically-resolved actual immobilization of NH4 (gN/m3/s)
     real(r8), pointer :: smin_no3_to_plant_vr_col                  (:,:)   ! col vertically-resolved plant uptake of soil NO3 (gN/m3/s)
     real(r8), pointer :: smin_nh4_to_plant_vr_col                  (:,:)   ! col vertically-resolved plant uptake of soil NH4 (gN/m3/s)
     real(r8), pointer :: actual_immob_no3_col                      (:)     ! col actual immobilization of NO3 (gN/m2/s)
     real(r8), pointer :: actual_immob_nh4_col                      (:)     ! col actual immobilization of NH4 (gN/m2/s)
     real(r8), pointer :: smin_no3_to_plant_col                     (:)     ! col plant uptake of soil NO3 (gN/m2/s)
     real(r8), pointer :: smin_nh4_to_plant_col                     (:)     ! col plant uptake of soil Nh4 (gN/m2/s)

     ! leaching fluxes
     real(r8), pointer :: smin_no3_leached_vr_col                   (:,:)   ! col vertically-resolved soil mineral NO3 loss to leaching (gN/m3/s)
     real(r8), pointer :: smin_no3_leached_col                      (:)     ! col soil mineral NO3 pool loss to leaching (gN/m2/s)
     real(r8), pointer :: smin_no3_runoff_vr_col                    (:,:)   ! col vertically-resolved rate of mineral NO3 loss with runoff (gN/m3/s)
     real(r8), pointer :: smin_no3_runoff_col                       (:)     ! col soil mineral NO3 pool loss to runoff (gN/m2/s)

     ! nitrification /denitrification diagnostic quantities
     real(r8), pointer :: smin_no3_massdens_vr_col                  (:,:)   ! col (ugN / g soil) soil nitrate concentration
     real(r8), pointer :: soil_bulkdensity_col                      (:,:)   ! col (kg soil / m3) bulk density of soil
     real(r8), pointer :: k_nitr_t_vr_col                           (:,:)
     real(r8), pointer :: k_nitr_ph_vr_col                          (:,:)
     real(r8), pointer :: k_nitr_h2o_vr_col                         (:,:)
     real(r8), pointer :: k_nitr_vr_col                             (:,:)
     real(r8), pointer :: wfps_vr_col                               (:,:)
     real(r8), pointer :: fmax_denit_carbonsubstrate_vr_col         (:,:)
     real(r8), pointer :: fmax_denit_nitrate_vr_col                 (:,:)
     real(r8), pointer :: f_denit_base_vr_col                       (:,:)   ! col nitrification and denitrification fluxes
     real(r8), pointer :: diffus_col                                (:,:)   ! col diffusivity (m2/s)
     real(r8), pointer :: ratio_k1_col                              (:,:)
     real(r8), pointer :: ratio_no3_co2_col                         (:,:)
     real(r8), pointer :: soil_co2_prod_col                         (:,:)
     real(r8), pointer :: fr_WFPS_col                               (:,:)

     real(r8), pointer :: r_psi_col                                 (:,:)
     real(r8), pointer :: anaerobic_frac_col                        (:,:)

     !----------- no NITRIF_DENITRIF--------------

     ! denitrification fluxes
     real(r8), pointer :: sminn_to_denit_decomp_cascade_vr_col      (:,:,:) ! col vertically-resolved denitrification along decomp cascade (gN/m3/s) 
     real(r8), pointer :: sminn_to_denit_decomp_cascade_col         (:,:)   ! col vertically-integrated (diagnostic) denitrification along decomp cascade (gN/m2/s) 
     real(r8), pointer :: sminn_to_denit_excess_vr_col              (:,:)   ! col vertically-resolved denitrification from excess mineral N pool (gN/m3/s)
     real(r8), pointer :: sminn_to_denit_excess_col                 (:)     ! col vertically-integrated (diagnostic) denitrification from excess mineral N pool (gN/m2/s)

     ! leaching fluxes
     real(r8), pointer :: sminn_leached_vr_col                      (:,:)   ! col vertically-resolved soil mineral N pool loss to leaching (gN/m3/s)
     real(r8), pointer :: sminn_leached_col                         (:)     ! col soil mineral N pool loss to leaching (gN/m2/s)

     ! crop fluxes
     real(r8), pointer :: crop_seedn_to_leaf_patch                  (:)     ! patch (gN/m2/s) seed source to leaf, for crops

     ! dynamic landcover fluxes
     real(r8), pointer :: dwt_seedn_to_leaf_patch                   (:)     ! (gN/m2/s) seed source to patch-level; although this is a patch-level flux, it is expressed per unit GRIDCELL area
     real(r8), pointer :: dwt_seedn_to_leaf_grc                     (:)     ! (gN/m2/s) dwt_seedn_to_leaf_patch summed to the gridcell-level
     real(r8), pointer :: dwt_seedn_to_deadstem_patch               (:)     ! (gN/m2/s) seed source to patch-level; although this is a patch-level flux, it is expressed per unit GRIDCELL area
     real(r8), pointer :: dwt_seedn_to_deadstem_grc                 (:)     ! (gN/m2/s) dwt_seedn_to_deadstem_patch summed to the gridcell-level
     real(r8), pointer :: dwt_conv_nflux_patch                      (:)     ! (gN/m2/s) conversion N flux (immediate loss to atm); although this is a patch-level flux, it is expressed per unit GRIDCELL area
     real(r8), pointer :: dwt_conv_nflux_grc                        (:)     ! (gN/m2/s) dwt_conv_nflux_patch summed to the gridcell-level
     real(r8), pointer :: dwt_prod10n_gain_patch                    (:)     ! patch (gN/m2/s) addition to 10-yr wood product pool; even though this is a patch-level flux, it is expressed per unit GRIDCELL area
     real(r8), pointer :: dwt_prod100n_gain_patch                   (:)     ! patch (gN/m2/s) addition to 100-yr wood product pool; even though this is a patch-level flux, it is expressed per unit GRIDCELL area
     real(r8), pointer :: dwt_crop_productn_gain_patch              (:)     ! patch (gN/m2/s) addition to crop product pool from landcover change; even though this is a patch-level flux, it is expressed per unit GRIDCELL area
     real(r8), pointer :: dwt_slash_nflux_col                       (:)     ! (gN/m2/s) conversion slash flux due to landcover change

     real(r8), pointer :: dwt_conv_nflux_col                        (:)     ! col (gN/m2/s) conversion N flux (immediate loss to atm)
     real(r8), pointer :: dwt_prod10n_gain_col                      (:)     ! col (gN/m2/s) addition to 10-yr wood product pool
     real(r8), pointer :: dwt_prod100n_gain_col                     (:)     ! col (gN/m2/s) addition to 100-yr wood product pool
     real(r8), pointer :: dwt_frootn_to_litr_met_n_col              (:,:)   ! col (gN/m3/s) fine root to litter due to landcover change
     real(r8), pointer :: dwt_frootn_to_litr_cel_n_col              (:,:)   ! col (gN/m3/s) fine root to litter due to landcover change
     real(r8), pointer :: dwt_frootn_to_litr_lig_n_col              (:,:)   ! col (gN/m3/s) fine root to litter due to landcover change
     real(r8), pointer :: dwt_livecrootn_to_cwdn_col                (:,:)   ! col (gN/m3/s) live coarse root to CWD due to landcover change
     real(r8), pointer :: dwt_deadcrootn_to_cwdn_col                (:,:)   ! col (gN/m3/s) dead coarse root to CWD due to landcover change
     real(r8), pointer :: dwt_nloss_col                             (:)     ! col (gN/m2/s) total nitrogen loss from product pools and conversion

     real(r8), pointer :: dwt_seedn_to_npool_patch                  (:)     ! col (gN/m2/s) seed source to PFT level
     real(r8), pointer :: dwt_seedn_to_npool_grc                    (:)     ! col (gN/m2/s) seed source to PFT level
     real(r8), pointer :: dwt_prod10n_gain_grc                      (:)     ! col (gN/m2/s) addition to 10-yr wood product pool
     real(r8), pointer :: dwt_prod100n_gain_grc                     (:)     ! col (gN/m2/s) addition to 100-yr wood product pool

     ! wood product pool loss fluxes
     real(r8), pointer :: prod1n_loss_col                           (:)     ! col (gN/m2/s) decomposition loss from 1-yr crop product pool
     real(r8), pointer :: prod10n_loss_col                          (:)     ! col (gN/m2/s) decomposition loss from 10-yr wood product pool
     real(r8), pointer :: prod100n_loss_col                         (:)     ! col (gN/m2/s) decomposition loss from 100-yr wood product pool
     real(r8), pointer :: product_nloss_col                         (:)     ! col (gN/m2/s) total wood product nitrogen loss

     ! summary (diagnostic) flux variables, not involved in mass balance
     real(r8), pointer :: denit_col                                 (:)     ! col total rate of denitrification (gN/m2/s)
     real(r8), pointer :: ninputs_col                               (:)     ! col column-level N inputs (gN/m2/s)
     real(r8), pointer :: noutputs_col                              (:)     ! col column-level N outputs (gN/m2/s)
     real(r8), pointer :: som_n_leached_col                         (:)     ! col total SOM N loss from vertical transport (gN/m^2/s)
     real(r8), pointer :: decomp_npools_leached_col                 (:,:)   ! col N loss from vertical transport from each decomposing N pool (gN/m^2/s)
     real(r8), pointer :: decomp_npools_transport_tendency_col      (:,:,:) ! col N tendency due to vertical transport in decomposing N pools (gN/m^3/s)

     ! all n pools involved in decomposition
     real(r8), pointer :: decomp_npools_sourcesink_col              (:,:,:) ! col (gN/m3) change in decomposing n pools 
                                                                            !     (sum of all additions and subtractions from stateupdate1).  

     ! Misc
     real(r8), pointer :: plant_ndemand_patch                       (:)     ! N flux required to support initial GPP (gN/m2/s)
     real(r8), pointer :: avail_retransn_patch                      (:)     ! N flux available from retranslocation pool (gN/m2/s)
     real(r8), pointer :: plant_nalloc_patch                        (:)     ! total allocated N flux (gN/m2/s)

     ! bgc interface/pflotran
     !------------------------------------------------------------------------
     real(r8), pointer :: plant_ndemand_col                         (:)     ! col N flux required to support initial GPP (gN/m2/s)
     ! pflotran
     real(r8), pointer :: plant_ndemand_vr_col                      (:,:)   ! col vertically-resolved N flux required to support initial GPP (gN/m3/s)

     real(r8), pointer :: f_ngas_decomp_vr_col                      (:,:)   ! col vertically-resolved N emission from excess mineral N pool due to mineralization (gN/m3/s)
     real(r8), pointer :: f_ngas_decomp_col                         (:)     ! col N emission from excess mineral N pool due to mineralization (gN/m2/s)
     real(r8), pointer :: f_ngas_nitri_vr_col                       (:,:)   ! col vertically-resolved N emission from nitrification (gN/m3/s)
     real(r8), pointer :: f_ngas_nitri_col                          (:)     ! col vertically-resolved N emission from nitrification (gN/m2/s)
     real(r8), pointer :: f_ngas_denit_vr_col                       (:,:)   ! col vertically-resolved N emission from denitrification (gN/m3/s)
     real(r8), pointer :: f_ngas_denit_col                          (:)     ! col vertically-resolved N emission from denitrification (gN/m2/s)
    ! (from PF bgc disgassing-solving)
     real(r8), pointer :: f_n2o_soil_vr_col                         (:,:)   ! col flux of N2o from soil-N processes [gN/m^3/s]
     real(r8), pointer :: f_n2o_soil_col                            (:)     ! col flux of N2o from soil-N processes [gN/m^2/s]
     real(r8), pointer :: f_n2_soil_vr_col                          (:,:)   ! col flux of N2 from soil-N processes [gN/m^3/s]
     real(r8), pointer :: f_n2_soil_col                             (:)     ! col flux of N2 from soil-N processes [gN/m^2/s]

      ! for PF-bgc mass-balance error checking
     real(r8), pointer :: externaln_to_decomp_npools_col            (:,:,:) ! col net N fluxes associated with litter/som-adding/removal to decomp pools (gN/m3/s)
                                                                            ! (sum of all external N additions and removals, excluding decomposition/hr).
     real(r8), pointer :: externaln_to_decomp_delta_col             (:)     ! col summarized net N i/o changes associated with litter/som-adding/removal to decomp pools  btw time-step (gN/m2)
     real(r8), pointer :: no3_net_transport_vr_col                  (:,:)   ! col net NO3 transport associated with runoff/leaching/diffusion (gN/m3/s)
     real(r8), pointer :: nh4_net_transport_vr_col                  (:,:)   ! col net NH4 transport associated with runoff/leaching/diffusion (gN/m3/s)
    !------------------------------------------------------------------------

     real(r8), pointer :: smin_no3_to_plant_patch                   (:)     ! pft level plant uptake of soil NO3 (gN/m2/s) BGC mode
     real(r8), pointer :: smin_nh4_to_plant_patch                   (:)     ! pft level plant uptake of soil Nh4 (gN/m2/s) BGC mode
     real(r8), pointer :: sminn_to_plant_patch                      (:)     ! pft level plant uptake of soil N (gN/m2/s) CN mode
     real(r8), pointer :: col_plant_ndemand_vr                      (:,:)   ! column-level plant N demand
     real(r8), pointer :: col_plant_nh4demand_vr                    (:,:)   ! column-level plant NH4 demand
     real(r8), pointer :: col_plant_no3demand_vr                    (:,:)   ! column-level plant NO3 demand
     real(r8), pointer :: col_plant_pdemand_vr                      (:,:)   ! column-level plant P demand
     real(r8), pointer :: plant_nh4demand_vr_patch                  (:,:)   ! pft-level plant NH4 demand BGC mode
     real(r8), pointer :: plant_no3demand_vr_patch                  (:,:)   ! pft-level plant NO3 demand BGC mode
     real(r8), pointer :: plant_ndemand_vr_patch                    (:,:)   ! pft-level plant N demand CN mode
     real(r8), pointer :: prev_leafn_to_litter_patch                (:)     ! previous timestep leaf N litterfall flux (gN/m2/s)
     real(r8), pointer :: prev_frootn_to_litter_patch               (:)     ! previous timestep froot N litterfall flux (gN/m2/s)
     real(r8), pointer :: pmnf_decomp_cascade                       (:,:,:) !potential mineral N flux, from one pool to another

     real(r8), pointer :: plant_n_uptake_flux                       (:)     ! for the purpose of mass balance check  
     real(r8), pointer :: soil_n_immob_flux                         (:)     ! for the purpose of mass balance check
     real(r8), pointer :: soil_n_immob_flux_vr                      (:,:)   ! for the purpose of mass balance check
     real(r8), pointer :: soil_n_grossmin_flux                      (:)     ! for the purpose of mass balance check
     real(r8), pointer :: plant_to_litter_nflux                     (:)     ! for the purpose of mass balance check
     real(r8), pointer :: plant_to_cwd_nflux                        (:)     ! for the purpose of mass balance check
     real(r8), pointer :: supplement_to_plantn                      (:)     ! supplementary N flux for plant

<<<<<<< HEAD
     real(r8), pointer :: gap_nloss_litter                          (:)     ! total nloss from veg to litter pool due to gap mortality
     real(r8), pointer :: fire_nloss_litter                         (:)     ! total nloss from veg to litter pool due to fire
     real(r8), pointer :: hrv_nloss_litter                          (:)     ! total nloss from veg to litter pool due to harvest mortality
     real(r8), pointer :: sen_nloss_litter                          (:)     ! total nloss from veg to litter pool due to senescence

=======
     !JV FAN fluxes

     real(r8), pointer :: man_tan_appl_col                           (:)   ! Manure TAN applied on soil (gN/m2/s)
     real(r8), pointer :: man_n_appl_col                             (:)   ! Manure N (TAN+organic) applied on soil (gN/m2/s)
     real(r8), pointer :: man_n_grz_col                              (:)   ! Manure N from grazing animals (gN/m2/s)
     real(r8), pointer :: man_n_mix_col                              (:)   ! Manure N from produced in mixed systems (gN/m2/s)
     real(r8), pointer :: man_n_barns_col                            (:)   ! Manure N produced in animal housings (gN/m2/s)
     real(r8), pointer :: fert_n_appl_col                            (:)   ! Fertilizer N  applied on soil (gN/m2/s)
     real(r8), pointer :: otherfert_n_appl_col                       (:)   ! Non-urea fertilizer N  applied on soil (gN/m2/s)
     real(r8), pointer :: man_n_transf_col                           (:)   ! Manure N removed from the crop column (into the natural veg. column in the gcell) 
     
     real(r8), pointer :: nh3_barns_col                              (:)   ! NH3 emission from animal housings (gN/m2/s
     real(r8), pointer :: nh3_stores_col                             (:)   ! NH3 emission from manure storage, (gN/m2/s
     real(r8), pointer :: nh3_grz_col                                (:)   ! NH3 emission from manure on pastures, (gN/m2/s
     real(r8), pointer :: nh3_man_app_col                            (:)   ! NH3 emission from manure applied on crops and grasslands, (gN/m2/s
     real(r8), pointer :: nh3_fert_col                               (:)   ! NH3 emission from fertilizers applied on crops and grasslands, (gN/m2/s
     real(r8), pointer :: nh3_otherfert_col                          (:)   ! NH3 emission from non-urea fertilizers applied on crops and grasslands, (gN/m2/s
     real(r8), pointer :: manure_no3_prod_col                        (:)   ! Nitrification flux from manure (gN/m2/s)  
     real(r8), pointer :: fert_no3_prod_col                          (:)   ! Nitrification flux from fertilizer (gN/m2/s)
     real(r8), pointer :: manure_nh4_to_soil_col                     (:)   ! NH4 flux to soil mineral N pools from manure (gN/m2/s)
     real(r8), pointer :: fert_nh4_to_soil_col                       (:)   ! NH4 flux to soil mineral N pools from fertilizer (gN/m2/s)
     real(r8), pointer :: manure_runoff_col                          (:)   ! NH4 runoff flux from manure, gN/m2/s
     real(r8), pointer :: fert_runoff_col                            (:)   ! NH4 runoff flux from fertilizer, gN/m2/s

     real(r8), pointer :: nh3_total_col                              (:)   ! Total NH3 emission from agriculture

     
>>>>>>> 0498c0db
   contains

     procedure , public  :: Init   
     procedure , public  :: Restart
     procedure , public  :: SetValues
     procedure , public  :: ZeroDWT
     procedure , public  :: Summary
     procedure , private :: InitAllocate
     procedure , private :: InitHistory
     procedure , private :: InitCold

     procedure , private :: NSummary_interface

  end type nitrogenflux_type
  !------------------------------------------------------------------------

contains

  !------------------------------------------------------------------------
  subroutine Init(this, bounds)

    class(nitrogenflux_type) :: this
    type(bounds_type), intent(in) :: bounds  

    call this%InitAllocate (bounds)
    call this%InitHistory (bounds)
    call this%InitCold (bounds)

  end subroutine Init

  !------------------------------------------------------------------------
  subroutine InitAllocate(this, bounds)
    !
    ! !DESCRIPTION:
    ! Initialize pft nitrogen flux
    !
    ! !ARGUMENTS:
    class (nitrogenflux_type) :: this
    type(bounds_type) , intent(in) :: bounds  
    !
    ! !LOCAL VARIABLES:
    integer           :: begp,endp
    integer           :: begc,endc
    integer           :: begg,endg
    !------------------------------------------------------------------------

    begp = bounds%begp; endp = bounds%endp
    begc = bounds%begc; endc = bounds%endc
    begg = bounds%begg; endg = bounds%endg

    allocate(this%m_leafn_to_litter_patch                   (begp:endp)) ; this%m_leafn_to_litter_patch                   (:) = nan
    allocate(this%m_frootn_to_litter_patch                  (begp:endp)) ; this%m_frootn_to_litter_patch                  (:) = nan
    allocate(this%m_leafn_storage_to_litter_patch           (begp:endp)) ; this%m_leafn_storage_to_litter_patch           (:) = nan
    allocate(this%m_frootn_storage_to_litter_patch          (begp:endp)) ; this%m_frootn_storage_to_litter_patch          (:) = nan
    allocate(this%m_livestemn_storage_to_litter_patch       (begp:endp)) ; this%m_livestemn_storage_to_litter_patch       (:) = nan
    allocate(this%m_deadstemn_storage_to_litter_patch       (begp:endp)) ; this%m_deadstemn_storage_to_litter_patch       (:) = nan
    allocate(this%m_livecrootn_storage_to_litter_patch      (begp:endp)) ; this%m_livecrootn_storage_to_litter_patch      (:) = nan
    allocate(this%m_deadcrootn_storage_to_litter_patch      (begp:endp)) ; this%m_deadcrootn_storage_to_litter_patch      (:) = nan
    allocate(this%m_leafn_xfer_to_litter_patch              (begp:endp)) ; this%m_leafn_xfer_to_litter_patch              (:) = nan
    allocate(this%m_frootn_xfer_to_litter_patch             (begp:endp)) ; this%m_frootn_xfer_to_litter_patch             (:) = nan
    allocate(this%m_livestemn_xfer_to_litter_patch          (begp:endp)) ; this%m_livestemn_xfer_to_litter_patch          (:) = nan
    allocate(this%m_deadstemn_xfer_to_litter_patch          (begp:endp)) ; this%m_deadstemn_xfer_to_litter_patch          (:) = nan
    allocate(this%m_livecrootn_xfer_to_litter_patch         (begp:endp)) ; this%m_livecrootn_xfer_to_litter_patch         (:) = nan
    allocate(this%m_deadcrootn_xfer_to_litter_patch         (begp:endp)) ; this%m_deadcrootn_xfer_to_litter_patch         (:) = nan
    allocate(this%m_livestemn_to_litter_patch               (begp:endp)) ; this%m_livestemn_to_litter_patch               (:) = nan
    allocate(this%m_deadstemn_to_litter_patch               (begp:endp)) ; this%m_deadstemn_to_litter_patch               (:) = nan
    allocate(this%m_livecrootn_to_litter_patch              (begp:endp)) ; this%m_livecrootn_to_litter_patch              (:) = nan
    allocate(this%m_deadcrootn_to_litter_patch              (begp:endp)) ; this%m_deadcrootn_to_litter_patch              (:) = nan
    allocate(this%m_retransn_to_litter_patch                (begp:endp)) ; this%m_retransn_to_litter_patch                (:) = nan
    allocate(this%m_npool_to_litter_patch                   (begp:endp)) ; this%m_npool_to_litter_patch                   (:) = nan
    allocate(this%hrv_leafn_to_litter_patch                 (begp:endp)) ; this%hrv_leafn_to_litter_patch                 (:) = nan
    allocate(this%hrv_frootn_to_litter_patch                (begp:endp)) ; this%hrv_frootn_to_litter_patch                (:) = nan
    allocate(this%hrv_leafn_storage_to_litter_patch         (begp:endp)) ; this%hrv_leafn_storage_to_litter_patch         (:) = nan
    allocate(this%hrv_frootn_storage_to_litter_patch        (begp:endp)) ; this%hrv_frootn_storage_to_litter_patch        (:) = nan
    allocate(this%hrv_livestemn_storage_to_litter_patch     (begp:endp)) ; this%hrv_livestemn_storage_to_litter_patch     (:) = nan
    allocate(this%hrv_deadstemn_storage_to_litter_patch     (begp:endp)) ; this%hrv_deadstemn_storage_to_litter_patch     (:) = nan
    allocate(this%hrv_livecrootn_storage_to_litter_patch    (begp:endp)) ; this%hrv_livecrootn_storage_to_litter_patch    (:) = nan
    allocate(this%hrv_deadcrootn_storage_to_litter_patch    (begp:endp)) ; this%hrv_deadcrootn_storage_to_litter_patch    (:) = nan
    allocate(this%hrv_leafn_xfer_to_litter_patch            (begp:endp)) ; this%hrv_leafn_xfer_to_litter_patch            (:) = nan
    allocate(this%hrv_frootn_xfer_to_litter_patch           (begp:endp)) ; this%hrv_frootn_xfer_to_litter_patch           (:) = nan
    allocate(this%hrv_livestemn_xfer_to_litter_patch        (begp:endp)) ; this%hrv_livestemn_xfer_to_litter_patch        (:) = nan
    allocate(this%hrv_deadstemn_xfer_to_litter_patch        (begp:endp)) ; this%hrv_deadstemn_xfer_to_litter_patch        (:) = nan
    allocate(this%hrv_livecrootn_xfer_to_litter_patch       (begp:endp)) ; this%hrv_livecrootn_xfer_to_litter_patch       (:) = nan
    allocate(this%hrv_deadcrootn_xfer_to_litter_patch       (begp:endp)) ; this%hrv_deadcrootn_xfer_to_litter_patch       (:) = nan
    allocate(this%hrv_livestemn_to_litter_patch             (begp:endp)) ; this%hrv_livestemn_to_litter_patch             (:) = nan
    allocate(this%hrv_deadstemn_to_prod10n_patch            (begp:endp)) ; this%hrv_deadstemn_to_prod10n_patch            (:) = nan
    allocate(this%hrv_deadstemn_to_prod100n_patch           (begp:endp)) ; this%hrv_deadstemn_to_prod100n_patch           (:) = nan
    allocate(this%hrv_leafn_to_prod1n_patch                 (begp:endp)) ; this%hrv_leafn_to_prod1n_patch                 (:) = nan
    allocate(this%hrv_livestemn_to_prod1n_patch             (begp:endp)) ; this%hrv_livestemn_to_prod1n_patch             (:) = nan
    allocate(this%hrv_grainn_to_prod1n_patch                (begp:endp)) ; this%hrv_grainn_to_prod1n_patch                (:) = nan
    allocate(this%hrv_cropn_to_prod1n_patch                 (begp:endp)) ; this%hrv_cropn_to_prod1n_patch                 (:) = nan
    allocate(this%hrv_livecrootn_to_litter_patch            (begp:endp)) ; this%hrv_livecrootn_to_litter_patch            (:) = nan
    allocate(this%hrv_deadcrootn_to_litter_patch            (begp:endp)) ; this%hrv_deadcrootn_to_litter_patch            (:) = nan
    allocate(this%hrv_retransn_to_litter_patch              (begp:endp)) ; this%hrv_retransn_to_litter_patch              (:) = nan
    allocate(this%hrv_npool_to_litter_patch                 (begp:endp)) ; this%hrv_npool_to_litter_patch                 (:) = nan

    allocate(this%m_leafn_to_fire_patch                     (begp:endp)) ; this%m_leafn_to_fire_patch                     (:) = nan
    allocate(this%m_leafn_storage_to_fire_patch             (begp:endp)) ; this%m_leafn_storage_to_fire_patch             (:) = nan
    allocate(this%m_leafn_xfer_to_fire_patch                (begp:endp)) ; this%m_leafn_xfer_to_fire_patch                (:) = nan
    allocate(this%m_livestemn_to_fire_patch                 (begp:endp)) ; this%m_livestemn_to_fire_patch                 (:) = nan
    allocate(this%m_livestemn_storage_to_fire_patch         (begp:endp)) ; this%m_livestemn_storage_to_fire_patch         (:) = nan
    allocate(this%m_livestemn_xfer_to_fire_patch            (begp:endp)) ; this%m_livestemn_xfer_to_fire_patch            (:) = nan
    allocate(this%m_deadstemn_to_fire_patch                 (begp:endp)) ; this%m_deadstemn_to_fire_patch                 (:) = nan
    allocate(this%m_deadstemn_storage_to_fire_patch         (begp:endp)) ; this%m_deadstemn_storage_to_fire_patch         (:) = nan
    allocate(this%m_deadstemn_xfer_to_fire_patch            (begp:endp)) ; this%m_deadstemn_xfer_to_fire_patch            (:) = nan
    allocate(this%m_frootn_to_fire_patch                    (begp:endp)) ; this%m_frootn_to_fire_patch                    (:) = nan
    allocate(this%m_frootn_storage_to_fire_patch            (begp:endp)) ; this%m_frootn_storage_to_fire_patch            (:) = nan
    allocate(this%m_frootn_xfer_to_fire_patch               (begp:endp)) ; this%m_frootn_xfer_to_fire_patch               (:) = nan
    allocate(this%m_livecrootn_to_fire_patch                (begp:endp)) ;     
    allocate(this%m_livecrootn_storage_to_fire_patch        (begp:endp)) ; this%m_livecrootn_storage_to_fire_patch        (:) = nan
    allocate(this%m_livecrootn_xfer_to_fire_patch           (begp:endp)) ; this%m_livecrootn_xfer_to_fire_patch           (:) = nan
    allocate(this%m_deadcrootn_to_fire_patch                (begp:endp)) ; this%m_deadcrootn_to_fire_patch                (:) = nan
    allocate(this%m_deadcrootn_storage_to_fire_patch        (begp:endp)) ; this%m_deadcrootn_storage_to_fire_patch        (:) = nan
    allocate(this%m_deadcrootn_xfer_to_fire_patch           (begp:endp)) ; this%m_deadcrootn_xfer_to_fire_patch           (:) = nan
    allocate(this%m_retransn_to_fire_patch                  (begp:endp)) ; this%m_retransn_to_fire_patch                  (:) = nan
    allocate(this%m_npool_to_fire_patch                     (begp:endp)) ; this%m_npool_to_fire_patch                     (:) = nan

    allocate(this%m_leafn_to_litter_fire_patch              (begp:endp)) ; this%m_leafn_to_litter_fire_patch              (:) = nan
    allocate(this%m_leafn_storage_to_litter_fire_patch      (begp:endp)) ; this%m_leafn_storage_to_litter_fire_patch      (:) = nan
    allocate(this%m_leafn_xfer_to_litter_fire_patch         (begp:endp)) ; this%m_leafn_xfer_to_litter_fire_patch         (:) = nan
    allocate(this%m_livestemn_to_litter_fire_patch          (begp:endp)) ; this%m_livestemn_to_litter_fire_patch          (:) = nan
    allocate(this%m_livestemn_storage_to_litter_fire_patch  (begp:endp)) ; this%m_livestemn_storage_to_litter_fire_patch  (:) = nan
    allocate(this%m_livestemn_xfer_to_litter_fire_patch     (begp:endp)) ; this%m_livestemn_xfer_to_litter_fire_patch     (:) = nan
    allocate(this%m_livestemn_to_deadstemn_fire_patch       (begp:endp)) ; this%m_livestemn_to_deadstemn_fire_patch       (:) = nan
    allocate(this%m_deadstemn_to_litter_fire_patch          (begp:endp)) ; this%m_deadstemn_to_litter_fire_patch          (:) = nan
    allocate(this%m_deadstemn_storage_to_litter_fire_patch  (begp:endp)) ; this%m_deadstemn_storage_to_litter_fire_patch  (:) = nan
    allocate(this%m_deadstemn_xfer_to_litter_fire_patch     (begp:endp)) ; this%m_deadstemn_xfer_to_litter_fire_patch     (:) = nan
    allocate(this%m_frootn_to_litter_fire_patch             (begp:endp)) ; this%m_frootn_to_litter_fire_patch             (:) = nan
    allocate(this%m_frootn_storage_to_litter_fire_patch     (begp:endp)) ; this%m_frootn_storage_to_litter_fire_patch     (:) = nan
    allocate(this%m_frootn_xfer_to_litter_fire_patch        (begp:endp)) ; this%m_frootn_xfer_to_litter_fire_patch        (:) = nan
    allocate(this%m_livecrootn_to_litter_fire_patch         (begp:endp)) ; this%m_livecrootn_to_litter_fire_patch         (:) = nan
    allocate(this%m_livecrootn_storage_to_litter_fire_patch (begp:endp)) ; this%m_livecrootn_storage_to_litter_fire_patch (:) = nan
    allocate(this%m_livecrootn_xfer_to_litter_fire_patch    (begp:endp)) ; this%m_livecrootn_xfer_to_litter_fire_patch    (:) = nan
    allocate(this%m_livecrootn_to_deadcrootn_fire_patch     (begp:endp)) ; this%m_livecrootn_to_deadcrootn_fire_patch     (:) = nan
    allocate(this%m_deadcrootn_to_litter_fire_patch         (begp:endp)) ; this%m_deadcrootn_to_litter_fire_patch         (:) = nan
    allocate(this%m_deadcrootn_storage_to_litter_fire_patch (begp:endp)) ; this%m_deadcrootn_storage_to_litter_fire_patch (:) = nan
    allocate(this%m_deadcrootn_xfer_to_litter_fire_patch    (begp:endp)) ; this%m_deadcrootn_xfer_to_litter_fire_patch    (:) = nan
    allocate(this%m_retransn_to_litter_fire_patch           (begp:endp)) ; this%m_retransn_to_litter_fire_patch           (:) = nan
    allocate(this%m_npool_to_litter_fire_patch              (begp:endp)) ; this%m_npool_to_litter_fire_patch              (:) = nan

    allocate(this%leafn_xfer_to_leafn_patch                 (begp:endp)) ; this%leafn_xfer_to_leafn_patch                 (:) = nan
    allocate(this%frootn_xfer_to_frootn_patch               (begp:endp)) ; this%frootn_xfer_to_frootn_patch               (:) = nan
    allocate(this%livestemn_xfer_to_livestemn_patch         (begp:endp)) ; this%livestemn_xfer_to_livestemn_patch         (:) = nan
    allocate(this%deadstemn_xfer_to_deadstemn_patch         (begp:endp)) ; this%deadstemn_xfer_to_deadstemn_patch         (:) = nan
    allocate(this%livecrootn_xfer_to_livecrootn_patch       (begp:endp)) ; this%livecrootn_xfer_to_livecrootn_patch       (:) = nan
    allocate(this%deadcrootn_xfer_to_deadcrootn_patch       (begp:endp)) ; this%deadcrootn_xfer_to_deadcrootn_patch       (:) = nan
    allocate(this%leafn_to_litter_patch                     (begp:endp)) ; this%leafn_to_litter_patch                     (:) = nan
    allocate(this%leafn_to_retransn_patch                   (begp:endp)) ; this%leafn_to_retransn_patch                   (:) = nan
    allocate(this%frootn_to_retransn_patch                  (begp:endp)) ; this%frootn_to_retransn_patch                  (:) = nan
    allocate(this%frootn_to_litter_patch                    (begp:endp)) ; this%frootn_to_litter_patch                    (:) = nan
    allocate(this%retransn_to_npool_patch                   (begp:endp)) ; this%retransn_to_npool_patch                   (:) = nan
    allocate(this%sminn_to_npool_patch                      (begp:endp)) ; this%sminn_to_npool_patch                      (:) = nan

    allocate(this%npool_to_leafn_patch              (begp:endp)) ; this%npool_to_leafn_patch              (:) = nan
    allocate(this%npool_to_leafn_storage_patch      (begp:endp)) ; this%npool_to_leafn_storage_patch      (:) = nan
    allocate(this%npool_to_frootn_patch             (begp:endp)) ; this%npool_to_frootn_patch             (:) = nan
    allocate(this%npool_to_frootn_storage_patch     (begp:endp)) ; this%npool_to_frootn_storage_patch     (:) = nan
    allocate(this%npool_to_livestemn_patch          (begp:endp)) ; this%npool_to_livestemn_patch          (:) = nan
    allocate(this%npool_to_livestemn_storage_patch  (begp:endp)) ; this%npool_to_livestemn_storage_patch  (:) = nan
    allocate(this%npool_to_deadstemn_patch          (begp:endp)) ; this%npool_to_deadstemn_patch          (:) = nan
    allocate(this%npool_to_deadstemn_storage_patch  (begp:endp)) ; this%npool_to_deadstemn_storage_patch  (:) = nan
    allocate(this%npool_to_livecrootn_patch         (begp:endp)) ; this%npool_to_livecrootn_patch         (:) = nan
    allocate(this%npool_to_livecrootn_storage_patch (begp:endp)) ; this%npool_to_livecrootn_storage_patch (:) = nan
    allocate(this%npool_to_deadcrootn_patch         (begp:endp)) ; this%npool_to_deadcrootn_patch         (:) = nan
    allocate(this%npool_to_deadcrootn_storage_patch (begp:endp)) ; this%npool_to_deadcrootn_storage_patch (:) = nan
    allocate(this%leafn_storage_to_xfer_patch       (begp:endp)) ; this%leafn_storage_to_xfer_patch       (:) = nan
    allocate(this%frootn_storage_to_xfer_patch      (begp:endp)) ; this%frootn_storage_to_xfer_patch      (:) = nan
    allocate(this%livestemn_storage_to_xfer_patch   (begp:endp)) ; this%livestemn_storage_to_xfer_patch   (:) = nan
    allocate(this%deadstemn_storage_to_xfer_patch   (begp:endp)) ; this%deadstemn_storage_to_xfer_patch   (:) = nan
    allocate(this%livecrootn_storage_to_xfer_patch  (begp:endp)) ; this%livecrootn_storage_to_xfer_patch  (:) = nan
    allocate(this%deadcrootn_storage_to_xfer_patch  (begp:endp)) ; this%deadcrootn_storage_to_xfer_patch  (:) = nan
    allocate(this%livestemn_to_deadstemn_patch      (begp:endp)) ; this%livestemn_to_deadstemn_patch      (:) = nan
    allocate(this%livestemn_to_retransn_patch       (begp:endp)) ; this%livestemn_to_retransn_patch       (:) = nan
    allocate(this%livecrootn_to_deadcrootn_patch    (begp:endp)) ; this%livecrootn_to_deadcrootn_patch    (:) = nan
    allocate(this%livecrootn_to_retransn_patch      (begp:endp)) ; this%livecrootn_to_retransn_patch      (:) = nan
    allocate(this%ndeploy_patch                     (begp:endp)) ; this%ndeploy_patch                     (:) = nan
    allocate(this%ninputs_patch                     (begp:endp)) ; this%ninputs_patch                     (:) = nan
    allocate(this%noutputs_patch                    (begp:endp)) ; this%noutputs_patch                    (:) = nan
    allocate(this%wood_harvestn_patch               (begp:endp)) ; this%wood_harvestn_patch               (:) = nan
    allocate(this%fire_nloss_patch                  (begp:endp)) ; this%fire_nloss_patch                  (:) = nan
    allocate(this%npool_to_grainn_patch             (begp:endp)) ; this%npool_to_grainn_patch             (:) = nan
    allocate(this%npool_to_grainn_storage_patch     (begp:endp)) ; this%npool_to_grainn_storage_patch     (:) = nan
    allocate(this%livestemn_to_litter_patch         (begp:endp)) ; this%livestemn_to_litter_patch         (:) = nan
    allocate(this%grainn_to_food_patch              (begp:endp)) ; this%grainn_to_food_patch              (:) = nan
    allocate(this%grainn_xfer_to_grainn_patch       (begp:endp)) ; this%grainn_xfer_to_grainn_patch       (:) = nan
    allocate(this%grainn_storage_to_xfer_patch      (begp:endp)) ; this%grainn_storage_to_xfer_patch      (:) = nan
    allocate(this%fert_patch                        (begp:endp)) ; this%fert_patch                        (:) = nan
    allocate(this%fert_counter_patch                (begp:endp)) ; this%fert_counter_patch                (:) = nan
    allocate(this%soyfixn_patch                     (begp:endp)) ; this%soyfixn_patch                     (:) = nan
    allocate(this%nfix_to_plantn_patch              (begp:endp)) ; this%nfix_to_plantn_patch              (:) = nan

    allocate(this%ndep_to_sminn_col             (begc:endc))    ; this%ndep_to_sminn_col	     (:) = nan
    allocate(this%nfix_to_sminn_col             (begc:endc))    ; this%nfix_to_sminn_col	     (:) = nan
    allocate(this%nfix_to_ecosysn_col           (begc:endc))    ; this%nfix_to_ecosysn_col           (:) = nan
    allocate(this%fert_to_sminn_col             (begc:endc))    ; this%fert_to_sminn_col	     (:) = nan
    allocate(this%soyfixn_to_sminn_col          (begc:endc))    ; this%soyfixn_to_sminn_col          (:) = nan
    allocate(this%hrv_deadstemn_to_prod10n_col  (begc:endc))    ; this%hrv_deadstemn_to_prod10n_col  (:) = nan
    allocate(this%hrv_deadstemn_to_prod100n_col (begc:endc))    ; this%hrv_deadstemn_to_prod100n_col (:) = nan
    allocate(this%hrv_cropn_to_prod1n_col       (begc:endc))    ; this%hrv_cropn_to_prod1n_col       (:) = nan
    allocate(this%sminn_to_plant_col            (begc:endc))    ; this%sminn_to_plant_col	     (:) = nan
    allocate(this%potential_immob_col           (begc:endc))    ; this%potential_immob_col           (:) = nan
    allocate(this%actual_immob_col              (begc:endc))    ; this%actual_immob_col              (:) = nan
    allocate(this%gross_nmin_col                (begc:endc))    ; this%gross_nmin_col                (:) = nan
    allocate(this%net_nmin_col                  (begc:endc))    ; this%net_nmin_col                  (:) = nan
    allocate(this%denit_col                     (begc:endc))    ; this%denit_col		     (:) = nan
    allocate(this%supplement_to_sminn_col       (begc:endc))    ; this%supplement_to_sminn_col       (:) = nan
    allocate(this%prod1n_loss_col               (begc:endc))    ; this%prod1n_loss_col               (:) = nan
    allocate(this%prod10n_loss_col              (begc:endc))    ; this%prod10n_loss_col              (:) = nan
    allocate(this%prod100n_loss_col             (begc:endc))    ; this%prod100n_loss_col	     (:) = nan
    allocate(this%product_nloss_col             (begc:endc))    ; this%product_nloss_col	     (:) = nan
    allocate(this%ninputs_col                   (begc:endc))    ; this%ninputs_col                   (:) = nan
    allocate(this%noutputs_col                  (begc:endc))    ; this%noutputs_col                  (:) = nan
    allocate(this%fire_nloss_col                (begc:endc))    ; this%fire_nloss_col                (:) = nan
    allocate(this%fire_decomp_nloss_col         (begc:endc))    ; this%fire_decomp_nloss_col         (:) = nan
    allocate(this%fire_nloss_p2c_col            (begc:endc))    ; this%fire_nloss_p2c_col            (:) = nan
    allocate(this%som_n_leached_col             (begc:endc))    ; this%som_n_leached_col	     (:) = nan

    allocate(this%m_n_to_litr_met_fire_col   (begc:endc,1:nlevdecomp_full)) ; this%m_n_to_litr_met_fire_col   (:,:) = nan
    allocate(this%m_n_to_litr_cel_fire_col   (begc:endc,1:nlevdecomp_full)) ; this%m_n_to_litr_cel_fire_col   (:,:) = nan
    allocate(this%m_n_to_litr_lig_fire_col   (begc:endc,1:nlevdecomp_full)) ; this%m_n_to_litr_lig_fire_col   (:,:) = nan
    allocate(this%r_psi_col                  (begc:endc,1:nlevdecomp_full)) ; this%r_psi_col                  (:,:) = spval
    allocate(this%anaerobic_frac_col         (begc:endc,1:nlevdecomp_full)) ; this%anaerobic_frac_col         (:,:) = spval
    allocate(this%potential_immob_vr_col     (begc:endc,1:nlevdecomp_full)) ; this%potential_immob_vr_col     (:,:) = nan
    allocate(this%actual_immob_vr_col        (begc:endc,1:nlevdecomp_full)) ; this%actual_immob_vr_col        (:,:) = nan
    allocate(this%sminn_to_plant_vr_col      (begc:endc,1:nlevdecomp_full)) ; this%sminn_to_plant_vr_col      (:,:) = nan
    allocate(this%supplement_to_sminn_vr_col (begc:endc,1:nlevdecomp_full)) ; this%supplement_to_sminn_vr_col (:,:) = nan
    allocate(this%gross_nmin_vr_col          (begc:endc,1:nlevdecomp_full)) ; this%gross_nmin_vr_col          (:,:) = nan
    allocate(this%net_nmin_vr_col            (begc:endc,1:nlevdecomp_full)) ; this%net_nmin_vr_col            (:,:) = nan

    allocate(this%crop_seedn_to_leaf_patch          (begp:endp))                  ; this%crop_seedn_to_leaf_patch  (:)  =nan

    allocate(this%dwt_seedn_to_leaf_patch           (begp:endp))                  ; this%dwt_seedn_to_leaf_patch      (:) =nan
    allocate(this%dwt_seedn_to_leaf_grc             (begg:endg))                  ; this%dwt_seedn_to_leaf_grc        (:) =nan
    allocate(this%dwt_seedn_to_deadstem_patch       (begp:endp))                  ; this%dwt_seedn_to_deadstem_patch  (:) =nan
    allocate(this%dwt_seedn_to_deadstem_grc         (begg:endg))                  ; this%dwt_seedn_to_deadstem_grc    (:) =nan
    allocate(this%dwt_conv_nflux_patch              (begp:endp))                  ; this%dwt_conv_nflux_patch         (:) =nan
    allocate(this%dwt_conv_nflux_grc                (begg:endg))                  ; this%dwt_conv_nflux_grc           (:) =nan
    allocate(this%dwt_prod10n_gain_patch            (begp:endp))                  ; this%dwt_prod10n_gain_patch       (:) =nan
    allocate(this%dwt_prod100n_gain_patch           (begp:endp))                  ; this%dwt_prod100n_gain_patch      (:) =nan
    allocate(this%dwt_crop_productn_gain_patch      (begp:endp))                  ; this%dwt_crop_productn_gain_patch (:) =nan
    allocate(this%dwt_slash_nflux_col               (begc:endc))                  ; this%dwt_slash_nflux_col          (:) =nan

    allocate(this%dwt_conv_nflux_col         (begc:endc))                   ; this%dwt_conv_nflux_col         (:)   = nan
    allocate(this%dwt_prod10n_gain_col       (begc:endc))                   ; this%dwt_prod10n_gain_col       (:)   = nan
    allocate(this%dwt_prod100n_gain_col      (begc:endc))                   ; this%dwt_prod100n_gain_col      (:)   = nan
    allocate(this%dwt_nloss_col              (begc:endc))                   ; this%dwt_nloss_col              (:)   = nan
    allocate(this%wood_harvestn_col          (begc:endc))                   ; this%wood_harvestn_col          (:)   = nan

    allocate(this%dwt_seedn_to_npool_grc     (begg:endg))                   ; this%dwt_seedn_to_npool_grc     (:)   = nan
    allocate(this%dwt_seedn_to_npool_patch   (begp:endp))                   ; this%dwt_seedn_to_npool_patch   (:)   = nan

    allocate(this%dwt_prod10n_gain_grc      (begg:endg))                   ; this%dwt_prod10n_gain_grc       (:)   = nan
    allocate(this%dwt_prod100n_gain_grc     (begg:endg))                   ; this%dwt_prod100n_gain_grc      (:)   = nan

    allocate(this%dwt_frootn_to_litr_met_n_col(begc:endc,1:nlevdecomp_full)) ; this%dwt_frootn_to_litr_met_n_col     (:,:) = nan
    allocate(this%dwt_frootn_to_litr_cel_n_col(begc:endc,1:nlevdecomp_full)) ; this%dwt_frootn_to_litr_cel_n_col     (:,:) = nan
    allocate(this%dwt_frootn_to_litr_lig_n_col(begc:endc,1:nlevdecomp_full)) ; this%dwt_frootn_to_litr_lig_n_col     (:,:) = nan
    allocate(this%dwt_livecrootn_to_cwdn_col  (begc:endc,1:nlevdecomp_full)) ; this%dwt_livecrootn_to_cwdn_col       (:,:) = nan
    allocate(this%dwt_deadcrootn_to_cwdn_col  (begc:endc,1:nlevdecomp_full)) ; this%dwt_deadcrootn_to_cwdn_col       (:,:) = nan
    allocate(this%f_nit_vr_col                (begc:endc,1:nlevdecomp_full)) ; this%f_nit_vr_col                     (:,:) = nan
    allocate(this%f_denit_vr_col              (begc:endc,1:nlevdecomp_full)) ; this%f_denit_vr_col                   (:,:) = nan
    allocate(this%smin_no3_leached_vr_col     (begc:endc,1:nlevdecomp_full)) ; this%smin_no3_leached_vr_col          (:,:) = nan
    allocate(this%smin_no3_leached_col        (begc:endc))                   ; this%smin_no3_leached_col             (:)   = nan
    allocate(this%smin_no3_runoff_vr_col      (begc:endc,1:nlevdecomp_full)) ; this%smin_no3_runoff_vr_col           (:,:) = nan
    allocate(this%smin_no3_runoff_col         (begc:endc))                   ; this%smin_no3_runoff_col              (:)   = nan
    allocate(this%pot_f_nit_vr_col            (begc:endc,1:nlevdecomp_full)) ; this%pot_f_nit_vr_col                 (:,:) = nan
    allocate(this%pot_f_nit_col               (begc:endc))                   ; this%pot_f_nit_col                    (:)   = nan
    allocate(this%pot_f_denit_vr_col          (begc:endc,1:nlevdecomp_full)) ; this%pot_f_denit_vr_col               (:,:) = nan
    allocate(this%pot_f_denit_col             (begc:endc))                   ; this%pot_f_denit_col                  (:)   = nan
    allocate(this%actual_immob_no3_vr_col     (begc:endc,1:nlevdecomp_full)) ; this%actual_immob_no3_vr_col          (:,:) = nan
    allocate(this%actual_immob_nh4_vr_col     (begc:endc,1:nlevdecomp_full)) ; this%actual_immob_nh4_vr_col          (:,:) = nan
    allocate(this%smin_no3_to_plant_vr_col    (begc:endc,1:nlevdecomp_full)) ; this%smin_no3_to_plant_vr_col         (:,:) = nan
    allocate(this%smin_nh4_to_plant_vr_col    (begc:endc,1:nlevdecomp_full)) ; this%smin_nh4_to_plant_vr_col         (:,:) = nan
    allocate(this%smin_no3_to_plant_col       (begc:endc))                   ; this%smin_no3_to_plant_col            (:) = nan
    allocate(this%smin_nh4_to_plant_col       (begc:endc))                   ; this%smin_nh4_to_plant_col            (:) = nan
    
    allocate(this%f_nit_col                   (begc:endc))                   ; this%f_nit_col                        (:)   = nan
    allocate(this%f_denit_col                 (begc:endc))                   ; this%f_denit_col                      (:)   = nan
    allocate(this%n2_n2o_ratio_denit_vr_col   (begc:endc,1:nlevdecomp_full)) ; this%n2_n2o_ratio_denit_vr_col        (:,:) = nan
    allocate(this%f_n2o_denit_col             (begc:endc))                   ; this%f_n2o_denit_col                  (:)   = nan
    allocate(this%f_n2o_denit_vr_col          (begc:endc,1:nlevdecomp_full)) ; this%f_n2o_denit_vr_col               (:,:) = nan
    allocate(this%f_n2o_nit_col               (begc:endc))                   ; this%f_n2o_nit_col                    (:)   = nan
    allocate(this%f_n2o_nit_vr_col            (begc:endc,1:nlevdecomp_full)) ; this%f_n2o_nit_vr_col                 (:,:) = nan

    allocate(this%sminn_no3_input_vr_col      (begc:endc,1:nlevdecomp_full)) ; this%sminn_no3_input_vr_col           (:,:) = nan
    allocate(this%sminn_nh4_input_vr_col      (begc:endc,1:nlevdecomp_full)) ; this%sminn_nh4_input_vr_col           (:,:) = nan
    allocate(this%sminn_nh4_input_col         (begc:endc))                   ; this%sminn_nh4_input_col              (:)   = nan
    allocate(this%sminn_no3_input_col         (begc:endc))                   ; this%sminn_no3_input_col              (:)   = nan
    allocate(this%sminn_input_col             (begc:endc))                   ; this%sminn_input_col                  (:)   = nan
    allocate(this%bgc_npool_ext_inputs_vr_col (begc:endc,1:nlevdecomp_full,ndecomp_pools)) 
    this%bgc_npool_ext_inputs_vr_col    (:,:,:) = nan
    allocate(this%bgc_npool_ext_loss_vr_col   (begc:endc,1:nlevdecomp_full,ndecomp_pools)) 
    this%bgc_npool_ext_loss_vr_col      (:,:,:) = nan

    allocate(this%bgc_npool_inputs_col        (begc:endc,ndecomp_pools))     ;this%bgc_npool_inputs_col              (:,:) = nan
     
    allocate(this%smin_no3_massdens_vr_col    (begc:endc,1:nlevdecomp_full)) ; this%smin_no3_massdens_vr_col         (:,:) = nan
    allocate(this%soil_bulkdensity_col        (begc:endc,1:nlevdecomp_full)) ; this%soil_bulkdensity_col             (:,:) = nan
    allocate(this%k_nitr_t_vr_col             (begc:endc,1:nlevdecomp_full)) ; this%k_nitr_t_vr_col                  (:,:) = nan
    allocate(this%k_nitr_ph_vr_col            (begc:endc,1:nlevdecomp_full)) ; this%k_nitr_ph_vr_col                 (:,:) = nan
    allocate(this%k_nitr_h2o_vr_col           (begc:endc,1:nlevdecomp_full)) ; this%k_nitr_h2o_vr_col                (:,:) = nan
    allocate(this%k_nitr_vr_col               (begc:endc,1:nlevdecomp_full)) ; this%k_nitr_vr_col                    (:,:) = nan
    allocate(this%wfps_vr_col                 (begc:endc,1:nlevdecomp_full)) ; this%wfps_vr_col                      (:,:) = nan
    allocate(this%f_denit_base_vr_col         (begc:endc,1:nlevdecomp_full)) ; this%f_denit_base_vr_col              (:,:) = nan
    allocate(this%diffus_col                  (begc:endc,1:nlevdecomp_full)) ; this%diffus_col                       (:,:) = spval
    allocate(this%ratio_k1_col                (begc:endc,1:nlevdecomp_full)) ; this%ratio_k1_col                     (:,:) = nan
    allocate(this%ratio_no3_co2_col           (begc:endc,1:nlevdecomp_full)) ; this%ratio_no3_co2_col                (:,:) = spval
    allocate(this%soil_co2_prod_col           (begc:endc,1:nlevdecomp_full)) ; this%soil_co2_prod_col                (:,:) = nan
    allocate(this%fr_WFPS_col                 (begc:endc,1:nlevdecomp_full)) ; this%fr_WFPS_col                      (:,:) = spval

    allocate(this%fmax_denit_carbonsubstrate_vr_col(begc:endc,1:nlevdecomp_full)); this%fmax_denit_carbonsubstrate_vr_col(:,:) = nan
    allocate(this%fmax_denit_nitrate_vr_col        (begc:endc,1:nlevdecomp_full)); this%fmax_denit_nitrate_vr_col        (:,:) = nan

    allocate(this%decomp_cascade_ntransfer_vr_col   (begc:endc,1:nlevdecomp_full,1:ndecomp_cascade_transitions ))
    allocate(this%decomp_cascade_sminn_flux_vr_col  (begc:endc,1:nlevdecomp_full,1:ndecomp_cascade_transitions ))
    allocate(this%m_decomp_npools_to_fire_vr_col    (begc:endc,1:nlevdecomp_full,1:ndecomp_pools               ))
    allocate(this%decomp_cascade_ntransfer_col      (begc:endc,1:ndecomp_cascade_transitions                   ))
    allocate(this%decomp_cascade_sminn_flux_col     (begc:endc,1:ndecomp_cascade_transitions                   ))
    allocate(this%m_decomp_npools_to_fire_col       (begc:endc,1:ndecomp_pools                                 ))

    this%decomp_cascade_ntransfer_vr_col  (:,:,:) = nan
    this%decomp_cascade_sminn_flux_vr_col (:,:,:) = nan
    this%m_decomp_npools_to_fire_vr_col   (:,:,:) = nan
    this%m_decomp_npools_to_fire_col      (:,:)   = nan
    this%decomp_cascade_ntransfer_col     (:,:)   = nan
    this%decomp_cascade_sminn_flux_col    (:,:)   = nan

    allocate(this%phenology_n_to_litr_met_n_col     (begc:endc, 1:nlevdecomp_full))
    allocate(this%phenology_n_to_litr_cel_n_col     (begc:endc, 1:nlevdecomp_full))
    allocate(this%phenology_n_to_litr_lig_n_col     (begc:endc, 1:nlevdecomp_full))
    allocate(this%gap_mortality_n_to_litr_met_n_col (begc:endc, 1:nlevdecomp_full))
    allocate(this%gap_mortality_n_to_litr_cel_n_col (begc:endc, 1:nlevdecomp_full))
    allocate(this%gap_mortality_n_to_litr_lig_n_col (begc:endc, 1:nlevdecomp_full))
    allocate(this%gap_mortality_n_to_cwdn_col       (begc:endc, 1:nlevdecomp_full))
    allocate(this%fire_mortality_n_to_cwdn_col      (begc:endc, 1:nlevdecomp_full))
    allocate(this%harvest_n_to_litr_met_n_col       (begc:endc, 1:nlevdecomp_full))
    allocate(this%harvest_n_to_litr_cel_n_col       (begc:endc, 1:nlevdecomp_full))
    allocate(this%harvest_n_to_litr_lig_n_col       (begc:endc, 1:nlevdecomp_full))
    allocate(this%harvest_n_to_cwdn_col             (begc:endc, 1:nlevdecomp_full))

    this%phenology_n_to_litr_met_n_col     (:,:) = nan
    this%phenology_n_to_litr_cel_n_col     (:,:) = nan
    this%phenology_n_to_litr_lig_n_col     (:,:) = nan
    this%gap_mortality_n_to_litr_met_n_col (:,:) = nan
    this%gap_mortality_n_to_litr_cel_n_col (:,:) = nan
    this%gap_mortality_n_to_litr_lig_n_col (:,:) = nan
    this%gap_mortality_n_to_cwdn_col       (:,:) = nan
    this%fire_mortality_n_to_cwdn_col      (:,:) = nan
    this%harvest_n_to_litr_met_n_col       (:,:) = nan
    this%harvest_n_to_litr_cel_n_col       (:,:) = nan
    this%harvest_n_to_litr_lig_n_col       (:,:) = nan
    this%harvest_n_to_cwdn_col             (:,:) = nan

    allocate(this%sminn_to_denit_decomp_cascade_vr_col (begc:endc,1:nlevdecomp_full,1:ndecomp_cascade_transitions ))
    allocate(this%sminn_to_denit_decomp_cascade_col    (begc:endc,1:ndecomp_cascade_transitions                   ))
    allocate(this%sminn_to_denit_excess_vr_col         (begc:endc,1:nlevdecomp_full                               ))
    allocate(this%sminn_to_denit_excess_col            (begc:endc                                                 ))
    allocate(this%sminn_leached_vr_col                 (begc:endc,1:nlevdecomp_full                               ))
    allocate(this%sminn_leached_col                    (begc:endc                                                 ))
    allocate(this%decomp_npools_leached_col            (begc:endc,1:ndecomp_pools                                 ))
    allocate(this%decomp_npools_transport_tendency_col (begc:endc,1:nlevdecomp_full,1:ndecomp_pools               ))

    this%sminn_to_denit_decomp_cascade_vr_col (:,:,:) = nan
    this%sminn_to_denit_decomp_cascade_col    (:,:)   = nan
    this%sminn_to_denit_excess_vr_col         (:,:)   = nan
    this%sminn_to_denit_excess_col            (:)     = nan
    this%sminn_leached_vr_col                 (:,:)   = nan
    this%sminn_leached_col                    (:)     = nan
    this%decomp_npools_leached_col            (:,:)   = nan
    this%decomp_npools_transport_tendency_col (:,:,:) = nan  

    allocate(this%decomp_npools_sourcesink_col (begc:endc,1:nlevdecomp_full,1:ndecomp_pools))
    this%decomp_npools_sourcesink_col (:,:,:) = nan

    allocate(this%plant_ndemand_patch         (begp:endp)) ;    this%plant_ndemand_patch         (:) = nan
    allocate(this%avail_retransn_patch        (begp:endp)) ;    this%avail_retransn_patch        (:) = nan
    allocate(this%plant_nalloc_patch          (begp:endp)) ;    this%plant_nalloc_patch          (:) = nan

    ! bgc interface & pflotran
    !------------------------------------------------------------------------
    allocate(this%plant_ndemand_col           (begc:endc))                   ; this%plant_ndemand_col                (:)    = nan
    allocate(this%plant_ndemand_vr_col        (begc:endc,1:nlevdecomp_full)) ; this%plant_ndemand_vr_col             (:,:)  = nan

    allocate(this%f_ngas_decomp_vr_col        (begc:endc,1:nlevdecomp_full)) ; this%f_ngas_decomp_vr_col             (:,:)  = nan
    allocate(this%f_ngas_nitri_vr_col         (begc:endc,1:nlevdecomp_full)) ; this%f_ngas_nitri_vr_col              (:,:)  = nan
    allocate(this%f_ngas_denit_vr_col         (begc:endc,1:nlevdecomp_full)) ; this%f_ngas_denit_vr_col              (:,:)  = nan
    allocate(this%f_n2o_soil_vr_col           (begc:endc,1:nlevdecomp_full)) ; this%f_n2o_soil_vr_col                (:,:)  = nan
    allocate(this%f_n2_soil_vr_col            (begc:endc,1:nlevdecomp_full)) ; this%f_n2_soil_vr_col                 (:,:)  = nan

    allocate(this%f_ngas_decomp_col           (begc:endc                  )) ; this%f_ngas_decomp_col                (:)    = nan
    allocate(this%f_ngas_nitri_col            (begc:endc                  )) ; this%f_ngas_nitri_col                 (:)    = nan
    allocate(this%f_ngas_denit_col            (begc:endc                  )) ; this%f_ngas_denit_col                 (:)    = nan
    allocate(this%f_n2o_soil_col              (begc:endc                  )) ; this%f_n2o_soil_col                   (:)    = nan
    allocate(this%f_n2_soil_col               (begc:endc                  )) ; this%f_n2_soil_col                    (:)    = nan

    allocate(this%externaln_to_decomp_npools_col    (begc:endc, 1:nlevdecomp_full, 1:ndecomp_pools))
    this%externaln_to_decomp_npools_col    (:,:,:) = spval
    allocate(this%externaln_to_decomp_delta_col     (begc:endc))
    this%externaln_to_decomp_delta_col     (:)     = spval
    allocate(this%no3_net_transport_vr_col          (begc:endc, 1:nlevdecomp_full))
    this%no3_net_transport_vr_col          (:,:)   = spval
    allocate(this%nh4_net_transport_vr_col          (begc:endc, 1:nlevdecomp_full))
    this%nh4_net_transport_vr_col          (:,:)   = spval
    !------------------------------------------------------------------------

    allocate(this%smin_no3_to_plant_patch     (begp:endp)) ;             this%smin_no3_to_plant_patch     (:) = nan
    allocate(this%smin_nh4_to_plant_patch     (begp:endp)) ;             this%smin_nh4_to_plant_patch     (:) = nan
    allocate(this%sminn_to_plant_patch        (begp:endp)) ;             this%sminn_to_plant_patch        (:) = nan
    allocate(this%col_plant_ndemand_vr        (begc:endc,1:nlevdecomp)); this%col_plant_ndemand_vr        (:,:) = nan
    allocate(this%col_plant_nh4demand_vr      (begc:endc,1:nlevdecomp)); this%col_plant_nh4demand_vr      (:,:) = nan
    allocate(this%col_plant_no3demand_vr      (begc:endc,1:nlevdecomp)); this%col_plant_no3demand_vr      (:,:) = nan
    allocate(this%col_plant_pdemand_vr        (begc:endc,1:nlevdecomp)); this%col_plant_pdemand_vr        (:,:) = nan
    allocate(this%plant_nh4demand_vr_patch    (begp:endp,1:nlevdecomp)); this%plant_nh4demand_vr_patch    (:,:) = nan
    allocate(this%plant_no3demand_vr_patch    (begp:endp,1:nlevdecomp)); this%plant_no3demand_vr_patch    (:,:) = nan
    allocate(this%plant_ndemand_vr_patch      (begp:endp,1:nlevdecomp)); this%plant_ndemand_vr_patch      (:,:) = nan
    allocate(this%prev_leafn_to_litter_patch  (begp:endp)) ;             this%prev_leafn_to_litter_patch  (:) = nan
    allocate(this%prev_frootn_to_litter_patch (begp:endp)) ;             this%prev_frootn_to_litter_patch (:) = nan
    allocate(this%pmnf_decomp_cascade(begc:endc,1:nlevdecomp,1:ndecomp_cascade_transitions)); this%pmnf_decomp_cascade(:,:,:) = nan

    allocate(this%plant_n_uptake_flux         (begc:endc)) ;	         this%plant_n_uptake_flux   (:)   = nan
    allocate(this%soil_n_immob_flux           (begc:endc)) ;	         this%soil_n_immob_flux	    (:)   = nan
    allocate(this%soil_n_immob_flux_vr        (begc:endc,1:nlevdecomp)); this%soil_n_immob_flux_vr  (:,:) = nan
    allocate(this%soil_n_grossmin_flux        (begc:endc)) ;	         this%soil_n_grossmin_flux  (:)   = nan
    allocate(this%actual_immob_no3_col        (begc:endc)) ;             this%actual_immob_no3_col  (:)   = nan
    allocate(this%actual_immob_nh4_col        (begc:endc)) ;             this%actual_immob_nh4_col  (:)   = nan
    allocate(this%smin_no3_to_plant_col       (begc:endc)) ;             this%smin_no3_to_plant_col (:)   = nan
    allocate(this%smin_nh4_to_plant_col       (begc:endc)) ;             this%smin_nh4_to_plant_col (:)   = nan 
    allocate(this%plant_to_litter_nflux       (begc:endc)) ;             this%plant_to_litter_nflux (:)   = nan
    allocate(this%plant_to_cwd_nflux          (begc:endc)) ;             this%plant_to_cwd_nflux    (:)   = nan
    allocate(this%supplement_to_plantn        (begp:endp)) ;             this%supplement_to_plantn  (:)   = 0.d0

<<<<<<< HEAD
    allocate(this%gap_nloss_litter            (begp:endp)) ; this%gap_nloss_litter                  (:) = nan
    allocate(this%fire_nloss_litter           (begp:endp)) ; this%fire_nloss_litter                 (:) = nan
    allocate(this%hrv_nloss_litter            (begp:endp)) ; this%hrv_nloss_litter                  (:) = nan
    allocate(this%sen_nloss_litter            (begp:endp)) ; this%sen_nloss_litter                  (:) = nan
    
=======
    if (use_fan) then
       allocate(this%man_tan_appl_col               (begc:endc))                   ; this%man_tan_appl_col           (:)   = spval
       allocate(this%man_n_appl_col                 (begc:endc))                   ; this%man_n_appl_col             (:)   = spval
       allocate(this%man_n_grz_col                  (begc:endc))                   ; this%man_n_grz_col              (:)   = spval
       allocate(this%man_n_mix_col                  (begc:endc))                   ; this%man_n_mix_col              (:)   = spval
       allocate(this%man_n_barns_col                (begc:endc))                   ; this%man_n_barns_col            (:)   = spval
       allocate(this%fert_n_appl_col                (begc:endc))                   ; this%fert_n_appl_col            (:)   = spval
       allocate(this%otherfert_n_appl_col           (begc:endc))                   ; this%otherfert_n_appl_col       (:)   = spval
       allocate(this%man_n_transf_col               (begc:endc))                   ; this%man_n_transf_col           (:)   = spval

       allocate(this%nh3_barns_col                  (begc:endc))                   ; this%nh3_barns_col              (:)   = spval
       allocate(this%nh3_stores_col                 (begc:endc))                   ; this%nh3_stores_col             (:)   = spval
       allocate(this%nh3_grz_col                    (begc:endc))                   ; this%nh3_grz_col                (:)   = spval
       allocate(this%nh3_man_app_col                (begc:endc))                   ; this%nh3_man_app_col            (:)   = spval
       allocate(this%nh3_fert_col                   (begc:endc))                   ; this%nh3_fert_col               (:)   = spval
       allocate(this%nh3_otherfert_col              (begc:endc))                   ; this%nh3_otherfert_col          (:)   = spval
       allocate(this%nh3_total_col                  (begc:endc))                   ; this%nh3_total_col              (:)   = spval

       allocate(this%manure_no3_prod_col            (begc:endc))                   ; this%manure_no3_prod_col        (:)   = spval
       allocate(this%fert_no3_prod_col              (begc:endc))                   ; this%fert_no3_prod_col          (:)   = spval
       allocate(this%manure_nh4_to_soil_col         (begc:endc))                   ; this%manure_nh4_to_soil_col     (:)   = spval
       allocate(this%fert_nh4_to_soil_col           (begc:endc))                   ; this%fert_nh4_to_soil_col       (:)   = spval
       allocate(this%manure_runoff_col              (begc:endc))                   ; this%manure_runoff_col          (:)   = spval
       allocate(this%fert_runoff_col                (begc:endc))                   ; this%fert_runoff_col            (:)   = spval
    end if

>>>>>>> 0498c0db
  end subroutine InitAllocate

  !------------------------------------------------------------------------
  subroutine InitHistory(this, bounds)
    !
    ! !DESCRIPTION:
    ! Initialize module data structure
    !
    ! !USES:
    use shr_infnan_mod , only : nan => shr_infnan_nan, assignment(=)
    use clm_varpar     , only : nlevsno, nlevgrnd, crop_prog 
    use histFileMod    , only : hist_addfld1d, hist_addfld2d, hist_addfld_decomp
    !
    ! !ARGUMENTS:
    class(nitrogenflux_type) :: this
    type(bounds_type), intent(in) :: bounds  
    !
    ! !LOCAL VARIABLES:
    integer        :: k,l
    integer        :: begp, endp
    integer        :: begc, endc
    integer        :: begg, endg
    character(10)  :: active
    character(24)  :: fieldname
    character(100) :: longname
    character(8)   :: vr_suffix
    real(r8), pointer :: data2dptr(:,:), data1dptr(:) ! temp. pointers for slicing larger arrays
    !------------------------------------------------------------------------

    begp = bounds%begp; endp= bounds%endp
    begc = bounds%begc; endc= bounds%endc
    begg = bounds%begg; endg= bounds%endg

    ! add suffix if number of soil decomposition depths is greater than 1
    if (nlevdecomp > 1) then
       vr_suffix = "_vr"
    else 
       vr_suffix = ""
    endif

    !-------------------------------
    ! N flux variables - native to column
    !-------------------------------


    !-----------------------------------------------------------
    if (use_fan) then
       this%man_tan_appl_col(begc:endc) = spval
       call hist_addfld1d( fname='MAN_TAN_APP', units='gN/m^2/s', &
            avgflag='A', long_name='Manure TAN applied on soil', &
            ptr_col=this%man_tan_appl_col)

       this%man_n_appl_col(begc:endc) = spval
       call hist_addfld1d( fname='MAN_N_APP', units='gN/m^2/s', &
            avgflag='A', long_name='Manure N applied on soil', &
            ptr_col=this%man_n_appl_col)

       this%man_n_grz_col(begc:endc) = spval
       call hist_addfld1d( fname='MAN_N_GRZ', units='gN/m^2/s', &
            avgflag='A', long_name='Manure N from grazing animals', &
            ptr_col=this%man_n_grz_col)

       this%man_n_mix_col(begc:endc) = spval
       call hist_addfld1d( fname='MAN_N_MIX', units='gN/m^2/s', &
            avgflag='A', long_name='Manure N in produced mixed systems', &
            ptr_col=this%man_n_mix_col)

       this%man_n_barns_col(begc:endc) = spval
        call hist_addfld1d( fname='MAN_N_BARNS', units='gN/m^2/s', &
             avgflag='A', long_name='Manure N in produced barns', &
             ptr_col=this%man_n_barns_col)

       this%fert_n_appl_col(begc:endc) = spval
       call hist_addfld1d( fname='FERT_N_APP', units='gN/m^2/s', &
            avgflag='A', long_name='Fertilizer N applied on soil', &
            ptr_col=this%fert_n_appl_col)

       this%otherfert_n_appl_col(begc:endc) = spval
       call hist_addfld1d( fname='OTHERFERT_N_APP', units='gN/m^2/s', &
            avgflag='A', long_name='Non-urea fertilizer N applied on soil', &
            ptr_col=this%otherfert_n_appl_col)

       this%man_n_transf_col(begc:endc) = spval
       call hist_addfld1d( fname='MAN_N_TRANSF', units='gN/m^2/s', &
            avgflag='A', long_name='Manure N moved from crop to natural column', &
            ptr_col=this%man_n_transf_col)

       this%nh3_barns_col(begc:endc) = spval
       call hist_addfld1d( fname='NH3_BARNS', units='gN/m^2/s', &
            avgflag='A', long_name='NH3 emitted from animal housings', &
            ptr_col=this%nh3_barns_col)

       this%nh3_stores_col(begc:endc) = spval
       call hist_addfld1d( fname='NH3_STORES', units='gN/m^2/s', &
            avgflag='A', long_name='NH3 emitted from stored manure', &
            ptr_col=this%nh3_stores_col)

       this%nh3_grz_col(begc:endc) = spval
       call hist_addfld1d( fname='NH3_GRZ', units='gN/m^2/s', &
            avgflag='A', long_name='NH3 emitted from manure on pastures', &
            ptr_col=this%nh3_grz_col)

       this%nh3_man_app_col(begc:endc) = spval
       call hist_addfld1d( fname='NH3_MAN_APP', units='gN/m^2/s', &
            avgflag='A', long_name='NH3 emitted from manure applied on crops and grasslands', &
            ptr_col=this%nh3_man_app_col)

       this%nh3_fert_col(begc:endc) = spval
       call hist_addfld1d( fname='NH3_FERT', units='gN/m^2/s', &
            avgflag='A', long_name='NH3 emitted from fertilizer applied on crops', &
            ptr_col=this%nh3_fert_col)

       this%nh3_otherfert_col(begc:endc) = spval
       call hist_addfld1d( fname='NH3_OTHERFERT', units='gN/m^2/s', &
            avgflag='A', long_name='NH3 emitted from fertilizers other than urea', &
            ptr_col=this%nh3_otherfert_col)


       this%nh3_total_col(begc:endc) = spval
       call hist_addfld1d( fname='NH3_TOTAL', units='gN/m^2/s', &
            avgflag='A', long_name='Total NH3 emitted from fertilizers and manure', &
            ptr_col=this%nh3_total_col)


       this%manure_no3_prod_col(begc:endc) = spval
       call hist_addfld1d( fname='MANURE_NO3_PROD', units='gN/m^2/s', &
            avgflag='A', long_name='Manure nitrification flux', &
            ptr_col=this%manure_no3_prod_col)

       this%fert_no3_prod_col(begc:endc) = spval
       call hist_addfld1d( fname='FERT_NO3_PROD', units='gN/m^2/s', &
            avgflag='A', long_name='Fertilizer nitrification flux', &
            ptr_col=this%fert_no3_prod_col)

       this%fert_nh4_to_soil_col(begc:endc) = spval
       call hist_addfld1d( fname='FERT_NH4_TO_SOIL', units='gN/m^2/s', &
            avgflag='A', long_name='Flux of NH4 to soil mineral pools, fertilizer', &
            ptr_col=this%fert_nh4_to_soil_col)

       this%manure_nh4_to_soil_col(begc:endc) = spval
       call hist_addfld1d( fname='MANURE_NH3_TO_SOIL', units='gN/m^2/s', &
            avgflag='A', long_name='Flux of NH4 to soil mineral pools, manure', &
            ptr_col=this%manure_nh4_to_soil_col)


       this%manure_runoff_col(begc:endc) = spval
       call hist_addfld1d( fname='MANURE_RUNOFF', units='gN/m^2/s', &
            avgflag='A', long_name='NH4 in surface runoff, manure', &
            ptr_col=this%manure_runoff_col)

       this%fert_runoff_col(begc:endc) = spval
       call hist_addfld1d( fname='FERT_RUNOFF', units='gN/m^2/s', &
            avgflag='A', long_name='NH4 in surface runoff, fertilizer', &
            ptr_col=this%fert_runoff_col)
    end if
  end subroutine InitHistory

  !-----------------------------------------------------------------------
  subroutine InitCold(this, bounds)
    !
    ! !DESCRIPTION:
    ! Initializes time varying variables used only in coupled carbon-nitrogen mode (CN):
    !
    ! !USES:
    use clm_varpar      , only : crop_prog
    use landunit_varcon , only : istsoil, istcrop
    !
    ! !ARGUMENTS:
    class(nitrogenflux_type) :: this 
    type(bounds_type), intent(in) :: bounds  
    !
    ! !LOCAL VARIABLES:
    integer :: p,c,l, g
    integer :: fp, fc                                    ! filter indices
    integer :: num_special_col                           ! number of good values in special_col filter
    integer :: num_special_patch                         ! number of good values in special_patch filter
    integer :: special_col(bounds%endc-bounds%begc+1)    ! special landunit filter - columns
    integer :: special_patch(bounds%endp-bounds%begp+1)  ! special landunit filter - patches
    !---------------------------------------------------------------------


    !-----------------------------------------------
    ! initialize nitrogen flux variables
    !-----------------------------------------------


    ! initialize fields for special filters

   end subroutine InitCold

  !-----------------------------------------------------------------------
  subroutine Restart (this,  bounds, ncid, flag )
    !
    ! !DESCRIPTION: 
    ! Read/write CN restart data for carbon state
    !
    ! !USES:
    use clm_varpar, only : crop_prog
    use restUtilMod
    use ncdio_pio
    ! pflotran
!    use clm_varctl, only : use_pflotran, pf_cmode, pf_hmode
    !
    ! !ARGUMENTS:
    class (nitrogenflux_type) :: this
    type(bounds_type) , intent(in)    :: bounds 
    type(file_desc_t) , intent(inout) :: ncid   ! netcdf id
    character(len=*)  , intent(in)    :: flag   !'read' or 'write'
    !
    ! !LOCAL VARIABLES:
    integer :: j,c ! indices
    logical :: readvar      ! determine if variable is on initial file
    real(r8), pointer :: ptr2d(:,:) ! temp. pointers for slicing larger arrays
    real(r8), pointer :: ptr1d(:)   ! temp. pointers for slicing larger arrays

    ! pflotran
    integer :: k
    character(len=128) :: varname   ! temporary
    !------------------------------------------------------------------------


    ! pflotran
    !------------------------------------------------------------------------
    !------------------------------------------------------------------------

  end subroutine Restart

  !-----------------------------------------------------------------------
  subroutine SetValues ( this, &
       num_patch, filter_patch, value_patch, &
       num_column, filter_column, value_column)
    !
    ! !DESCRIPTION:
    ! Set nitrogen flux variables
    !
    ! !ARGUMENTS:
    ! !ARGUMENTS:
    class (nitrogenflux_type) :: this
    integer , intent(in) :: num_patch
    integer , intent(in) :: filter_patch(:)
    real(r8), intent(in) :: value_patch
    integer , intent(in) :: num_column
    integer , intent(in) :: filter_column(:)
    real(r8), intent(in) :: value_column
    !
    ! !LOCAL VARIABLES:
    integer :: fi,i,j,k,l     ! loop index
    !------------------------------------------------------------------------

<<<<<<< HEAD
=======
    do fi = 1,num_patch
       i=filter_patch(fi)

       this%m_leafn_to_litter_patch(i)                   = value_patch
       this%m_frootn_to_litter_patch(i)                  = value_patch
       this%m_leafn_storage_to_litter_patch(i)           = value_patch
       this%m_frootn_storage_to_litter_patch(i)          = value_patch
       this%m_livestemn_storage_to_litter_patch(i)       = value_patch
       this%m_deadstemn_storage_to_litter_patch(i)       = value_patch
       this%m_livecrootn_storage_to_litter_patch(i)      = value_patch
       this%m_deadcrootn_storage_to_litter_patch(i)      = value_patch
       this%m_leafn_xfer_to_litter_patch(i)              = value_patch
       this%m_frootn_xfer_to_litter_patch(i)             = value_patch
       this%m_livestemn_xfer_to_litter_patch(i)          = value_patch
       this%m_deadstemn_xfer_to_litter_patch(i)          = value_patch
       this%m_livecrootn_xfer_to_litter_patch(i)         = value_patch
       this%m_deadcrootn_xfer_to_litter_patch(i)         = value_patch
       this%m_livestemn_to_litter_patch(i)               = value_patch
       this%m_deadstemn_to_litter_patch(i)               = value_patch
       this%m_livecrootn_to_litter_patch(i)              = value_patch
       this%m_deadcrootn_to_litter_patch(i)              = value_patch
       this%m_retransn_to_litter_patch(i)                = value_patch
       this%m_npool_to_litter_patch(i)                   = value_patch
       this%hrv_leafn_to_litter_patch(i)                 = value_patch             
       this%hrv_frootn_to_litter_patch(i)                = value_patch            
       this%hrv_leafn_storage_to_litter_patch(i)         = value_patch     
       this%hrv_frootn_storage_to_litter_patch(i)        = value_patch    
       this%hrv_livestemn_storage_to_litter_patch(i)     = value_patch 
       this%hrv_deadstemn_storage_to_litter_patch(i)     = value_patch 
       this%hrv_livecrootn_storage_to_litter_patch(i)    = value_patch
       this%hrv_deadcrootn_storage_to_litter_patch(i)    = value_patch
       this%hrv_leafn_xfer_to_litter_patch(i)            = value_patch        
       this%hrv_frootn_xfer_to_litter_patch(i)           = value_patch       
       this%hrv_livestemn_xfer_to_litter_patch(i)        = value_patch    
       this%hrv_deadstemn_xfer_to_litter_patch(i)        = value_patch    
       this%hrv_livecrootn_xfer_to_litter_patch(i)       = value_patch   
       this%hrv_deadcrootn_xfer_to_litter_patch(i)       = value_patch   
       this%hrv_livestemn_to_litter_patch(i)             = value_patch         
       this%hrv_deadstemn_to_prod10n_patch(i)            = value_patch        
       this%hrv_deadstemn_to_prod100n_patch(i)           = value_patch       
       this%hrv_leafn_to_prod1n_patch(i)                 = value_patch
       this%hrv_livestemn_to_prod1n_patch(i)             = value_patch
       this%hrv_grainn_to_prod1n_patch(i)                = value_patch
       this%hrv_cropn_to_prod1n_patch(i)                 = value_patch
       this%hrv_livecrootn_to_litter_patch(i)            = value_patch        
       this%hrv_deadcrootn_to_litter_patch(i)            = value_patch        
       this%hrv_retransn_to_litter_patch(i)              = value_patch    
       this%hrv_npool_to_litter_patch(i)                 = value_patch

       this%m_leafn_to_fire_patch(i)                     = value_patch
       this%m_leafn_storage_to_fire_patch(i)             = value_patch
       this%m_leafn_xfer_to_fire_patch(i)                = value_patch
       this%m_livestemn_to_fire_patch(i)                 = value_patch
       this%m_livestemn_storage_to_fire_patch(i)         = value_patch
       this%m_livestemn_xfer_to_fire_patch(i)            = value_patch
       this%m_deadstemn_to_fire_patch(i)                 = value_patch
       this%m_deadstemn_storage_to_fire_patch(i)         = value_patch
       this%m_deadstemn_xfer_to_fire_patch(i)            = value_patch
       this%m_frootn_to_fire_patch(i)                    = value_patch
       this%m_frootn_storage_to_fire_patch(i)            = value_patch
       this%m_frootn_xfer_to_fire_patch(i)               = value_patch
       this%m_livecrootn_to_fire_patch(i)                = value_patch
       this%m_livecrootn_storage_to_fire_patch(i)        = value_patch
       this%m_livecrootn_xfer_to_fire_patch(i)           = value_patch
       this%m_deadcrootn_to_fire_patch(i)                = value_patch
       this%m_deadcrootn_storage_to_fire_patch(i)        = value_patch
       this%m_deadcrootn_xfer_to_fire_patch(i)           = value_patch
       this%m_retransn_to_fire_patch(i)                  = value_patch
       this%m_npool_to_fire_patch(i)                     = value_patch

       this%m_leafn_to_litter_fire_patch(i)              = value_patch
       this%m_leafn_storage_to_litter_fire_patch(i)      = value_patch
       this%m_leafn_xfer_to_litter_fire_patch(i)         = value_patch
       this%m_livestemn_to_litter_fire_patch(i)          = value_patch
       this%m_livestemn_storage_to_litter_fire_patch(i)  = value_patch
       this%m_livestemn_xfer_to_litter_fire_patch(i)     = value_patch
       this%m_livestemn_to_deadstemn_fire_patch(i)       = value_patch
       this%m_deadstemn_to_litter_fire_patch(i)          = value_patch
       this%m_deadstemn_storage_to_litter_fire_patch(i)  = value_patch
       this%m_deadstemn_xfer_to_litter_fire_patch(i)     = value_patch
       this%m_frootn_to_litter_fire_patch(i)             = value_patch
       this%m_frootn_storage_to_litter_fire_patch(i)     = value_patch
       this%m_frootn_xfer_to_litter_fire_patch(i)        = value_patch
       this%m_livecrootn_to_litter_fire_patch(i)         = value_patch
       this%m_livecrootn_storage_to_litter_fire_patch(i) = value_patch
       this%m_livecrootn_xfer_to_litter_fire_patch(i)    = value_patch
       this%m_livecrootn_to_deadcrootn_fire_patch(i)     = value_patch
       this%m_deadcrootn_to_litter_fire_patch(i)         = value_patch
       this%m_deadcrootn_storage_to_litter_fire_patch(i) = value_patch
       this%m_deadcrootn_xfer_to_litter_fire_patch(i)    = value_patch
       this%m_retransn_to_litter_fire_patch(i)           = value_patch
       this%m_npool_to_litter_fire_patch(i)              = value_patch

       this%leafn_xfer_to_leafn_patch(i)                 = value_patch
       this%frootn_xfer_to_frootn_patch(i)               = value_patch
       this%livestemn_xfer_to_livestemn_patch(i)         = value_patch
       this%deadstemn_xfer_to_deadstemn_patch(i)         = value_patch
       this%livecrootn_xfer_to_livecrootn_patch(i)       = value_patch
       this%deadcrootn_xfer_to_deadcrootn_patch(i)       = value_patch
       this%leafn_to_litter_patch(i)                     = value_patch
       this%leafn_to_retransn_patch(i)                   = value_patch
       this%frootn_to_litter_patch(i)                    = value_patch
       this%retransn_to_npool_patch(i)                   = value_patch
       this%sminn_to_npool_patch(i)                      = value_patch
       this%npool_to_leafn_patch(i)                      = value_patch
       this%npool_to_leafn_storage_patch(i)              = value_patch
       this%npool_to_frootn_patch(i)                     = value_patch
       this%npool_to_frootn_storage_patch(i)             = value_patch
       this%npool_to_livestemn_patch(i)                  = value_patch
       this%npool_to_livestemn_storage_patch(i)          = value_patch
       this%npool_to_deadstemn_patch(i)                  = value_patch
       this%npool_to_deadstemn_storage_patch(i)          = value_patch
       this%npool_to_livecrootn_patch(i)                 = value_patch
       this%npool_to_livecrootn_storage_patch(i)         = value_patch
       this%npool_to_deadcrootn_patch(i)                 = value_patch
       this%npool_to_deadcrootn_storage_patch(i)         = value_patch
       this%leafn_storage_to_xfer_patch(i)               = value_patch
       this%frootn_storage_to_xfer_patch(i)              = value_patch
       this%livestemn_storage_to_xfer_patch(i)           = value_patch
       this%deadstemn_storage_to_xfer_patch(i)           = value_patch
       this%livecrootn_storage_to_xfer_patch(i)          = value_patch
       this%deadcrootn_storage_to_xfer_patch(i)          = value_patch
       this%livestemn_to_deadstemn_patch(i)              = value_patch
       this%livestemn_to_retransn_patch(i)               = value_patch
       this%livecrootn_to_deadcrootn_patch(i)            = value_patch
       this%livecrootn_to_retransn_patch(i)              = value_patch
       this%ndeploy_patch(i)                             = value_patch
       this%ninputs_patch(i)                             = value_patch
       this%noutputs_patch(i)                            = value_patch
       this%wood_harvestn_patch(i)                       = value_patch
       this%fire_nloss_patch(i)                          = value_patch
    end do

    if ( crop_prog )then
       do fi = 1,num_patch
          i = filter_patch(fi)
          this%livestemn_to_litter_patch(i)              = value_patch
          this%grainn_to_food_patch(i)                   = value_patch
          this%grainn_xfer_to_grainn_patch(i)            = value_patch
          this%npool_to_grainn_patch(i)                  = value_patch
          this%npool_to_grainn_storage_patch(i)          = value_patch
          this%grainn_storage_to_xfer_patch(i)           = value_patch
          this%soyfixn_patch(i)                          = value_patch
          this%frootn_to_retransn_patch(i)               = value_patch
       end do
    end if

    if ( use_fan ) then
       do fi = 1,num_column
          i = filter_column(fi)
          this%man_tan_appl_col(i)       = value_column
          this%man_n_appl_col(i)         = value_column
          this%man_n_grz_col(i)          = value_column
          this%man_n_mix_col(i)          = value_column
          this%man_n_barns_col(i)        = value_column
          this%fert_n_appl_col(i)        = value_column
          this%otherfert_n_appl_col(i)   = value_column
          this%man_n_transf_col(i)       = value_column
          this%nh3_barns_col(i)          = value_column
          this%nh3_stores_col(i)         = value_column
          this%nh3_grz_col(i)            = value_column
          this%nh3_man_app_col(i)        = value_column
          this%nh3_fert_col(i)           = value_column
          this%nh3_otherfert_col(i)      = value_column
          this%nh3_total_col(i)          = value_column
          this%manure_no3_prod_col(i)    = value_column
          this%fert_no3_prod_col(i)      = value_column
          this%manure_nh4_to_soil_col(i) = value_column
          this%fert_nh4_to_soil_col(i)   = value_column
          this%manure_runoff_col(i)      = value_column
          this%fert_runoff_col(i)        = value_column
       end do
    end if
    
    do j = 1, nlevdecomp_full
       do fi = 1,num_column
          i = filter_column(fi)

          ! phenology: litterfall and crop fluxes associated wit
          this%phenology_n_to_litr_met_n_col(i,j)        = value_column
          this%phenology_n_to_litr_cel_n_col(i,j)        = value_column
          this%phenology_n_to_litr_lig_n_col(i,j)        = value_column

          ! gap mortality
          this%gap_mortality_n_to_litr_met_n_col(i,j)    = value_column
          this%gap_mortality_n_to_litr_cel_n_col(i,j)    = value_column
          this%gap_mortality_n_to_litr_lig_n_col(i,j)    = value_column
          this%gap_mortality_n_to_cwdn_col(i,j)          = value_column

          ! fire
          this%fire_mortality_n_to_cwdn_col(i,j)         = value_column
          this%m_n_to_litr_met_fire_col(i,j)             = value_column
          this%m_n_to_litr_cel_fire_col(i,j)             = value_column  
          this%m_n_to_litr_lig_fire_col(i,j)             = value_column

          ! harvest
          this%harvest_n_to_litr_met_n_col(i,j)          = value_column             
          this%harvest_n_to_litr_cel_n_col(i,j)          = value_column             
          this%harvest_n_to_litr_lig_n_col(i,j)          = value_column             
          this%harvest_n_to_cwdn_col(i,j)                = value_column  

          if (.not. use_nitrif_denitrif) then
             this%sminn_to_denit_excess_vr_col(i,j)      = value_column
             this%sminn_leached_vr_col(i,j)              = value_column
          else
             this%f_nit_vr_col(i,j)                      = value_column
             this%f_denit_vr_col(i,j)                    = value_column
             this%smin_no3_leached_vr_col(i,j)           = value_column
             this%smin_no3_runoff_vr_col(i,j)            = value_column 
             this%n2_n2o_ratio_denit_vr_col(i,j)         = value_column
             this%pot_f_nit_vr_col(i,j)                  = value_column
             this%pot_f_denit_vr_col(i,j)                = value_column
             this%actual_immob_no3_vr_col(i,j)           = value_column
             this%actual_immob_nh4_vr_col(i,j)           = value_column
             this%smin_no3_to_plant_vr_col(i,j)          = value_column
             this%smin_nh4_to_plant_vr_col(i,j)          = value_column
             this%f_n2o_denit_vr_col(i,j)                = value_column
             this%f_n2o_nit_vr_col(i,j)                  = value_column

             this%smin_no3_massdens_vr_col(i,j)          = value_column
             this%k_nitr_t_vr_col(i,j)                   = value_column
             this%k_nitr_ph_vr_col(i,j)                  = value_column
             this%k_nitr_h2o_vr_col(i,j)                 = value_column
             this%k_nitr_vr_col(i,j)                     = value_column 
             this%wfps_vr_col(i,j)                       = value_column 
             this%fmax_denit_carbonsubstrate_vr_col(i,j) = value_column 
             this%fmax_denit_nitrate_vr_col(i,j)         = value_column 
             this%f_denit_base_vr_col(i,j)               = value_column

             this%diffus_col(i,j)                        = value_column
             this%ratio_k1_col(i,j)                      = value_column
             this%ratio_no3_co2_col(i,j)                 = value_column
             this%soil_co2_prod_col(i,j)                 = value_column
             this%fr_WFPS_col(i,j)                       = value_column
             this%soil_bulkdensity_col(i,j)              = value_column

             this%r_psi_col(i,j)                         = value_column
             this%anaerobic_frac_col(i,j)                = value_column

             ! pflotran
             this%plant_ndemand_vr_col(i,j)              = value_column
             this%f_ngas_decomp_vr_col(i,j)              = value_column
             this%f_ngas_nitri_vr_col(i,j)               = value_column
             this%f_ngas_denit_vr_col(i,j)               = value_column
             this%f_n2o_soil_vr_col(i,j)                 = value_column
             this%f_n2_soil_vr_col(i,j)                  = value_column
          end if
          this%potential_immob_vr_col(i,j)               = value_column
          this%actual_immob_vr_col(i,j)                  = value_column
          this%sminn_to_plant_vr_col(i,j)                = value_column
          this%supplement_to_sminn_vr_col(i,j)           = value_column
          this%gross_nmin_vr_col(i,j)                    = value_column
          this%net_nmin_vr_col(i,j)                      = value_column
          this%sminn_nh4_input_vr_col(i,j)               = value_column
          this%sminn_no3_input_vr_col(i,j)               = value_column
       end do
    end do

    do fi = 1,num_column
       i = filter_column(fi)

       this%ndep_to_sminn_col(i)             = value_column
       this%nfix_to_sminn_col(i)             = value_column
       this%fert_to_sminn_col(i)             = value_column
       this%soyfixn_to_sminn_col(i)          = value_column
       this%hrv_deadstemn_to_prod10n_col(i)  = value_column        
       this%hrv_deadstemn_to_prod100n_col(i) = value_column      
       this%hrv_cropn_to_prod1n_col(i)       = value_column
       this%prod10n_loss_col(i)              = value_column
       this%prod100n_loss_col(i)             = value_column
       this%prod1n_loss_col(i)               = value_column
       this%product_nloss_col(i)             = value_column
       this%potential_immob_col(i)           = value_column
       this%actual_immob_col(i)              = value_column
       this%sminn_to_plant_col(i)            = value_column
       this%supplement_to_sminn_col(i)       = value_column
       this%gross_nmin_col(i)                = value_column
       this%net_nmin_col(i)                  = value_column
       this%denit_col(i)                     = value_column
       if (use_nitrif_denitrif) then
          this%f_nit_col(i)                  = value_column
          this%pot_f_nit_col(i)              = value_column
          this%f_denit_col(i)                = value_column
          this%pot_f_denit_col(i)            = value_column
          this%f_n2o_denit_col(i)            = value_column
          this%f_n2o_nit_col(i)              = value_column
          this%smin_no3_leached_col(i)       = value_column
          this%smin_no3_runoff_col(i)        = value_column

          this%f_ngas_decomp_col(i)         = value_column
          this%f_ngas_nitri_col(i)          = value_column
          this%f_ngas_denit_col(i)          = value_column
          this%f_n2o_soil_col(i)            = value_column
          this%f_n2_soil_col(i)             = value_column

          this%smin_nh4_to_plant_col(i)      = value_column
          this%smin_no3_to_plant_col(i)      = value_column          
       else
          this%sminn_to_denit_excess_col(i)  = value_column
          this%sminn_leached_col(i)          = value_column
       end if
       this%ninputs_col(i)                   = value_column
       this%noutputs_col(i)                  = value_column
       this%fire_nloss_col(i)                = value_column
       this%som_n_leached_col(i)             = value_column
       this%sminn_input_col(i)               = value_column
       this%sminn_nh4_input_col(i)           = value_column
       this%sminn_no3_input_col(i)           = value_column
       ! Zero p2c column fluxes
       this%fire_nloss_col(i) = value_column
       this%wood_harvestn_col(i) = value_column

       ! bgc-interface
       this%plant_ndemand_col(i) = value_column
    end do

    do k = 1, ndecomp_pools
       do fi = 1,num_column
          i = filter_column(fi)
          this%decomp_npools_leached_col(i,k) = value_column
          this%m_decomp_npools_to_fire_col(i,k) = value_column
          this%bgc_npool_ext_inputs_vr_col (i,:,k) = value_column
          this%bgc_npool_ext_loss_vr_col (i,:,k) = value_column          
          this%bgc_npool_inputs_col (i,k) = value_column
       end do
    end do

    do k = 1, ndecomp_pools
       do j = 1, nlevdecomp_full
          do fi = 1,num_column
             i = filter_column(fi)
             this%m_decomp_npools_to_fire_vr_col(i,j,k) = value_column
             this%decomp_npools_transport_tendency_col(i,j,k) = value_column
          end do
       end do
    end do

       do l = 1, ndecomp_cascade_transitions
          do fi = 1,num_column
             i = filter_column(fi)
             this%decomp_cascade_ntransfer_col(i,l) = value_column
             this%decomp_cascade_sminn_flux_col(i,l) = value_column
             if (.not. use_nitrif_denitrif) then
                this%sminn_to_denit_decomp_cascade_col(i,l) = value_column
             end if
          end do
       end do
>>>>>>> 0498c0db

    !------------------------------------------------------------------------

  end subroutine SetValues

  !-----------------------------------------------------------------------
  subroutine ZeroDwt( this, bounds )
    !
    ! !DESCRIPTION
    ! Initialize flux variables needed for dynamic land use.
    !
    ! !ARGUMENTS:
    class(nitrogenflux_type) :: this
    type(bounds_type), intent(in)  :: bounds 
    !
    ! !LOCAL VARIABLES:
    integer  :: c, g, j          ! indices
    !-----------------------------------------------------------------------

  end subroutine ZeroDwt

 !-----------------------------------------------------------------------
  subroutine Summary(this, bounds, num_soilc, filter_soilc, num_soilp, filter_soilp)
    !
    ! !USES:
    use clm_varpar    , only: nlevdecomp,ndecomp_cascade_transitions,ndecomp_pools
    use clm_varctl    , only: use_nitrif_denitrif
    use subgridAveMod , only: p2c
    use pftvarcon     , only : npcropmin 
    use tracer_varcon , only: is_active_betr_bgc
    use clm_varpar    , only: nlevdecomp_full
    !
    ! !ARGUMENTS:
    class (nitrogenflux_type) :: this
    type(bounds_type) , intent(in) :: bounds  
    integer           , intent(in) :: num_soilc       ! number of soil columns in filter
    integer           , intent(in) :: filter_soilc(:) ! filter for soil columns
    integer           , intent(in) :: num_soilp       ! number of soil patches in filter
    integer           , intent(in) :: filter_soilp(:) ! filter for soil patches
    !
    ! !LOCAL VARIABLES:
    integer  :: c,p,j,k,l   ! indices
    integer  :: fp,fc       ! lake filter indices
    real(r8) :: maxdepth    ! depth to integrate soil variables
    integer  :: nlev
    !-----------------------------------------------------------------------

  end subroutine Summary

!-------------------------------------------------------------------------------------------------
! !INTERFACE:
subroutine NSummary_interface(this,bounds,num_soilc, filter_soilc)
!
! !DESCRIPTION:
! bgc interface & pflotran:
! On the radiation time step, perform column-level nitrogen
! summary calculations, which mainly from PFLOTRAN bgc coupling
!
! !USES:
   use clm_varpar  , only: nlevdecomp_full, ndecomp_pools
   use clm_varpar  , only: i_met_lit, i_cel_lit, i_lig_lit, i_cwd
   use clm_time_manager    , only : get_step_size

!   use clm_varctl    , only: pf_hmode
!
! !ARGUMENTS:
   implicit none
   class (nitrogenflux_type)       :: this
   type(bounds_type) ,  intent(in) :: bounds
   integer,             intent(in) :: num_soilc       ! number of soil columns in filter
   integer,             intent(in) :: filter_soilc(:) ! filter for soil columns
!
! !CALLED FROM:
! subroutine NSummary (if pflotran coupled) vertically from 1 to 'nlevdecomp_full' (not 'nlevdecomp')
!
!
! !LOCAL VARIABLES:
   integer :: c,j, l      ! indices
   integer :: fc          ! column filter indices
   real(r8):: dtime             ! radiation time step (seconds)

   ! set time steps
    dtime = real( get_step_size(), r8 )
      ! nitrification-denitrification rates (not yet passing out from PF, but will)
      !------------------------------------------------
      ! NOT used currently
      do fc = 1,num_soilc
         c = filter_soilc(fc)
         this%f_nit_col(c)   = 0._r8
         this%f_denit_col(c) = 0._r8
         do j = 1, nlevdecomp_full
            this%f_nit_vr_col(c,j) = 0._r8
            this%f_nit_col(c)  = this%f_nit_col(c) + &
                                 this%f_nit_vr_col(c,j)*dzsoi_decomp(j)

            this%f_denit_vr_col(c,j) = 0._r8
            this%f_denit_col(c) = this%f_denit_col(c) + &
                                 this%f_denit_vr_col(c,j)*dzsoi_decomp(j)

         end do
         this%denit_col(c)      = this%f_denit_col(c)

       end do
      !end------------------------------------------------

       ! the following are from pflotran bgc, and vertically down to 'nlevdecomp_full'
       do fc = 1,num_soilc
          c = filter_soilc(fc)
          this%f_n2_soil_col(c)    = 0._r8
          this%f_n2o_soil_col(c)   = 0._r8
          this%f_ngas_decomp_col(c)= 0._r8
          this%f_ngas_nitri_col(c) = 0._r8
          this%f_ngas_denit_col(c) = 0._r8
          this%smin_no3_leached_col(c) = 0._r8
          this%smin_no3_runoff_col(c)  = 0._r8
          this%sminn_leached_col(c)    = 0._r8

          do j = 1, nlevdecomp_full

            ! all N2/N2O gas exchange between atm. and soil (i.e., dissolving - degassing)
            this%f_n2_soil_col(c)  = this%f_n2_soil_col(c) + &
                                  this%f_n2_soil_vr_col(c,j)*dzsoi_decomp(j)
            this%f_n2o_soil_col(c) = this%f_n2o_soil_col(c) + &
                                  this%f_n2o_soil_vr_col(c,j)*dzsoi_decomp(j)

            ! all N2/N2O production from soil bgc N processes (mineralization-nitrification-denitrification)
            ! note: those are directly dissolved into aq. gas species, which would be exchanging with atm.
            this%f_ngas_decomp_col(c) = this%f_ngas_decomp_col(c) + &
                                     this%f_ngas_decomp_vr_col(c,j)*dzsoi_decomp(j)
            this%f_ngas_nitri_col(c)  = this%f_ngas_nitri_col(c) + &
                                     this%f_ngas_nitri_vr_col(c,j)*dzsoi_decomp(j)
            this%f_ngas_denit_col(c)  = this%f_ngas_denit_col(c) + &
                                     this%f_ngas_denit_vr_col(c,j)*dzsoi_decomp(j)

            ! leaching/runoff fluxes summed vertically
            ! (1) if not hydroloy-coupled, advection from CLM-CN, plus diffusion from PF
            ! (2) if hydrology-coupled, all from PF (i.e. 'no3_net_transport_vr_col');
            this%smin_no3_leached_col(c) = this%smin_no3_leached_col(c) + &
                                        this%no3_net_transport_vr_col(c,j) * dzsoi_decomp(j)

            if(.not. pf_hmode) then ! this is from CLM-CN's leaching subroutine
                this%smin_no3_leached_col(c) = this%smin_no3_leached_col(c) + &
                                        this%smin_no3_leached_vr_col(c,j) * dzsoi_decomp(j)
                this%smin_no3_runoff_col(c)  = this%smin_no3_runoff_col(c) + &
                                        this%smin_no3_runoff_vr_col(c,j) * dzsoi_decomp(j)
            endif

            ! assign all no3-N leaching/runof,including diffusion from PF, to all mineral-N
            this%sminn_leached_vr_col(c,j) = this%smin_no3_leached_vr_col(c,j) + &
                                             this%smin_no3_runoff_vr_col(c,j) +  &
                                        this%nh4_net_transport_vr_col(c,j) * dzsoi_decomp(j)

            this%sminn_leached_col(c) = this%sminn_leached_col(c) + &
                                        this%sminn_leached_vr_col(c,j)*dzsoi_decomp(j)

          end do !j = 1, nlevdecomp_full

          ! for balance-checking
          this%denit_col(c)     = this%f_ngas_denit_col(c)
          this%f_n2o_nit_col(c) = this%f_ngas_decomp_col(c) + this%f_ngas_nitri_col(c)

      end do !fc = 1,num_soilc


       ! summarize at column-level vertically-resolved littering/removal for PFLOTRAN bgc input needs
       ! first it needs to save the total column-level N rate btw plant pool and decomposible pools at previous time step
       ! for adjusting difference when doing balance check

       do fc = 1,num_soilc
         c = filter_soilc(fc)
         this%externaln_to_decomp_delta_col(c) = 0._r8
         do j = 1, nlevdecomp_full
            do l = 1, ndecomp_pools
               this%externaln_to_decomp_delta_col(c) =    &
                  this%externaln_to_decomp_delta_col(c) + &
                    this%externaln_to_decomp_npools_col(c,j,l)*dzsoi_decomp(j)
            end do

         end do
       end do

       ! do the initialization for the following variable here.
       ! DON'T do so in the beginning of CLM-CN time-step (otherwise the above saved will not work)
       do fc = 1,num_soilc
            c = filter_soilc(fc)
            this%externaln_to_decomp_npools_col(c, 1:nlevdecomp_full, 1:ndecomp_pools) = 0._r8
       end do

       ! add up all vertically-resolved addition/removal rates (gC/m3/s) of decomp_pools
       do fc = 1,num_soilc
            c = filter_soilc(fc)
            do j = 1, nlevdecomp_full
                do l = 1, ndecomp_pools
                ! for litter C pools
                if (l==i_met_lit) then
                   this%externaln_to_decomp_npools_col(c,j,l) =              &
                       this%externaln_to_decomp_npools_col(c,j,l)            &
                        + this%phenology_n_to_litr_met_n_col(c,j)            &
                        + this%dwt_frootn_to_litr_met_n_col(c,j)             &
                        + this%gap_mortality_n_to_litr_met_n_col(c,j)        &
                        + this%harvest_n_to_litr_met_n_col(c,j)              &
                        + this%m_n_to_litr_met_fire_col(c,j)                 

                elseif (l==i_cel_lit) then
                   this%externaln_to_decomp_npools_col(c,j,l) =              &
                       this%externaln_to_decomp_npools_col(c,j,l)            &
                        + this%phenology_n_to_litr_cel_n_col(c,j)            &
                        + this%dwt_frootn_to_litr_cel_n_col(c,j)             &
                        + this%gap_mortality_n_to_litr_cel_n_col(c,j)        &
                        + this%harvest_n_to_litr_cel_n_col(c,j)              &
                        + this%m_n_to_litr_cel_fire_col(c,j)                  

                elseif (l==i_lig_lit) then
                   this%externaln_to_decomp_npools_col(c,j,l) =              &
                       this%externaln_to_decomp_npools_col(c,j,l)            &
                        + this%phenology_n_to_litr_lig_n_col(c,j)            &
                        + this%dwt_frootn_to_litr_lig_n_col(c,j)             &
                        + this%gap_mortality_n_to_litr_lig_n_col(c,j)        &
                        + this%harvest_n_to_litr_lig_n_col(c,j)              &
                        + this%m_n_to_litr_lig_fire_col(c,j)                 

                ! for cwd
                elseif (l==i_cwd) then
                   this%externaln_to_decomp_npools_col(c,j,l) =              &
                       this%externaln_to_decomp_npools_col(c,j,l)            &
                        + this%dwt_livecrootn_to_cwdn_col(c,j)               &
                        + this%dwt_deadcrootn_to_cwdn_col(c,j)               &
                        + this%gap_mortality_n_to_cwdn_col(c,j)              &
                        + this%harvest_n_to_cwdn_col(c,j)                    &
                        + this%fire_mortality_n_to_cwdn_col(c,j)

                end if

             ! the following is the net changes of plant N to decompible N poools between time-step
             ! in pflotran, decomposible N pools increments ARE from previous time-step (saved above);
             ! while, in CLM-CN all plant N pools are updated with current N fluxes among plant and ground/soil.
             ! therefore, when do balance check it is needed to adjust the time-lag of changes.
                this%externaln_to_decomp_delta_col(c) =   &
                            this%externaln_to_decomp_delta_col(c) - &
                            this%externaln_to_decomp_npools_col(c,j,l)*dzsoi_decomp(j)

                if (abs(this%externaln_to_decomp_npools_col(c,j,l))<=1.e-21_r8) then
                    this%externaln_to_decomp_npools_col(c,j,l) = 0._r8
                end if

             end do !l = 1, ndecomp_pools
          end do !j = 1, nlevdecomp_full
       end do !fc = 1,num_soilc


       ! if pflotran hydrology NOT coupled, need to do:
       ! saving for (next time-step) possible including of RT mass-transfer in PFLOTRAN bgc coupling.
       ! (NOT USED anymore - 04/26/2017)
       if (.not. pf_hmode) then
          do j = 1, nlevdecomp_full
             do fc = 1,num_soilc
                c = filter_soilc(fc)
                this%no3_net_transport_vr_col(c,j) = this%smin_no3_runoff_vr_col(c,j) + &
                                               this%smin_no3_leached_vr_col(c,j)
             end do
          end do
       else
          do j = 1, nlevdecomp_full
             do fc = 1,num_soilc
                c = filter_soilc(fc)
                this%no3_net_transport_vr_col(c,j) = 0._r8
             end do
          end do
       end if

       ! change the sign so that it is the increments from the previous time-step (unit: g/m2/s)
       do fc = 1, num_soilc
          c = filter_soilc(fc)
          this%externaln_to_decomp_delta_col(c) = -this%externaln_to_decomp_delta_col(c)
       end do

end subroutine NSummary_interface
!-------------------------------------------------------------------------------------------------

end module CNNitrogenFluxType
<|MERGE_RESOLUTION|>--- conflicted
+++ resolved
@@ -408,13 +408,11 @@
      real(r8), pointer :: plant_to_cwd_nflux                        (:)     ! for the purpose of mass balance check
      real(r8), pointer :: supplement_to_plantn                      (:)     ! supplementary N flux for plant
 
-<<<<<<< HEAD
      real(r8), pointer :: gap_nloss_litter                          (:)     ! total nloss from veg to litter pool due to gap mortality
      real(r8), pointer :: fire_nloss_litter                         (:)     ! total nloss from veg to litter pool due to fire
      real(r8), pointer :: hrv_nloss_litter                          (:)     ! total nloss from veg to litter pool due to harvest mortality
      real(r8), pointer :: sen_nloss_litter                          (:)     ! total nloss from veg to litter pool due to senescence
 
-=======
      !JV FAN fluxes
 
      real(r8), pointer :: man_tan_appl_col                           (:)   ! Manure TAN applied on soil (gN/m2/s)
@@ -442,7 +440,6 @@
      real(r8), pointer :: nh3_total_col                              (:)   ! Total NH3 emission from agriculture
 
      
->>>>>>> 0498c0db
    contains
 
      procedure , public  :: Init   
@@ -874,13 +871,11 @@
     allocate(this%plant_to_cwd_nflux          (begc:endc)) ;             this%plant_to_cwd_nflux    (:)   = nan
     allocate(this%supplement_to_plantn        (begp:endp)) ;             this%supplement_to_plantn  (:)   = 0.d0
 
-<<<<<<< HEAD
     allocate(this%gap_nloss_litter            (begp:endp)) ; this%gap_nloss_litter                  (:) = nan
     allocate(this%fire_nloss_litter           (begp:endp)) ; this%fire_nloss_litter                 (:) = nan
     allocate(this%hrv_nloss_litter            (begp:endp)) ; this%hrv_nloss_litter                  (:) = nan
     allocate(this%sen_nloss_litter            (begp:endp)) ; this%sen_nloss_litter                  (:) = nan
     
-=======
     if (use_fan) then
        allocate(this%man_tan_appl_col               (begc:endc))                   ; this%man_tan_appl_col           (:)   = spval
        allocate(this%man_n_appl_col                 (begc:endc))                   ; this%man_n_appl_col             (:)   = spval
@@ -907,7 +902,6 @@
        allocate(this%fert_runoff_col                (begc:endc))                   ; this%fert_runoff_col            (:)   = spval
     end if
 
->>>>>>> 0498c0db
   end subroutine InitAllocate
 
   !------------------------------------------------------------------------
@@ -1157,356 +1151,6 @@
     integer :: fi,i,j,k,l     ! loop index
     !------------------------------------------------------------------------
 
-<<<<<<< HEAD
-=======
-    do fi = 1,num_patch
-       i=filter_patch(fi)
-
-       this%m_leafn_to_litter_patch(i)                   = value_patch
-       this%m_frootn_to_litter_patch(i)                  = value_patch
-       this%m_leafn_storage_to_litter_patch(i)           = value_patch
-       this%m_frootn_storage_to_litter_patch(i)          = value_patch
-       this%m_livestemn_storage_to_litter_patch(i)       = value_patch
-       this%m_deadstemn_storage_to_litter_patch(i)       = value_patch
-       this%m_livecrootn_storage_to_litter_patch(i)      = value_patch
-       this%m_deadcrootn_storage_to_litter_patch(i)      = value_patch
-       this%m_leafn_xfer_to_litter_patch(i)              = value_patch
-       this%m_frootn_xfer_to_litter_patch(i)             = value_patch
-       this%m_livestemn_xfer_to_litter_patch(i)          = value_patch
-       this%m_deadstemn_xfer_to_litter_patch(i)          = value_patch
-       this%m_livecrootn_xfer_to_litter_patch(i)         = value_patch
-       this%m_deadcrootn_xfer_to_litter_patch(i)         = value_patch
-       this%m_livestemn_to_litter_patch(i)               = value_patch
-       this%m_deadstemn_to_litter_patch(i)               = value_patch
-       this%m_livecrootn_to_litter_patch(i)              = value_patch
-       this%m_deadcrootn_to_litter_patch(i)              = value_patch
-       this%m_retransn_to_litter_patch(i)                = value_patch
-       this%m_npool_to_litter_patch(i)                   = value_patch
-       this%hrv_leafn_to_litter_patch(i)                 = value_patch             
-       this%hrv_frootn_to_litter_patch(i)                = value_patch            
-       this%hrv_leafn_storage_to_litter_patch(i)         = value_patch     
-       this%hrv_frootn_storage_to_litter_patch(i)        = value_patch    
-       this%hrv_livestemn_storage_to_litter_patch(i)     = value_patch 
-       this%hrv_deadstemn_storage_to_litter_patch(i)     = value_patch 
-       this%hrv_livecrootn_storage_to_litter_patch(i)    = value_patch
-       this%hrv_deadcrootn_storage_to_litter_patch(i)    = value_patch
-       this%hrv_leafn_xfer_to_litter_patch(i)            = value_patch        
-       this%hrv_frootn_xfer_to_litter_patch(i)           = value_patch       
-       this%hrv_livestemn_xfer_to_litter_patch(i)        = value_patch    
-       this%hrv_deadstemn_xfer_to_litter_patch(i)        = value_patch    
-       this%hrv_livecrootn_xfer_to_litter_patch(i)       = value_patch   
-       this%hrv_deadcrootn_xfer_to_litter_patch(i)       = value_patch   
-       this%hrv_livestemn_to_litter_patch(i)             = value_patch         
-       this%hrv_deadstemn_to_prod10n_patch(i)            = value_patch        
-       this%hrv_deadstemn_to_prod100n_patch(i)           = value_patch       
-       this%hrv_leafn_to_prod1n_patch(i)                 = value_patch
-       this%hrv_livestemn_to_prod1n_patch(i)             = value_patch
-       this%hrv_grainn_to_prod1n_patch(i)                = value_patch
-       this%hrv_cropn_to_prod1n_patch(i)                 = value_patch
-       this%hrv_livecrootn_to_litter_patch(i)            = value_patch        
-       this%hrv_deadcrootn_to_litter_patch(i)            = value_patch        
-       this%hrv_retransn_to_litter_patch(i)              = value_patch    
-       this%hrv_npool_to_litter_patch(i)                 = value_patch
-
-       this%m_leafn_to_fire_patch(i)                     = value_patch
-       this%m_leafn_storage_to_fire_patch(i)             = value_patch
-       this%m_leafn_xfer_to_fire_patch(i)                = value_patch
-       this%m_livestemn_to_fire_patch(i)                 = value_patch
-       this%m_livestemn_storage_to_fire_patch(i)         = value_patch
-       this%m_livestemn_xfer_to_fire_patch(i)            = value_patch
-       this%m_deadstemn_to_fire_patch(i)                 = value_patch
-       this%m_deadstemn_storage_to_fire_patch(i)         = value_patch
-       this%m_deadstemn_xfer_to_fire_patch(i)            = value_patch
-       this%m_frootn_to_fire_patch(i)                    = value_patch
-       this%m_frootn_storage_to_fire_patch(i)            = value_patch
-       this%m_frootn_xfer_to_fire_patch(i)               = value_patch
-       this%m_livecrootn_to_fire_patch(i)                = value_patch
-       this%m_livecrootn_storage_to_fire_patch(i)        = value_patch
-       this%m_livecrootn_xfer_to_fire_patch(i)           = value_patch
-       this%m_deadcrootn_to_fire_patch(i)                = value_patch
-       this%m_deadcrootn_storage_to_fire_patch(i)        = value_patch
-       this%m_deadcrootn_xfer_to_fire_patch(i)           = value_patch
-       this%m_retransn_to_fire_patch(i)                  = value_patch
-       this%m_npool_to_fire_patch(i)                     = value_patch
-
-       this%m_leafn_to_litter_fire_patch(i)              = value_patch
-       this%m_leafn_storage_to_litter_fire_patch(i)      = value_patch
-       this%m_leafn_xfer_to_litter_fire_patch(i)         = value_patch
-       this%m_livestemn_to_litter_fire_patch(i)          = value_patch
-       this%m_livestemn_storage_to_litter_fire_patch(i)  = value_patch
-       this%m_livestemn_xfer_to_litter_fire_patch(i)     = value_patch
-       this%m_livestemn_to_deadstemn_fire_patch(i)       = value_patch
-       this%m_deadstemn_to_litter_fire_patch(i)          = value_patch
-       this%m_deadstemn_storage_to_litter_fire_patch(i)  = value_patch
-       this%m_deadstemn_xfer_to_litter_fire_patch(i)     = value_patch
-       this%m_frootn_to_litter_fire_patch(i)             = value_patch
-       this%m_frootn_storage_to_litter_fire_patch(i)     = value_patch
-       this%m_frootn_xfer_to_litter_fire_patch(i)        = value_patch
-       this%m_livecrootn_to_litter_fire_patch(i)         = value_patch
-       this%m_livecrootn_storage_to_litter_fire_patch(i) = value_patch
-       this%m_livecrootn_xfer_to_litter_fire_patch(i)    = value_patch
-       this%m_livecrootn_to_deadcrootn_fire_patch(i)     = value_patch
-       this%m_deadcrootn_to_litter_fire_patch(i)         = value_patch
-       this%m_deadcrootn_storage_to_litter_fire_patch(i) = value_patch
-       this%m_deadcrootn_xfer_to_litter_fire_patch(i)    = value_patch
-       this%m_retransn_to_litter_fire_patch(i)           = value_patch
-       this%m_npool_to_litter_fire_patch(i)              = value_patch
-
-       this%leafn_xfer_to_leafn_patch(i)                 = value_patch
-       this%frootn_xfer_to_frootn_patch(i)               = value_patch
-       this%livestemn_xfer_to_livestemn_patch(i)         = value_patch
-       this%deadstemn_xfer_to_deadstemn_patch(i)         = value_patch
-       this%livecrootn_xfer_to_livecrootn_patch(i)       = value_patch
-       this%deadcrootn_xfer_to_deadcrootn_patch(i)       = value_patch
-       this%leafn_to_litter_patch(i)                     = value_patch
-       this%leafn_to_retransn_patch(i)                   = value_patch
-       this%frootn_to_litter_patch(i)                    = value_patch
-       this%retransn_to_npool_patch(i)                   = value_patch
-       this%sminn_to_npool_patch(i)                      = value_patch
-       this%npool_to_leafn_patch(i)                      = value_patch
-       this%npool_to_leafn_storage_patch(i)              = value_patch
-       this%npool_to_frootn_patch(i)                     = value_patch
-       this%npool_to_frootn_storage_patch(i)             = value_patch
-       this%npool_to_livestemn_patch(i)                  = value_patch
-       this%npool_to_livestemn_storage_patch(i)          = value_patch
-       this%npool_to_deadstemn_patch(i)                  = value_patch
-       this%npool_to_deadstemn_storage_patch(i)          = value_patch
-       this%npool_to_livecrootn_patch(i)                 = value_patch
-       this%npool_to_livecrootn_storage_patch(i)         = value_patch
-       this%npool_to_deadcrootn_patch(i)                 = value_patch
-       this%npool_to_deadcrootn_storage_patch(i)         = value_patch
-       this%leafn_storage_to_xfer_patch(i)               = value_patch
-       this%frootn_storage_to_xfer_patch(i)              = value_patch
-       this%livestemn_storage_to_xfer_patch(i)           = value_patch
-       this%deadstemn_storage_to_xfer_patch(i)           = value_patch
-       this%livecrootn_storage_to_xfer_patch(i)          = value_patch
-       this%deadcrootn_storage_to_xfer_patch(i)          = value_patch
-       this%livestemn_to_deadstemn_patch(i)              = value_patch
-       this%livestemn_to_retransn_patch(i)               = value_patch
-       this%livecrootn_to_deadcrootn_patch(i)            = value_patch
-       this%livecrootn_to_retransn_patch(i)              = value_patch
-       this%ndeploy_patch(i)                             = value_patch
-       this%ninputs_patch(i)                             = value_patch
-       this%noutputs_patch(i)                            = value_patch
-       this%wood_harvestn_patch(i)                       = value_patch
-       this%fire_nloss_patch(i)                          = value_patch
-    end do
-
-    if ( crop_prog )then
-       do fi = 1,num_patch
-          i = filter_patch(fi)
-          this%livestemn_to_litter_patch(i)              = value_patch
-          this%grainn_to_food_patch(i)                   = value_patch
-          this%grainn_xfer_to_grainn_patch(i)            = value_patch
-          this%npool_to_grainn_patch(i)                  = value_patch
-          this%npool_to_grainn_storage_patch(i)          = value_patch
-          this%grainn_storage_to_xfer_patch(i)           = value_patch
-          this%soyfixn_patch(i)                          = value_patch
-          this%frootn_to_retransn_patch(i)               = value_patch
-       end do
-    end if
-
-    if ( use_fan ) then
-       do fi = 1,num_column
-          i = filter_column(fi)
-          this%man_tan_appl_col(i)       = value_column
-          this%man_n_appl_col(i)         = value_column
-          this%man_n_grz_col(i)          = value_column
-          this%man_n_mix_col(i)          = value_column
-          this%man_n_barns_col(i)        = value_column
-          this%fert_n_appl_col(i)        = value_column
-          this%otherfert_n_appl_col(i)   = value_column
-          this%man_n_transf_col(i)       = value_column
-          this%nh3_barns_col(i)          = value_column
-          this%nh3_stores_col(i)         = value_column
-          this%nh3_grz_col(i)            = value_column
-          this%nh3_man_app_col(i)        = value_column
-          this%nh3_fert_col(i)           = value_column
-          this%nh3_otherfert_col(i)      = value_column
-          this%nh3_total_col(i)          = value_column
-          this%manure_no3_prod_col(i)    = value_column
-          this%fert_no3_prod_col(i)      = value_column
-          this%manure_nh4_to_soil_col(i) = value_column
-          this%fert_nh4_to_soil_col(i)   = value_column
-          this%manure_runoff_col(i)      = value_column
-          this%fert_runoff_col(i)        = value_column
-       end do
-    end if
-    
-    do j = 1, nlevdecomp_full
-       do fi = 1,num_column
-          i = filter_column(fi)
-
-          ! phenology: litterfall and crop fluxes associated wit
-          this%phenology_n_to_litr_met_n_col(i,j)        = value_column
-          this%phenology_n_to_litr_cel_n_col(i,j)        = value_column
-          this%phenology_n_to_litr_lig_n_col(i,j)        = value_column
-
-          ! gap mortality
-          this%gap_mortality_n_to_litr_met_n_col(i,j)    = value_column
-          this%gap_mortality_n_to_litr_cel_n_col(i,j)    = value_column
-          this%gap_mortality_n_to_litr_lig_n_col(i,j)    = value_column
-          this%gap_mortality_n_to_cwdn_col(i,j)          = value_column
-
-          ! fire
-          this%fire_mortality_n_to_cwdn_col(i,j)         = value_column
-          this%m_n_to_litr_met_fire_col(i,j)             = value_column
-          this%m_n_to_litr_cel_fire_col(i,j)             = value_column  
-          this%m_n_to_litr_lig_fire_col(i,j)             = value_column
-
-          ! harvest
-          this%harvest_n_to_litr_met_n_col(i,j)          = value_column             
-          this%harvest_n_to_litr_cel_n_col(i,j)          = value_column             
-          this%harvest_n_to_litr_lig_n_col(i,j)          = value_column             
-          this%harvest_n_to_cwdn_col(i,j)                = value_column  
-
-          if (.not. use_nitrif_denitrif) then
-             this%sminn_to_denit_excess_vr_col(i,j)      = value_column
-             this%sminn_leached_vr_col(i,j)              = value_column
-          else
-             this%f_nit_vr_col(i,j)                      = value_column
-             this%f_denit_vr_col(i,j)                    = value_column
-             this%smin_no3_leached_vr_col(i,j)           = value_column
-             this%smin_no3_runoff_vr_col(i,j)            = value_column 
-             this%n2_n2o_ratio_denit_vr_col(i,j)         = value_column
-             this%pot_f_nit_vr_col(i,j)                  = value_column
-             this%pot_f_denit_vr_col(i,j)                = value_column
-             this%actual_immob_no3_vr_col(i,j)           = value_column
-             this%actual_immob_nh4_vr_col(i,j)           = value_column
-             this%smin_no3_to_plant_vr_col(i,j)          = value_column
-             this%smin_nh4_to_plant_vr_col(i,j)          = value_column
-             this%f_n2o_denit_vr_col(i,j)                = value_column
-             this%f_n2o_nit_vr_col(i,j)                  = value_column
-
-             this%smin_no3_massdens_vr_col(i,j)          = value_column
-             this%k_nitr_t_vr_col(i,j)                   = value_column
-             this%k_nitr_ph_vr_col(i,j)                  = value_column
-             this%k_nitr_h2o_vr_col(i,j)                 = value_column
-             this%k_nitr_vr_col(i,j)                     = value_column 
-             this%wfps_vr_col(i,j)                       = value_column 
-             this%fmax_denit_carbonsubstrate_vr_col(i,j) = value_column 
-             this%fmax_denit_nitrate_vr_col(i,j)         = value_column 
-             this%f_denit_base_vr_col(i,j)               = value_column
-
-             this%diffus_col(i,j)                        = value_column
-             this%ratio_k1_col(i,j)                      = value_column
-             this%ratio_no3_co2_col(i,j)                 = value_column
-             this%soil_co2_prod_col(i,j)                 = value_column
-             this%fr_WFPS_col(i,j)                       = value_column
-             this%soil_bulkdensity_col(i,j)              = value_column
-
-             this%r_psi_col(i,j)                         = value_column
-             this%anaerobic_frac_col(i,j)                = value_column
-
-             ! pflotran
-             this%plant_ndemand_vr_col(i,j)              = value_column
-             this%f_ngas_decomp_vr_col(i,j)              = value_column
-             this%f_ngas_nitri_vr_col(i,j)               = value_column
-             this%f_ngas_denit_vr_col(i,j)               = value_column
-             this%f_n2o_soil_vr_col(i,j)                 = value_column
-             this%f_n2_soil_vr_col(i,j)                  = value_column
-          end if
-          this%potential_immob_vr_col(i,j)               = value_column
-          this%actual_immob_vr_col(i,j)                  = value_column
-          this%sminn_to_plant_vr_col(i,j)                = value_column
-          this%supplement_to_sminn_vr_col(i,j)           = value_column
-          this%gross_nmin_vr_col(i,j)                    = value_column
-          this%net_nmin_vr_col(i,j)                      = value_column
-          this%sminn_nh4_input_vr_col(i,j)               = value_column
-          this%sminn_no3_input_vr_col(i,j)               = value_column
-       end do
-    end do
-
-    do fi = 1,num_column
-       i = filter_column(fi)
-
-       this%ndep_to_sminn_col(i)             = value_column
-       this%nfix_to_sminn_col(i)             = value_column
-       this%fert_to_sminn_col(i)             = value_column
-       this%soyfixn_to_sminn_col(i)          = value_column
-       this%hrv_deadstemn_to_prod10n_col(i)  = value_column        
-       this%hrv_deadstemn_to_prod100n_col(i) = value_column      
-       this%hrv_cropn_to_prod1n_col(i)       = value_column
-       this%prod10n_loss_col(i)              = value_column
-       this%prod100n_loss_col(i)             = value_column
-       this%prod1n_loss_col(i)               = value_column
-       this%product_nloss_col(i)             = value_column
-       this%potential_immob_col(i)           = value_column
-       this%actual_immob_col(i)              = value_column
-       this%sminn_to_plant_col(i)            = value_column
-       this%supplement_to_sminn_col(i)       = value_column
-       this%gross_nmin_col(i)                = value_column
-       this%net_nmin_col(i)                  = value_column
-       this%denit_col(i)                     = value_column
-       if (use_nitrif_denitrif) then
-          this%f_nit_col(i)                  = value_column
-          this%pot_f_nit_col(i)              = value_column
-          this%f_denit_col(i)                = value_column
-          this%pot_f_denit_col(i)            = value_column
-          this%f_n2o_denit_col(i)            = value_column
-          this%f_n2o_nit_col(i)              = value_column
-          this%smin_no3_leached_col(i)       = value_column
-          this%smin_no3_runoff_col(i)        = value_column
-
-          this%f_ngas_decomp_col(i)         = value_column
-          this%f_ngas_nitri_col(i)          = value_column
-          this%f_ngas_denit_col(i)          = value_column
-          this%f_n2o_soil_col(i)            = value_column
-          this%f_n2_soil_col(i)             = value_column
-
-          this%smin_nh4_to_plant_col(i)      = value_column
-          this%smin_no3_to_plant_col(i)      = value_column          
-       else
-          this%sminn_to_denit_excess_col(i)  = value_column
-          this%sminn_leached_col(i)          = value_column
-       end if
-       this%ninputs_col(i)                   = value_column
-       this%noutputs_col(i)                  = value_column
-       this%fire_nloss_col(i)                = value_column
-       this%som_n_leached_col(i)             = value_column
-       this%sminn_input_col(i)               = value_column
-       this%sminn_nh4_input_col(i)           = value_column
-       this%sminn_no3_input_col(i)           = value_column
-       ! Zero p2c column fluxes
-       this%fire_nloss_col(i) = value_column
-       this%wood_harvestn_col(i) = value_column
-
-       ! bgc-interface
-       this%plant_ndemand_col(i) = value_column
-    end do
-
-    do k = 1, ndecomp_pools
-       do fi = 1,num_column
-          i = filter_column(fi)
-          this%decomp_npools_leached_col(i,k) = value_column
-          this%m_decomp_npools_to_fire_col(i,k) = value_column
-          this%bgc_npool_ext_inputs_vr_col (i,:,k) = value_column
-          this%bgc_npool_ext_loss_vr_col (i,:,k) = value_column          
-          this%bgc_npool_inputs_col (i,k) = value_column
-       end do
-    end do
-
-    do k = 1, ndecomp_pools
-       do j = 1, nlevdecomp_full
-          do fi = 1,num_column
-             i = filter_column(fi)
-             this%m_decomp_npools_to_fire_vr_col(i,j,k) = value_column
-             this%decomp_npools_transport_tendency_col(i,j,k) = value_column
-          end do
-       end do
-    end do
-
-       do l = 1, ndecomp_cascade_transitions
-          do fi = 1,num_column
-             i = filter_column(fi)
-             this%decomp_cascade_ntransfer_col(i,l) = value_column
-             this%decomp_cascade_sminn_flux_col(i,l) = value_column
-             if (.not. use_nitrif_denitrif) then
-                this%sminn_to_denit_decomp_cascade_col(i,l) = value_column
-             end if
-          end do
-       end do
->>>>>>> 0498c0db
 
     !------------------------------------------------------------------------
 
