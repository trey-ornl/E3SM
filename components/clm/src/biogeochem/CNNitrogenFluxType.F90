--- conflicted
+++ resolved
@@ -2541,12 +2541,7 @@
        this%gross_nmin_col(i)                = value_column
        this%net_nmin_col(i)                  = value_column
        this%denit_col(i)                     = value_column
-<<<<<<< HEAD
        if (use_nitrif_denitrif) then
-=======
-       if (use_nitrif_denitrif .or. is_active_betr_bgc &
-          .or. (use_pflotran.and.pf_cmode) ) then
->>>>>>> 2adbce11
           this%f_nit_col(i)                  = value_column
           this%pot_f_nit_col(i)              = value_column
           this%f_denit_col(i)                = value_column
@@ -2717,12 +2712,8 @@
     use clm_varctl    , only: use_nitrif_denitrif
     use subgridAveMod , only: p2c
     use pftvarcon     , only : npcropmin 
-<<<<<<< HEAD
     use tracer_varcon , only: is_active_betr_bgc
-=======
-    use tracer_varcon , only: is_active_betr_bgc, do_betr_leaching
     use clm_varpar    , only: nlevdecomp_full
->>>>>>> 2adbce11
     !
     ! !ARGUMENTS:
     class (nitrogenflux_type) :: this
@@ -2917,51 +2908,6 @@
           
        end if
 
-<<<<<<< HEAD
-=======
-    elseif (is_active_betr_bgc) then
-
-       ! BeTR is active
-
-       do j = 1, nlev
-          do fc = 1,num_soilc
-             c = filter_soilc(fc)    
-             this%f_denit_col(c) = &
-                  this%f_denit_col(c) + &
-                  this%f_denit_vr_col(c,j) * dzsoi_decomp(j)
-             
-             this%actual_immob_vr_col(c,j) = &
-                this%actual_immob_nh4_vr_col(c,j)  + &
-                this%actual_immob_no3_vr_col(c,j)
-                
-             this%actual_immob_col(c) = &
-                 this%actual_immob_col(c) + &
-                 this%actual_immob_vr_col(c,j) * dzsoi_decomp(j)
-                 
-             this%f_nit_col(c) = &
-               this%f_nit_col(c) + &
-               this%f_nit_vr_col(c,j) * dzsoi_decomp(j)
-
-             this%f_n2o_nit_col(c) = &
-                  this%f_n2o_nit_col(c) + &
-                  this%f_n2o_nit_vr_col(c,j) * dzsoi_decomp(j)
-               
-             this%smin_nh4_to_plant_col(c) = &
-               this%smin_nh4_to_plant_col(c) + &
-               this%smin_nh4_to_plant_vr_col(c,j) * dzsoi_decomp(j)
-
-             this%smin_no3_to_plant_col(c) = &
-               this%smin_no3_to_plant_col(c) + &
-               this%smin_no3_to_plant_vr_col(c,j) * dzsoi_decomp(j)
-               
-          enddo
-       enddo   
-       do fc = 1,num_soilc
-          c = filter_soilc(fc)
-          this%denit_col(c) = this%f_denit_col(c)
-       end do
-
->>>>>>> 2adbce11
     end if
 
     ! vertically integrate column-level fire N losses
