--- conflicted
+++ resolved
@@ -114,7 +114,7 @@
       wa                 =>    soilhydrology_vars%wa_col             , & ! Input:  [real(r8) (:)   ] water in the unconfined aquifer (mm)
       dz                 =>    col_pp%dz                                , & ! Input:  [real(r8) (:,:) ]  layer thickness (m)    
       zwt                =>    soilhydrology_vars%zwt_col            , & ! Input:  [real(r8) (:)   ]  water table depth (m)
-      nlev2bed           =>    col%nlevbed                           , & ! Input:  [integer  (:)   ]  number of layers to bedrock                     
+      nlev2bed           =>    col_pp%nlevbed                           , & ! Input:  [integer  (:)   ]  number of layers to bedrock                     
       h2osoi_ice         =>    waterstate_vars%h2osoi_ice_col        , & ! Output: [real(r8) (:,:) ] liquid water (kg/m2)
       h2osoi_vol         =>    waterstate_vars%h2osoi_vol_col        , & ! Output: [real(r8) (:,:) ] liquid water (kg/m2)
       h2osoi_liq         =>    waterstate_vars%h2osoi_liq_col          & ! Output: [real(r8) (:,:) ] liquid water (kg/m2)
@@ -278,7 +278,7 @@
     use WaterFluxType        , only : waterflux_type
     use WaterStateType       , only : waterstate_type
     use SoilWaterRetentionCurveMod, only : soil_water_retention_curve_type
-    use VegetationType            , only : veg_pp
+    use VegetationType       , only : veg_pp
     use ColumnType           , only : col_pp
     !
     ! !ARGUMENTS:
@@ -348,16 +348,10 @@
     !-----------------------------------------------------------------------
 
     associate(& 
-<<<<<<< HEAD
-         z                 =>    col%z                              , & ! Input:  [real(r8) (:,:) ]  layer depth (m)                                 
-         zi                =>    col%zi                             , & ! Input:  [real(r8) (:,:) ]  interface level below a "z" level (m)           
-         dz                =>    col%dz                             , & ! Input:  [real(r8) (:,:) ]  layer thickness (m)                             
-         nlev2bed          =>    col%nlevbed                        , & ! Input:  [integer  (:)   ]  number of layers to bedrock                     
-=======
          z                 =>    col_pp%z                              , & ! Input:  [real(r8) (:,:) ]  layer depth (m)                                 
          zi                =>    col_pp%zi                             , & ! Input:  [real(r8) (:,:) ]  interface level below a "z" level (m)           
          dz                =>    col_pp%dz                             , & ! Input:  [real(r8) (:,:) ]  layer thickness (m)                             
->>>>>>> f80ac089
+         nlev2bed          =>    col_pp%nlevbed                        , & ! Input:  [integer  (:)   ]  number of layers to bedrock                     
 
          origflag          =>    soilhydrology_vars%origflag        , & ! Input:  constant
          qcharge           =>    soilhydrology_vars%qcharge_col     , & ! Input:  [real(r8) (:)   ]  aquifer recharge rate (mm/s)                      
@@ -872,7 +866,7 @@
     use TemperatureType           , only : temperature_type
     use WaterFluxType             , only : waterflux_type
     use WaterStateType            , only : waterstate_type
-    use VegetationType                 , only : veg_pp
+    use VegetationType            , only : veg_pp
     use ColumnType                , only : col_pp
     use clm_varcon                , only : watmin
     use LandunitType              , only : lun_pp
@@ -1069,7 +1063,7 @@
     use clm_varpar       , only : nlevsoi, max_patch_per_col
     use SoilStateType    , only : soilstate_type
     use WaterFluxType    , only : waterflux_type
-    use VegetationType        , only : veg_pp
+    use VegetationType   , only : veg_pp
     use ColumnType       , only : col_pp
     !
     ! !ARGUMENTS:
@@ -1085,7 +1079,7 @@
     integer  :: nlevbed                                               ! number of layers to bedrock
     real(r8) :: temp(bounds%begc:bounds%endc)                         ! accumulator for rootr weighting
     associate(& 
-          nlev2bed            =>    col%nlevbed                     , & ! Input:  [integer  (:)   ]  number of layers to bedrock                     
+          nlev2bed            =>    col_pp%nlevbed                     , & ! Input:  [integer  (:)   ]  number of layers to bedrock                     
           qflx_rootsoi_col    => waterflux_vars%qflx_rootsoi_col    , & ! Output: [real(r8) (:,:) ]  
                                                                         ! vegetation/soil water exchange (m H2O/s) (+ = to atm)
           qflx_tran_veg_patch => waterflux_vars%qflx_tran_veg_patch , & ! Input:  [real(r8) (:)   ]  
@@ -1116,22 +1110,13 @@
       end do
       
       do pi = 1,max_patch_per_col
-<<<<<<< HEAD
          do fc = 1, num_filterc
             c = filterc(fc)
             nlevbed = nlev2bed(c)
             do j = 1,nlevbed
-               if (pi <= col%npfts(c)) then
-                  p = col%pfti(c) + pi - 1
-                  if (pft%active(p)) then
-=======
-         do j = 1,nlevsoi
-            do fc = 1, num_filterc
-               c = filterc(fc)
                if (pi <= col_pp%npfts(c)) then
                   p = col_pp%pfti(c) + pi - 1
                   if (veg_pp%active(p)) then
->>>>>>> f80ac089
                      rootr_col(c,j) = rootr_col(c,j) + rootr_patch(p,j) * &
                            qflx_tran_veg_patch(p) * veg_pp%wtcol(p)
                   end if
