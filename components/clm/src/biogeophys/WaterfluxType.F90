--- conflicted
+++ resolved
@@ -540,11 +540,8 @@
     this%qflx_h2osfc_surf_col(bounds%begc:bounds%endc) = 0._r8
     this%qflx_snow_melt_col(bounds%begc:bounds%endc)   = 0._r8
 
-<<<<<<< HEAD
     this%dwb_col(bounds%begc:bounds%endc) = 0._r8
-=======
-    this%qflx_irr_demand_col(c)  = 0._r8
->>>>>>> 31ce6866
+
     ! needed for CNNLeaching 
     do c = bounds%begc, bounds%endc
        l = col%landunit(c)
