module WaterstateType

#include "shr_assert.h"

  !------------------------------------------------------------------------------
  ! !DESCRIPTION:
  ! Module variables for hydrology
  !
  ! !USES:
  use shr_kind_mod   , only : r8 => shr_kind_r8
  use shr_log_mod    , only : errMsg => shr_log_errMsg
  use decompMod      , only : bounds_type
  use clm_varctl     , only : use_vancouver, use_mexicocity, use_cn, iulog
  use clm_varpar     , only : nlevgrnd, nlevurb, nlevsno   
  use clm_varcon     , only : spval
  use LandunitType   , only : lun                
  use ColumnType     , only : col                
  !
  implicit none
  save
  private
  !
  ! !PUBLIC TYPES:
  type, public :: waterstate_type

     logical , pointer :: do_capsnow_col         (:)   ! col true => do snow capping
     real(r8), pointer :: snow_depth_col         (:)   ! col snow height of snow covered area (m)
     real(r8), pointer :: snow_persistence_col   (:)   ! col length of time that ground has had non-zero snow thickness (sec)
     real(r8), pointer :: snowdp_col             (:)   ! col gridcell averaged snow height (m)
     real(r8), pointer :: snowice_col            (:)   ! col average snow ice lens
     real(r8), pointer :: snowliq_col            (:)   ! col average snow liquid water
     real(r8), pointer :: int_snow_col           (:)   ! col integrated snowfall (mm H2O)
     real(r8), pointer :: snow_layer_unity_col   (:,:) ! value 1 for each snow layer, used for history diagnostics
     real(r8), pointer :: bw_col                 (:,:) ! col partial density of water in the snow pack (ice + liquid) [kg/m3] 
     real(r8), pointer :: finundated_col         (:)   ! fraction of column that is inundated, this is for bgc caclulation in betr

     real(r8), pointer :: smp_l_col              (:,:) ! col liquid phase soil matric potential, mm
     real(r8), pointer :: h2osno_col             (:)   ! col snow water (mm H2O)
     real(r8), pointer :: h2osno_old_col         (:)   ! col snow mass for previous time step (kg/m2) (new)
     real(r8), pointer :: h2osoi_liq_col         (:,:) ! col liquid water (kg/m2) (new) (-nlevsno+1:nlevgrnd)    
     real(r8), pointer :: h2osoi_ice_col         (:,:) ! col ice lens (kg/m2) (new) (-nlevsno+1:nlevgrnd)    
     real(r8), pointer :: h2osoi_liqice_10cm_col (:)   ! col liquid water + ice lens in top 10cm of soil (kg/m2)
     real(r8), pointer :: h2osoi_vol_col         (:,:) ! col volumetric soil water (0<=h2osoi_vol<=watsat) [m3/m3]  (nlevgrnd)
     real(r8), pointer :: air_vol_col            (:,:) ! col air filled porosity     
     real(r8), pointer :: h2osoi_liqvol_col      (:,:) ! col volumetric liquid water content (v/v)
     real(r8), pointer :: h2osoi_icevol_col      (:,:) ! col volumetric ice content (v/v)     
     real(r8), pointer :: h2ocan_patch           (:)   ! patch canopy water (mm H2O)
     real(r8), pointer :: h2ocan_col             (:)   ! col canopy water (mm H2O)
     real(r8), pointer :: h2osfc_col             (:)   ! col surface water (mm H2O)
     real(r8), pointer :: swe_old_col            (:,:) ! col initial snow water
     real(r8), pointer :: liq1_grc               (:)   ! grc initial gridcell total h2o liq content
     real(r8), pointer :: liq2_grc               (:)   ! grc post land cover change total liq content
     real(r8), pointer :: ice1_grc               (:)   ! grc initial gridcell total h2o ice content
     real(r8), pointer :: ice2_grc               (:)   ! grc post land cover change total ice content
     real(r8), pointer :: tws_grc                (:)   ! grc total water storage (mm H2O)


     real(r8), pointer :: total_plant_stored_h2o_col(:) ! col water that is bound in plants, including roots, sapwood, leaves, etc
                                                        ! in most cases, the vegetation scheme does not have a dynamic
                                                        ! water storage in plants, and thus 0.0 is a suitable for the trivial case.
                                                        ! When FATES is coupled in with plant hydraulics turned on, this storage
                                                        ! term is set to non-zero. (kg/m2 H2O)

     real(r8), pointer :: snw_rds_col            (:,:) ! col snow grain radius (col,lyr)    [m^-6, microns]
     real(r8), pointer :: snw_rds_top_col        (:)   ! col snow grain radius (top layer)  [m^-6, microns]
     real(r8), pointer :: h2osno_top_col         (:)   ! col top-layer mass of snow  [kg]
     real(r8), pointer :: sno_liq_top_col        (:)   ! col snow liquid water fraction (mass), top layer  [fraction]

     real(r8), pointer :: q_ref2m_patch          (:)   ! patch 2 m height surface specific humidity (kg/kg)
     real(r8), pointer :: rh_ref2m_patch         (:)   ! patch 2 m height surface relative humidity (%)
     real(r8), pointer :: rh_ref2m_r_patch       (:)   ! patch 2 m height surface relative humidity - rural (%)
     real(r8), pointer :: rh_ref2m_u_patch       (:)   ! patch 2 m height surface relative humidity - urban (%)
     real(r8), pointer :: rh_af_patch            (:)   ! patch fractional humidity of canopy air (dimensionless) ! private
     real(r8), pointer :: qg_snow_col            (:)   ! col ground specific humidity [kg/kg]
     real(r8), pointer :: qg_soil_col            (:)   ! col ground specific humidity [kg/kg]
     real(r8), pointer :: qg_h2osfc_col          (:)   ! col ground specific humidity [kg/kg]
     real(r8), pointer :: qg_col                 (:)   ! col ground specific humidity [kg/kg]
     real(r8), pointer :: dqgdT_col              (:)   ! col d(qg)/dT
     real(r8), pointer :: qaf_lun                (:)   ! lun urban canopy air specific humidity (kg/kg)

     ! Fractions
     real(r8), pointer :: frac_sno_col           (:)   ! col fraction of ground covered by snow (0 to 1)
     real(r8), pointer :: frac_sno_eff_col       (:)   ! col fraction of ground covered by snow (0 to 1)
     real(r8), pointer :: frac_iceold_col        (:,:) ! col fraction of ice relative to the tot water (new) (-nlevsno+1:nlevgrnd) 
     real(r8), pointer :: frac_h2osfc_col        (:)   ! col fractional area with surface water greater than zero
     real(r8), pointer :: wf_col                 (:)   ! col soil water as frac. of whc for top 0.05 m (0-1) 
     real(r8), pointer :: wf2_col                (:)   ! col soil water as frac. of whc for top 0.17 m (0-1) 
     real(r8), pointer :: fwet_patch             (:)   ! patch canopy fraction that is wet (0 to 1)
     real(r8), pointer :: fdry_patch             (:)   ! patch canopy fraction of foliage that is green and dry [-] (new)

     ! Balance Checks

     real(r8), pointer :: begwb_patch            (:)   ! water mass begining of the time step
     real(r8), pointer :: begwb_col              (:)   ! water mass begining of the time step
     real(r8), pointer :: endwb_patch            (:)   ! water mass end of the time step
     real(r8), pointer :: endwb_col              (:)   ! water mass end of the time step
     real(r8), pointer :: errh2o_patch           (:)   ! water conservation error (mm H2O)
     real(r8), pointer :: errh2o_col             (:)   ! water conservation error (mm H2O)
     real(r8), pointer :: errh2osno_col          (:)   ! snow water conservation error(mm H2O)

     ! For VSFM
     real(r8), pointer :: vsfm_fliq_col_1d       (:)   ! fraction of liquid saturation for VSFM [-]
     real(r8), pointer :: vsfm_sat_col_1d        (:)   ! liquid saturation from VSFM [-]
     real(r8), pointer :: vsfm_mass_col_1d       (:)   ! liquid mass per unit area from VSFM [kg H2O/m^2]
     real(r8), pointer :: vsfm_smpl_col_1d       (:)   ! 1D soil matrix potential liquid from VSFM [m]
     real(r8), pointer :: vsfm_soilp_col_1d      (:)   ! 1D soil liquid pressure from VSFM [Pa]
     real(r8), pointer :: soilp_col              (:,:) ! col soil pressure (Pa)

   contains

     procedure          :: Init         
     procedure          :: Restart      
     procedure, public  :: Reset 
     procedure, private :: InitAllocate 
     procedure, private :: InitHistory  
     procedure, private :: InitCold     

  end type waterstate_type

  ! minimum allowed snow effective radius (also "fresh snow" value) [microns]
  real(r8), public, parameter :: snw_rds_min = 54.526_r8    
  !------------------------------------------------------------------------

contains

  !------------------------------------------------------------------------
  subroutine Init(this, bounds, &
       h2osno_input_col, snow_depth_input_col, watsat_col, t_soisno_col)

    class(waterstate_type)            :: this
    type(bounds_type) , intent(in)    :: bounds  
    real(r8)          , intent(inout) :: h2osno_input_col(bounds%begc:)
    real(r8)          , intent(inout) :: snow_depth_input_col(bounds%begc:)
    !real(r8)          , intent(inout) :: watsat_col(bounds%begc:, 1:)          ! volumetric soil water at saturation (porosity)
    !real(r8)          , intent(inout) :: t_soisno_col(bounds%begc:, -nlevsno+1:) ! col soil temperature (Kelvin)
    real(r8)              , intent(inout)    :: watsat_col(bounds%begc:bounds%endc, 1:nlevgrnd)          ! volumetric soil water at saturation (porosity)
    real(r8)              , intent(inout)    :: t_soisno_col(bounds%begc:bounds%endc, -nlevsno+1:nlevgrnd) ! col soil temperature (Kelvin)

    call this%InitAllocate(bounds) 

    call this%InitHistory(bounds)

    call this%InitCold(bounds, &
       h2osno_input_col, snow_depth_input_col, watsat_col, t_soisno_col)

  end subroutine Init

  !------------------------------------------------------------------------
  subroutine InitAllocate(this, bounds)
    !
    ! !DESCRIPTION:
    ! Initialize module data structure
    !
    ! !USES:
    use shr_infnan_mod , only : nan => shr_infnan_nan, assignment(=)
    !
    ! !ARGUMENTS:
    class(waterstate_type) :: this
    type(bounds_type), intent(in) :: bounds  
    !
    ! !LOCAL VARIABLES:
    integer :: begp, endp
    integer :: begc, endc
    integer :: begl, endl
    integer :: begg, endg
    integer :: ncells
    !------------------------------------------------------------------------

    begp = bounds%begp; endp= bounds%endp
    begc = bounds%begc; endc= bounds%endc
    begl = bounds%begl; endl= bounds%endl
    begg = bounds%begg; endg= bounds%endg

    allocate(this%do_capsnow_col         (begc:endc))                   
    allocate(this%snow_depth_col         (begc:endc))                     ; this%snow_depth_col         (:)   = nan
    allocate(this%snow_persistence_col   (begc:endc))                     ; this%snow_persistence_col   (:)   = nan
    allocate(this%snowdp_col             (begc:endc))                     ; this%snowdp_col             (:)   = nan
    allocate(this%snowice_col            (begc:endc))                     ; this%snowice_col            (:)   = nan   
    allocate(this%snowliq_col            (begc:endc))                     ; this%snowliq_col            (:)   = nan   
    allocate(this%int_snow_col           (begc:endc))                     ; this%int_snow_col           (:)   = nan   
    allocate(this%snow_layer_unity_col   (begc:endc,-nlevsno+1:0))        ; this%snow_layer_unity_col   (:,:) = nan
    allocate(this%bw_col                 (begc:endc,-nlevsno+1:0))        ; this%bw_col                 (:,:) = nan   
    allocate(this%smp_l_col              (begc:endc,-nlevsno+1:nlevgrnd)) ; this%smp_l_col              (:,:) = nan
    allocate(this%finundated_col         (begc:endc))                     ; this%finundated_col         (:)   = nan

    allocate(this%h2osno_col             (begc:endc))                     ; this%h2osno_col             (:)   = nan   
    allocate(this%h2osno_old_col         (begc:endc))                     ; this%h2osno_old_col         (:)   = nan   
    allocate(this%h2osoi_liqice_10cm_col (begc:endc))                     ; this%h2osoi_liqice_10cm_col (:)   = nan
    
    allocate(this%h2osoi_vol_col         (begc:endc, 1:nlevgrnd))         ; this%h2osoi_vol_col         (:,:) = nan
    allocate(this%air_vol_col            (begc:endc, 1:nlevgrnd))         ; this%air_vol_col            (:,:) = nan
    allocate(this%h2osoi_liqvol_col      (begc:endc,-nlevsno+1:nlevgrnd)) ; this%h2osoi_liqvol_col      (:,:) = nan
    allocate(this%h2osoi_icevol_col      (begc:endc,-nlevsno+1:nlevgrnd)) ; this%h2osoi_icevol_col      (:,:) = nan    
    
    allocate(this%h2osoi_ice_col         (begc:endc,-nlevsno+1:nlevgrnd)) ; this%h2osoi_ice_col         (:,:) = nan
    allocate(this%h2osoi_liq_col         (begc:endc,-nlevsno+1:nlevgrnd)) ; this%h2osoi_liq_col         (:,:) = nan
    allocate(this%h2ocan_patch           (begp:endp))                     ; this%h2ocan_patch           (:)   = nan  
    allocate(this%h2ocan_col             (begc:endc))                     ; this%h2ocan_col             (:)   = nan  
    allocate(this%h2osfc_col             (begc:endc))                     ; this%h2osfc_col             (:)   = nan   
    allocate(this%swe_old_col            (begc:endc,-nlevsno+1:0))        ; this%swe_old_col            (:,:) = nan   
    allocate(this%liq1_grc               (begg:endg))                     ; this%liq1_grc               (:)   = nan
    allocate(this%liq2_grc               (begg:endg))                     ; this%liq2_grc               (:)   = nan
    allocate(this%ice1_grc               (begg:endg))                     ; this%ice1_grc               (:)   = nan
    allocate(this%ice2_grc               (begg:endg))                     ; this%ice2_grc               (:)   = nan
    allocate(this%tws_grc                (begg:endg))                     ; this%tws_grc                (:)   = nan

    allocate(this%total_plant_stored_h2o_col(begc:endc))                  ; this%total_plant_stored_h2o_col(:) = nan

    allocate(this%snw_rds_col            (begc:endc,-nlevsno+1:0))        ; this%snw_rds_col            (:,:) = nan
    allocate(this%snw_rds_top_col        (begc:endc))                     ; this%snw_rds_top_col        (:)   = nan
    allocate(this%h2osno_top_col         (begc:endc))                     ; this%h2osno_top_col         (:)   = nan
    allocate(this%sno_liq_top_col        (begc:endc))                     ; this%sno_liq_top_col        (:)   = nan

    allocate(this%qg_snow_col            (begc:endc))                     ; this%qg_snow_col            (:)   = nan   
    allocate(this%qg_soil_col            (begc:endc))                     ; this%qg_soil_col            (:)   = nan   
    allocate(this%qg_h2osfc_col          (begc:endc))                     ; this%qg_h2osfc_col          (:)   = nan   
    allocate(this%qg_col                 (begc:endc))                     ; this%qg_col                 (:)   = nan   
    allocate(this%dqgdT_col              (begc:endc))                     ; this%dqgdT_col              (:)   = nan   
    allocate(this%qaf_lun                (begl:endl))                     ; this%qaf_lun                (:)   = nan
    allocate(this%q_ref2m_patch          (begp:endp))                     ; this%q_ref2m_patch          (:)   = nan
    allocate(this%rh_ref2m_patch         (begp:endp))                     ; this%rh_ref2m_patch         (:)   = nan
    allocate(this%rh_ref2m_u_patch       (begp:endp))                     ; this%rh_ref2m_u_patch       (:)   = nan
    allocate(this%rh_ref2m_r_patch       (begp:endp))                     ; this%rh_ref2m_r_patch       (:)   = nan
    allocate(this%rh_af_patch            (begp:endp))                     ; this%rh_af_patch            (:)   = nan

    allocate(this%frac_sno_col           (begc:endc))                     ; this%frac_sno_col           (:)   = nan
    allocate(this%frac_sno_eff_col       (begc:endc))                     ; this%frac_sno_eff_col       (:)   = nan
    allocate(this%frac_iceold_col        (begc:endc,-nlevsno+1:nlevgrnd)) ; this%frac_iceold_col        (:,:) = nan
    allocate(this%frac_h2osfc_col        (begc:endc))                     ; this%frac_h2osfc_col        (:)   = nan 
    allocate(this%wf_col                 (begc:endc))                     ; this%wf_col                 (:)   = nan
    allocate(this%wf2_col                (begc:endc))                     ; 
    allocate(this%fwet_patch             (begp:endp))                     ; this%fwet_patch             (:)   = nan
    allocate(this%fdry_patch             (begp:endp))                     ; this%fdry_patch             (:)   = nan

    allocate(this%begwb_patch            (begp:endp))                     ; this%begwb_patch            (:)   = nan
    allocate(this%begwb_col              (begc:endc))                     ; this%begwb_col              (:)   = nan
    allocate(this%endwb_patch            (begp:endp))                     ; this%endwb_patch            (:)   = nan
    allocate(this%endwb_col              (begc:endc))                     ; this%endwb_col              (:)   = nan
    allocate(this%errh2o_patch           (begp:endp))                     ; this%errh2o_patch           (:)   = nan
    allocate(this%errh2o_col             (begc:endc))                     ; this%errh2o_col             (:)   = nan
    allocate(this%errh2osno_col          (begc:endc))                     ; this%errh2osno_col          (:)   = nan

    ncells = (endc - begc + 1)*nlevgrnd
    allocate(this%vsfm_fliq_col_1d(          ncells))                     ; this%vsfm_fliq_col_1d       (:)   = nan
    allocate(this%vsfm_sat_col_1d(           ncells))                     ; this%vsfm_sat_col_1d        (:)   = nan
    allocate(this%vsfm_mass_col_1d(          ncells))                     ; this%vsfm_mass_col_1d       (:)   = nan
    allocate(this%vsfm_smpl_col_1d(          ncells))                     ; this%vsfm_smpl_col_1d       (:)   = nan
    allocate(this%vsfm_soilp_col_1d(         ncells))                     ; this%vsfm_soilp_col_1d      (:)   = nan
    allocate(this%soilp_col              (begc:endc,1:nlevgrnd))          ; this%soilp_col              (:,:) = 0._r8

  end subroutine InitAllocate

  !------------------------------------------------------------------------
  subroutine InitHistory(this, bounds)
    !
    ! !DESCRIPTION:
    ! Initialize module data structure
    !
    ! !USES:
    use shr_infnan_mod , only : nan => shr_infnan_nan, assignment(=)
    use clm_varctl     , only : create_glacier_mec_landunit, use_cn, use_lch4
    use clm_varctl     , only : hist_wrtch4diag
    use clm_varpar     , only : nlevsno, crop_prog 
    use histFileMod    , only : hist_addfld1d, hist_addfld2d, no_snow_normal, no_snow_zero
    !
    ! !ARGUMENTS:
    class(waterstate_type) :: this
    type(bounds_type), intent(in) :: bounds  
    !
    ! !LOCAL VARIABLES:
    integer           :: begp, endp
    integer           :: begc, endc
    integer           :: begg, endg
    character(10)     :: active
    real(r8), pointer :: data2dptr(:,:), data1dptr(:) ! temp. pointers for slicing larger arrays
    !------------------------------------------------------------------------

    begp = bounds%begp; endp= bounds%endp
    begc = bounds%begc; endc= bounds%endc
    begg = bounds%begg; endg= bounds%endg

    ! h2osno also includes snow that is part of the soil column (an 
    ! initial snow layer is only created if h2osno > 10mm). 

    data2dptr => this%h2osoi_liq_col(:,-nlevsno+1:0)
    call hist_addfld2d (fname='SNO_LIQH2O', units='kg/m2', type2d='levsno',  &
         avgflag='A', long_name='Snow liquid water content', &
         ptr_col=data2dptr, no_snow_behavior=no_snow_normal, default='inactive')

    data2dptr => this%h2osoi_ice_col(:,-nlevsno+1:0)
    call hist_addfld2d (fname='SNO_ICE', units='kg/m2', type2d='levsno',  &
         avgflag='A', long_name='Snow ice content', &
         ptr_col=data2dptr, no_snow_behavior=no_snow_normal, default='inactive')

    this%h2osoi_vol_col(begc:endc,:) = spval
    call hist_addfld2d (fname='H2OSOI',  units='mm3/mm3', type2d='levgrnd', &
         avgflag='A', long_name='volumetric soil water (vegetated landunits only)', &
         ptr_col=this%h2osoi_vol_col, l2g_scale_type='veg')

    this%h2osoi_liq_col(begc:endc,:) = spval
    call hist_addfld2d (fname='SOILLIQ',  units='kg/m2', type2d='levgrnd', &
         avgflag='A', long_name='soil liquid water (vegetated landunits only)', &
         ptr_col=this%h2osoi_liq_col, l2g_scale_type='veg')

    this%h2osoi_ice_col(begc:endc,:) = spval
    call hist_addfld2d (fname='SOILICE',  units='kg/m2', type2d='levgrnd', &
         avgflag='A', long_name='soil ice (vegetated landunits only)', &
         ptr_col=this%h2osoi_ice_col, l2g_scale_type='veg')

    this%h2osoi_liqice_10cm_col(begc:endc) = spval
    call hist_addfld1d (fname='SOILWATER_10CM',  units='kg/m2', &
         avgflag='A', long_name='soil liquid water + ice in top 10cm of soil (veg landunits only)', &
         ptr_col=this%h2osoi_liqice_10cm_col, set_urb=spval, set_lake=spval, l2g_scale_type='veg')

    this%h2ocan_patch(begp:endp) = spval 
    call hist_addfld1d (fname='H2OCAN', units='mm',  &
         avgflag='A', long_name='intercepted water', &
         ptr_patch=this%h2ocan_patch, set_lake=0._r8)

    call hist_addfld1d (fname='H2OSNO',  units='mm',  &
         avgflag='A', long_name='snow depth (liquid water)', &
         ptr_col=this%h2osno_col, c2l_scale_type='urbanf')

    this%liq1_grc(begg:endg) = spval
    call hist_addfld1d (fname='GC_LIQ1',  units='mm',  &
         avgflag='A', long_name='initial gridcell total liq content', &
         ptr_lnd=this%liq1_grc)

    this%liq2_grc(begg:endg) = spval
    call hist_addfld1d (fname='GC_LIQ2',  units='mm',  &  
         avgflag='A', long_name='post landuse change gridcell total liq content', &              
         ptr_lnd=this%liq2_grc, default='inactive')     

    this%ice1_grc(begg:endg) = spval
    call hist_addfld1d (fname='GC_ICE1',  units='mm',  &  
         avgflag='A', long_name='initial gridcell total ice content', &              
         ptr_lnd=this%ice1_grc)     

    this%ice2_grc(begg:endg) = spval
    call hist_addfld1d (fname='GC_ICE2',  units='mm',  &  
         avgflag='A', long_name='post land cover change total ice content', &              
         ptr_lnd=this%ice2_grc, default='inactive')

    this%h2osfc_col(begc:endc) = spval
    call hist_addfld1d (fname='H2OSFC',  units='mm',  &
         avgflag='A', long_name='surface water depth', &
         ptr_col=this%h2osfc_col)

    this%tws_grc(begg:endg) = spval
    call hist_addfld1d (fname='TWS',  units='mm',  &
         avgflag='A', long_name='total water storage', &
         ptr_lnd=this%tws_grc)

    ! Humidity

    this%q_ref2m_patch(begp:endp) = spval
    call hist_addfld1d (fname='Q2M', units='kg/kg',  &
         avgflag='A', long_name='2m specific humidity', &
         ptr_patch=this%q_ref2m_patch)

    this%rh_ref2m_patch(begp:endp) = spval
    call hist_addfld1d (fname='RH2M', units='%',  &
         avgflag='A', long_name='2m relative humidity', &
         ptr_patch=this%rh_ref2m_patch)

    this%rh_ref2m_r_patch(begp:endp) = spval
    call hist_addfld1d (fname='RH2M_R', units='%',  &
         avgflag='A', long_name='Rural 2m specific humidity', &
         ptr_patch=this%rh_ref2m_r_patch, set_spec=spval)

    this%rh_ref2m_u_patch(begp:endp) = spval
    call hist_addfld1d (fname='RH2M_U', units='%',  &
         avgflag='A', long_name='Urban 2m relative humidity', &
         ptr_patch=this%rh_ref2m_u_patch, set_nourb=spval)

    this%rh_af_patch(begp:endp) = spval
    call hist_addfld1d (fname='RHAF', units='fraction', &
         avgflag='A', long_name='fractional humidity of canopy air', &
         ptr_patch=this%rh_af_patch, set_spec=spval, default='inactive')

    ! Fractions

    this%frac_h2osfc_col(begc:endc) = spval
    call hist_addfld1d (fname='FH2OSFC',  units='unitless',  &
         avgflag='A', long_name='fraction of ground covered by surface water', &
         ptr_col=this%frac_h2osfc_col)

    this%frac_sno_col(begc:endc) = spval
    call hist_addfld1d (fname='FSNO',  units='unitless',  &
         avgflag='A', long_name='fraction of ground covered by snow', &
         ptr_col=this%frac_sno_col, c2l_scale_type='urbanf')

    this%frac_sno_eff_col(begc:endc) = spval
    call hist_addfld1d (fname='FSNO_EFF',  units='unitless',  &
         avgflag='A', long_name='effective fraction of ground covered by snow', &
         ptr_col=this%frac_sno_eff_col, c2l_scale_type='urbanf')!, default='inactive')

    if (use_cn) then
       this%fwet_patch(begp:endp) = spval
       call hist_addfld1d (fname='FWET', units='proportion', &
            avgflag='A', long_name='fraction of canopy that is wet', &
            ptr_patch=this%fwet_patch, default='inactive')
    end if

    if (use_cn) then
       this%fdry_patch(begp:endp) = spval
       call hist_addfld1d (fname='FDRY', units='proportion', &
            avgflag='A', long_name='fraction of foliage that is green and dry', &
            ptr_patch=this%fdry_patch, default='inactive')
    end if

    if (use_cn)then
       this%frac_iceold_col(begc:endc,:) = spval
       call hist_addfld2d (fname='FRAC_ICEOLD', units='proportion', type2d='levgrnd', &
            avgflag='A', long_name='fraction of ice relative to the tot water', &
            ptr_col=this%frac_iceold_col, default='inactive')
    end if

    ! Snow properties - these will be vertically averaged over the snow profile

    this%snow_depth_col(begc:endc) = spval
    call hist_addfld1d (fname='SNOW_DEPTH',  units='m',  &
         avgflag='A', long_name='snow height of snow covered area', &
         ptr_col=this%snow_depth_col, c2l_scale_type='urbanf')!, default='inactive')

    this%snowdp_col(begc:endc) = spval
    call hist_addfld1d (fname='SNOWDP',  units='m',  &
         avgflag='A', long_name='gridcell mean snow height', &
         ptr_col=this%snowdp_col, c2l_scale_type='urbanf')

    this%snowliq_col(begc:endc) = spval
    call hist_addfld1d (fname='SNOWLIQ',  units='kg/m2',  &
         avgflag='A', long_name='snow liquid water', &
         ptr_col=this%snowliq_col)

    this%snowice_col(begc:endc) = spval
    call hist_addfld1d (fname='SNOWICE',  units='kg/m2', &
         avgflag='A', long_name='snow ice', &
         ptr_col=this%snowice_col)

    this%int_snow_col(begc:endc) = spval
    call hist_addfld1d (fname='INT_SNOW',  units='mm',  &
         avgflag='A', long_name='accumulated swe (vegetated landunits only)', &
         ptr_col=this%int_snow_col, l2g_scale_type='veg')

    if (create_glacier_mec_landunit) then
       this%snow_persistence_col(begc:endc) = spval
       call hist_addfld1d (fname='SNOW_PERSISTENCE',  units='seconds',  &
            avgflag='I', long_name='Length of time of continuous snow cover (nat. veg. landunits only)', &
            ptr_col=this%snow_persistence_col, l2g_scale_type='natveg') 
    end if

    if (use_cn) then
       this%wf_col(begc:endc) = spval
       call hist_addfld1d (fname='WF', units='proportion', &
            avgflag='A', long_name='soil water as frac. of whc for top 0.05 m', &
            ptr_col=this%wf_col)
    end if

    this%h2osno_top_col(begc:endc) = spval
    call hist_addfld1d (fname='H2OSNO_TOP', units='kg/m2', &
         avgflag='A', long_name='mass of snow in top snow layer', &
         ptr_col=this%h2osno_top_col, set_urb=spval)

    this%snw_rds_top_col(begc:endc) = spval 
    call hist_addfld1d (fname='SNORDSL', units='m^-6', &
         avgflag='A', long_name='top snow layer effective grain radius', &
         ptr_col=this%snw_rds_top_col, set_urb=spval, default='inactive')

    this%sno_liq_top_col(begc:endc) = spval 
    call hist_addfld1d (fname='SNOLIQFL', units='fraction', &
         avgflag='A', long_name='top snow layer liquid water fraction (land)', &
         ptr_col=this%sno_liq_top_col, set_urb=spval, default='inactive')

    ! We determine the fractional time (and fraction of the grid cell) over which each
    ! snow layer existed by running the snow averaging routine on a field whose value is 1
    ! everywhere
    data2dptr => this%snow_layer_unity_col(:,-nlevsno+1:0)
    call hist_addfld2d (fname='SNO_EXISTENCE', units='unitless', type2d='levsno', &
         avgflag='A', long_name='Fraction of averaging period for which each snow layer existed', &
         ptr_col=data2dptr, no_snow_behavior=no_snow_zero, default='inactive')

    this%bw_col(begc:endc,-nlevsno+1:0) = spval
    data2dptr => this%bw_col(:,-nlevsno+1:0)
    call hist_addfld2d (fname='SNO_BW', units='kg/m3', type2d='levsno', &
         avgflag='A', long_name='Partial density of water in the snow pack (ice + liquid)', &
         ptr_col=data2dptr, no_snow_behavior=no_snow_normal, default='inactive')

    this%snw_rds_col(begc:endc,-nlevsno+1:0) = spval
    data2dptr => this%snw_rds_col(:,-nlevsno+1:0)
    call hist_addfld2d (fname='SNO_GS', units='Microns', type2d='levsno',  &
         avgflag='A', long_name='Mean snow grain size', &
         ptr_col=data2dptr, no_snow_behavior=no_snow_normal, default='inactive')

    this%errh2o_col(begc:endc) = spval
    call hist_addfld1d (fname='ERRH2O', units='mm',  &
         avgflag='A', long_name='total water conservation error', &
         ptr_col=this%errh2o_col)

    this%errh2osno_col(begc:endc) = spval
    call hist_addfld1d (fname='ERRH2OSNO',  units='mm',  &
         avgflag='A', long_name='imbalance in snow depth (liquid water)', &
         ptr_col=this%errh2osno_col, c2l_scale_type='urbanf')

  end subroutine InitHistory

  !-----------------------------------------------------------------------
  subroutine InitCold(this, bounds, &
       h2osno_input_col, snow_depth_input_col, watsat_col, t_soisno_col)
    !
    ! !DESCRIPTION:
    ! Initialize time constant variables and cold start conditions 
    !
    ! !USES:
    use shr_const_mod   , only : shr_const_pi
    use shr_log_mod     , only : errMsg => shr_log_errMsg
    use shr_spfn_mod    , only : shr_spfn_erf
    use shr_kind_mod    , only : r8 => shr_kind_r8
    use shr_const_mod   , only : SHR_CONST_TKFRZ
    use clm_varpar      , only : nlevsoi, nlevgrnd, nlevsno, nlevlak, nlevurb
    use landunit_varcon , only : istice, istwet, istsoil, istdlak, istcrop, istice_mec  
    use column_varcon   , only : icol_shadewall, icol_road_perv
    use column_varcon   , only : icol_road_imperv, icol_roof, icol_sunwall
    use clm_varcon      , only : denice, denh2o, spval, sb, bdsno 
    use clm_varcon      , only : h2osno_max, zlnd, tfrz, spval, pc
    use clm_varctl      , only : fsurdat, iulog
    use spmdMod         , only : masterproc
    use abortutils      , only : endrun
    use fileutils       , only : getfil
    use ncdio_pio       , only : file_desc_t, ncd_io
    use clm_varctl      , only : do_varsoil
    !
    ! !ARGUMENTS:
    class(waterstate_type)                :: this
    type(bounds_type)     , intent(in)    :: bounds
    real(r8)              , intent(in)    :: h2osno_input_col(bounds%begc:)
    real(r8)              , intent(in)    :: snow_depth_input_col(bounds%begc:)
    real(r8)              , intent(in)    :: watsat_col(bounds%begc:, 1:)          ! volumetric soil water at saturation (porosity)
    real(r8)              , intent(in)    :: t_soisno_col(bounds%begc:, -nlevsno+1:) ! col soil temperature (Kelvin)
    !
    ! !LOCAL VARIABLES:
    integer            :: p,c,j,l,g,lev,nlevs,nlevbed 
    real(r8)           :: maxslope, slopemax, minslope
    real(r8)           :: d, fd, dfdd, slope0,slopebeta
    real(r8) ,pointer  :: std (:)     
    logical            :: readvar 
    type(file_desc_t)  :: ncid        
    character(len=256) :: locfn       
    real(r8)           :: snowbd      ! temporary calculation of snow bulk density (kg/m3)
    real(r8)           :: fmelt       ! snowbd/100
    !-----------------------------------------------------------------------

    SHR_ASSERT_ALL((ubound(h2osno_input_col)     == (/bounds%endc/))          , errMsg(__FILE__, __LINE__))
    SHR_ASSERT_ALL((ubound(snow_depth_input_col) == (/bounds%endc/))          , errMsg(__FILE__, __LINE__))
    SHR_ASSERT_ALL((ubound(watsat_col)           == (/bounds%endc,nlevgrnd/)) , errMsg(__FILE__, __LINE__))
    SHR_ASSERT_ALL((ubound(t_soisno_col)         == (/bounds%endc,nlevgrnd/)) , errMsg(__FILE__, __LINE__))

    ! The first three arrays are initialized from the input argument
    do c = bounds%begc,bounds%endc
       this%h2osno_col(c)             = h2osno_input_col(c) 
       this%int_snow_col(c)           = h2osno_input_col(c) 
       this%snow_depth_col(c)         = snow_depth_input_col(c)
       this%snow_persistence_col(c)   = 0._r8
       this%snow_layer_unity_col(c,:) = 1._r8
    end do

    do c = bounds%begc,bounds%endc
       this%wf_col(c) = spval
       this%wf2_col(c) = spval
    end do

    do l = bounds%begl, bounds%endl 
       if (lun%urbpoi(l)) then
          if (use_vancouver) then
             this%qaf_lun(l) = 0.0111_r8
          else if (use_mexicocity) then
             this%qaf_lun(l) = 0.00248_r8
          else
             this%qaf_lun(l) = 1.e-4_r8 ! Arbitrary set since forc_q is not yet available
          end if
       end if
    end do

<<<<<<< HEAD
    associate(snl => col%snl, nlev2bed => col%nlev2bed) 
=======
    ! Water Stored in plants is almost always a static entity, with the exception
    ! of when FATES-hydraulics is used. As such, this is trivially set to 0.0 (rgk 03-2017)
    this%total_plant_stored_h2o_col(bounds%begc:bounds%endc) = 0.0_r8
    
    associate(snl => col%snl) 
>>>>>>> ab0efeb1

      this%h2osfc_col(bounds%begc:bounds%endc) = 0._r8
      this%h2ocan_patch(bounds%begp:bounds%endp) = 0._r8
      this%h2ocan_col(bounds%begc:bounds%endc) = 0._r8

      this%frac_h2osfc_col(bounds%begc:bounds%endc) = 0._r8

      this%fwet_patch(bounds%begp:bounds%endp) = 0._r8
      this%fdry_patch(bounds%begp:bounds%endp) = 0._r8

      !--------------------------------------------
      ! Set snow water
      !--------------------------------------------

      ! Note: Glacier_mec columns are initialized with half the maximum snow cover.
      ! This gives more realistic values of qflx_glcice sooner in the simulation
      ! for columns with net ablation, at the cost of delaying ice formation
      ! in columns with net accumulation.

      do c = bounds%begc, bounds%endc
         l = col%landunit(c)
         if (lun%urbpoi(l)) then
            ! From Bonan 1996 (LSM technical note)
            this%frac_sno_col(c) = min( this%snow_depth_col(c)/0.05_r8, 1._r8)
         else
            this%frac_sno_col(c) = 0._r8
            ! snow cover fraction as in Niu and Yang 2007
            if(this%snow_depth_col(c) > 0.0)  then
               snowbd   = min(400._r8, this%h2osno_col(c)/this%snow_depth_col(c)) !bulk density of snow (kg/m3)
               fmelt    = (snowbd/100.)**1.
               ! 100 is the assumed fresh snow density; 1 is a melting factor that could be
               ! reconsidered, optimal value of 1.5 in Niu et al., 2007
               this%frac_sno_col(c) = tanh( this%snow_depth_col(c) /(2.5 * zlnd * fmelt) )
            endif
         end if
      end do

      do c = bounds%begc,bounds%endc
         if (snl(c) < 0) then
            this%snw_rds_col(c,snl(c)+1:0)        = snw_rds_min
            this%snw_rds_col(c,-nlevsno+1:snl(c)) = 0._r8
            this%snw_rds_top_col(c)               = snw_rds_min
         elseif (this%h2osno_col(c) > 0._r8) then
            this%snw_rds_col(c,0)                 = snw_rds_min
            this%snw_rds_col(c,-nlevsno+1:-1)     = 0._r8
            this%snw_rds_top_col(c)               = spval
            this%sno_liq_top_col(c)               = spval
         else
            this%snw_rds_col(c,:)                 = 0._r8
            this%snw_rds_top_col(c)               = spval
            this%sno_liq_top_col(c)               = spval
         endif
      end do

      !--------------------------------------------
      ! Set soil water
      !--------------------------------------------

      ! volumetric water is set first and liquid content and ice lens are obtained
      ! NOTE: h2osoi_vol, h2osoi_liq and h2osoi_ice only have valid values over soil
      ! and urban pervious road (other urban columns have zero soil water)

      this%h2osoi_vol_col(bounds%begc:bounds%endc,         1:) = spval
      this%h2osoi_liq_col(bounds%begc:bounds%endc,-nlevsno+1:) = spval
      this%h2osoi_ice_col(bounds%begc:bounds%endc,-nlevsno+1:) = spval

      do c = bounds%begc,bounds%endc
         l = col%landunit(c)
         if (.not. lun%lakpoi(l)) then  !not lake

	    if(do_varsoil) then
	      nlevbed = nlev2bed(c)
	    else
	      nlevbed = nlevsoi
	    end if
            ! volumetric water
            if (lun%itype(l) == istsoil .or. lun%itype(l) == istcrop) then
               nlevs = nlevgrnd
               do j = 1, nlevs
                  if (j > nlevbed) then
                     this%h2osoi_vol_col(c,j) = 0.0_r8
                  else
                     this%h2osoi_vol_col(c,j) = 0.15_r8
                  endif
               end do
            else if (lun%urbpoi(l)) then
               if (col%itype(c) == icol_road_perv) then
                  nlevs = nlevgrnd
                  do j = 1, nlevs
                     if (j <= nlevbed) then
                        this%h2osoi_vol_col(c,j) = 0.3_r8
                     else
                        this%h2osoi_vol_col(c,j) = 0.0_r8
                     end if
                  end do
               else if (col%itype(c) == icol_road_imperv) then
                  nlevs = nlevgrnd
                  do j = 1, nlevs
                     this%h2osoi_vol_col(c,j) = 0.0_r8
                  end do
               else
                  nlevs = nlevurb
                  do j = 1, nlevs
                     this%h2osoi_vol_col(c,j) = 0.0_r8
                  end do
               end if
            else if (lun%itype(l) == istwet) then
               nlevs = nlevgrnd
               do j = 1, nlevs
                  if (j > nlevbed) then
                     this%h2osoi_vol_col(c,j) = 0.0_r8
                  else
                     this%h2osoi_vol_col(c,j) = 1.0_r8
                  endif
               end do
            else if (lun%itype(l) == istice .or. lun%itype(l) == istice_mec) then
               nlevs = nlevgrnd 
               do j = 1, nlevs
                  this%h2osoi_vol_col(c,j) = 1.0_r8
               end do
            endif
            do j = 1, nlevs
               this%h2osoi_vol_col(c,j) = min(this%h2osoi_vol_col(c,j), watsat_col(c,j))

               if (t_soisno_col(c,j) <= SHR_CONST_TKFRZ) then
                  this%h2osoi_ice_col(c,j) = col%dz(c,j)*denice*this%h2osoi_vol_col(c,j)
                  this%h2osoi_liq_col(c,j) = 0._r8
               else
                  this%h2osoi_ice_col(c,j) = 0._r8
                  this%h2osoi_liq_col(c,j) = col%dz(c,j)*denh2o*this%h2osoi_vol_col(c,j)
               endif
            end do
            do j = -nlevsno+1, 0
               if (j > snl(c)) then
                  this%h2osoi_ice_col(c,j) = col%dz(c,j)*250._r8
                  this%h2osoi_liq_col(c,j) = 0._r8
               end if
            end do
         end if
      end do

      !--------------------------------------------
      ! Set Lake water
      !--------------------------------------------

      do c = bounds%begc, bounds%endc
         l = col%landunit(c)

         if (lun%lakpoi(l)) then
            do j = -nlevsno+1, 0
               if (j > snl(c)) then
                  this%h2osoi_ice_col(c,j) = col%dz(c,j)*bdsno
                  this%h2osoi_liq_col(c,j) = 0._r8
               end if
            end do
            do j = 1,nlevgrnd
               if (j <= nlevsoi) then ! soil
                  this%h2osoi_vol_col(c,j) = watsat_col(c,j)
                  this%h2osoi_liq_col(c,j) = spval
                  this%h2osoi_ice_col(c,j) = spval
               else                  ! bedrock
                  this%h2osoi_vol_col(c,j) = 0._r8
               end if
            end do
         end if
      end do

      !--------------------------------------------
      ! For frozen layers !TODO - does the following make sense ???? it seems to overwrite everything
      !--------------------------------------------

      do c = bounds%begc, bounds%endc
         do j = 1,nlevgrnd
            if (t_soisno_col(c,j) <= tfrz) then
               this%h2osoi_ice_col(c,j) = col%dz(c,j)*denice*this%h2osoi_vol_col(c,j)
               this%h2osoi_liq_col(c,j) = 0._r8
            else
               this%h2osoi_ice_col(c,j) = 0._r8
               this%h2osoi_liq_col(c,j) = col%dz(c,j)*denh2o*this%h2osoi_vol_col(c,j)
            endif
         end do
      end do

    end associate

  end subroutine InitCold

  !------------------------------------------------------------------------
  subroutine Restart(this, bounds, ncid, flag, &
       watsat_col)
    ! 
    ! !DESCRIPTION:
    ! Read/Write module information to/from restart file.
    !
    ! !USES:
    use spmdMod          , only : masterproc
    use clm_varcon       , only : denice, denh2o, pondmx, watmin, spval  
    use landunit_varcon  , only : istcrop, istdlak, istsoil  
    use column_varcon    , only : icol_roof, icol_sunwall, icol_shadewall
    use clm_time_manager , only : is_first_step
    use clm_varctl       , only : bound_h2osoi
    use ncdio_pio        , only : file_desc_t, ncd_io, ncd_double
    use restUtilMod
    !
    ! !ARGUMENTS:
    class(waterstate_type) :: this
    type(bounds_type), intent(in)    :: bounds 
    type(file_desc_t), intent(inout) :: ncid   ! netcdf id
    character(len=*) , intent(in)    :: flag   ! 'read' or 'write'
    real(r8)         , intent(in)    :: watsat_col (bounds%begc:, 1:)  ! volumetric soil water at saturation (porosity)
    !
    ! !LOCAL VARIABLES:
    integer  :: c,l,j,nlevs
    logical  :: readvar
    real(r8) :: maxwatsat    ! maximum porosity    
    real(r8) :: excess       ! excess volumetric soil water
    real(r8) :: totwat       ! total soil water (mm)
    !------------------------------------------------------------------------

    SHR_ASSERT_ALL((ubound(watsat_col) == (/bounds%endc,nlevgrnd/)) , errMsg(__FILE__, __LINE__))

    call restartvar(ncid=ncid, flag=flag, varname='INT_SNOW', xtype=ncd_double,  & 
         dim1name='column', &
         long_name='accuumulated snow', units='mm', &
         interpinic_flag='interp', readvar=readvar, data=this%int_snow_col)
    if (flag=='read' .and. .not. readvar) then
       this%int_snow_col(:) = 0.0_r8
    end if

    call restartvar(ncid=ncid, flag=flag, varname='H2OSFC', xtype=ncd_double,  &
         dim1name='column', &
         long_name='surface water', units='kg/m2', &
         interpinic_flag='interp', readvar=readvar, data=this%h2osfc_col)
    if (flag=='read' .and. .not. readvar) then
       this%h2osfc_col(bounds%begc:bounds%endc) = 0.0_r8
    end if

    call restartvar(ncid=ncid, flag=flag, varname='H2OSNO', xtype=ncd_double,  &
         dim1name='column', &
         long_name='snow water', units='kg/m2', &
         interpinic_flag='interp', readvar=readvar, data=this%h2osno_col)

    call restartvar(ncid=ncid, flag=flag, varname='H2OSOI_LIQ', xtype=ncd_double,  &
         dim1name='column', dim2name='levtot', switchdim=.true., &
         long_name='liquid water', units='kg/m2', &
         interpinic_flag='interp', readvar=readvar, data=this%h2osoi_liq_col)

    call restartvar(ncid=ncid, flag=flag, varname='H2OSOI_ICE', xtype=ncd_double,   &
         dim1name='column', dim2name='levtot', switchdim=.true., &
         long_name='ice lens', units='kg/m2', &
         interpinic_flag='interp', readvar=readvar, data=this%h2osoi_ice_col)
         
    call restartvar(ncid=ncid, flag=flag, varname='H2OCAN', xtype=ncd_double,  &
         dim1name='pft', &
         long_name='canopy water', units='kg/m2', &
         interpinic_flag='interp', readvar=readvar, data=this%h2ocan_patch)

    call restartvar(ncid=ncid, flag=flag, varname='SOILP', xtype=ncd_double,  &
         dim1name='column', dim2name='levgrnd', switchdim=.true., &
         long_name='soil pressure ', units='Pa', &
         interpinic_flag='interp', readvar=readvar, data=this%soilp_col)

    ! Determine volumetric soil water (for read only)
    if (flag == 'read' ) then
       do c = bounds%begc, bounds%endc
          l = col%landunit(c)
          if ( col%itype(c) == icol_sunwall   .or. &
               col%itype(c) == icol_shadewall .or. &
               col%itype(c) == icol_roof )then
             nlevs = nlevurb
          else
             nlevs = nlevgrnd
          end if
          if ( lun%itype(l) /= istdlak ) then ! This calculation is now done for lakes in initLake.
             do j = 1,nlevs
                this%h2osoi_vol_col(c,j) = this%h2osoi_liq_col(c,j)/(col%dz(c,j)*denh2o) &
                                         + this%h2osoi_ice_col(c,j)/(col%dz(c,j)*denice)
             end do
          end if
       end do
    end if

    ! If initial run -- ensure that water is properly bounded (read only)
    if (flag == 'read' ) then
       if ( is_first_step() .and. bound_h2osoi) then
          do c = bounds%begc, bounds%endc
             l = col%landunit(c)
             if ( col%itype(c) == icol_sunwall .or. col%itype(c) == icol_shadewall .or. &
                  col%itype(c) == icol_roof )then
                nlevs = nlevurb
             else
                nlevs = nlevgrnd
             end if
             do j = 1,nlevs
                l = col%landunit(c)
                if (lun%itype(l) == istsoil .or. lun%itype(l) == istcrop) then
                   this%h2osoi_liq_col(c,j) = max(0._r8,this%h2osoi_liq_col(c,j))
                   this%h2osoi_ice_col(c,j) = max(0._r8,this%h2osoi_ice_col(c,j))
                   this%h2osoi_vol_col(c,j) = this%h2osoi_liq_col(c,j)/(col%dz(c,j)*denh2o) &
                                       + this%h2osoi_ice_col(c,j)/(col%dz(c,j)*denice)
                   if (j == 1) then
                      maxwatsat = (watsat_col(c,j)*col%dz(c,j)*1000.0_r8 + pondmx) / (col%dz(c,j)*1000.0_r8)
                   else
                      maxwatsat =  watsat_col(c,j)
                   end if
                   if (this%h2osoi_vol_col(c,j) > maxwatsat) then 
                      excess = (this%h2osoi_vol_col(c,j) - maxwatsat)*col%dz(c,j)*1000.0_r8
                      totwat = this%h2osoi_liq_col(c,j) + this%h2osoi_ice_col(c,j)
                      this%h2osoi_liq_col(c,j) = this%h2osoi_liq_col(c,j) - &
                                           (this%h2osoi_liq_col(c,j)/totwat) * excess
                      this%h2osoi_ice_col(c,j) = this%h2osoi_ice_col(c,j) - &
                                           (this%h2osoi_ice_col(c,j)/totwat) * excess
                   end if
                   this%h2osoi_liq_col(c,j) = max(watmin,this%h2osoi_liq_col(c,j))
                   this%h2osoi_ice_col(c,j) = max(watmin,this%h2osoi_ice_col(c,j))
                   this%h2osoi_vol_col(c,j) = this%h2osoi_liq_col(c,j)/(col%dz(c,j)*denh2o) &
                                             + this%h2osoi_ice_col(c,j)/(col%dz(c,j)*denice)
                end if
             end do
          end do
       end if

    endif   ! end if if-read flag

    call restartvar(ncid=ncid, flag=flag, varname='FH2OSFC', xtype=ncd_double,  &
         dim1name='column',&
         long_name='fraction of ground covered by h2osfc (0 to 1)', units='', &
         interpinic_flag='interp', readvar=readvar, data=this%frac_h2osfc_col)
    if (flag == 'read' .and. .not. readvar) then
       this%frac_h2osfc_col(bounds%begc:bounds%endc) = 0.0_r8
    end if

    call restartvar(ncid=ncid, flag=flag, varname='SNOW_DEPTH', xtype=ncd_double,  & 
         dim1name='column', &
         long_name='snow depth', units='m', &
         interpinic_flag='interp', readvar=readvar, data=this%snow_depth_col) 

    call restartvar(ncid=ncid, flag=flag, varname='SNOW_PERS', xtype=ncd_double,  & 
         dim1name='column', &
         long_name='continuous snow cover time', units='sec', &
         interpinic_flag='interp', readvar=readvar, data=this%snow_persistence_col)    
    if (flag=='read' .and. .not. readvar) then
         this%snow_persistence_col(:) = 0.0_r8
    end if

    call restartvar(ncid=ncid, flag=flag, varname='frac_sno_eff', xtype=ncd_double,  & 
         dim1name='column', &
         long_name='fraction of ground covered by snow (0 to 1)',units='unitless', &
         interpinic_flag='interp', readvar=readvar, data=this%frac_sno_eff_col)
    if (flag == 'read' .and. .not. readvar) then
       this%frac_sno_eff_col(bounds%begc:bounds%endc) = 0.0_r8
    end if

    call restartvar(ncid=ncid, flag=flag, varname='frac_sno', xtype=ncd_double,  & 
         dim1name='column', &
         long_name='fraction of ground covered by snow (0 to 1)',units='unitless',&
         interpinic_flag='interp', readvar=readvar, data=this%frac_sno_col)

    call restartvar(ncid=ncid, flag=flag, varname='FWET', xtype=ncd_double,  &
         dim1name='pft', &
         long_name='fraction of canopy that is wet (0 to 1)', units='', &
         interpinic_flag='interp', readvar=readvar, data=this%fwet_patch)


    ! column type physical state variable - snw_rds
    call restartvar(ncid=ncid, flag=flag, varname='snw_rds', xtype=ncd_double,  &
         dim1name='column', dim2name='levsno', switchdim=.true., lowerb2=-nlevsno+1, upperb2=0, &
         long_name='snow layer effective radius', units='um', &
         interpinic_flag='interp', readvar=readvar, data=this%snw_rds_col)
    if (flag == 'read' .and. .not. readvar) then

       ! initial run, not restart: initialize snw_rds
       if (masterproc) then
          write(iulog,*) "SNICAR: This is an initial run (not a restart), and grain size/aerosol " // &
               "mass data are not defined in initial condition file. Initialize snow " // &
               "effective radius to fresh snow value, and snow/aerosol masses to zero."
       endif

       do c= bounds%begc, bounds%endc
          if (col%snl(c) < 0) then
             this%snw_rds_col(c,col%snl(c)+1:0) = snw_rds_min
             this%snw_rds_col(c,-nlevsno+1:col%snl(c)) = 0._r8
             this%snw_rds_top_col(c) = snw_rds_min
             this%sno_liq_top_col(c) = this%h2osoi_liq_col(c,col%snl(c)+1) / &
                                      (this%h2osoi_liq_col(c,col%snl(c)+1)+this%h2osoi_ice_col(c,col%snl(c)+1))
          elseif (this%h2osno_col(c) > 0._r8) then
             this%snw_rds_col(c,0) = snw_rds_min
             this%snw_rds_col(c,-nlevsno+1:-1) = 0._r8
             this%snw_rds_top_col(c) = spval
             this%sno_liq_top_col(c) = spval
          else
             this%snw_rds_col(c,:) = 0._r8
             this%snw_rds_top_col(c) = spval
             this%sno_liq_top_col(c) = spval
          endif
       enddo
    endif

    call restartvar(ncid=ncid, flag=flag, varname='qaf', xtype=ncd_double, dim1name='landunit',                       &
         long_name='urban canopy specific humidity', units='kg/kg',                                                   &
         interpinic_flag='interp', readvar=readvar, data=this%qaf_lun)

    if (use_cn) then
       call restartvar(ncid=ncid, flag=flag, varname='wf', xtype=ncd_double,  &
            dim1name='column', &
            long_name='', units='', &
            interpinic_flag='interp', readvar=readvar, data=this%wf_col) 
    end if

  end subroutine Restart

  !-----------------------------------------------------------------------
  subroutine Reset(this, column)
    !
    ! !DESCRIPTION:
    ! Intitialize SNICAR variables for fresh snow column
    !
    ! !ARGUMENTS:
    class(waterstate_type) :: this
    integer , intent(in)   :: column     ! column index
    !-----------------------------------------------------------------------

    this%snw_rds_col(column,0)  = snw_rds_min

  end subroutine Reset

end module WaterstateType<|MERGE_RESOLUTION|>--- conflicted
+++ resolved
@@ -581,15 +581,11 @@
        end if
     end do
 
-<<<<<<< HEAD
-    associate(snl => col%snl, nlev2bed => col%nlev2bed) 
-=======
     ! Water Stored in plants is almost always a static entity, with the exception
     ! of when FATES-hydraulics is used. As such, this is trivially set to 0.0 (rgk 03-2017)
     this%total_plant_stored_h2o_col(bounds%begc:bounds%endc) = 0.0_r8
     
-    associate(snl => col%snl) 
->>>>>>> ab0efeb1
+    associate(snl => col%snl, nlev2bed => col%nlev2bed) 
 
       this%h2osfc_col(bounds%begc:bounds%endc) = 0._r8
       this%h2ocan_patch(bounds%begp:bounds%endp) = 0._r8
