module BalanceCheckMod

  !-----------------------------------------------------------------------
  ! !DESCRIPTION:
  ! Water and energy balance check.
  !
  ! !USES:
  use shr_kind_mod       , only : r8 => shr_kind_r8
  use shr_log_mod        , only : errMsg => shr_log_errMsg
  use decompMod          , only : bounds_type
  use abortutils         , only : endrun
  use clm_varctl         , only : iulog, use_var_soil_thick
  use clm_varcon         , only : namep, namec
  use GetGlobalValuesMod , only : GetGlobalIndex
  use atm2lndType        , only : atm2lnd_type
  use glc2lndMod         , only : glc2lnd_type
  use EnergyFluxType     , only : energyflux_type
  use SolarAbsorbedType  , only : solarabs_type
  use SoilHydrologyType  , only : soilhydrology_type  
  use WaterstateType     , only : waterstate_type
  use WaterfluxType      , only : waterflux_type
  use GridcellType       , only : grc_pp                
  use LandunitType       , only : lun_pp                
  use ColumnType         , only : col_pp                
  use VegetationType          , only : veg_pp                
  !
  ! !PUBLIC TYPES:
  implicit none
  save
  !
  ! !PUBLIC MEMBER FUNCTIONS:
  public :: BeginWaterBalance  ! Initialize water balance check
  public :: BalanceCheck       ! Water and energy balance check
  !-----------------------------------------------------------------------

contains

  !-----------------------------------------------------------------------
  subroutine BeginWaterBalance(bounds, &
       num_nolakec, filter_nolakec, num_lakec, filter_lakec, &
       num_hydrologyc, filter_hydrologyc, &
       soilhydrology_vars, waterstate_vars)
    !
    ! !DESCRIPTION:
    ! Initialize column-level water balance at beginning of time step
    !
    ! !USES:
    use subgridAveMod , only : p2c
    use clm_varpar    , only : nlevgrnd, nlevsoi, nlevurb
    use column_varcon , only : icol_roof, icol_sunwall, icol_shadewall 
    use column_varcon , only : icol_road_perv, icol_road_imperv
    !
    ! !ARGUMENTS:
    type(bounds_type)         , intent(in)    :: bounds     
    integer                   , intent(in)    :: num_nolakec          ! number of column non-lake points in column filter
    integer                   , intent(in)    :: filter_nolakec(:)    ! column filter for non-lake points
    integer                   , intent(in)    :: num_lakec            ! number of column non-lake points in column filter
    integer                   , intent(in)    :: filter_lakec(:)      ! column filter for non-lake points
    integer                   , intent(in)    :: num_hydrologyc       ! number of column soil points in column filter
    integer                   , intent(in)    :: filter_hydrologyc(:) ! column filter for soil points
    type(soilhydrology_type)  , intent(inout) :: soilhydrology_vars
    type(waterstate_type)     , intent(inout) :: waterstate_vars
    !
    ! !LOCAL VARIABLES:
    integer :: c, p, f, j, fc                  ! indices
    real(r8):: h2osoi_vol
    !-----------------------------------------------------------------------

    associate(                                                         & 
         zi                     =>    col_pp%zi                                  , & ! Input:  [real(r8) (:,:) ]  interface level below a "z" level (m) 
         h2ocan_patch           =>    waterstate_vars%h2ocan_patch               , & ! Input:  [real(r8) (:)   ]  canopy water (mm H2O) (pft-level)       
         h2osfc                 =>    waterstate_vars%h2osfc_col                 , & ! Input:  [real(r8) (:)   ]  surface water (mm)                      
         h2osno                 =>    waterstate_vars%h2osno_col                 , & ! Input:  [real(r8) (:)   ]  snow water (mm H2O)                     
         h2osoi_ice             =>    waterstate_vars%h2osoi_ice_col             , & ! Input:  [real(r8) (:,:) ]  ice lens (kg/m2)                      
         h2osoi_liq             =>    waterstate_vars%h2osoi_liq_col             , & ! Input:  [real(r8) (:,:) ]  liquid water (kg/m2)                  
         total_plant_stored_h2o =>    waterstate_vars%total_plant_stored_h2o_col , & ! Input: [real(r8) (:) dynamic water stored in plants
         zwt                    =>    soilhydrology_vars%zwt_col                 , & ! Input:  [real(r8) (:)   ]  water table depth (m)                   
         wa                     =>    soilhydrology_vars%wa_col                  , & ! Output: [real(r8) (:)   ]  water in the unconfined aquifer (mm)    
         h2ocan_col             =>    waterstate_vars%h2ocan_col                 , & ! Output: [real(r8) (:)   ]  canopy water (mm H2O) (column level)    
         begwb                  =>    waterstate_vars%begwb_col                    & ! Output: [real(r8) (:)   ]  water mass begining of the time step    
         )

      ! Determine beginning water balance for time step
      ! pft-level canopy water averaged to column

      call p2c(bounds, num_nolakec, filter_nolakec, &
            h2ocan_patch(bounds%begp:bounds%endp), &
            h2ocan_col(bounds%begc:bounds%endc))
      
      if (use_var_soil_thick) then
	 do f = 1, num_hydrologyc
            c = filter_hydrologyc(f)
      	    wa(c) = 0._r8                ! Made 0 for variable soil thickness
	 end do
      else
	 do f = 1, num_hydrologyc
            c = filter_hydrologyc(f)
            if (zwt(c) <= zi(c,nlevsoi)) then
               wa(c) = 5000._r8
	    end if
         end do
      end if
      
      do f = 1, num_nolakec
         c = filter_nolakec(f)
         if (col_pp%itype(c) == icol_roof .or. col_pp%itype(c) == icol_sunwall &
              .or. col_pp%itype(c) == icol_shadewall .or. col_pp%itype(c) == icol_road_imperv) then
            begwb(c) = h2ocan_col(c) + h2osno(c)
         else
            begwb(c) = h2ocan_col(c) + h2osno(c) + h2osfc(c) + wa(c)
         end if
         
      end do
      do j = 1, nlevgrnd
         do f = 1, num_nolakec
            c = filter_nolakec(f)
            if ((col_pp%itype(c) == icol_sunwall .or. col_pp%itype(c) == icol_shadewall &
                 .or. col_pp%itype(c) == icol_roof) .and. j > nlevurb) then
            else
               begwb(c) = begwb(c) + h2osoi_ice(c,j) + h2osoi_liq(c,j)
            end if
         end do
      end do
      
      ! ---------------------------------------------------------------------------------
      ! Add stored plant water to the column water balance
      ! currently, stored plant water is only dynamic when FATES is turned on.
      ! Other orthogonal modules should not need to worry about this term,
      ! and it should be zero in all other cases and all other columns.
      ! (rgk 02-02-2017)
      ! ---------------------------------------------------------------------------------
      do f = 1, num_nolakec
         c = filter_nolakec(f)
         begwb(c) = begwb(c) + total_plant_stored_h2o(c)
      end do

      do f = 1, num_lakec
         c = filter_lakec(f)
         begwb(c) = h2osno(c)
      end do

    end associate 

   end subroutine BeginWaterBalance

   !-----------------------------------------------------------------------
   subroutine BalanceCheck( bounds, num_do_smb_c, filter_do_smb_c, &
        atm2lnd_vars, glc2lnd_vars, solarabs_vars, waterflux_vars, waterstate_vars, &
        energyflux_vars, canopystate_vars)
     !
     ! !DESCRIPTION:
     ! This subroutine accumulates the numerical truncation errors of the water
     ! and energy balance calculation. It is helpful to see the performance of
     ! the process of integration.
     !
     ! The error for energy balance:
     !
     ! error = abs(Net radiation - change of internal energy - Sensible heat
     !             - Latent heat)
     !
     ! The error for water balance:
     !
     ! error = abs(precipitation - change of water storage - evaporation - runoff)
     !
     ! !USES:
     use clm_varcon        , only : spval
     use column_varcon     , only : icol_roof, icol_sunwall, icol_shadewall
     use column_varcon     , only : icol_road_perv, icol_road_imperv
     use landunit_varcon   , only : istice_mec, istdlak, istsoil,istcrop,istwet
     use clm_varctl        , only : create_glacier_mec_landunit
     use clm_time_manager  , only : get_step_size, get_nstep
     use clm_initializeMod , only : surfalb_vars
     use domainMod         , only : ldomain
     use CanopyStateType   , only : canopystate_type
     use subgridAveMod

     !
     ! !ARGUMENTS:
     type(bounds_type)     , intent(in)    :: bounds  
     integer               , intent(in)    :: num_do_smb_c        ! number of columns in filter_do_smb_c
     integer               , intent(in)    :: filter_do_smb_c (:) ! column filter for points where SMB calculations are done
     type(atm2lnd_type)    , intent(in)    :: atm2lnd_vars
     type(glc2lnd_type)    , intent(in)    :: glc2lnd_vars
     type(solarabs_type)   , intent(in)    :: solarabs_vars
     type(waterflux_type)  , intent(inout) :: waterflux_vars
     type(waterstate_type) , intent(inout) :: waterstate_vars
     type(energyflux_type) , intent(inout) :: energyflux_vars
     type(canopystate_type), intent(inout) :: canopystate_vars
     !
     ! !LOCAL VARIABLES:
     integer  :: p,c,l,g,fc                             ! indices
     real(r8) :: dtime                                  ! land model time step (sec)
     integer  :: nstep                                  ! time step number
     logical  :: found                                  ! flag in search loop
     integer  :: indexp,indexc,indexl,indexg            ! index of first found in search loop
     real(r8) :: forc_rain_col(bounds%begc:bounds%endc) ! column level rain rate [mm/s]
     real(r8) :: forc_snow_col(bounds%begc:bounds%endc) ! column level snow rate [mm/s]
     !-----------------------------------------------------------------------

     associate(                                                                         & 
          volr                       =>    atm2lnd_vars%volr_grc                      , & ! Input:  [real(r8) (:)   ]  river water storage (m3)                 
          forc_solad                 =>    atm2lnd_vars%forc_solad_grc                , & ! Input:  [real(r8) (:,:) ]  direct beam radiation (vis=forc_sols , nir=forc_soll )
          forc_solai                 =>    atm2lnd_vars%forc_solai_grc                , & ! Input:  [real(r8) (:,:) ]  diffuse radiation     (vis=forc_solsd, nir=forc_solld)
          forc_rain                  =>    atm2lnd_vars%forc_rain_downscaled_col      , & ! Input:  [real(r8) (:)   ]  rain rate [mm/s]
          forc_snow                  =>    atm2lnd_vars%forc_snow_downscaled_col      , & ! Input:  [real(r8) (:)   ]  snow rate [mm/s]
          forc_lwrad                 =>    atm2lnd_vars%forc_lwrad_downscaled_col     , & ! Input:  [real(r8) (:)   ]  downward infrared (longwave) radiation (W/m**2)
          glc_dyn_runoff_routing     =>    glc2lnd_vars%glc_dyn_runoff_routing_grc    , & ! Input:  [real(r8) (:)   ]  whether we're doing runoff routing appropriate for having a dynamic icesheet

          do_capsnow                 =>    waterstate_vars%do_capsnow_col             , & ! Input:  [logical (:)    ]  true => do snow capping                  
          h2osno                     =>    waterstate_vars%h2osno_col                 , & ! Input:  [real(r8) (:)   ]  snow water (mm H2O)                     
          h2osno_old                 =>    waterstate_vars%h2osno_old_col             , & ! Input:  [real(r8) (:)   ]  snow water (mm H2O) at previous time step
          frac_sno_eff               =>    waterstate_vars%frac_sno_eff_col           , & ! Input:  [real(r8) (:)   ]  effective snow fraction                 
          frac_sno                   =>    waterstate_vars%frac_sno_col               , & ! Input:  [real(r8) (:)   ]  fraction of ground covered by snow (0 to 1)
          begwb                      =>    waterstate_vars%begwb_col                  , & ! Input:  [real(r8) (:)   ]  water mass begining of the time step    
          errh2o                     =>    waterstate_vars%errh2o_col                 , & ! Output: [real(r8) (:)   ]  water conservation error (mm H2O)       
          errh2osno                  =>    waterstate_vars%errh2osno_col              , & ! Output: [real(r8) (:)   ]  error in h2osno (kg m-2)                
          endwb                      =>    waterstate_vars%endwb_col                  , & ! Output: [real(r8) (:)   ]  water mass end of the time step         
          total_plant_stored_h2o_col =>    waterstate_vars%total_plant_stored_h2o_col , & ! Input: [real(r8) (:)   ]  water mass in plant tissues (kg m-2)
          dwb                        =>    waterflux_vars%dwb_col                     , & ! Output: [real(r8) (:)   ]  change of water mass within the time step [kg/m2/s]
          qflx_rain_grnd_col         =>    waterflux_vars%qflx_rain_grnd_col          , & ! Input:  [real(r8) (:)   ]  rain on ground after interception (mm H2O/s) [+]
          qflx_snow_grnd_col         =>    waterflux_vars%qflx_snow_grnd_col          , & ! Input:  [real(r8) (:)   ]  snow on ground after interception (mm H2O/s) [+]
          qflx_evap_soi              =>    waterflux_vars%qflx_evap_soi_col           , & ! Input:  [real(r8) (:)   ]  soil evaporation (mm H2O/s) (+ = to atm)
          qflx_irrig                 =>    waterflux_vars%qflx_irrig_col              , & ! Input:  [real(r8) (:)   ]  irrigation flux (mm H2O /s)             
          qflx_snwcp_ice             =>    waterflux_vars%qflx_snwcp_ice_col          , & ! Input:  [real(r8) (:)   ]  excess snowfall due to snow capping (mm H2O /s) [+]`
          qflx_evap_tot              =>    waterflux_vars%qflx_evap_tot_col           , & ! Input:  [real(r8) (:)   ]  qflx_evap_soi + qflx_evap_can + qflx_tran_veg
          qflx_dew_snow              =>    waterflux_vars%qflx_dew_snow_col           , & ! Input:  [real(r8) (:)   ]  surface dew added to snow pack (mm H2O /s) [+]
          qflx_sub_snow              =>    waterflux_vars%qflx_sub_snow_col           , & ! Input:  [real(r8) (:)   ]  sublimation rate from snow pack (mm H2O /s) [+]
          qflx_evap_grnd             =>    waterflux_vars%qflx_evap_grnd_col          , & ! Input:  [real(r8) (:)   ]  ground surface evaporation rate (mm H2O/s) [+]
          qflx_dew_grnd              =>    waterflux_vars%qflx_dew_grnd_col           , & ! Input:  [real(r8) (:)   ]  ground surface dew formation (mm H2O /s) [+]
          qflx_prec_grnd             =>    waterflux_vars%qflx_prec_grnd_col          , & ! Input:  [real(r8) (:)   ]  water onto ground including canopy runoff [kg/(m2 s)]
          qflx_snwcp_liq             =>    waterflux_vars%qflx_snwcp_liq_col          , & ! Input:  [real(r8) (:)   ]  excess liquid water due to snow capping (mm H2O /s) [+]`
          qflx_snow_h2osfc           =>    waterflux_vars%qflx_snow_h2osfc_col        , & ! Input:  [real(r8) (:)   ]  snow falling on surface water (mm/s)    
          qflx_h2osfc_to_ice         =>    waterflux_vars%qflx_h2osfc_to_ice_col      , & ! Input:  [real(r8) (:)   ]  conversion of h2osfc to ice             
          qflx_drain_perched         =>    waterflux_vars%qflx_drain_perched_col      , & ! Input:  [real(r8) (:)   ]  sub-surface runoff (mm H2O /s)          
          qflx_floodc                =>    waterflux_vars%qflx_floodc_col             , & ! Input:  [real(r8) (:)   ]  total runoff due to flooding            
          qflx_h2osfc_surf           =>    waterflux_vars%qflx_h2osfc_surf_col        , & ! Input:  [real(r8) (:)   ]  surface water runoff (mm/s)              
          qflx_snow_melt             =>    waterflux_vars%qflx_snow_melt_col          , & ! Input:  [real(r8) (:)   ]  snow melt (net)                         
          qflx_surf                  =>    waterflux_vars%qflx_surf_col               , & ! Input:  [real(r8) (:)   ]  surface runoff (mm H2O /s)              
          qflx_qrgwl                 =>    waterflux_vars%qflx_qrgwl_col              , & ! Input:  [real(r8) (:)   ]  qflx_surf at glaciers, wetlands, lakes  
          qflx_drain                 =>    waterflux_vars%qflx_drain_col              , & ! Input:  [real(r8) (:)   ]  sub-surface runoff (mm H2O /s)          
          qflx_runoff                =>    waterflux_vars%qflx_runoff_col             , & ! Input:  [real(r8) (:)   ]  total runoff (mm H2O /s)                
          qflx_glcice                =>    waterflux_vars%qflx_glcice_col             , & ! Input:  [real(r8) (:)   ]  flux of new glacier ice (mm H2O /s) [+ if ice grows]
          qflx_glcice_melt           =>    waterflux_vars%qflx_glcice_melt_col        , & ! Input:  [real(r8) (:)   ]  ice melt (mm H2O/s)              
          qflx_glcice_frz            =>    waterflux_vars%qflx_glcice_frz_col         , & ! Input:  [real(r8) (:)   ]  ice growth (mm H2O/s) [+]               
          qflx_top_soil              =>    waterflux_vars%qflx_top_soil_col           , & ! Input:  [real(r8) (:)   ]  net water input into soil from top (mm/s)
          qflx_sl_top_soil           =>    waterflux_vars%qflx_sl_top_soil_col        , & ! Input:  [real(r8) (:)   ]  liquid water + ice from layer above soil to top soil layer or sent to qflx_qrgwl (mm H2O/s)
          qflx_liq_dynbal            =>    waterflux_vars%qflx_liq_dynbal_grc         , & ! Input:  [real(r8) (:)   ]  liq runoff due to dynamic land cover change (mm H2O /s)
          qflx_ice_dynbal            =>    waterflux_vars%qflx_ice_dynbal_grc         , & ! Input:  [real(r8) (:)   ]  ice runoff due to dynamic land cover change (mm H2O /s)
          snow_sources               =>    waterflux_vars%snow_sources_col            , & ! Output: [real(r8) (:)   ]  snow sources (mm H2O /s)  
          snow_sinks                 =>    waterflux_vars%snow_sinks_col              , & ! Output: [real(r8) (:)   ]  snow sinks (mm H2O /s)    
          qflx_lateral               =>    waterflux_vars%qflx_lateral_col            , & ! Input:  [real(r8) (:)   ]  lateral flux of water to neighboring column (mm H2O /s)

          eflx_lwrad_out             =>    energyflux_vars%eflx_lwrad_out_patch       , & ! Input:  [real(r8) (:)   ]  emitted infrared (longwave) radiation (W/m**2)
          eflx_lwrad_net             =>    energyflux_vars%eflx_lwrad_net_patch       , & ! Input:  [real(r8) (:)   ]  net infrared (longwave) rad (W/m**2) [+ = to atm]
          eflx_sh_tot                =>    energyflux_vars%eflx_sh_tot_patch          , & ! Input:  [real(r8) (:)   ]  total sensible heat flux (W/m**2) [+ to atm]
          eflx_lh_tot                =>    energyflux_vars%eflx_lh_tot_patch          , & ! Input:  [real(r8) (:)   ]  total latent heat flux (W/m8*2)  [+ to atm]
          eflx_soil_grnd             =>    energyflux_vars%eflx_soil_grnd_patch       , & ! Input:  [real(r8) (:)   ]  soil heat flux (W/m**2) [+ = into soil] 
          eflx_wasteheat_patch       =>    energyflux_vars%eflx_wasteheat_patch       , & ! Input:  [real(r8) (:)   ]  sensible heat flux from urban heating/cooling sources of waste heat (W/m**2)
          eflx_heat_from_ac_patch    =>    energyflux_vars%eflx_heat_from_ac_patch    , & ! Input:  [real(r8) (:)   ]  sensible heat flux put back into canyon due to removal by AC (W/m**2)
          eflx_traffic_patch         =>    energyflux_vars%eflx_traffic_patch         , & ! Input:  [real(r8) (:)   ]  traffic sensible heat flux (W/m**2)     
          eflx_dynbal                =>    energyflux_vars%eflx_dynbal_grc            , & ! Input:  [real(r8) (:)   ]  energy conversion flux due to dynamic land cover change(W/m**2) [+ to atm]

          sabg_soil                  =>    solarabs_vars%sabg_soil_patch              , & ! Input:  [real(r8) (:)   ]  solar radiation absorbed by soil (W/m**2)
          sabg_snow                  =>    solarabs_vars%sabg_snow_patch              , & ! Input:  [real(r8) (:)   ]  solar radiation absorbed by snow (W/m**2)
          sabg_chk                   =>    solarabs_vars%sabg_chk_patch               , & ! Input:  [real(r8) (:)   ]  sum of soil/snow using current fsno, for balance check
          fsa                        =>    solarabs_vars%fsa_patch                    , & ! Input:  [real(r8) (:)   ]  solar radiation absorbed (total) (W/m**2)
          fsr                        =>    solarabs_vars%fsr_patch                    , & ! Input:  [real(r8) (:)   ]  solar radiation reflected (W/m**2)      
          sabv                       =>    solarabs_vars%sabv_patch                   , & ! Input:  [real(r8) (:)   ]  solar radiation absorbed by vegetation (W/m**2)
          sabg                       =>    solarabs_vars%sabg_patch                   , & ! Input:  [real(r8) (:)   ]  solar radiation absorbed by ground (W/m**2)
          
          errsoi_col                 =>    energyflux_vars%errsoi_col                 , & ! Output: [real(r8) (:)   ]  column-level soil/lake energy conservation error (W/m**2)
          errsol                     =>    energyflux_vars%errsol_patch               , & ! Output: [real(r8) (:)   ]  solar radiation conservation error (W/m**2)
          errseb                     =>    energyflux_vars%errseb_patch               , & ! Output: [real(r8) (:)   ]  surface energy conservation error (W/m**2)
          errlon                     =>    energyflux_vars%errlon_patch               , & ! Output: [real(r8) (:)   ]  longwave radiation conservation error (W/m**2)

          fabd                       =>    surfalb_vars%fabd_patch                    , & ! Input:  [real(r8) (:,:)]  flux absorbed by canopy per unit direct flux
          fabi                       =>    surfalb_vars%fabi_patch                    , & ! Input:  [real(r8) (:,:)]  flux absorbed by canopy per unit indirect flux
          elai                       =>    canopystate_vars%elai_patch                , & ! Input:  [real(r8) (:,:)]  
          esai                       =>    canopystate_vars%esai_patch                , & ! Input:  [real(r8) (:,:)]  

          albd                       =>    surfalb_vars%albd_patch                    , & ! Output: [real(r8) (:,:)]  surface albedo (direct)
          albi                       =>    surfalb_vars%albi_patch                    , & ! Output: [real(r8) (:,:)]  surface albedo (diffuse)
          ftdd                       =>    surfalb_vars%ftdd_patch                    , & ! Input:  [real(r8) (:,:)]  down direct flux below canopy per unit direct flux
          ftid                       =>    surfalb_vars%ftid_patch                    , & ! Input:  [real(r8) (:,:)]  down diffuse flux below canopy per unit direct flux
          ftii                       =>    surfalb_vars%ftii_patch                    , & ! Input:  [real(r8) (:,:)]  down diffuse flux below canopy per unit diffuse flux

          netrad                     =>    energyflux_vars%netrad_patch                 & ! Output: [real(r8) (:)   ]  net radiation (positive downward) (W/m**2)
          )

       ! Get step size and time step

       nstep = get_nstep()
       dtime = get_step_size()

       ! Determine column level incoming snow and rain
       ! Assume no incident precipitation on urban wall columns (as in CanopyHydrologyMod.F90).

       do c = bounds%begc,bounds%endc
          g = col_pp%gridcell(c)
          l = col_pp%landunit(c)       

          if (col_pp%itype(c) == icol_sunwall .or.  col_pp%itype(c) == icol_shadewall) then
             forc_rain_col(c) = 0.
             forc_snow_col(c) = 0.
          else
             forc_rain_col(c) = forc_rain(c)
             forc_snow_col(c) = forc_snow(c)
          end if
       end do

       ! Water balance check

       do c = bounds%begc, bounds%endc
          g = col%gridcell(c)

          ! add qflx_drain_perched and qflx_flood
          if (col_pp%active(c)) then

        !     endwb(c) = begwb(c) + (forc_rain_col(c) + forc_snow_col(c)  + qflx_floodc(c) + qflx_irrig(c) &
        !          - qflx_evap_tot(c) - qflx_surf(c)  - qflx_h2osfc_surf(c) &
        !          - qflx_qrgwl(c) - qflx_drain(c) - qflx_drain_perched(c) - qflx_snwcp_ice(c)) * dtime


             errh2o(c) = endwb(c) - begwb(c) &
                  - (forc_rain_col(c) + forc_snow_col(c)  + qflx_floodc(c) + qflx_irrig(c) &
<<<<<<< HEAD
                  - qflx_evap_tot(c) - qflx_surf(c)  - qflx_h2osfc_surf(c) - qflx_irrig(c) * ldomain%f_grd(g) &
                  - qflx_qrgwl(c) - qflx_drain(c) - qflx_drain_perched(c) - qflx_snwcp_ice(c)) * dtime
=======
                  - qflx_evap_tot(c) - qflx_surf(c)  - qflx_h2osfc_surf(c) &
                  - qflx_qrgwl(c) - qflx_drain(c) - qflx_drain_perched(c) - qflx_snwcp_ice(c) &
                  - qflx_lateral(c) ) * dtime
>>>>>>> 0d1c6bdf
             dwb(c) = (endwb(c)-begwb(c))/dtime

          else

             errh2o(c) = 0.0_r8
             dwb(c)    = 0.0_r8

          end if

       end do

       ! Suppose glc_dyn_runoff_routing = T:   
       ! (1) We have qflx_snwcp_ice = 0, and excess snow has been incorporated in qflx_glcice_frz.
       !     This flux must be included here to complete the water balance, because it is a
       !     sink of water as far as CLM is concerned (this water will now be owned by CISM).
       ! (2) Meltwater from ice (qflx_glcice_melt) is allowed to run off and is included in qflx_qrgwl,
       !     but the water content of the ice column has not changed (at least for now) because
       !     an equivalent ice mass has been "borrowed" from the base of the column.  So this mass
       !     has to be added back to the column, as far as the error correction is concerned, by
       !     adding back the equivalent flux*timestep.
       
       do fc = 1,num_do_smb_c
          c = filter_do_smb_c(fc)
          g = col_pp%gridcell(c)
          if (glc_dyn_runoff_routing(g)) then
             errh2o(c) = errh2o(c) + qflx_glcice_frz(c)*dtime
             errh2o(c) = errh2o(c) - qflx_glcice_melt(c)*dtime
          endif
       end do

       found = .false.
       do c = bounds%begc, bounds%endc
          if (abs(errh2o(c)) > 1.e-7_r8) then
             found = .true.
             indexc = c
          end if
       end do

       if ( found ) then
          write(iulog,*)'WARNING:  water balance error ',&
               ' nstep= ',nstep, &
               ' local indexc= ',indexc,&
               !' global indexc= ',GetGlobalIndex(decomp_index=indexc, clmlevel=namec), &
               ' errh2o= ',errh2o(indexc)

          if ((col_pp%itype(indexc) == icol_roof .or. &
               col_pp%itype(indexc) == icol_road_imperv .or. &
               col_pp%itype(indexc) == icol_road_perv) .and. &
               abs(errh2o(indexc)) > 1.e-4_r8 .and. (nstep > 2) ) then

             write(iulog,*)'clm urban model is stopping - error is greater than 1e-4 (mm)'
             write(iulog,*)'nstep                      = ',nstep
             write(iulog,*)'errh2o                     = ',errh2o(indexc)
             write(iulog,*)'forc_rain                  = ',forc_rain_col(indexc)
             write(iulog,*)'forc_snow                  = ',forc_snow_col(indexc)
             write(iulog,*)'endwb                      = ',endwb(indexc)
             write(iulog,*)'begwb                      = ',begwb(indexc)
             write(iulog,*)'qflx_evap_tot              = ',qflx_evap_tot(indexc)
             write(iulog,*)'qflx_irrig                 = ',qflx_irrig(indexc)
             write(iulog,*)'qflx_surf                  = ',qflx_surf(indexc)
             write(iulog,*)'qflx_qrgwl                 = ',qflx_qrgwl(indexc)
             write(iulog,*)'qflx_drain                 = ',qflx_drain(indexc)
             write(iulog,*)'qflx_snwcp_ice             = ',qflx_snwcp_ice(indexc)
<<<<<<< HEAD
             write(iulog,*)'f_grd                      = ',ldomain%f_grd(g)
=======
             write(iulog,*)'qflx_lateral               = ',qflx_lateral(indexc)
>>>>>>> 0d1c6bdf
             write(iulog,*)'total_plant_stored_h2o_col = ',total_plant_stored_h2o_col(indexc)
             write(iulog,*)'clm model is stopping'
             call endrun(decomp_index=indexc, clmlevel=namec, msg=errmsg(__FILE__, __LINE__))

          else if (abs(errh2o(indexc)) > 1.e-4_r8 .and. (nstep > 2) ) then

             write(iulog,*)'clm model is stopping - error is greater than 1e-4 (mm)'
             write(iulog,*)'nstep                      = ',nstep
             write(iulog,*)'errh2o                     = ',errh2o(indexc)
             write(iulog,*)'forc_rain                  = ',forc_rain_col(indexc)
             write(iulog,*)'forc_snow                  = ',forc_snow_col(indexc)
             write(iulog,*)'endwb                      = ',endwb(indexc)
             write(iulog,*)'begwb                      = ',begwb(indexc)
             write(iulog,*)'qflx_evap_tot              = ',qflx_evap_tot(indexc)
             write(iulog,*)'qflx_irrig                 = ',qflx_irrig(indexc)
             write(iulog,*)'qflx_surf                  = ',qflx_surf(indexc)
             write(iulog,*)'qflx_h2osfc_surf           = ',qflx_h2osfc_surf(indexc)
             write(iulog,*)'qflx_qrgwl                 = ',qflx_qrgwl(indexc)
             write(iulog,*)'qflx_drain                 = ',qflx_drain(indexc)
             write(iulog,*)'qflx_drain_perched         = ',qflx_drain_perched(indexc)
             write(iulog,*)'qflx_flood                 = ',qflx_floodc(indexc)
             write(iulog,*)'qflx_snwcp_ice             = ',qflx_snwcp_ice(indexc)
             write(iulog,*)'qflx_glcice_melt           = ',qflx_glcice_melt(indexc)
             write(iulog,*)'qflx_glcice_frz            = ',qflx_glcice_frz(indexc) 
<<<<<<< HEAD
             write(iulog,*)'f_grd                      = ',ldomain%f_grd(g)
=======
             write(iulog,*)'qflx_lateral               = ',qflx_lateral(indexc)
>>>>>>> 0d1c6bdf
             write(iulog,*)'total_plant_stored_h2o_col = ',total_plant_stored_h2o_col(indexc)
             write(iulog,*)'clm model is stopping'
             call endrun(decomp_index=indexc, clmlevel=namec, msg=errmsg(__FILE__, __LINE__))
          end if
       end if

       ! Snow balance check

       do c = bounds%begc,bounds%endc
          if (col_pp%active(c)) then
             g = col_pp%gridcell(c)
             l = col_pp%landunit(c)

             ! As defined here, snow_sources - snow_sinks will equal the change in h2osno at 
             ! any given time step but only if there is at least one snow layer.  h2osno 
             ! also includes snow that is part of the soil column (an initial snow layer is 
             ! only created if h2osno > 10mm).

             if (col_pp%snl(c) < 0) then
                snow_sources(c) = qflx_prec_grnd(c) + qflx_dew_snow(c) + qflx_dew_grnd(c)
                snow_sinks(c)  = qflx_sub_snow(c) + qflx_evap_grnd(c) + qflx_snow_melt(c) &
                     + qflx_snwcp_ice(c) + qflx_snwcp_liq(c) + qflx_sl_top_soil(c)

                if (lun_pp%itype(l) == istdlak) then 
                   if ( do_capsnow(c) ) then
                      snow_sources(c) = qflx_snow_grnd_col(c) &
                           + frac_sno_eff(c) * (qflx_dew_snow(c) + qflx_dew_grnd(c) ) 

                      snow_sinks(c)   = frac_sno_eff(c) * (qflx_sub_snow(c) + qflx_evap_grnd(c) ) &
                           + (qflx_snwcp_ice(c) + qflx_snwcp_liq(c) - qflx_prec_grnd(c))  &
                           + qflx_snow_melt(c)  + qflx_sl_top_soil(c)
                   else
                      snow_sources(c) = qflx_snow_grnd_col(c) &
                           + frac_sno_eff(c) * (qflx_rain_grnd_col(c) &
                           +  qflx_dew_snow(c) + qflx_dew_grnd(c) ) 

                      snow_sinks(c)  = frac_sno_eff(c) * (qflx_sub_snow(c) + qflx_evap_grnd(c) ) &
                           + qflx_snow_melt(c)  + qflx_sl_top_soil(c)
                   endif
                endif

                if (lun_pp%itype(l) == istsoil .or. lun_pp%itype(l) == istcrop .or. lun_pp%itype(l) == istwet ) then
                   if ( do_capsnow(c) ) then
                      snow_sources(c) = frac_sno_eff(c) * (qflx_dew_snow(c) + qflx_dew_grnd(c) ) &
                           + qflx_h2osfc_to_ice(c) + qflx_prec_grnd(c)

                      snow_sinks(c) = frac_sno_eff(c) * (qflx_sub_snow(c) + qflx_evap_grnd(c)) &
                           + qflx_snwcp_ice(c) + qflx_snwcp_liq(c) &
                           + qflx_snow_melt(c) + qflx_sl_top_soil(c)
                   else
                      snow_sources(c) = (qflx_snow_grnd_col(c) - qflx_snow_h2osfc(c) ) &
                           + frac_sno_eff(c) * (qflx_rain_grnd_col(c) &
                           +  qflx_dew_snow(c) + qflx_dew_grnd(c) ) + qflx_h2osfc_to_ice(c)

                      snow_sinks(c) = frac_sno_eff(c) * (qflx_sub_snow(c) + qflx_evap_grnd(c)) &
                           + qflx_snow_melt(c) + qflx_sl_top_soil(c)
                   endif
                endif

                if (glc_dyn_runoff_routing(g)) then
                   ! Need to add qflx_glcice_frz to snow_sinks for the same reason as it is
                   ! added to errh2o above - see the comment above for details.
                   snow_sinks(c) = snow_sinks(c) + qflx_glcice_frz(c)
                end if

                errh2osno(c) = (h2osno(c) - h2osno_old(c)) - (snow_sources(c) - snow_sinks(c)) * dtime
             else
                snow_sources(c) = 0._r8
                snow_sinks(c) = 0._r8
                errh2osno(c) = 0._r8
             end if

          end if
       end do

       found = .false.
       do c = bounds%begc,bounds%endc
          if (col_pp%active(c)) then
             if (abs(errh2osno(c)) > 1.0e-7_r8) then
                found = .true.
                indexc = c
             end if
          end if
       end do
       if ( found ) then
          write(iulog,*)'WARNING:  snow balance error '
          write(iulog,*)'nstep= ',nstep, &
               ' local indexc= ',indexc, &
               !' global indexc= ',GetGlobalIndex(decomp_index=indexc, clmlevel=namec), &
               ' col_pp%itype= ',col_pp%itype(indexc), &
               ' lun_pp%itype= ',lun_pp%itype(col_pp%landunit(indexc)), &
               ' errh2osno= ',errh2osno(indexc)

          if (abs(errh2osno(indexc)) > 1.e-4_r8 .and. (nstep > 2) ) then
             write(iulog,*)'clm model is stopping - error is greater than 1e-4 (mm)'
             write(iulog,*)'nstep            = ',nstep
             write(iulog,*)'errh2osno        = ',errh2osno(indexc)
             write(iulog,*)'snl              = ',col_pp%snl(indexc)
             write(iulog,*)'h2osno           = ',h2osno(indexc)
             write(iulog,*)'h2osno_old       = ',h2osno_old(indexc)
             write(iulog,*)'snow_sources     = ',snow_sources(indexc)
             write(iulog,*)'snow_sinks       = ',snow_sinks(indexc)
             write(iulog,*)'qflx_prec_grnd   = ',qflx_prec_grnd(indexc)*dtime
             write(iulog,*)'qflx_sub_snow    = ',qflx_sub_snow(indexc)*dtime
             write(iulog,*)'qflx_evap_grnd   = ',qflx_evap_grnd(indexc)*dtime
             write(iulog,*)'qflx_top_soil    = ',qflx_top_soil(indexc)*dtime
             write(iulog,*)'qflx_dew_snow    = ',qflx_dew_snow(indexc)*dtime
             write(iulog,*)'qflx_dew_grnd    = ',qflx_dew_grnd(indexc)*dtime
             write(iulog,*)'qflx_snwcp_ice   = ',qflx_snwcp_ice(indexc)*dtime
             write(iulog,*)'qflx_snwcp_liq   = ',qflx_snwcp_liq(indexc)*dtime
             write(iulog,*)'qflx_sl_top_soil = ',qflx_sl_top_soil(indexc)*dtime
             if (create_glacier_mec_landunit) then
                write(iulog,*)'qflx_glcice_frz  = ',qflx_glcice_frz(indexc)*dtime
             end if
             write(iulog,*)'clm model is stopping'
             call endrun(decomp_index=indexc, clmlevel=namec, msg=errmsg(__FILE__, __LINE__))
          end if
       end if

       ! Energy balance checks

       do p = bounds%begp, bounds%endp
          if (veg_pp%active(p)) then
             c = veg_pp%column(p)
             l = veg_pp%landunit(p)
             g = veg_pp%gridcell(p)

             ! Solar radiation energy balance
             ! Do not do this check for an urban pft since it will not balance on a per-column
             ! level because of interactions between columns and since a separate check is done
             ! in the urban radiation module
             if (.not. lun_pp%urbpoi(l)) then
                errsol(p) = fsa(p) + fsr(p) &
                     - (forc_solad(g,1) + forc_solad(g,2) + forc_solai(g,1) + forc_solai(g,2))
             else
                errsol(p) = spval
             end if

             ! Longwave radiation energy balance
             ! Do not do this check for an urban pft since it will not balance on a per-column
             ! level because of interactions between columns and since a separate check is done
             ! in the urban radiation module
             if (.not. lun_pp%urbpoi(l)) then
                errlon(p) = eflx_lwrad_out(p) - eflx_lwrad_net(p) - forc_lwrad(c)
             else
                errlon(p) = spval
             end if

             ! Surface energy balance
             ! Changed to using (eflx_lwrad_net) here instead of (forc_lwrad - eflx_lwrad_out) because
             ! there are longwave interactions between urban columns (and therefore patches). 
             ! For surfaces other than urban, (eflx_lwrad_net) equals (forc_lwrad - eflx_lwrad_out),
             ! and a separate check is done above for these terms.

             if (.not. lun_pp%urbpoi(l)) then
                errseb(p) = sabv(p) + sabg_chk(p) + forc_lwrad(c) - eflx_lwrad_out(p) &
                     - eflx_sh_tot(p) - eflx_lh_tot(p) - eflx_soil_grnd(p)
             else
                errseb(p) = sabv(p) + sabg(p) &
                     - eflx_lwrad_net(p) &
                     - eflx_sh_tot(p) - eflx_lh_tot(p) - eflx_soil_grnd(p) &
                     + eflx_wasteheat_patch(p) + eflx_heat_from_ac_patch(p) + eflx_traffic_patch(p)
             end if
             !TODO MV - move this calculation to a better place - does not belong in BalanceCheck 
             netrad(p) = fsa(p) - eflx_lwrad_net(p) 
          end if
       end do

       ! Solar radiation energy balance check

       found = .false.
       do p = bounds%begp, bounds%endp
          if (veg_pp%active(p)) then
             if ( (errsol(p) /= spval) .and. (abs(errsol(p)) > 1.e-3_r8) ) then
                found = .true.
                indexp = p
                indexg = veg_pp%gridcell(indexp)
             end if
          end if
       end do
       if ( found  .and. (nstep > 2) ) then
          write(iulog,*)'BalanceCheck: solar radiation balance error (W/m2)'
          write(iulog,*)'nstep         = ',nstep
          write(iulog,*)'errsol        = ',errsol(indexp)
          write(iulog,*)'fsa           = ',fsa(indexp)
          write(iulog,*)'fsr           = ',fsr(indexp)
          write(iulog,*)'forc_solad(1) = ',forc_solad(indexg,1)
          write(iulog,*)'forc_solad(2) = ',forc_solad(indexg,2)
          write(iulog,*)'forc_solai(1) = ',forc_solai(indexg,1)
          write(iulog,*)'forc_solai(2) = ',forc_solai(indexg,2)
          write(iulog,*)'forc_tot      = ',forc_solad(indexg,1)+forc_solad(indexg,2) &
               +forc_solai(indexg,1)+forc_solai(indexg,2)
          write(iulog,*)'clm model is stopping'
          call endrun(decomp_index=indexp, clmlevel=namep, msg=errmsg(__FILE__, __LINE__))
       end if

       ! Longwave radiation energy balance check

       found = .false.
       do p = bounds%begp, bounds%endp
          if (veg_pp%active(p)) then
             if ( (errlon(p) /= spval) .and. (abs(errlon(p)) > 1.e-3_r8) ) then
                found = .true.
                indexp = p
             end if
          end if
       end do
       if ( found  .and. (nstep > 2) ) then
          write(iulog,*)'BalanceCheck: longwave energy balance error (W/m2)'
          write(iulog,*)'nstep        = ',nstep
          write(iulog,*)'errlon       = ',errlon(indexp)
          call endrun(decomp_index=indexp, clmlevel=namep, msg=errmsg(__FILE__, __LINE__))
       end if

       ! Surface energy balance check

       found = .false.
       do p = bounds%begp, bounds%endp
          if (veg_pp%active(p)) then
             if (abs(errseb(p)) > 1.e-3_r8 ) then
                found = .true.
                indexp = p
                indexc = veg_pp%column(indexp)
             end if
          end if
       end do
       if ( found  .and. (nstep > 2) ) then
          write(iulog,*)'BalanceCheck: surface flux energy balance error (W/m2)'
          write(iulog,*)'nstep          = ' ,nstep
          write(iulog,*)'errseb         = ' ,errseb(indexp)
          write(iulog,*)'sabv           = ' ,sabv(indexp)

          write(iulog,*)'sabg           = ' ,sabg(indexp), ((1._r8- frac_sno(indexc))*sabg_soil(indexp) + &
               frac_sno(indexc)*sabg_snow(indexp)),sabg_chk(indexp)

          write(iulog,*)'forc_tot      = '  ,forc_solad(indexg,1) + forc_solad(indexg,2) + &
               forc_solai(indexg,1) + forc_solai(indexg,2)

          write(iulog,*)'eflx_lwrad_net = ' ,eflx_lwrad_net(indexp)
          write(iulog,*)'eflx_sh_tot    = ' ,eflx_sh_tot(indexp)
          write(iulog,*)'eflx_lh_tot    = ' ,eflx_lh_tot(indexp)
          write(iulog,*)'eflx_soil_grnd = ' ,eflx_soil_grnd(indexp)
          write(iulog,*)'fsa fsr = '        ,fsa(indexp),    fsr(indexp)
          write(iulog,*)'fabd fabi = '      ,fabd(indexp,:), fabi(indexp,:)
          write(iulog,*)'albd albi = '      ,albd(indexp,:), albi(indexp,:)
          write(iulog,*)'ftii ftdd ftid = ' ,ftii(indexp,:), ftdd(indexp,:),ftid(indexp,:)
          write(iulog,*)'elai esai = '      ,elai(indexp),   esai(indexp)      
          write(iulog,*)'clm model is stopping'
          !
          ! FIX(RF, 082914) - commented out in ED branch
          !
          ! call endrun(decomp_index=indexp, clmlevel=namep, msg=errmsg(__FILE__, __LINE__))
       end if

       ! Soil energy balance check

       found = .false.
       do c = bounds%begc,bounds%endc
          if (col_pp%active(c)) then
             if (abs(errsoi_col(c)) > 1.0e-7_r8 ) then
                found = .true.
                indexc = c
             end if
          end if
       end do
       if ( found ) then
          if (abs(errsoi_col(indexc)) > 1.e-3_r8 .and. (nstep > 2) ) then
             write(iulog,*)'BalanceCheck: soil balance error (mm)'
             write(iulog,*)'nstep         = ',nstep
             write(iulog,*)'errsoi_col    = ',errsoi_col(indexc)
             write(iulog,*)'clm model is stopping'
             !
             ! FIX(RF, 082914) - commented out in ED branch
             !
             ! call endrun(decomp_index=indexc, clmlevel=namec, msg=errmsg(__FILE__, __LINE__))
          end if
       end if

     end associate

   end subroutine BalanceCheck

end module BalanceCheckMod<|MERGE_RESOLUTION|>--- conflicted
+++ resolved
@@ -323,14 +323,9 @@
 
              errh2o(c) = endwb(c) - begwb(c) &
                   - (forc_rain_col(c) + forc_snow_col(c)  + qflx_floodc(c) + qflx_irrig(c) &
-<<<<<<< HEAD
                   - qflx_evap_tot(c) - qflx_surf(c)  - qflx_h2osfc_surf(c) - qflx_irrig(c) * ldomain%f_grd(g) &
-                  - qflx_qrgwl(c) - qflx_drain(c) - qflx_drain_perched(c) - qflx_snwcp_ice(c)) * dtime
-=======
-                  - qflx_evap_tot(c) - qflx_surf(c)  - qflx_h2osfc_surf(c) &
                   - qflx_qrgwl(c) - qflx_drain(c) - qflx_drain_perched(c) - qflx_snwcp_ice(c) &
                   - qflx_lateral(c) ) * dtime
->>>>>>> 0d1c6bdf
              dwb(c) = (endwb(c)-begwb(c))/dtime
 
           else
@@ -394,11 +389,8 @@
              write(iulog,*)'qflx_qrgwl                 = ',qflx_qrgwl(indexc)
              write(iulog,*)'qflx_drain                 = ',qflx_drain(indexc)
              write(iulog,*)'qflx_snwcp_ice             = ',qflx_snwcp_ice(indexc)
-<<<<<<< HEAD
              write(iulog,*)'f_grd                      = ',ldomain%f_grd(g)
-=======
              write(iulog,*)'qflx_lateral               = ',qflx_lateral(indexc)
->>>>>>> 0d1c6bdf
              write(iulog,*)'total_plant_stored_h2o_col = ',total_plant_stored_h2o_col(indexc)
              write(iulog,*)'clm model is stopping'
              call endrun(decomp_index=indexc, clmlevel=namec, msg=errmsg(__FILE__, __LINE__))
@@ -423,11 +415,8 @@
              write(iulog,*)'qflx_snwcp_ice             = ',qflx_snwcp_ice(indexc)
              write(iulog,*)'qflx_glcice_melt           = ',qflx_glcice_melt(indexc)
              write(iulog,*)'qflx_glcice_frz            = ',qflx_glcice_frz(indexc) 
-<<<<<<< HEAD
              write(iulog,*)'f_grd                      = ',ldomain%f_grd(g)
-=======
              write(iulog,*)'qflx_lateral               = ',qflx_lateral(indexc)
->>>>>>> 0d1c6bdf
              write(iulog,*)'total_plant_stored_h2o_col = ',total_plant_stored_h2o_col(indexc)
              write(iulog,*)'clm model is stopping'
              call endrun(decomp_index=indexc, clmlevel=namec, msg=errmsg(__FILE__, __LINE__))
