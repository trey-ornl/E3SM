module RootBiophysMod

#include "shr_assert.h"
  !-------------------------------------------------------------------------------------- 
  ! DESCRIPTION:
  ! module contains subroutine for root biophysics
  !
  ! HISTORY
  ! created by Jinyun Tang, Mar 1st, 2014
  ! added variable DTB option for Zeng-Decker, Michael A. Brunke, Aug. 25, 2016
  implicit none
  private
  public :: init_vegrootfr
  public :: init_rootprof
  integer, parameter :: zeng_2001_root = 0 !the zeng 2001 root profile function

  integer :: root_prof_method              !select the type of root profile parameterization   
  !-------------------------------------------------------------------------------------- 

contains

  !-------------------------------------------------------------------------------------- 
  subroutine init_rootprof()
    !
    !DESCRIPTION
    ! initialize methods for root profile calculation
    implicit none

    root_prof_method = zeng_2001_root

  end subroutine init_rootprof

  !-------------------------------------------------------------------------------------- 
  subroutine init_vegrootfr(bounds, nlevsoi, nlevgrnd, nlev2bed, rootfr)
    !
    !DESCRIPTION
    !initialize plant root profiles
    !
    ! USES
    use shr_kind_mod   , only : r8 => shr_kind_r8   
    use shr_assert_mod , only : shr_assert
    use shr_log_mod    , only : errMsg => shr_log_errMsg
    use decompMod      , only : bounds_type
    use abortutils     , only : endrun         
    !
    ! !ARGUMENTS:
    implicit none
    type(bounds_type), intent(in) :: bounds                     ! bounds
    integer,           intent(in) :: nlevsoi                    ! number of hydactive layers
    integer,           intent(in) :: nlevgrnd                   ! number of soil layers
    integer,           intent(in) :: nlev2bed(bounds%begc: )    ! number of layers to bedrock
    real(r8),          intent(out):: rootfr(bounds%begp: , 1: ) !
    !
    ! !LOCAL VARIABLES:
    character(len=32) :: subname = 'init_vegrootfr'  ! subroutine name
    !------------------------------------------------------------------------

    SHR_ASSERT_ALL((ubound(rootfr) == (/bounds%endp, nlevgrnd/)), errMsg(__FILE__, __LINE__))

    select case (root_prof_method)
    case (zeng_2001_root)
       rootfr(bounds%begp:bounds%endp, 1 : nlevsoi) = zeng2001_rootfr(bounds, nlevsoi, nlev2bed)

       !case (jackson_1996_root)
       !jackson root, 1996, to be defined later
       !rootfr(bounds%begp:bounds%endp, 1 : ubj) = jackson1996_rootfr(bounds, ubj, pcolumn, ivt, zi)
       !case (schenk_jackson_2002_root)
       !schenk and Jackson root, 2002, to be defined later
       !rootfr(bounds%begp:bounds%endp, 1 : ubj) = schenk2002_rootfr(bounds, ubj, pcolumn, ivt, zi)        
    case default
       call endrun(subname // ':: a root fraction function must be specified!')   
    end select
    rootfr(bounds%begp:bounds%endp,nlevsoi+1:nlevgrnd)=0._r8   

  end subroutine init_vegrootfr

  !--------------------------------------------------------------------------------------   
  function zeng2001_rootfr(bounds, ubj, njbed) result(rootfr)
    !
    ! DESCRIPTION
    ! compute root profile for soil water uptake
    ! using equation from Zeng 2001, J. Hydrometeorology
    !
    ! USES
    use shr_kind_mod   , only : r8 => shr_kind_r8   
    use shr_assert_mod , only : shr_assert
    use shr_log_mod    , only : errMsg => shr_log_errMsg   
    use decompMod      , only : bounds_type
    use pftvarcon      , only : noveg, roota_par, rootb_par  !these pars shall be moved to here and set as private in the future
<<<<<<< HEAD
    use clm_varctl     , only : use_var_soil_thick
    use PatchType      , only : pft
    use ColumnType     , only : col
=======
    use VegetationType      , only : veg_pp
    use ColumnType     , only : col_pp
>>>>>>> f80ac089
    !
    ! !ARGUMENTS:
    implicit none
    type(bounds_type) , intent(in)    :: bounds                  ! bounds
    integer           , intent(in)    :: ubj                     ! ubnd
    integer           , intent(in)    :: njbed(bounds%begc: )    ! nlev2bed
    !
    ! !RESULT
    real(r8) :: rootfr(bounds%begp:bounds%endp , 1:ubj ) !
    !
    ! !LOCAL VARIABLES:
    integer :: p, lev, c, nlevbed
    real    :: totrootfr
    !------------------------------------------------------------------------

    !(computing from surface, d is depth in meter):
    ! Y = 1 -1/2 (exp(-ad)+exp(-bd) under the constraint that
    ! Y(d =0.1m) = 1-beta^(10 cm) and Y(d=d_obs)=0.99 with
    ! beta & d_obs given in Zeng et al. (1998).   

    do p = bounds%begp,bounds%endp   

<<<<<<< HEAD
       if (pft%itype(p) /= noveg .and. .not.pft%is_fates(p)) then
          c = pft%column(p)
	  nlevbed = njbed(c)
	  totrootfr = 0._r8
          do lev = 1, ubj-1
             rootfr(p,lev) = .5_r8*( exp(-roota_par(pft%itype(p)) * col%zi(c,lev-1))  &
                  + exp(-rootb_par(pft%itype(p)) * col%zi(c,lev-1))  &
                  - exp(-roota_par(pft%itype(p)) * col%zi(c,lev  ))  &
                  - exp(-rootb_par(pft%itype(p)) * col%zi(c,lev  )) )
	     if(lev <= nlevbed) then
                totrootfr = totrootfr + rootfr(p,lev)
	     end if
=======
       if (veg_pp%itype(p) /= noveg .and. .not.veg_pp%is_fates(p)) then
          c = veg_pp%column(p)
          do lev = 1, ubj-1
             rootfr(p,lev) = .5_r8*( exp(-roota_par(veg_pp%itype(p)) * col_pp%zi(c,lev-1))  &
                  + exp(-rootb_par(veg_pp%itype(p)) * col_pp%zi(c,lev-1))  &
                  - exp(-roota_par(veg_pp%itype(p)) * col_pp%zi(c,lev  ))  &
                  - exp(-rootb_par(veg_pp%itype(p)) * col_pp%zi(c,lev  )) )
>>>>>>> f80ac089
          end do
          rootfr(p,ubj) = .5_r8*( exp(-roota_par(veg_pp%itype(p)) * col_pp%zi(c,ubj-1))  &
               + exp(-rootb_par(veg_pp%itype(p)) * col_pp%zi(c,ubj-1)) )

          ! Adjust layer root fractions if nlev2bed < nlevsoi
          if (use_var_soil_thick .and. nlevbed < ubj) then
             do lev = 1, nlevbed
                rootfr(p,lev) = rootfr(p,lev) / totrootfr
             end do
             rootfr(p,nlevbed+1:ubj) = 0.0_r8
          endif
       else
          rootfr(p,1:ubj) = 0._r8
       endif

    enddo
    return

  end function zeng2001_rootfr

end module RootBiophysMod<|MERGE_RESOLUTION|>--- conflicted
+++ resolved
@@ -87,14 +87,9 @@
     use shr_log_mod    , only : errMsg => shr_log_errMsg   
     use decompMod      , only : bounds_type
     use pftvarcon      , only : noveg, roota_par, rootb_par  !these pars shall be moved to here and set as private in the future
-<<<<<<< HEAD
     use clm_varctl     , only : use_var_soil_thick
-    use PatchType      , only : pft
-    use ColumnType     , only : col
-=======
-    use VegetationType      , only : veg_pp
+    use VegetationType , only : veg_pp
     use ColumnType     , only : col_pp
->>>>>>> f80ac089
     !
     ! !ARGUMENTS:
     implicit none
@@ -117,28 +112,18 @@
 
     do p = bounds%begp,bounds%endp   
 
-<<<<<<< HEAD
-       if (pft%itype(p) /= noveg .and. .not.pft%is_fates(p)) then
-          c = pft%column(p)
+       if (veg_pp%itype(p) /= noveg .and. .not.veg_pp%is_fates(p)) then
+          c = veg_pp%column(p)
 	  nlevbed = njbed(c)
 	  totrootfr = 0._r8
-          do lev = 1, ubj-1
-             rootfr(p,lev) = .5_r8*( exp(-roota_par(pft%itype(p)) * col%zi(c,lev-1))  &
-                  + exp(-rootb_par(pft%itype(p)) * col%zi(c,lev-1))  &
-                  - exp(-roota_par(pft%itype(p)) * col%zi(c,lev  ))  &
-                  - exp(-rootb_par(pft%itype(p)) * col%zi(c,lev  )) )
-	     if(lev <= nlevbed) then
-                totrootfr = totrootfr + rootfr(p,lev)
-	     end if
-=======
-       if (veg_pp%itype(p) /= noveg .and. .not.veg_pp%is_fates(p)) then
-          c = veg_pp%column(p)
           do lev = 1, ubj-1
              rootfr(p,lev) = .5_r8*( exp(-roota_par(veg_pp%itype(p)) * col_pp%zi(c,lev-1))  &
                   + exp(-rootb_par(veg_pp%itype(p)) * col_pp%zi(c,lev-1))  &
                   - exp(-roota_par(veg_pp%itype(p)) * col_pp%zi(c,lev  ))  &
                   - exp(-rootb_par(veg_pp%itype(p)) * col_pp%zi(c,lev  )) )
->>>>>>> f80ac089
+	     if(lev <= nlevbed) then
+                totrootfr = totrootfr + rootfr(p,lev)
+	     end if
           end do
           rootfr(p,ubj) = .5_r8*( exp(-roota_par(veg_pp%itype(p)) * col_pp%zi(c,ubj-1))  &
                + exp(-rootb_par(veg_pp%itype(p)) * col_pp%zi(c,ubj-1)) )
