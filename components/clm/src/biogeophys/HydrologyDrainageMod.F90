module HydrologyDrainageMod

  !-----------------------------------------------------------------------
  ! !DESCRIPTION:
  ! Calculates soil/snow hydrology with drainage (subsurface runoff)
  !
  use shr_kind_mod      , only : r8 => shr_kind_r8
  use shr_log_mod       , only : errMsg => shr_log_errMsg
  use decompMod         , only : bounds_type
  use clm_varctl        , only : iulog, use_vichydro
  use clm_varcon        , only : e_ice, denh2o, denice, rpi, spval
  use atm2lndType       , only : atm2lnd_type
  use glc2lndMod        , only : glc2lnd_type
  use SoilHydrologyType , only : soilhydrology_type  
  use SoilStateType     , only : soilstate_type
  use TemperatureType   , only : temperature_type
  use WaterfluxType     , only : waterflux_type
  use WaterstateType    , only : waterstate_type
<<<<<<< HEAD
  use SoilHydrologyMod  , only : WaterTable
  use LandunitType      , only : lun                
  use ColumnType        , only : col                
=======
  use LandunitType      , only : lun_pp                
  use ColumnType        , only : col_pp                
  use VegetationType    , only : veg_pp                
>>>>>>> 0d1c6bdf
  !
  ! !PUBLIC TYPES:
  implicit none
  save
  !
  ! !PUBLIC MEMBER FUNCTIONS:
  public  :: HydrologyDrainage ! Calculates soil/snow hydrolog with drainage
  !-----------------------------------------------------------------------

contains

  !-----------------------------------------------------------------------
  subroutine HydrologyDrainage(bounds,    &
       num_nolakec, filter_nolakec,       &
       num_hydrologyc, filter_hydrologyc, &
       num_urbanc, filter_urbanc,         &
       num_do_smb_c, filter_do_smb_c,     &
       atm2lnd_vars, glc2lnd_vars, temperature_vars,    &
       soilhydrology_vars, soilstate_vars, waterstate_vars, waterflux_vars, ep_betr)
    !
    ! !DESCRIPTION:
    ! Calculates soil/snow hydrology with drainage (subsurface runoff)
    !
    ! !USES:
    use landunit_varcon  , only : istice, istwet, istsoil, istice_mec, istcrop
    use column_varcon    , only : icol_roof, icol_road_imperv, icol_road_perv, icol_sunwall, icol_shadewall
    use clm_varcon       , only : denh2o, denice, secspday
    use clm_varctl       , only : glc_snow_persistence_max_days, use_vichydro, use_betr
    use clm_varpar       , only : nlevgrnd, nlevurb, nlevsoi    
    use clm_time_manager , only : get_step_size, get_nstep
    use SoilHydrologyMod , only : CLMVICMap, Drainage
    use clm_varctl       , only : use_vsfm
<<<<<<< HEAD
    use domainMod        , only : ldomain
=======
    use BeTRSimulationALM, only : betr_simulation_alm_type
>>>>>>> 0d1c6bdf
    !
    ! !ARGUMENTS:
    type(bounds_type)        , intent(in)    :: bounds               
    integer                  , intent(in)    :: num_nolakec          ! number of column non-lake points in column filter
    integer                  , intent(in)    :: filter_nolakec(:)    ! column filter for non-lake points
    integer                  , intent(in)    :: num_hydrologyc       ! number of column soil points in column filter
    integer                  , intent(in)    :: filter_hydrologyc(:) ! column filter for soil points
    integer                  , intent(in)    :: num_urbanc           ! number of column urban points in column filter
    integer                  , intent(in)    :: filter_urbanc(:)     ! column filter for urban points
    integer                  , intent(in)    :: num_do_smb_c         ! number of bareland columns in which SMB is calculated, in column filter    
    integer                  , intent(in)    :: filter_do_smb_c(:)   ! column filter for bare land SMB columns      
    type(atm2lnd_type)       , intent(in)    :: atm2lnd_vars
    type(glc2lnd_type)       , intent(in)    :: glc2lnd_vars
    type(temperature_type)   , intent(in)    :: temperature_vars
    type(soilhydrology_type) , intent(inout) :: soilhydrology_vars
    type(soilstate_type)     , intent(inout) :: soilstate_vars
    type(waterstate_type)    , intent(inout) :: waterstate_vars
    type(waterflux_type)     , intent(inout) :: waterflux_vars
    class(betr_simulation_alm_type), intent(inout) :: ep_betr
    !
    ! !LOCAL VARIABLES:
    integer  :: g,l,c,j,fc                 ! indices
    real(r8) :: dtime                      ! land model time step (sec)
    !-----------------------------------------------------------------------
    
    associate(                                                                  &    
         dz                     => col_pp%dz                                     , & ! Input:  [real(r8) (:,:) ]  layer thickness depth (m)                       
         ctype                  => col_pp%itype                                  , & ! Input:  [integer  (:)   ]  column type                                        

         qflx_floodg            => atm2lnd_vars%forc_flood_grc                , & ! Input:  [real(r8) (:)   ]  gridcell flux of flood water from RTM             
         forc_rain              => atm2lnd_vars%forc_rain_downscaled_col      , & ! Input:  [real(r8) (:)   ]  rain rate [mm/s]                                  
         forc_snow              => atm2lnd_vars%forc_snow_downscaled_col      , & ! Input:  [real(r8) (:)   ]  snow rate [mm/s]                                  

         glc_dyn_runoff_routing => glc2lnd_vars%glc_dyn_runoff_routing_grc    , & ! Input:  [real(r8) (:)   ]  whether we're doing runoff routing appropriate for having a dynamic icesheet

         wa                     => soilhydrology_vars%wa_col                  , & ! Input:  [real(r8) (:)   ]  water in the unconfined aquifer (mm)              
         
         h2ocan                 => waterstate_vars%h2ocan_col                 , & ! Input:  [real(r8) (:)   ]  canopy water (mm H2O)                             
         h2osfc                 => waterstate_vars%h2osfc_col                 , & ! Input:  [real(r8) (:)   ]  surface water (mm)                                
         h2osno                 => waterstate_vars%h2osno_col                 , & ! Input:  [real(r8) (:)   ]  snow water (mm H2O)                               
         begwb                  => waterstate_vars%begwb_col                  , & ! Input:  [real(r8) (:)   ]  water mass begining of the time step              
         endwb                  => waterstate_vars%endwb_col                  , & ! Output: [real(r8) (:)   ]  water mass end of the time step                   
         h2osoi_ice             => waterstate_vars%h2osoi_ice_col             , & ! Output: [real(r8) (:,:) ]  ice lens (kg/m2)                                
         h2osoi_liq             => waterstate_vars%h2osoi_liq_col             , & ! Output: [real(r8) (:,:) ]  liquid water (kg/m2)                            
         h2osoi_vol             => waterstate_vars%h2osoi_vol_col             , & ! Output: [real(r8) (:,:) ]  volumetric soil water (0<=h2osoi_vol<=watsat) [m3/m3]
         snow_persistence       => waterstate_vars%snow_persistence_col       , & ! Output: [real(r8) (:)   ]  counter for length of time snow-covered
         total_plant_stored_h2o => waterstate_vars%total_plant_stored_h2o_col , & ! Input [real(r8) (:) dynamic water stored in plants]
         qflx_evap_tot          => waterflux_vars%qflx_evap_tot_col           , & ! Input:  [real(r8) (:)   ]  qflx_evap_soi + qflx_evap_can + qflx_tran_veg     
         qflx_irrig             => waterflux_vars%qflx_irrig_col              , & ! Input:  [real(r8) (:)   ]  irrigation flux (mm H2O /s)                       
         qflx_irr_demand        => waterflux_vars%qflx_irr_demand_col         , & ! Input:  [real(r8) (:)   ]  irrigation demand sent to MOSART/WM (mm H2O /s)                       
         qflx_glcice_melt       => waterflux_vars%qflx_glcice_melt_col        , & ! Input:  [real(r8) (:)]  ice melt (positive definite) (mm H2O/s)      
         qflx_h2osfc_surf       => waterflux_vars%qflx_h2osfc_surf_col        , & ! Output: [real(r8) (:)   ]  surface water runoff (mm/s)                        
         qflx_drain_perched     => waterflux_vars%qflx_drain_perched_col      , & ! Output: [real(r8) (:)   ]  sub-surface runoff from perched zwt (mm H2O /s)   
         qflx_rsub_sat          => waterflux_vars%qflx_rsub_sat_col           , & ! Output: [real(r8) (:)   ]  soil saturation excess [mm h2o/s]                 
         qflx_drain             => waterflux_vars%qflx_drain_col              , & ! Output: [real(r8) (:)   ]  sub-surface runoff (mm H2O /s)                    
         qflx_surf              => waterflux_vars%qflx_surf_col               , & ! Output: [real(r8) (:)   ]  surface runoff (mm H2O /s)                        
         qflx_infl              => waterflux_vars%qflx_infl_col               , & ! Output: [real(r8) (:)   ]  infiltration (mm H2O /s)                          
         qflx_qrgwl             => waterflux_vars%qflx_qrgwl_col              , & ! Output: [real(r8) (:)   ]  qflx_surf at glaciers, wetlands, lakes            
         qflx_runoff            => waterflux_vars%qflx_runoff_col             , & ! Output: [real(r8) (:)   ]  total runoff (qflx_drain+qflx_surf+qflx_qrgwl) (mm H2O /s)
         qflx_runoff_u          => waterflux_vars%qflx_runoff_u_col           , & ! Output: [real(r8) (:)   ]  Urban total runoff (qflx_drain+qflx_surf) (mm H2O /s)
         qflx_runoff_r          => waterflux_vars%qflx_runoff_r_col           , & ! Output: [real(r8) (:)   ]  Rural total runoff (qflx_drain+qflx_surf+qflx_qrgwl) (mm H2O /s)
         qflx_snwcp_ice         => waterflux_vars%qflx_snwcp_ice_col          , & ! Output: [real(r8) (:)   ]  excess snowfall due to snow capping (mm H2O /s) [+]`
         qflx_glcice            => waterflux_vars%qflx_glcice_col             , & ! Output: [real(r8) (:)   ]  flux of new glacier ice (mm H2O /s)               
         qflx_glcice_frz        => waterflux_vars%qflx_glcice_frz_col           & ! Output: [real(r8) (:)   ]  ice growth (positive definite) (mm H2O/s)         
         )

      ! Determine time step and step size

      dtime = get_step_size()

      if (use_vichydro) then
         call CLMVICMap(bounds, num_hydrologyc, filter_hydrologyc, &
              soilhydrology_vars, waterstate_vars)
      endif

      if (use_betr) then
        call ep_betr%BeTRSetBiophysForcing(bounds, col_pp, veg_pp, 1, nlevsoi, waterstate_vars=waterstate_vars)
        call ep_betr%PreDiagSoilColWaterFlux(num_hydrologyc, filter_hydrologyc)
      endif

      if (.not. use_vsfm) then
         call Drainage(bounds, num_hydrologyc, filter_hydrologyc, &
              num_urbanc, filter_urbanc,&
              temperature_vars, soilhydrology_vars, soilstate_vars, &
              waterstate_vars, waterflux_vars)
      endif

      if (use_betr) then
        call ep_betr%BeTRSetBiophysForcing(bounds, col_pp, veg_pp, 1, nlevsoi, waterstate_vars=waterstate_vars, &
          waterflux_vars=waterflux_vars)
        call ep_betr%DiagDrainWaterFlux(num_hydrologyc, filter_hydrologyc)
        call ep_betr%RetrieveBiogeoFlux(bounds, 1, nlevsoi, waterflux_vars=waterflux_vars)
      endif

!      call WaterTable(bounds, num_hydrologyc, filter_hydrologyc, num_urbanc, filter_urbanc, &
!           soilhydrology_vars, soilstate_vars, temperature_vars, waterstate_vars, waterflux_vars)

      do j = 1, nlevgrnd
         do fc = 1, num_nolakec
            c = filter_nolakec(fc)
            if ((ctype(c) == icol_sunwall .or. ctype(c) == icol_shadewall &
                 .or. ctype(c) == icol_roof) .and. j > nlevurb) then
            else
               h2osoi_vol(c,j) = h2osoi_liq(c,j)/(dz(c,j)*denh2o) + h2osoi_ice(c,j)/(dz(c,j)*denice)
            end if
         end do
      end do

      do fc = 1, num_nolakec
         c = filter_nolakec(fc)
         l = col_pp%landunit(c)

         if (ctype(c) == icol_roof .or. ctype(c) == icol_sunwall &
              .or. ctype(c) == icol_shadewall .or. ctype(c) == icol_road_imperv) then
            endwb(c) = h2ocan(c) + h2osno(c)
         else
            ! add h2osfc to water balance
            endwb(c) = h2ocan(c) + h2osno(c) + h2osfc(c) + wa(c)

         end if
      end do

      do j = 1, nlevgrnd
         do fc = 1, num_nolakec
            c = filter_nolakec(fc)
            if ((ctype(c) == icol_sunwall .or. ctype(c) == icol_shadewall &
                 .or. ctype(c) == icol_roof) .and. j > nlevurb) then

            else
               endwb(c) = endwb(c) + h2osoi_ice(c,j) + h2osoi_liq(c,j)
            end if
         end do
      end do

      ! ---------------------------------------------------------------------------------
      ! Add stored plant water to the column water balance
      ! currently, stored plant water is only dynamic when FATES is turned on.
      ! Other orthogonal modules should not need to worry about this term,
      ! and it should be zero in all other cases and all other columns.
      ! ---------------------------------------------------------------------------------
      do fc = 1, num_nolakec
         c = filter_nolakec(fc)
         endwb(c) = endwb(c) + total_plant_stored_h2o(c)
      end do
      
      ! Prior to summing up wetland/ice hydrology, calculate land ice contributions/sinks
      ! to this hydrology.
      ! 1) Generate SMB from capped-snow amount.  This is done over istice_mec
      !    columns, and also any other columns included in do_smb_c filter, where
      !    perennial snow has remained for at least snow_persistence_max.
      ! 2) If using glc_dyn_runoff_routing=T, zero qflx_snwcp_ice: qflx_snwcp_ice is the flux
      !    sent to ice runoff, but for glc_dyn_runoff_routing=T, we do NOT want this to be
      !    sent to ice runoff (instead it is sent to CISM).

      do c = bounds%begc,bounds%endc
         qflx_glcice_frz(c) = 0._r8
      end do
      do fc = 1,num_do_smb_c
         c = filter_do_smb_c(fc)
         l = col_pp%landunit(c)
         g = col_pp%gridcell(c)
         ! In the following, we convert glc_snow_persistence_max_days to r8 to avoid overflow
         if ( (snow_persistence(c) >= (real(glc_snow_persistence_max_days, r8) * secspday)) &
              .or. lun_pp%itype(l) == istice_mec) then
            qflx_glcice_frz(c) = qflx_snwcp_ice(c)  
            qflx_glcice(c) = qflx_glcice(c) + qflx_glcice_frz(c)
            if (glc_dyn_runoff_routing(g)) qflx_snwcp_ice(c) = 0._r8
         end if
      end do

      ! Determine wetland and land ice hydrology (must be placed here
      ! since need snow updated from CombineSnowLayers)

      do fc = 1,num_nolakec
         c = filter_nolakec(fc)
         l = col_pp%landunit(c)
         g = col_pp%gridcell(c)

         if (lun_pp%itype(l)==istwet .or. lun_pp%itype(l)==istice      &
                                  .or. lun_pp%itype(l)==istice_mec) then

            qflx_drain(c)         = 0._r8
            qflx_drain_perched(c) = 0._r8
            qflx_h2osfc_surf(c)   = 0._r8
            qflx_surf(c)          = 0._r8
            qflx_infl(c)          = 0._r8
            qflx_qrgwl(c) = forc_rain(c) + forc_snow(c) + qflx_floodg(g) - qflx_evap_tot(c) - qflx_snwcp_ice(c) - &
                 (endwb(c)-begwb(c))/dtime

            ! With glc_dyn_runoff_routing = false (the less realistic way, typically used
            ! when NOT coupling to CISM), excess snow immediately runs off, whereas melting
            ! ice stays in place and does not run off. The reverse is true with
            ! glc_dyn_runoff_routing = true: in this case, melting ice runs off, and excess
            ! snow is sent to CISM, where it is converted to ice. These corrections are
            ! done here: 

            if (glc_dyn_runoff_routing(g) .and. lun_pp%itype(l)==istice_mec) then
               ! If glc_dyn_runoff_routing=T, add meltwater from istice_mec ice columns to the runoff.
               !    Note: The meltwater contribution is computed in PhaseChanges (part of Biogeophysics2)
               qflx_qrgwl(c) = qflx_qrgwl(c) + qflx_glcice_melt(c)
               ! Also subtract the freezing component of qflx_glcice: this ice is added to
               ! CISM's ice column rather than running off. (This is analogous to the
               ! subtraction of qflx_snwcp_ice from qflx_qrgwl above, which accounts for
               ! snow that should be put into ice runoff rather than liquid runoff. But for
               ! glc_dyn_runoff_routing=true, qflx_snwcp_ice has been zeroed out, and has
               ! been put into qflx_glcice_frz.)
               qflx_qrgwl(c) = qflx_qrgwl(c) - qflx_glcice_frz(c)
            endif

         else if (lun_pp%urbpoi(l) .and. ctype(c) /= icol_road_perv) then

            qflx_drain_perched(c) = 0._r8
            qflx_h2osfc_surf(c)   = 0._r8
            qflx_rsub_sat(c)      = spval

         end if

         qflx_runoff(c) = qflx_drain(c) + qflx_surf(c)  + qflx_h2osfc_surf(c) + qflx_qrgwl(c) + qflx_drain_perched(c)

<<<<<<< HEAD
         if ((lun%itype(l)==istsoil .or. lun%itype(l)==istcrop) .and. col%active(c)) then
           ! qflx_runoff(c) = qflx_runoff(c) - qflx_irrig(c)
           qflx_irr_demand(c) = -1.0_r8 * qflx_irrig(c) * ldomain%f_surf(g)
 
         else
           qflx_irr_demand(c) = 0._r8
         end if

         if (lun%urbpoi(l)) then
=======
         if ((lun_pp%itype(l)==istsoil .or. lun_pp%itype(l)==istcrop) .and. col_pp%active(c)) then
            qflx_runoff(c) = qflx_runoff(c) - qflx_irrig(c)
         end if
         if (lun_pp%urbpoi(l)) then
>>>>>>> 0d1c6bdf
            qflx_runoff_u(c) = qflx_runoff(c)
         else if (lun_pp%itype(l)==istsoil .or. lun_pp%itype(l)==istcrop) then
            qflx_runoff_r(c) = qflx_runoff(c)
         end if

      end do

!      call WaterTable(bounds, num_hydrologyc, filter_hydrologyc, num_urbanc, filter_urbanc, &
!           soilhydrology_vars, soilstate_vars, temperature_vars, waterstate_vars, waterflux_vars)

    end associate

  end subroutine HydrologyDrainage

end module HydrologyDrainageMod<|MERGE_RESOLUTION|>--- conflicted
+++ resolved
@@ -16,15 +16,10 @@
   use TemperatureType   , only : temperature_type
   use WaterfluxType     , only : waterflux_type
   use WaterstateType    , only : waterstate_type
-<<<<<<< HEAD
   use SoilHydrologyMod  , only : WaterTable
-  use LandunitType      , only : lun                
-  use ColumnType        , only : col                
-=======
   use LandunitType      , only : lun_pp                
   use ColumnType        , only : col_pp                
   use VegetationType    , only : veg_pp                
->>>>>>> 0d1c6bdf
   !
   ! !PUBLIC TYPES:
   implicit none
@@ -57,11 +52,8 @@
     use clm_time_manager , only : get_step_size, get_nstep
     use SoilHydrologyMod , only : CLMVICMap, Drainage
     use clm_varctl       , only : use_vsfm
-<<<<<<< HEAD
     use domainMod        , only : ldomain
-=======
     use BeTRSimulationALM, only : betr_simulation_alm_type
->>>>>>> 0d1c6bdf
     !
     ! !ARGUMENTS:
     type(bounds_type)        , intent(in)    :: bounds               
@@ -281,22 +273,13 @@
 
          qflx_runoff(c) = qflx_drain(c) + qflx_surf(c)  + qflx_h2osfc_surf(c) + qflx_qrgwl(c) + qflx_drain_perched(c)
 
-<<<<<<< HEAD
-         if ((lun%itype(l)==istsoil .or. lun%itype(l)==istcrop) .and. col%active(c)) then
+         if ((lun_pp%itype(l)==istsoil .or. lun_pp%itype(l)==istcrop) .and. col_pp%active(c)) then
            ! qflx_runoff(c) = qflx_runoff(c) - qflx_irrig(c)
            qflx_irr_demand(c) = -1.0_r8 * qflx_irrig(c) * ldomain%f_surf(g)
- 
          else
            qflx_irr_demand(c) = 0._r8
          end if
-
-         if (lun%urbpoi(l)) then
-=======
-         if ((lun_pp%itype(l)==istsoil .or. lun_pp%itype(l)==istcrop) .and. col_pp%active(c)) then
-            qflx_runoff(c) = qflx_runoff(c) - qflx_irrig(c)
-         end if
          if (lun_pp%urbpoi(l)) then
->>>>>>> 0d1c6bdf
             qflx_runoff_u(c) = qflx_runoff(c)
          else if (lun_pp%itype(l)==istsoil .or. lun_pp%itype(l)==istcrop) then
             qflx_runoff_r(c) = qflx_runoff(c)
