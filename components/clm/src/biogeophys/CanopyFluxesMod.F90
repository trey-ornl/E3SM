--- conflicted
+++ resolved
@@ -626,12 +626,8 @@
       do j = 1,nlevgrnd
          do f = 1, fn
             p = filterp(f)
-<<<<<<< HEAD
-            c = pft%column(p)
-            g = pft%gridcell(p)
-=======
             c = veg_pp%column(p)
->>>>>>> 0d1c6bdf
+            g = veg_pp%gridcell(p)
             if (check_for_irrig(p) .and. .not. frozen_soil(p)) then
                ! if level L was frozen, then we don't look at any levels below L
                if (t_soisno(c,j) <= SHR_CONST_TKFRZ) then
@@ -644,16 +640,9 @@
                   vol_liq_so   = eff_porosity(c,j) * (-smpso(veg_pp%itype(p))/sucsat(c,j))**(-1/bsw(c,j))
 
                   ! Translate vol_liq_so and eff_porosity into h2osoi_liq_so and h2osoi_liq_sat and calculate deficit
-<<<<<<< HEAD
-                  h2osoi_liq_so  = vol_liq_so * denh2o * col%dz(c,j)
-                  h2osoi_liq_sat = eff_porosity(c,j) * denh2o * col%dz(c,j)
-                 ! deficit        = max((h2osoi_liq_so + irrig_factor*(h2osoi_liq_sat - h2osoi_liq_so)) - h2osoi_liq(c,j), 0._r8)
-=======
                   h2osoi_liq_so  = vol_liq_so * denh2o * col_pp%dz(c,j)
                   h2osoi_liq_sat = eff_porosity(c,j) * denh2o * col_pp%dz(c,j)
-                  deficit        = max((h2osoi_liq_so + irrig_factor*(h2osoi_liq_sat - h2osoi_liq_so)) - h2osoi_liq(c,j), 0._r8)
->>>>>>> 0d1c6bdf
-
+                  !deficit        = max((h2osoi_liq_so + irrig_factor*(h2osoi_liq_sat - h2osoi_liq_so)) - h2osoi_liq(c,j), 0._r8)
                   deficit        = max((h2osoi_liq_so + ldomain%firrig(g)*(h2osoi_liq_sat - h2osoi_liq_so)) - h2osoi_liq(c,j), 0._r8)
                   ! Add deficit to irrig_rate, converting units from mm to mm/sec
                   irrig_rate(p)  = irrig_rate(p) + deficit/(dtime*irrig_nsteps_per_day)
