--- conflicted
+++ resolved
@@ -1063,16 +1063,6 @@
     endif
 
     ! coupled module controls betweeen PFLOTRAN and CLM45
-<<<<<<< HEAD
-    if(pflotran_m%option%iflowmode==RICHARDS_MODE) then
-      pf_hmode = .true.
-      pf_tmode = .false.
-      pf_frzmode = .false.
-
-    elseif(pflotran_m%option%iflowmode==TH_MODE) then
-      pf_hmode = .true.
-      pf_tmode = .true.
-=======
     if(pflotran_m%option%iflowmode/=NULL_MODE) then
        pf_hmode = .true.
        if (pflotran_m%option%use_isothermal) then
@@ -1081,7 +1071,6 @@
          pf_tmode = .true.
       endif
 
->>>>>>> 3ec535ad
       if (pflotran_m%option%use_th_freezing) then
          pf_frzmode = .true.
       else
