module atm2lndType

  !-----------------------------------------------------------------------
  ! !DESCRIPTION:
  ! Handle atm2lnd, lnd2atm mapping
  !
  ! !USES:
  use shr_kind_mod  , only : r8 => shr_kind_r8
  use shr_infnan_mod, only : nan => shr_infnan_nan, assignment(=)
  use shr_log_mod   , only : errMsg => shr_log_errMsg
  use shr_megan_mod , only : shr_megan_mechcomps_n
  use clm_varpar    , only : numrad, ndst, nlevgrnd !ndst = number of dust bins.
  use clm_varcon    , only : rair, grav, cpair, hfus, tfrz, spval
<<<<<<< HEAD
  use clm_varctl    , only : iulog, use_c13, use_cn, use_lch4, use_fates
=======
  use clm_varctl    , only : iulog, use_c13, use_cn, use_lch4, use_cndv, use_ed, use_fan
>>>>>>> 0498c0db
  use seq_drydep_mod, only : n_drydep, drydep_method, DD_XLND
  use decompMod     , only : bounds_type
  use abortutils    , only : endrun
  use VegetationType     , only : veg_pp
  !
  ! !PUBLIC TYPES:
  implicit none
  private
  save
  !
  ! !PUBLIC DATA TYPES:
  !----------------------------------------------------
  ! atmosphere -> land variables structure
  !
  ! NOTE:
  ! IF there are forcing variables that are downscaled - then the
  ! non-downscaled versions SHOULD NOT be used in the code. Currently
  ! the non-downscaled versions are only used n a handful of places in
  ! the code (and needs to be used in lnd_import_export and the
  ! downscaling routines), but in general should NOT be used in new
  ! code. Instead use the datatype variables that have a _col suffix
  ! which gives the downscaled versions of these fields.
  !----------------------------------------------------
  type, public :: atm2lnd_type
      !DMR additions for CPL_BYPASS option
#ifdef CPL_BYPASS
      integer*2, pointer :: atm_input                (:,:,:,:) => null()  !Single-site meteorological input
      integer, pointer  :: loaded_bypassdata                   => null()
      real(r8), pointer :: add_offsets                     (:) => null()  !offsets for compressed met drivers
      real(r8), pointer :: scale_factors                   (:) => null()  !scale factors for compressed met drivers      
      integer(r8), pointer :: startyear_met                    => null()  !staring driver met year
      integer(r8), pointer :: endyear_met_spinup               => null()  !end driver met year for spinup cycle
      integer(r8), pointer :: endyear_met_trans                => null()  !end driver met year for transient simulation
      real(r8), pointer :: timeres                         (:) => null()  !time resolution of driver met (hours)
      real(r8), pointer :: var_offset                  (:,:,:) => null()  !correction offset for grid->site driver met (monthly)
      real(r8), pointer :: var_mult                    (:,:,:) => null()  !correction factor for grid->site driver met (monthly)
      integer,  pointer :: timelen                         (:) => null()  !length of input meteorology
      integer,  pointer :: timelen_spinup                  (:) => null()  !length of spinup meteorology
      integer,  pointer :: tindex                      (:,:,:) => null()  !current index for meteorolgoical data
      integer,  pointer :: metsource                           => null()  !Meteorogical source (0=Qian, 1=cruncep)
      real(r8), pointer :: npf                            (:)  => null()  !number of model timesteps per forcing timestep
      real(r8), pointer :: co2_input                   (:,:,:) => null()  !annual CO2 input data
      real(r8), pointer :: c13o2_input                 (:,:,:) => null()  !annual C13O2 input data
      integer, pointer :: ndepind                        (:,:) => null()  !annual nitrogen deposition data
      integer, pointer :: hdmind                         (:,:) => null()  !popluation density
      real(r8), pointer :: forc_hdm                      (:)   => null() 
      real(r8), pointer :: forc_lnfm                     (:)   => null()
      real(r8), pointer ::  hdm1                       (:,:,:) => null() 
      real(r8), pointer ::  hdm2                       (:,:,:) => null()
      real(r8), pointer ::  lnfm_all                   (:,:,:) => null()
      real(r8), pointer ::  lnfm                         (:,:) => null()
      real(r8), pointer ::  ndep1                      (:,:,:) => null()
      real(r8), pointer ::  ndep2                      (:,:,:) => null()
      real(r8), pointer ::  aerodata                 (:,:,:,:) => null()
#endif
     ! atm->lnd not downscaled
     real(r8), pointer :: forc_u_grc                    (:)   => null() ! atm wind speed, east direction (m/s)
     real(r8), pointer :: forc_v_grc                    (:)   => null() ! atm wind speed, north direction (m/s)
     real(r8), pointer :: forc_wind_grc                 (:)   => null() ! atmospheric wind speed
     real(r8), pointer :: forc_hgt_grc                  (:)   => null() ! atmospheric reference height (m)
     real(r8), pointer :: forc_hgt_u_grc                (:)   => null() ! obs height of wind [m] (new)
     real(r8), pointer :: forc_hgt_t_grc                (:)   => null() ! obs height of temperature [m] (new)
     real(r8), pointer :: forc_hgt_q_grc                (:)   => null() ! obs height of humidity [m] (new)
     real(r8), pointer :: forc_vp_grc                   (:)   => null() ! atmospheric vapor pressure (Pa)
     real(r8), pointer :: forc_rh_grc                   (:)   => null() ! atmospheric relative humidity (%)
     real(r8), pointer :: forc_pco2_grc                 (:)   => null() ! CO2 partial pressure (Pa)
     real(r8), pointer :: forc_solad_grc                (:,:) => null() ! direct beam radiation (numrad) (vis=forc_sols , nir=forc_soll )
     real(r8), pointer :: forc_solai_grc                (:,:) => null() ! diffuse radiation (numrad) (vis=forc_solsd, nir=forc_solld)
     real(r8), pointer :: forc_solar_grc                (:)   => null() ! incident solar radiation
     real(r8), pointer :: forc_ndep_grc                 (:)   => null() ! nitrogen deposition rate (gN/m2/s)
     real(r8), pointer :: forc_pdep_grc                 (:)   => null() ! phosphorus deposition rate (gP/m2/s)
     real(r8), pointer :: forc_pc13o2_grc               (:)   => null() ! C13O2 partial pressure (Pa)
     real(r8), pointer :: forc_po2_grc                  (:)   => null() ! O2 partial pressure (Pa)
     real(r8), pointer :: forc_aer_grc                  (:,:) => null() ! aerosol deposition array
     real(r8), pointer :: forc_pch4_grc                 (:)   => null() ! CH4 partial pressure (Pa)

!JV
     real(r8), pointer :: forc_ndep2_grc                (:)   => null() ! FAN nitrogen deposition (manure) rate (gN/m2/s)
     real(r8), pointer :: forc_ndep3_grc                (:)   => null() ! FAN nitrogen deposition (fertilizer) rate (gN/m2/s)
     real(r8), pointer :: forc_ndep_urea_grc            (:)   => null() ! FAN nitrogen deposition, urea fertilizer fraction
     real(r8), pointer :: forc_ndep_nitr_grc            (:)   => null() ! FAN nitrogen deposition, nitrate fertilizer fraction
     real(r8), pointer :: forc_soilph_grc               (:)   => null() ! FAN soil pH
!JV
     
     real(r8), pointer :: forc_t_not_downscaled_grc     (:)   => null() ! not downscaled atm temperature (Kelvin)       
     real(r8), pointer :: forc_th_not_downscaled_grc    (:)   => null() ! not downscaled atm potential temperature (Kelvin)    
     real(r8), pointer :: forc_q_not_downscaled_grc     (:)   => null() ! not downscaled atm specific humidity (kg/kg)  
     real(r8), pointer :: forc_pbot_not_downscaled_grc  (:)   => null() ! not downscaled atm pressure (Pa)              
     real(r8), pointer :: forc_rho_not_downscaled_grc   (:)   => null() ! not downscaled atm density (kg/m**3)                      
     real(r8), pointer :: forc_rain_not_downscaled_grc  (:)   => null() ! not downscaled atm rain rate [mm/s]                       
     real(r8), pointer :: forc_snow_not_downscaled_grc  (:)   => null() ! not downscaled atm snow rate [mm/s]                       
     real(r8), pointer :: forc_lwrad_not_downscaled_grc (:)   => null() ! not downscaled atm downwrd IR longwave radiation (W/m**2) 

     ! atm->lnd downscaled
     real(r8), pointer :: forc_t_downscaled_col         (:)   => null() ! downscaled atm temperature (Kelvin)
     real(r8), pointer :: forc_th_downscaled_col        (:)   => null() ! downscaled atm potential temperature (Kelvin)
     real(r8), pointer :: forc_q_downscaled_col         (:)   => null() ! downscaled atm specific humidity (kg/kg)
     real(r8), pointer :: forc_pbot_downscaled_col      (:)   => null() ! downscaled atm pressure (Pa)
     real(r8), pointer :: forc_rho_downscaled_col       (:)   => null() ! downscaled atm density (kg/m**3)
     real(r8), pointer :: forc_rain_downscaled_col      (:)   => null() ! downscaled atm rain rate [mm/s]
     real(r8), pointer :: forc_snow_downscaled_col      (:)   => null() ! downscaled atm snow rate [mm/s]
     real(r8), pointer :: forc_lwrad_downscaled_col     (:)   => null() ! downscaled atm downwrd IR longwave radiation (W/m**2)

     !  rof->lnd
     real(r8), pointer :: forc_flood_grc                (:)   => null() ! rof flood (mm/s)
     real(r8), pointer :: volr_grc                      (:)   => null() ! rof volr total volume (m3)
     real(r8), pointer :: volrmch_grc                   (:)   => null() ! rof volr main channel (m3)
     real(r8), pointer :: supply_grc                    (:)   => null() ! rof volr supply (mm/s)
	 
     ! anomaly forcing
     real(r8), pointer :: af_precip_grc                 (:)   => null() ! anomaly forcing 
     real(r8), pointer :: af_uwind_grc                  (:)   => null() ! anomaly forcing 
     real(r8), pointer :: af_vwind_grc                  (:)   => null() ! anomaly forcing 
     real(r8), pointer :: af_tbot_grc                   (:)   => null() ! anomaly forcing 
     real(r8), pointer :: af_pbot_grc                   (:)   => null() ! anomaly forcing 
     real(r8), pointer :: af_shum_grc                   (:)   => null() ! anomaly forcing 
     real(r8), pointer :: af_swdn_grc                   (:)   => null() ! anomaly forcing 
     real(r8), pointer :: af_lwdn_grc                   (:)   => null() ! anomaly forcing 
     real(r8), pointer :: bc_precip_grc                 (:)   => null() ! anomaly forcing - add bias correction

     ! time averaged quantities
     real(r8) , pointer :: fsd24_patch                  (:)   => null() ! patch 24hr average of direct beam radiation 
     real(r8) , pointer :: fsd240_patch                 (:)   => null() ! patch 240hr average of direct beam radiation 
     real(r8) , pointer :: fsi24_patch                  (:)   => null() ! patch 24hr average of diffuse beam radiation 
     real(r8) , pointer :: fsi240_patch                 (:)   => null() ! patch 240hr average of diffuse beam radiation 
     real(r8) , pointer :: prec365_patch                (:)   => null() ! patch 365-day running mean of tot. precipitation
     real(r8) , pointer :: prec60_patch                 (:)   => null() ! patch 60-day running mean of tot. precipitation (mm/s) 
     real(r8) , pointer :: prec10_patch                 (:)   => null() ! patch 10-day running mean of tot. precipitation (mm/s) 
     real(r8) , pointer :: prec24_patch                 (:)   => null() ! patch 24-hour running mean of tot. precipitation (mm/s) 
     real(r8) , pointer :: rh24_patch                   (:)   => null() ! patch 24-hour running mean of relative humidity
     real(r8) , pointer :: wind24_patch                 (:)   => null() ! patch 24-hour running mean of wind
     real(r8) , pointer :: t_mo_patch                   (:)   => null() ! patch 30-day average temperature (Kelvin)
     real(r8) , pointer :: t_mo_min_patch               (:)   => null() ! patch annual min of t_mo (Kelvin)

   contains

     procedure, public  :: Init
     procedure, private :: InitAllocate 
     procedure, private :: InitHistory  
     procedure, public  :: InitAccBuffer
     procedure, public  :: InitAccVars
     procedure, public  :: UpdateAccVars
     procedure, public  :: Restart

  end type atm2lnd_type
  !----------------------------------------------------

contains

  !------------------------------------------------------------------------
  subroutine Init(this, bounds)

    class(atm2lnd_type) :: this
    type(bounds_type), intent(in) :: bounds  

    call this%InitAllocate(bounds)
    call this%InitHistory(bounds)
    
  end subroutine Init

  !------------------------------------------------------------------------
  subroutine InitAllocate(this, bounds)
    !
    ! !DESCRIPTION:
    ! Initialize atm2lnd derived type
    !
    ! !ARGUMENTS:
    class(atm2lnd_type) :: this
    type(bounds_type), intent(in) :: bounds  
    !
    ! !LOCAL VARIABLES:
    real(r8) :: ival  = 0.0_r8  ! initial value
    real     :: ival_float = 0.0
    integer  :: ival_int = 0
    integer*2 :: ival_short = 0
    integer  :: begg, endg
    integer  :: begc, endc
    integer  :: begp, endp
    !------------------------------------------------------------------------

    begg = bounds%begg; endg= bounds%endg
    begc = bounds%begc; endc= bounds%endc
    begp = bounds%begp; endp= bounds%endp

    ! atm->lnd

    !DMR - variables added for CPL_BYPASS option 
#ifdef CPL_BYPASS
    allocate(this%timelen                            (1:14))        ; this%timelen                       (:)   = ival_int
    allocate(this%timelen_spinup                     (1:14))        ; this%timelen_spinup                (:)   = ival_int
    allocate(this%tindex               (begg:endg,1:14,1:2))        ; this%tindex                    (:,:,:)   = ival_int
    allocate(this%metsource                                )        ; this%metsource                           = ival_int   
    allocate(this%npf                                (1:14))        ; this%npf                           (:)   = ival
    !allocate(this%atm_input       (14,begg:endg,1,1:600000))        ; this%atm_input               (:,:,:,:)   = ival_short
    allocate(this%loaded_bypassdata                        )        ; this%loaded_bypassdata                   = 0
    allocate(this%add_offsets                        (1:14))        ; this%add_offsets                   (:)   = ival_float 
    allocate(this%scale_factors                      (1:14))        ; this%scale_factors                 (:)   = ival_float
    allocate(this%startyear_met                            )        ; this%startyear_met                       = ival_int
    allocate(this%endyear_met_spinup                       )        ; this%endyear_met_spinup                  = ival_int
    allocate(this%endyear_met_trans                        )        ; this%endyear_met_trans                   = ival_int
    allocate(this%timeres                            (1:14))        ; this%timeres                       (:)   = ival
    allocate(this%var_offset              (14,begg:endg,12))        ; this%var_offset                (:,:,:)   = ival
    allocate(this%var_mult                (14,begg:endg,12))        ; this%var_mult                  (:,:,:)   = ival
    allocate(this%co2_input                      (1,1,3000))        ; this%co2_input                 (:,:,:)   = ival    
    allocate(this%c13o2_input                    (1,1,3000))        ; this%c13o2_input               (:,:,:)   = ival
    allocate(this%ndepind                     (begg:endg,2))        ; this%ndepind                     (:,:)   = ival_int
    allocate(this%hdmind                      (begg:endg,2))        ; this%hdmind                      (:,:)   = ival_int
    allocate(this%forc_hdm                      (begg:endg))        ; this%forc_hdm                      (:)   = ival
    allocate(this%forc_lnfm                     (begg:endg))        ; this%forc_lnfm                     (:)   = ival
    allocate(this%hdm1                          (720,360,1))        ; this%hdm1                      (:,:,:)   = ival
    allocate(this%hdm2                          (720,360,1))        ; this%hdm2                      (:,:,:)   = ival
    allocate(this%lnfm                     (begg:endg,2920))        ; this%lnfm                        (:,:)   = ival 
    allocate(this%ndep1                          (144,96,1))        ; this%ndep1                     (:,:,:)   = ival
    allocate(this%ndep2                          (144,96,1))        ; this%ndep2                     (:,:,:)   = ival
    allocate(this%aerodata                   (14,144,96,14))        ; this%aerodata                (:,:,:,:)   = ival
    !END DMR
#endif
    allocate(this%forc_u_grc                    (begg:endg))        ; this%forc_u_grc                    (:)   = ival
    allocate(this%forc_v_grc                    (begg:endg))        ; this%forc_v_grc                    (:)   = ival
    allocate(this%forc_wind_grc                 (begg:endg))        ; this%forc_wind_grc                 (:)   = ival
    allocate(this%forc_rh_grc                   (begg:endg))        ; this%forc_rh_grc                   (:)   = ival
    allocate(this%forc_hgt_grc                  (begg:endg))        ; this%forc_hgt_grc                  (:)   = ival
    allocate(this%forc_hgt_u_grc                (begg:endg))        ; this%forc_hgt_u_grc                (:)   = ival
    allocate(this%forc_hgt_t_grc                (begg:endg))        ; this%forc_hgt_t_grc                (:)   = ival
    allocate(this%forc_hgt_q_grc                (begg:endg))        ; this%forc_hgt_q_grc                (:)   = ival
    allocate(this%forc_vp_grc                   (begg:endg))        ; this%forc_vp_grc                   (:)   = ival
    allocate(this%forc_pco2_grc                 (begg:endg))        ; this%forc_pco2_grc                 (:)   = ival
    allocate(this%forc_solad_grc                (begg:endg,numrad)) ; this%forc_solad_grc                (:,:) = ival
    allocate(this%forc_solai_grc                (begg:endg,numrad)) ; this%forc_solai_grc                (:,:) = ival
    allocate(this%forc_solar_grc                (begg:endg))        ; this%forc_solar_grc                (:)   = ival
    allocate(this%forc_ndep_grc                 (begg:endg))        ; this%forc_ndep_grc                 (:)   = ival
    allocate(this%forc_pdep_grc                 (begg:endg))        ; this%forc_pdep_grc                 (:)   = ival
    allocate(this%forc_pc13o2_grc               (begg:endg))        ; this%forc_pc13o2_grc               (:)   = ival
    allocate(this%forc_po2_grc                  (begg:endg))        ; this%forc_po2_grc                  (:)   = ival
    allocate(this%forc_aer_grc                  (begg:endg,14))     ; this%forc_aer_grc                  (:,:) = ival
    allocate(this%forc_pch4_grc                 (begg:endg))        ; this%forc_pch4_grc                 (:)   = ival

    ! atm->lnd not downscaled
    allocate(this%forc_t_not_downscaled_grc     (begg:endg))        ; this%forc_t_not_downscaled_grc     (:)   = ival
    allocate(this%forc_q_not_downscaled_grc     (begg:endg))        ; this%forc_q_not_downscaled_grc     (:)   = ival
    allocate(this%forc_pbot_not_downscaled_grc  (begg:endg))        ; this%forc_pbot_not_downscaled_grc  (:)   = ival
    allocate(this%forc_th_not_downscaled_grc    (begg:endg))        ; this%forc_th_not_downscaled_grc    (:)   = ival
    allocate(this%forc_rho_not_downscaled_grc   (begg:endg))        ; this%forc_rho_not_downscaled_grc   (:)   = ival
    allocate(this%forc_lwrad_not_downscaled_grc (begg:endg))        ; this%forc_lwrad_not_downscaled_grc (:)   = ival
    allocate(this%forc_rain_not_downscaled_grc  (begg:endg))        ; this%forc_rain_not_downscaled_grc  (:)   = ival
    allocate(this%forc_snow_not_downscaled_grc  (begg:endg))        ; this%forc_snow_not_downscaled_grc  (:)   = ival
    
    ! atm->lnd downscaled
    allocate(this%forc_t_downscaled_col         (begc:endc))        ; this%forc_t_downscaled_col         (:)   = ival
    allocate(this%forc_q_downscaled_col         (begc:endc))        ; this%forc_q_downscaled_col         (:)   = ival
    allocate(this%forc_pbot_downscaled_col      (begc:endc))        ; this%forc_pbot_downscaled_col      (:)   = ival
    allocate(this%forc_th_downscaled_col        (begc:endc))        ; this%forc_th_downscaled_col        (:)   = ival
    allocate(this%forc_rho_downscaled_col       (begc:endc))        ; this%forc_rho_downscaled_col       (:)   = ival
    allocate(this%forc_lwrad_downscaled_col     (begc:endc))        ; this%forc_lwrad_downscaled_col     (:)   = ival
    allocate(this%forc_rain_downscaled_col      (begc:endc))        ; this%forc_rain_downscaled_col      (:)   = ival
    allocate(this%forc_snow_downscaled_col      (begc:endc))        ; this%forc_snow_downscaled_col      (:)   = ival

    ! rof->lnd
    allocate(this%forc_flood_grc                (begg:endg))        ; this%forc_flood_grc                (:)   = ival
    allocate(this%volr_grc                      (begg:endg))        ; this%volr_grc                      (:)   = ival
    allocate(this%volrmch_grc                   (begg:endg))        ; this%volrmch_grc                   (:)   = ival
    allocate(this%supply_grc                    (begg:endg))        ; this%supply_grc                    (:)   = ival

    ! anomaly forcing
    allocate(this%bc_precip_grc                 (begg:endg))        ; this%bc_precip_grc                 (:)   = ival
    allocate(this%af_precip_grc                 (begg:endg))        ; this%af_precip_grc                 (:)   = ival
    allocate(this%af_uwind_grc                  (begg:endg))        ; this%af_uwind_grc                  (:)   = ival
    allocate(this%af_vwind_grc                  (begg:endg))        ; this%af_vwind_grc                  (:)   = ival
    allocate(this%af_tbot_grc                   (begg:endg))        ; this%af_tbot_grc                   (:)   = ival
    allocate(this%af_pbot_grc                   (begg:endg))        ; this%af_pbot_grc                   (:)   = ival
    allocate(this%af_shum_grc                   (begg:endg))        ; this%af_shum_grc                   (:)   = ival
    allocate(this%af_swdn_grc                   (begg:endg))        ; this%af_swdn_grc                   (:)   = ival
    allocate(this%af_lwdn_grc                   (begg:endg))        ; this%af_lwdn_grc                   (:)   = ival

    allocate(this%fsd24_patch                   (begp:endp))        ; this%fsd24_patch                   (:)   = nan
    allocate(this%fsd240_patch                  (begp:endp))        ; this%fsd240_patch                  (:)   = nan
    allocate(this%fsi24_patch                   (begp:endp))        ; this%fsi24_patch                   (:)   = nan
    allocate(this%fsi240_patch                  (begp:endp))        ; this%fsi240_patch                  (:)   = nan
    allocate(this%prec10_patch                  (begp:endp))        ; this%prec10_patch                  (:)   = nan
    allocate(this%prec60_patch                  (begp:endp))        ; this%prec60_patch                  (:)   = nan
    allocate(this%prec365_patch                 (begp:endp))        ; this%prec365_patch                 (:)   = nan
    if (use_fates) then
       allocate(this%prec24_patch               (begp:endp))        ; this%prec24_patch                  (:)   = nan
       allocate(this%rh24_patch                 (begp:endp))        ; this%rh24_patch                    (:)   = nan
       allocate(this%wind24_patch               (begp:endp))        ; this%wind24_patch                  (:)   = nan
    end if
    allocate(this%t_mo_patch                    (begp:endp))        ; this%t_mo_patch               (:)   = nan
    allocate(this%t_mo_min_patch                (begp:endp))        ; this%t_mo_min_patch           (:)   = spval ! TODO - initialize this elsewhere

    if ( use_fan ) then
       allocate(this%forc_ndep2_grc             (begg:endg))        ; this%forc_ndep2_grc                (:)   = ival
       allocate(this%forc_ndep3_grc             (begg:endg))        ; this%forc_ndep3_grc                (:)   = ival
       allocate(this%forc_ndep_urea_grc         (begg:endg))        ; this%forc_ndep3_grc                (:)   = ival
       allocate(this%forc_ndep_nitr_grc         (begg:endg))        ; this%forc_ndep3_grc                (:)   = ival
       allocate(this%forc_soilph_grc            (begg:endg))        ; this%forc_soilph_grc               (:)   = ival
    end if

  end subroutine InitAllocate

  !------------------------------------------------------------------------
  subroutine InitHistory(this, bounds)
    !
    ! !USES:
    use histFileMod, only : hist_addfld1d
    !
    ! !ARGUMENTS:
    class(atm2lnd_type) :: this
    type(bounds_type), intent(in) :: bounds  
    !
    ! !LOCAL VARIABLES:
    integer  :: begg, endg
    integer  :: begp, endp
    !---------------------------------------------------------------------

    begg = bounds%begg; endg= bounds%endg
    begp = bounds%begp; endp= bounds%endp

    this%forc_flood_grc(begg:endg) = spval
    call hist_addfld1d (fname='QFLOOD',  units='mm/s',  &
         avgflag='A', long_name='runoff from river flooding', &
         ptr_lnd=this%forc_flood_grc)

    this%volr_grc(begg:endg) = spval
    call hist_addfld1d (fname='VOLR',  units='m3',  &
         avgflag='A', long_name='river channel total water storage', &
         ptr_lnd=this%volr_grc)

    this%volrmch_grc(begg:endg) = spval
    call hist_addfld1d (fname='VOLRMCH',  units='m3',  &
         avgflag='A', long_name='river channel main channel water storage', &
         ptr_lnd=this%volrmch_grc)
		 
    this%supply_grc(begg:endg) = spval
    call hist_addfld1d (fname='SUPPLY',  units='mm/s',  &
         avgflag='A', long_name='runoff supply for land use', &
         ptr_lnd=this%supply_grc)

!    this%forc_wind_grc(begg:endg) = spval
!    call hist_addfld1d (fname='WIND', units='m/s',  &
!         avgflag='A', long_name='atmospheric wind velocity magnitude', &
!         ptr_lnd=this%forc_wind_grc)
    ! Rename of WIND for Urban intercomparision project
    call hist_addfld1d (fname='Wind', units='m/s',  &
         avgflag='A', long_name='atmospheric wind velocity magnitude', &
         ptr_gcell=this%forc_wind_grc, default = 'inactive')

!    this%forc_hgt_grc(begg:endg) = spval
!    call hist_addfld1d (fname='ZBOT', units='m',  &
!         avgflag='A', long_name='atmospheric reference height', &
!         ptr_lnd=this%forc_hgt_grc)

!    this%forc_solar_grc(begg:endg) = spval
!    call hist_addfld1d (fname='FSDS', units='W/m^2',  &
!         avgflag='A', long_name='atmospheric incident solar radiation', &
!         ptr_lnd=this%forc_solar_grc)

!    this%forc_pco2_grc(begg:endg) = spval
!    call hist_addfld1d (fname='PCO2', units='Pa',  &
!         avgflag='A', long_name='atmospheric partial pressure of CO2', &
!         ptr_lnd=this%forc_pco2_grc)

    this%forc_solar_grc(begg:endg) = spval
    call hist_addfld1d (fname='SWdown', units='W/m^2',  &
         avgflag='A', long_name='atmospheric incident solar radiation', &
         ptr_gcell=this%forc_solar_grc, default='inactive')

!    this%forc_rh_grc(begg:endg) = spval
!    call hist_addfld1d (fname='RH', units='%',  &
!         avgflag='A', long_name='atmospheric relative humidity', &
!         ptr_gcell=this%forc_rh_grc, default='inactive')

!    if (use_lch4) then
!       this%forc_pch4_grc(begg:endg) = spval
!       call hist_addfld1d (fname='PCH4', units='Pa',  &
!            avgflag='A', long_name='atmospheric partial pressure of CH4', &
!            ptr_lnd=this%forc_pch4_grc)
!    end if

    this%forc_t_not_downscaled_grc(begg:endg) = spval
    call hist_addfld1d (fname='Tair', units='K',  &
         avgflag='A', long_name='atmospheric air temperature', &
         ptr_gcell=this%forc_t_not_downscaled_grc, default='inactive')

    this%forc_pbot_not_downscaled_grc(begg:endg) = spval
    call hist_addfld1d (fname='PSurf', units='Pa',  &
         avgflag='A', long_name='surface pressure', &
         ptr_gcell=this%forc_pbot_not_downscaled_grc, default='inactive')

    this%forc_rain_not_downscaled_grc(begg:endg) = spval
    call hist_addfld1d (fname='Rainf', units='mm/s',  &
         avgflag='A', long_name='atmospheric rain', &
         ptr_gcell=this%forc_rain_not_downscaled_grc, default='inactive')

    this%forc_lwrad_not_downscaled_grc(begg:endg) = spval
    call hist_addfld1d (fname='LWdown', units='W/m^2',  &
         avgflag='A', long_name='atmospheric longwave radiation', &
         ptr_gcell=this%forc_lwrad_not_downscaled_grc, default='inactive')

!    this%forc_rain_not_downscaled_grc(begg:endg) = spval
!    call hist_addfld1d (fname='RAIN', units='mm/s',  &
!         avgflag='A', long_name='atmospheric rain', &
!         ptr_lnd=this%forc_rain_not_downscaled_grc)

!    this%forc_snow_not_downscaled_grc(begg:endg) = spval
!    call hist_addfld1d (fname='SNOW', units='mm/s',  &
!         avgflag='A', long_name='atmospheric snow', &
!         ptr_lnd=this%forc_snow_not_downscaled_grc)

!   this%forc_t_not_downscaled_grc(begg:endg) = spval
!   call hist_addfld1d (fname='TBOT', units='K',  &
!        avgflag='A', long_name='atmospheric air temperature', &
!        ptr_lnd=this%forc_t_not_downscaled_grc)

!    this%forc_th_not_downscaled_grc(begg:endg) = spval
!    call hist_addfld1d (fname='THBOT', units='K',  &
!         avgflag='A', long_name='atmospheric air potential temperature', &
!         ptr_lnd=this%forc_th_not_downscaled_grc)

!    this%forc_q_not_downscaled_grc(begg:endg) = spval
!    call hist_addfld1d (fname='QBOT', units='kg/kg',  &
!         avgflag='A', long_name='atmospheric specific humidity', &
!         ptr_lnd=this%forc_q_not_downscaled_grc)
    ! Rename of QBOT for Urban intercomparision project
    this%forc_q_not_downscaled_grc(begg:endg) = spval
    call hist_addfld1d (fname='Qair', units='kg/kg',  &
         avgflag='A', long_name='atmospheric specific humidity', &
         ptr_lnd=this%forc_q_not_downscaled_grc, default='inactive')

!    this%forc_lwrad_not_downscaled_grc(begg:endg) = spval
!    call hist_addfld1d (fname='FLDS', units='W/m^2',  &
!         avgflag='A', long_name='atmospheric longwave radiation', &
!         ptr_lnd=this%forc_lwrad_not_downscaled_grc)

!    this%forc_pbot_not_downscaled_grc(begg:endg) = spval
!    call hist_addfld1d (fname='PBOT', units='Pa',  &
!         avgflag='A', long_name='atmospheric pressure', &
!         ptr_lnd=this%forc_pbot_not_downscaled_grc)

#ifdef CPL_BYPASS
   call hist_addfld1d (fname='HDM', units='counts/km^2',      &
         avgflag='A', long_name='human population density',   &
         ptr_lnd=this%forc_hdm, default='inactive')
   
    call hist_addfld1d (fname='LNFM', units='counts/km^2/hr',  &
         avgflag='A', long_name='Lightning frequency',        &
         ptr_lnd=this%forc_lnfm, default='inactive')
#endif

    ! Time averaged quantities
    this%fsi24_patch(begp:endp) = spval
    call hist_addfld1d (fname='FSI24', units='K',  &
         avgflag='A', long_name='indirect radiation (last 24hrs)', &
         ptr_patch=this%fsi24_patch, default='inactive')

    this%fsi240_patch(begp:endp) = spval
    call hist_addfld1d (fname='FSI240', units='K',  &
         avgflag='A', long_name='indirect radiation (last 240hrs)', &
         ptr_patch=this%fsi240_patch, default='inactive')

    this%fsd24_patch(begp:endp) = spval
    call hist_addfld1d (fname='FSD24', units='K',  &
         avgflag='A', long_name='direct radiation (last 24hrs)', &
         ptr_patch=this%fsd24_patch, default='inactive')

    this%fsd240_patch(begp:endp) = spval
    call hist_addfld1d (fname='FSD240', units='K',  &
         avgflag='A', long_name='direct radiation (last 240hrs)', &
         ptr_patch=this%fsd240_patch, default='inactive')

  end subroutine InitHistory

  !-----------------------------------------------------------------------
  subroutine InitAccBuffer (this, bounds)
    !
    ! !DESCRIPTION:
    ! Initialize accumulation buffer for all required module accumulated fields
    ! This routine set defaults values that are then overwritten by the
    ! restart file for restart or branch runs
    !
    ! !USES 
    use clm_varcon  , only : spval
    use accumulMod  , only : init_accum_field
    !
    ! !ARGUMENTS:
    class(atm2lnd_type) :: this
    type(bounds_type), intent(in) :: bounds  
    !---------------------------------------------------------------------

    this%fsd24_patch(bounds%begp:bounds%endp) = spval
    call init_accum_field (name='FSD24', units='W/m2',                                             &
         desc='24hr average of direct solar radiation',  accum_type='runmean', accum_period=-1,    &
         subgrid_type='pft', numlev=1, init_value=0._r8)

    this%fsd240_patch(bounds%begp:bounds%endp) = spval
    call init_accum_field (name='FSD240', units='W/m2',                                            &
         desc='240hr average of direct solar radiation',  accum_type='runmean', accum_period=-10,  &
         subgrid_type='pft', numlev=1, init_value=0._r8)

    this%fsi24_patch(bounds%begp:bounds%endp) = spval
    call init_accum_field (name='FSI24', units='W/m2',                                             &
         desc='24hr average of diffuse solar radiation',  accum_type='runmean', accum_period=-1,   &
         subgrid_type='pft', numlev=1, init_value=0._r8)

    this%fsi240_patch(bounds%begp:bounds%endp) = spval
    call init_accum_field (name='FSI240', units='W/m2',                                            &
         desc='240hr average of diffuse solar radiation',  accum_type='runmean', accum_period=-10, &
         subgrid_type='pft', numlev=1, init_value=0._r8)

    if (use_cn) then
       call init_accum_field (name='PREC10', units='MM H2O/S', &
            desc='10-day running mean of total precipitation', accum_type='runmean', accum_period=-10, &
            subgrid_type='pft', numlev=1, init_value=0._r8)

       call init_accum_field (name='PREC60', units='MM H2O/S', &
            desc='60-day running mean of total precipitation', accum_type='runmean', accum_period=-60, &
            subgrid_type='pft', numlev=1, init_value=0._r8)
    end if

    if ( use_fates ) then
       call init_accum_field (name='PREC24', units='m', &
            desc='24hr sum of precipitation', accum_type='runmean', accum_period=-1, &
            subgrid_type='pft', numlev=1, init_value=0._r8)

       ! Fudge - this neds to be initialized from the restat file eventually. 
       call init_accum_field (name='RH24', units='m', &
            desc='24hr average of RH', accum_type='runmean', accum_period=-1, &
            subgrid_type='pft', numlev=1, init_value=100._r8) 

       call init_accum_field (name='WIND24', units='m', &
            desc='24hr average of wind', accum_type='runmean', accum_period=-1, &
            subgrid_type='pft', numlev=1, init_value=0._r8)
    end if

  end subroutine InitAccBuffer

  !-----------------------------------------------------------------------
  subroutine InitAccVars(this, bounds)
    !
    ! !DESCRIPTION:
    ! Initialize module variables that are associated with
    ! time accumulated fields. This routine is called for both an initial run
    ! and a restart run (and must therefore must be called after the restart file 
    ! is read in and the accumulation buffer is obtained)
    !
    ! !USES 
    use accumulMod       , only : extract_accum_field
    use clm_time_manager , only : get_nstep
    !
    ! !ARGUMENTS:
    class(atm2lnd_type) :: this
    type(bounds_type), intent(in) :: bounds  
    !
    ! !LOCAL VARIABLES:
    integer  :: begp, endp
    integer  :: nstep
    integer  :: ier
    real(r8), pointer :: rbufslp(:)  ! temporary
    !---------------------------------------------------------------------

    begp = bounds%begp; endp = bounds%endp

    ! Allocate needed dynamic memory for single level pft field
    allocate(rbufslp(begp:endp), stat=ier)
    if (ier/=0) then
       write(iulog,*)' in '
       call endrun(msg="extract_accum_hist allocation error for rbufslp"//&
            errMsg(__FILE__, __LINE__))
    endif

    ! Determine time step
    nstep = get_nstep()

    call extract_accum_field ('FSD24', rbufslp, nstep)
    this%fsd24_patch(begp:endp) = rbufslp(begp:endp)

    call extract_accum_field ('FSD240', rbufslp, nstep)
    this%fsd240_patch(begp:endp) = rbufslp(begp:endp)

    call extract_accum_field ('FSI24', rbufslp, nstep)
    this%fsi24_patch(begp:endp) = rbufslp(begp:endp)

    call extract_accum_field ('FSI240', rbufslp, nstep)
    this%fsi240_patch(begp:endp) = rbufslp(begp:endp)

    if (use_cn) then
       call extract_accum_field ('PREC10', rbufslp, nstep)
       this%prec10_patch(begp:endp) = rbufslp(begp:endp)

       call extract_accum_field ('PREC60', rbufslp, nstep)
       this%prec60_patch(begp:endp) = rbufslp(begp:endp)
    end if

    if (use_fates) then
       call extract_accum_field ('PREC24', rbufslp, nstep)
       this%prec24_patch(begp:endp) = rbufslp(begp:endp)

       call extract_accum_field ('RH24', rbufslp, nstep)
       this%rh24_patch(begp:endp) = rbufslp(begp:endp)

       call extract_accum_field ('WIND24', rbufslp, nstep)
       this%wind24_patch(begp:endp) = rbufslp(begp:endp)
    end if

    deallocate(rbufslp)

  end subroutine InitAccVars

  !-----------------------------------------------------------------------
  subroutine UpdateAccVars (this, bounds)
    !
    ! USES
    use clm_time_manager, only : get_nstep
    use accumulMod      , only : update_accum_field, extract_accum_field
    !
    ! !ARGUMENTS:
    class(atm2lnd_type)                 :: this
    type(bounds_type)      , intent(in) :: bounds  
    !
    ! !LOCAL VARIABLES:
    integer :: g,c,p                     ! indices
    integer :: dtime                     ! timestep size [seconds]
    integer :: nstep                     ! timestep number
    integer :: ier                       ! error status
    integer :: begp, endp
    real(r8), pointer :: rbufslp(:)      ! temporary single level - pft level
    !---------------------------------------------------------------------

    begp = bounds%begp; endp = bounds%endp

    nstep = get_nstep()

    ! Allocate needed dynamic memory for single level pft field

    allocate(rbufslp(begp:endp), stat=ier)
    if (ier/=0) then
       write(iulog,*)'update_accum_hist allocation error for rbuf1dp'
       call endrun(msg=errMsg(__FILE__, __LINE__))
    endif

    ! Accumulate and extract forc_solad24 & forc_solad240 
    do p = begp,endp
       g = veg_pp%gridcell(p)
       rbufslp(p) = this%forc_solad_grc(g,1)
    end do
    call update_accum_field  ('FSD240', rbufslp               , nstep)
    call extract_accum_field ('FSD240', this%fsd240_patch     , nstep)
    call update_accum_field  ('FSD24' , rbufslp               , nstep)
    call extract_accum_field ('FSD24' , this%fsd24_patch      , nstep)

    ! Accumulate and extract forc_solai24 & forc_solai240 
    do p = begp,endp
       g = veg_pp%gridcell(p)
       rbufslp(p) = this%forc_solai_grc(g,1)
    end do
    call update_accum_field  ('FSI24' , rbufslp               , nstep)
    call extract_accum_field ('FSI24' , this%fsi24_patch      , nstep)
    call update_accum_field  ('FSI240', rbufslp               , nstep)
    call extract_accum_field ('FSI240', this%fsi240_patch     , nstep)

    do p = begp,endp
       c = veg_pp%column(p)
       rbufslp(p) = this%forc_rain_downscaled_col(c) + this%forc_snow_downscaled_col(c)
    end do

    if (use_cn) then
       ! Accumulate and extract PREC60 (accumulates total precipitation as 60-day running mean)
       call update_accum_field  ('PREC60', rbufslp, nstep)
       call extract_accum_field ('PREC60', this%prec60_patch, nstep)

       ! Accumulate and extract PREC10 (accumulates total precipitation as 10-day running mean)
       call update_accum_field  ('PREC10', rbufslp, nstep)
       call extract_accum_field ('PREC10', this%prec10_patch, nstep)
    end if

    if (use_fates) then
       call update_accum_field  ('PREC24', rbufslp, nstep)
       call extract_accum_field ('PREC24', this%prec24_patch, nstep)

       do p = bounds%begp,bounds%endp
          c = veg_pp%column(p)
          g = veg_pp%gridcell(p)
          rbufslp(p) = this%forc_wind_grc(g) 
       end do
       call update_accum_field  ('WIND24', rbufslp, nstep)
       call extract_accum_field ('WIND24', this%wind24_patch, nstep)

       do p = bounds%begp,bounds%endp
          c = veg_pp%column(p)
          g = veg_pp%gridcell(p)
          rbufslp(p) = this%forc_rh_grc(g) 
       end do
       call update_accum_field  ('RH24', rbufslp, nstep)
       call extract_accum_field ('RH24', this%rh24_patch, nstep)
    end if

    deallocate(rbufslp)

  end subroutine UpdateAccVars

  !------------------------------------------------------------------------
  subroutine Restart(this, bounds, ncid, flag)
    ! 
    ! !USES:
    use restUtilMod
    use ncdio_pio
    !
    ! !ARGUMENTS:
    class(atm2lnd_type) :: this
    type(bounds_type), intent(in) :: bounds  
    type(file_desc_t), intent(inout) :: ncid   
    character(len=*) , intent(in)    :: flag   
    !
    ! !LOCAL VARIABLES:
    logical            :: readvar 
    !------------------------------------------------------------------------

    call restartvar(ncid=ncid, flag=flag, varname='qflx_floodg', xtype=ncd_double, &
         dim1name='gridcell', &
         long_name='flood water flux', units='mm/s', &
         interpinic_flag='skip', readvar=readvar, data=this%forc_flood_grc)
    if (flag == 'read' .and. .not. readvar) then
       ! initial run, readvar=readvar, not restart: initialize flood to zero
       this%forc_flood_grc = 0._r8
    endif

  end subroutine Restart

end module atm2lndType<|MERGE_RESOLUTION|>--- conflicted
+++ resolved
@@ -11,11 +11,7 @@
   use shr_megan_mod , only : shr_megan_mechcomps_n
   use clm_varpar    , only : numrad, ndst, nlevgrnd !ndst = number of dust bins.
   use clm_varcon    , only : rair, grav, cpair, hfus, tfrz, spval
-<<<<<<< HEAD
-  use clm_varctl    , only : iulog, use_c13, use_cn, use_lch4, use_fates
-=======
-  use clm_varctl    , only : iulog, use_c13, use_cn, use_lch4, use_cndv, use_ed, use_fan
->>>>>>> 0498c0db
+  use clm_varctl    , only : iulog, use_c13, use_cn, use_lch4, use_fates, use_fan
   use seq_drydep_mod, only : n_drydep, drydep_method, DD_XLND
   use decompMod     , only : bounds_type
   use abortutils    , only : endrun
