--- conflicted
+++ resolved
@@ -1291,14 +1291,6 @@
     ! ============================================================================
     ! Update history buffer
     ! ============================================================================
-<<<<<<< HEAD
-        #if _CUDA
-        if(step_count == 24) then
-                call cudaProfilerStop()
-                stop
-        end if
-        #endif
-=======
     !! Currently circular dependency prevents testing to transfer tape_gpu back
     !! to cpu
     transfer_hist = .false.
@@ -1312,7 +1304,6 @@
     call hist_update_hbuf(bounds_proc)
     !call hist_update_hbuf_gpu(step_count, transfer_hist, nclumps)
     
->>>>>>> 3c3d9500
     ! ============================================================================
     ! Compute water budget
     ! ============================================================================
