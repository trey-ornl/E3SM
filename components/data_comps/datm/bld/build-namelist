#!/usr/bin/env perl
#-----------------------------------------------------------------------------------------------
#
# build-namelist
#
# This is the build-namelist script for the CIME datm (Data Atmosphere Model).
#--------------------------------------------------------------------------------------------

use strict;
#use warnings;
#use diagnostics;
use Cwd qw(getcwd abs_path);
use English;
use Getopt::Long;
use IO::File;
#-----------------------------------------------------------------------------------------------

sub usage {
    die <<EOF;
SYNOPSIS
     build-namelist [options]

     Build the datm namelist 
OPTIONS
     -debug                        Run script using default values for env variable settings
                                   for debugging.
     -help [or -h]            	   Print usage to STDOUT.					    
     -infile "filepath"       	   Specify a file or list of files (comma delimited) 	    
                              	   containing namelists to read values from.			    
     -namelist "namelist"     	   Specify namelist settings directly on the commandline by 	    
                              	   supplying a string containing FORTRAN namelist syntax, e.g.,  
                              	      -namelist "&datm_exp taxmode='extend'/"		    
     -print "level"           	   Print level for debugging:				    
                              	      0 = silent						    
                              	      1 = regular						    
                              	      2 = verbose						    
     -test                    	   Enable checking that input datasets exist on local filesystem.
     -user_xml_dir "directory"     Directory of where to look for user versions of 
                                      namelist XML files (usually your SourceMods/src.datm directory)
                                      (such as namelist_definition_datm.xml, or namelist_defaults_datm.xml)
     -caseroot                     CASEROOT directory variable
     -cimeroot                     CIMEROOT directory variable
     -inst_string                  INST_STRING variable

Note: The precedence for setting the values of namelist variables is (highest to lowest):
      0. namelist values set by specific command-line options
      1. values set on the command-line using the -namelist option,
      2. values read from the file specified by -infile,
      3. values from the namelist defaults file.

NOTE: The following xml variables are REQUIRED (they are already set by scripts in the env_*.xml files)
         RUN_TYPE    DIN_LOC_ROOT  ATM_DOMAIN_FILE   ATM_DOMAIN_PATH
	 DATM_MODE   DATM_PRESAERO DATM_TOPO         DATM_CO2_TSERIES
         ATM_GRID    GRID                     
EOF
}

#-----------------------------------------------------------------------------------------------
# Set the directory that contains the DATM configuration scripts.  If the command was
# issued using a relative or absolute path, that path is in $ProgDir.  Otherwise assume the
# command was issued from the current working directory.

(my $ProgName = $0) =~ s!(.*)/!!;      # name of this script
my $ProgDir = $1;                      # name of directory containing this script -- may be a
                                       # relative or absolute path, or null if the script is in
                                       # the user's PATH
my $cmdline = "@ARGV";                 # Command line arguments to script
my $cwd = getcwd();                    # current working directory
my $cfgdir;                            # absolute pathname of directory that contains this script
my $nm = "ProgName::";                 # name to use if script dies
if ($ProgDir) { 
    $cfgdir = abs_path($ProgDir);
} else {
    $cfgdir = $cwd;
}

my $cfg_cache = "config_cache.xml";       # Default name of configuration cache file
my $outdirname = "$cwd";                  # Default name of output directory name

#-----------------------------------------------------------------------------------------------
# Process command-line options.
#
my %opts = ( help        => 0,
	     silent      => 0,
             debug       => 0,
	     test        => 0,
	     caseroot    => undef,
	     cimeroot    => abs_path( "$cfgdir/../../../../" ),
	     inst_string => undef,
             user_xml_dir=> undef,
	    );

GetOptions(
    "h|help"         => \$opts{'help'},
    "infile=s"       => \$opts{'infile'},
    "namelist=s"     => \$opts{'namelist'},
    "print=i"        => \$opts{'print'},
    "debug"          => \$opts{'debug'},
    "test"           => \$opts{'test'},
    "caseroot=s"     => \$opts{'caseroot'},
    "cimeroot=s"     => \$opts{'cimeroot'},
    "inst_string=s"  => \$opts{'inst_string'},	   
    "user_xml_dir=s" => \$opts{'user_xml_dir'},
)  or usage();

# Give usage message.
usage() if $opts{'help'};

# Check for unparsed arguments
if (@ARGV) {
    print "ERROR: unrecognized arguments: @ARGV\n";
    usage();
}

# Define print levels:
#   0 - only issue fatal error messages
#   1 - only informs what files are created (default)
#   2 - verbose
my $print = $opts{'print'};
my $eol = "\n";
# Set caseroot for Debug mode
if ( $opts{'debug'} && ! defined($opts{'caseroot'}) ) {
   $opts{'caseroot'} = "$cwd/unit_testers";
   if ( $print > 1 ) { print "caseroot = $opts{'caseroot'}\n"; }
}

# user_xml_dir
my $opt = 'user_xml_dir';
if (defined $opts{$opt}) {
   my $dir = $opts{$opt};
   if ( ! -d "$dir" ) {
      die << "EOF";
** $ProgName - $opt: $dir does NOT exist
EOF
   }
   my @files = glob("$dir/*.xml");
   if ( $#files == -1 && $print > 0 ) {
      print << "EOF";
** $ProgName - Warning NO XML files exist in $opt directory $dir
EOF
   }
}

my $CASEROOT    = $opts{'caseroot'};
my $CIMEROOT    = $opts{'cimeroot'};
my $INST_STRING = $opts{'inst_string'}; 

#-----------------------------------------------------------------------------------------------
my $bldconfdir = "$CASEROOT/Buildconf/datmconf";

if ( $opts{'debug'} ) {
   my $cmd = "mkdir -p $bldconfdir";
   print "Execute: $cmd\n";
   system( "$cmd" );
   chdir( "$bldconfdir" );
}

# build empty config_cache.xml file (needed below)  
my $config_cache = "$bldconfdir/$cfg_cache";
my  $fh = new IO::File;
$fh->open(">$config_cache") or die "** can't open file: $config_cache\n";
print $fh  <<"EOF";
<?xml version="1.0"?>
<config_definition>
</config_definition>
EOF
$fh->close;
if ($print>=1) { print "Wrote file $config_cache $eol"; }
(-f "$config_cache")  or  die <<"EOF";
** $ProgName - Cannot find configuration cache file: $config_cache\" **
EOF

#-----------------------------------------------------------------------------------------------
# Make sure we can find required perl modules, definition, and defaults files.
# Look for them under the directory that contains the configure script.

# The root directory for the input data files must be specified.

#The root directory to utils Tools
my $cimeroot   = abs_path($CIMEROOT);
my $perl5lib   = "$cimeroot/utils/perl5lib";

# The XML::Lite module is required to parse the XML files.
(-f "$perl5lib/XML/Lite.pm")  or  die <<"EOF";
** $ProgName - Cannot find perl module \"XML/Lite.pm\" in directory 
    \"$perl5lib\" **
EOF

# The Build::Config module provides utilities to access the configuration information
# in the config_cache.xml file
(-f "$perl5lib/Build/Config.pm")  or  die <<"EOF";
** $ProgName - Cannot find perl module \"Build/Config.pm\" in directory 
    \"$perl5lib\" **
EOF

# The namelist definition file contains entries for all namelist variables that
# can be output by build-namelist.
my $nl_definition_file = "$cfgdir/namelist_files/namelist_definition_datm.xml";
# If user has user namelist definition files
if (defined $opts{'user_xml_dir'}) {
    my $filename = $nl_definition_file;
    $filename    =~ s!(.*)/!!;
    my $newfile  = "$opts{'user_xml_dir'}/$filename";
    if ( -f "$newfile" ) {
       $nl_definition_file = $newfile;
    }
}
(-f "$nl_definition_file")  or  die <<"EOF";
** $ProgName - Cannot find namelist definition file \"$nl_definition_file\" **
EOF
if ($print>=2) { print "Using namelist definition file $nl_definition_file$eol"; }

# The Build::NamelistDefinition module provides utilities to validate that the output
# namelists are consistent with the namelist definition file
(-f "$perl5lib/Build/NamelistDefinition.pm")  or  die <<"EOF";
** $ProgName - Cannot find perl module \"Build/NamelistDefinition.pm\" in directory 
    \"$perl5lib\" **
EOF

# The namelist defaults file contains default values for all required namelist variables.
my @nl_defaults_files = ( "$cfgdir/namelist_files/namelist_defaults_datm.xml"); 
# If user has user namelist definition files
if (defined $opts{'user_xml_dir'}) {
  my @filelist = @nl_defaults_files;
  foreach my $file  ( @filelist ) {
    $file =~ s!(.*)/!!;
    my $newfile = "$opts{'user_xml_dir'}/$file";
    if ( -f "$newfile" ) {
       unshift @nl_defaults_files, $newfile;
    }
  }
}
foreach my $nl_defaults_file ( @nl_defaults_files ) {
  (-f "$nl_defaults_file")  or  die <<"EOF";
** $ProgName - Cannot find namelist defaults file \"$nl_defaults_file\" **
EOF
  if ($print>=2) { print "Using namelist defaults file $nl_defaults_file$eol"; }
}

# The Build::NamelistDefaults module provides a utility to obtain default values of namelist
# variables based on finding a best fit with the attributes specified in the defaults file.
(-f "$perl5lib/Build/NamelistDefaults.pm")  or  die <<"EOF";
** $ProgName - Cannot find perl module \"Build/NamelistDefaults.pm\" in directory 
    \"$perl5lib\" **
EOF

# The Build::Namelist module provides utilities to parse input namelists, to query and modify
# namelists, and to write output namelists.
(-f "$perl5lib/Build/Namelist.pm")  or  die <<"EOF";
** $ProgName - Cannot find perl module \"Build/Namelist.pm\" in directory 
    \"$perl5lib\" **
EOF

#-----------------------------------------------------------------------------------------------
# Add $cfgdir/perl5lib to the list of paths that Perl searches for modules
my @dirs = ( "$cfgdir/..", "$perl5lib");
unshift @INC, @dirs;

require XML::Lite;
require Build::Config;
require Build::NamelistDefinition;
require Build::NamelistDefaults;
require Build::Namelist;
require Streams::TemplateGeneric;
require Config::SetupTools;

#-----------------------------------------------------------------------------------------------
# Create a configuration object from the DATM config_cache.xml file. 
my $cfg = Build::Config->new( $config_cache );


# Create a namelist definition object.  This object provides a method for verifying that the
# output namelist variables are in the definition file, and are output in the correct
# namelist groups.
my $definition = Build::NamelistDefinition->new( $nl_definition_file );

# Create a namelist defaults object.  This object provides default values for variables
# contained in the input defaults file.  The configuration object provides attribute
# values that are relevent for the DATM for which the namelist is being produced.
my $defaults = Build::NamelistDefaults->new( shift( @nl_defaults_files ), $cfg);
foreach my $nl_defaults_file ( @nl_defaults_files ) {
   $defaults->add( "$nl_defaults_file" );
}

# Create an empty namelist object.  Add values to it in order of precedence.
my $nl = Build::Namelist->new();

#-----------------------------------------------------------------------------------------------
# Some regular expressions...
my $TRUE  = '\.true\.';
my $FALSE = '\.false\.';

#-----------------------------------------------------------------------------------------------

# Process the user input in order of precedence.  At each point we'll only add new
# values to the namelist and not overwrite previously specified specified values which
# have higher precedence.

# Process the commandline args that provide specific namelist values.

# Process the -namelist arg.

if (defined $opts{'namelist'}) {
    # Parse commandline namelist
    my $nl_arg = Build::Namelist->new($opts{'namelist'});

    # Validate input namelist -- trap exceptions
    my $nl_arg_valid;
    eval { $nl_arg_valid = $definition->validate($nl_arg); };
    if ($@) {
	die "$ProgName - ERROR: Invalid namelist variable in commandline arg '-namelist'.\n $@";
    }

    # Merge input values into namelist.  Previously specified values have higher precedence
    # and are not overwritten.
    $nl->merge_nl($nl_arg_valid);
}

# Process the -infile arg.

if (defined $opts{'infile'}) {
   foreach my $infile ( split( /,/, $opts{'infile'} ) ) {
      # Parse namelist input from a file
      my $nl_infile = Build::Namelist->new($infile);

      # Validate input namelist -- trap exceptions
      my $nl_infile_valid;
      eval { $nl_infile_valid = $definition->validate($nl_infile); };
      if ($@) {
         die "$ProgName - ERROR: Invalid namelist variable in '-infile' $infile.\n $@";
      }

      # Merge input values into namelist.  Previously specified values have higher precedence
      # and are not overwritten.
      $nl->merge_nl($nl_infile_valid);
   }
}

#-----------------------------------------------------------------------------------------------

####################################
# Required xml variables           #
####################################

my %xmlvars = ();
SetupTools::getxmlvars(${CASEROOT},\%xmlvars);
foreach my $attr (keys %xmlvars) {
    $xmlvars{$attr} = SetupTools::expand_xml_var($xmlvars{$attr}, \%xmlvars); 
}
foreach my $var ( "RUN_TYPE", "DIN_LOC_ROOT", "ATM_DOMAIN_FILE", "ATM_DOMAIN_PATH", 
		  "DATM_MODE", "DATM_PRESAERO", "DATM_TOPO", "DATM_CO2_TSERIES",
                  "ATM_GRID", "GRID" ) {
    if ( $print > 1 ) { print "$var = $xmlvars{$var}\n"; }
    if ( ! defined($xmlvars{$var})  || $xmlvars{$var} =~ /^(UNSET|)$/ ) {
	die "** $ProgName - $var is NOT set  ** \n"
    }
}

my $RUN_TYPE        = $xmlvars{'RUN_TYPE'}; 
my $DIN_LOC_ROOT    = $xmlvars{'DIN_LOC_ROOT'}; 
my $ATM_DOMAIN_FILE = $xmlvars{'ATM_DOMAIN_FILE'};
my $ATM_DOMAIN_PATH = $xmlvars{'ATM_DOMAIN_PATH'};
my $DATM_MODE       = $xmlvars{'DATM_MODE'};   
my $DATM_PRESAERO   = $xmlvars{'DATM_PRESAERO'};    
my $DATM_TOPO       = $xmlvars{'DATM_TOPO'};    
my $DATM_CO2_TSERIES= $xmlvars{'DATM_CO2_TSERIES'};
my $ATM_GRID        = $xmlvars{'ATM_GRID'};    
my $GRID            = $xmlvars{'GRID'};     
my $CLM_USRDAT_NAME = $xmlvars{'CLM_USRDAT_NAME'};     

# Validate some of the env values.
if ( $DATM_MODE =~ /CLM/ && $DATM_PRESAERO eq "none" ) {
   die "${nm}:: A DATM_MODE for CLM is incompatible with DATM_PRESAERO=none\n";
}
if ( $DATM_MODE =~ /CLM/ && $DATM_TOPO eq "none" ) {
   die "${nm}:: A DATM_MODE for CLM is incompatible with DATM_TOPO=none\n";
}

if ( $GRID eq "CLM_USRDAT" && $CLM_USRDAT_NAME =~ /^(UNSET|)$/ ) {
   die <<"EOF";
** $ProgName - GRID=CLM_USRDAT and CLM_USRDAT_NAME is NOT set  **
EOF
}

<<<<<<< HEAD
=======
(-d $DIN_LOC_ROOT)  or mkdir $DIN_LOC_ROOT;
if ($print>=2) { print "CESM inputdata root directory: $DIN_LOC_ROOT$eol"; }

if ($opts{'test'}) {
    (-d $DIN_LOC_ROOT)  or  die <<"EOF";
** $ProgName - CESM inputdata root is not a directory: \"$DIN_LOC_ROOT\" **
EOF
}
my $test_files = $opts{'test'};

>>>>>>> 0a2d29ce
my $var   = "DATM_MODE";
my $group = $definition->get_group_name($var);
$nl->set_variable_value( $group, $var, "\'$xmlvars{$var}\'" );
my $var   = "DATM_PRESAERO";
my $group = $definition->get_group_name($var);
$nl->set_variable_value( $group, $var, "\'$xmlvars{$var}\'" );

####################################
# Streams file(s)                  #
####################################
  
# Get defaults for data manipulation options associated with 
# each stream (mapping, filling, time-interp etc.)

if ($print>=1) { print "  datm mode is $DATM_MODE \n"; }
if ($print>=1) { print "  datm presaero mode is $DATM_PRESAERO \n"; }
if ($print>=1) { print "  datm topo mode is $DATM_TOPO \n"; }
if ($print>=1) { print "  datm model grid is $GRID \n"; }
if ($print>=1) { print "  datm atm   grid is $ATM_GRID \n" };

# Create input data list (written to later)
my $fh_out = new IO::File;
$fh_out->open(">$CASEROOT/Buildconf/datm.input_data_list") or
    die "** can't open filepath file: datm.input_data_list\n";

# Hash for parsing default_namelist_datm.xml
my %default_namelist_opts;
$default_namelist_opts{'grid'}             = $GRID;
$default_namelist_opts{'datm_mode'}        = $DATM_MODE;
$default_namelist_opts{'presaero_mode'}    = $DATM_PRESAERO;
$default_namelist_opts{'datm_co2_tseries'} = $DATM_CO2_TSERIES;

# Create streams template file(s) - loop over streams
my $streams = $defaults->get_value( "streamslist", \%default_namelist_opts );
$streams    = SetupTools::expand_xml_var( $streams, \%xmlvars );
my @streams = split ",", $streams, -1;
if ($DATM_PRESAERO ne "none") {
    if ($DATM_PRESAERO eq "pt1_pt1") {
	push (@streams, "presaero.$DATM_PRESAERO.$ATM_GRID");
    } else {
	push (@streams, "presaero.$DATM_PRESAERO");
    }
 }
if ($DATM_TOPO ne "none") {
   push (@streams, "topo.$DATM_TOPO");
}

if ($DATM_CO2_TSERIES ne "none") {
    push (@streams, "co2tseries.$DATM_CO2_TSERIES");
}

# anomaly forcing: Check for bias correction streams
my $bias_correct = $nl->get_value( 'bias_correct' );
$bias_correct =~ s/[\'\"]//g;
if ( $bias_correct ) {
    push (@streams, $bias_correct); #from namelist_defaults_datm.xml
}

#Check for anomaly forcing streams
my $anomaly_forcing = $nl->get_value( 'anomaly_forcing' );
$anomaly_forcing =~ s/[\'\"]//g;
my @anomaly_forcing = split ",", $anomaly_forcing, -1;
if ( @anomaly_forcing ) {
    push (@streams, @anomaly_forcing);
}

my $ostreams  = undef;
my $omapalgo  = undef;
my $omapmask  = undef;
my $otintalgo = undef;
my $otaxmode  = undef;
my $ofillalgo = undef;
my $ofillmask = undef;
my $odtlimit  = undef;
foreach my $stream ( @streams ) {

    # Exit if there is no prescribed aerosol stream
    if ($stream eq "presaero" && $DATM_PRESAERO eq "none" ) {
	next;
    } 
    if ($print>=1) { print "  datm stream is $stream$INST_STRING \n";}

    # Create hash needed to parse namelist_defaults.xml file
    # Hash default_namelist_opts contains the attribute values needed for $defaults->get_value 
    $default_namelist_opts{'stream'}        = $stream;
    if ($DATM_PRESAERO ne 'none') {
	$default_namelist_opts{'presaero_flag'} = "active";
    } else {
	$default_namelist_opts{'presaero_flag'} = "none";
    }
    if ( $stream =~ /presaero/ ) {
	$default_namelist_opts{'ispresaerostream'} = "TRUE";
    } else {
	$default_namelist_opts{'ispresaerostream'} = "FALSE";
    }
    $default_namelist_opts{'grid'}          = $GRID;
    $default_namelist_opts{'presaero_mode'} = $DATM_PRESAERO;
	
    # Determine stream txt file
    my $outstream = "datm.streams.txt" . ".$stream" . "$INST_STRING";
    if (-e "$CASEROOT/user_$outstream") {

        if ( ! -w "$CASEROOT/user_$outstream" ) {
           print "Your user streams file is read-only: $CASEROOT/user_$outstream\n";
           die "Make it writable to continue\n";
        }
	my $command = "cp -p $CASEROOT/user_$outstream $bldconfdir/$outstream";
	system($command) == 0  or die "system $command failed: $? \n";

    } else {

	# Create hash to initialze streams object
	my %stream_template_opts;
	if ( $print == 0 ) {
	    $stream_template_opts{'printing'} = 0;
	} else {
	    $stream_template_opts{'printing'} = 1;
	}
	$stream_template_opts{'test'}       = $opts{'test'};
	$stream_template_opts{'ProgName'}   = $ProgName;
	$stream_template_opts{'ProgDir'}    = "$cfgdir";
	$stream_template_opts{'cmdline'}    = $cmdline;
	
	$stream_template_opts{'offset'}     = $defaults->get_value( "strm_offset"    , \%default_namelist_opts  );
	$stream_template_opts{'filepath'}   = $defaults->get_value( "strm_datdir"    , \%default_namelist_opts );
	$stream_template_opts{'filenames'}  = $defaults->get_value( "strm_datfil"    , \%default_namelist_opts );
	$stream_template_opts{'domainpath'} = $defaults->get_value( "strm_domdir"    , \%default_namelist_opts  );
	$stream_template_opts{'domain'}     = $defaults->get_value( "strm_domfil"    , \%default_namelist_opts  );
	$stream_template_opts{'datvarnames'}= $defaults->get_value( "strm_datvar"    , \%default_namelist_opts );
	$stream_template_opts{'domvarnames'}= $defaults->get_value( "strm_domvar"    , \%default_namelist_opts );
	$stream_template_opts{'yearfirst'}  = $defaults->get_value( "strm_year_start", \%default_namelist_opts );
	$stream_template_opts{'yearlast'}   = $defaults->get_value( "strm_year_end"  , \%default_namelist_opts );
	
	$stream_template_opts{'filepath'}   = SetupTools::expand_xml_var( $stream_template_opts{'filepath'}  , \%xmlvars );
	$stream_template_opts{'filenames'}  = SetupTools::expand_xml_var( $stream_template_opts{'filenames'} , \%xmlvars );
	$stream_template_opts{'domainpath'} = SetupTools::expand_xml_var( $stream_template_opts{'domainpath'}, \%xmlvars );
	$stream_template_opts{'domain'}     = SetupTools::expand_xml_var( $stream_template_opts{'domain'}    , \%xmlvars );
	$stream_template_opts{'yearfirst'}  = SetupTools::expand_xml_var( $stream_template_opts{'yearfirst'} , \%xmlvars );
	$stream_template_opts{'yearlast'}   = SetupTools::expand_xml_var( $stream_template_opts{'yearlast'}  , \%xmlvars );

        foreach my $item ( "yearfirst", "yearlast", "offset", "filepath", "filenames", "domainpath", "domain", "datvarnames", "domvarnames" ) {
           if ( $stream_template_opts{$item} =~ /^[ ]*$/ ) {
	       die "$ProgName ERROR:: bad $item for stream:  $stream\n";
           }
        }
	
	# Create the streams txt file for this stream (from a generic template)
	my $stream_template = Streams::TemplateGeneric->new( \%stream_template_opts );
	$stream_template->Read( "${CASEROOT}/Buildconf/datm.template.streams.xml" );
	$stream_template->Write( $outstream );
	
	# Append to datm.input_data_list
	my @filenames = $stream_template->GetDataFilenames( 'domain');
	my $i = 0;
	foreach my $file ( @filenames ) {
	    $i++; 
	    print $fh_out "domain${i} = $file\n";
	}
	
	my @filenames = $stream_template->GetDataFilenames( 'data');
	my $i = 0;
	foreach my $file ( @filenames ) {
	    $i++;
	    print $fh_out "file${i} = $file\n";
	}
    }

    # Stream specific namelist variables used below for $nl
    my $tintalgo   = $defaults->get_value( "strm_tintalgo"  , \%default_namelist_opts);
    my $mapalgo    = $defaults->get_value( 'strm_mapalgo'   , \%default_namelist_opts);
    my $mapmask    = $defaults->get_value( 'strm_mapmask'   , \%default_namelist_opts);
    my $taxmode    = $defaults->get_value( "strm_taxmode"   , \%default_namelist_opts);
    my $fillalgo   = $defaults->get_value( 'strm_fillalgo'  , \%default_namelist_opts);
    my $fillmask   = $defaults->get_value( 'strm_fillmask'  , \%default_namelist_opts);
    my $dtlimit    = $defaults->get_value( 'strm_dtlimit'   , \%default_namelist_opts);
    my $beg_year   = $defaults->get_value( 'strm_year_start', \%default_namelist_opts);
    my $end_year   = $defaults->get_value( 'strm_year_end'  , \%default_namelist_opts);
    my $align_year = $defaults->get_value( 'strm_year_align', \%default_namelist_opts);
    $beg_year      = SetupTools::expand_xml_var($beg_year,   \%xmlvars );
    $end_year      = SetupTools::expand_xml_var($end_year,   \%xmlvars );
    $align_year    = SetupTools::expand_xml_var($align_year, \%xmlvars );

    foreach my $year ( $beg_year, $end_year, $align_year ) {
       if ( $year eq "" || $year !~ /[0-9]+/ ) {
	   print "\n\nyear=$year is NOT set or NOT an integer\n";
	   die "$ProgName ERROR:: bad year to run stream over: $stream\n";
       }
    }
    if ( $beg_year > $end_year ) {
	print "\n\nbeg_year=$beg_year end_year=$end_year\n";
	die "$ProgName ERROR:: beg_year greater than end_year\n";
    }

    if ( ! defined($ostreams) ) {
	$ostreams  = "\"$outstream $align_year $beg_year $end_year\"";
	$omapalgo  = "\'$mapalgo\'";
	$omapmask  = "\'$mapmask\'";
	$otintalgo = "\'$tintalgo\'";
	$otaxmode  = "\'$taxmode\'";
	$ofillalgo = "\'$fillalgo\'";
	$ofillmask = "\'$fillmask\'";
	$odtlimit  = "$dtlimit";
    } else {
	$ostreams   = "$ostreams,\"$outstream $align_year $beg_year $end_year\"";
	$omapalgo  .= ",\'$mapalgo\'";
	$omapmask  .= ",\'$mapmask\'";
	$otintalgo .= ",\'$tintalgo\'";
	$otaxmode  .= ",\'$taxmode\'";
	$ofillalgo .= ",\'$fillalgo\'";
	$ofillmask .= ",\'$fillmask\'";
	$odtlimit  .= ",$dtlimit";
    }

}

$fh_out->close;
    
##########################################################
# namelist group: shr_strdata_nml  (in file datm_atm_in) #
##########################################################

my $datamode   = $defaults->get_value( "datamode", \%default_namelist_opts );
my $vectors    = $defaults->get_value( "vectors",  \%default_namelist_opts );
add_default($nl, 'datamode',   'val' => "$datamode" );
add_default($nl, 'vectors',    'val' => "$vectors"   );
add_default($nl, 'domainfile', 'val' => "${ATM_DOMAIN_PATH}/${ATM_DOMAIN_FILE}" );
add_default($nl, 'streams',    'val' => "$ostreams"  );
add_default($nl, 'mapalgo',    'val' => "$omapalgo"  );
add_default($nl, 'mapmask',    'val' => "$omapmask"  );
add_default($nl, 'tintalgo',   'val' => "$otintalgo" );
add_default($nl, 'taxmode',    'val' => "$otaxmode"  );
add_default($nl, 'fillalgo',   'val' => "$ofillalgo" );
add_default($nl, 'fillmask',   'val' => "$ofillmask" );
add_default($nl, 'dtlimit',    'val' => "$odtlimit"  );

##########################################################
# namelist group: datm_nml  (in file datm_in)            #
##########################################################

add_default($nl, 'atm_in' , 'val'=>"datm_atm_in${INST_STRING}");
add_default($nl, 'iradsw');
if ($DATM_MODE =~ /^CORE/) {
    my $factorfn = "$DIN_LOC_ROOT/atm/datm7/CORE2/COREv2.correction_factors.T62.121007.nc";
    add_default($nl, 'factorfn', 'val'=>"$factorfn" );
}
if ($DATM_PRESAERO eq "none" ) {
    add_default($nl, 'presaero', 'val'=>'.false.');
} else {
    add_default($nl, 'presaero', 'val'=>'.true.');
}
add_default($nl, 'decomp',    'val'=>'1d');
add_default($nl, 'force_prognostic_true', 'val'=>'.false.');
add_default($nl, 'restfilm',  'val'=>'undefined'); 
add_default($nl, 'restfils',  'val'=>'undefined'); 

if ( $RUN_TYPE =~ /branch/ ) {
   # The datm master restart file is currently unused
   #if (not defined $nl->get_value('restfils')) {
   #   die "$ProgName ERROR:: restfilm is required for a branch type.\n";
   #}
}

#-----------------------------------------------------------------------------------------------
# Validate that the entire resultant namelist is valid
#
$definition->validate($nl);

#-----------------------------------------------------------------------------------------------
# Write output files
#
my $note = "";

# datm_atm_in
my @groups = qw(shr_strdata_nml);
my $outfile = "./datm_atm_in";
$nl->write($outfile, 'groups'=>\@groups, 'note'=>"$note" );
if ($print>=2) { print "Writing datm_dshr namelist to $outfile $eol"; }

# datm_in
@groups = qw(datm_nml);
$outfile = "./datm_in";
$nl->write($outfile, 'groups'=>\@groups, 'note'=>"$note" );
if ($print>=2) { print "Writing datm_in namelist to $outfile $eol"; }

# atm_modelio
@groups = qw(modelio);
$outfile = "./atm_modelio.nml";
$nl->set_variable_value( "modelio", "logfile", "'atm.log'" );
$nl->write($outfile, 'groups'=>\@groups, 'note'=>"$note" );
if ($print>=2) { print "Writing atm_modelio.nml namelist to $outfile $eol"; }

# Test that input files exist locally.
check_input_files($nl, $DIN_LOC_ROOT, "$CASEROOT/Buildconf/datm.input_data_list");


# END OF MAIN SCRIPT
#===============================================================================================

sub add_default {

# Add a value for the specified variable to the specified namelist object.  The variables
# already in the object have the higher precedence, so if the specified variable is already
# defined in the object then don't overwrite it, just return.
#
# This method checks the definition file and adds the variable to the correct
# namelist group.
#
# The value can be provided by using the optional argument key 'val' in the
# calling list.  Otherwise a default value is obtained from the namelist
# defaults object.  If no default value is found this method throws an exception
# unless the 'nofail' option is set true.
#
# Example 1: Specify the default value $val for the namelist variable $var in namelist
#            object $nl:
#
#  add_default($nl, $var, 'val'=>$val)
#
# Example 2: Add a default for variable $var if an appropriate value is found.  Otherwise
#            don't add the variable
#
#  add_default($nl, $var, 'nofail'=>1)
#
#
# ***** N.B. ***** This routine assumes the following variables are in package main::
#  $definition        -- the namelist definition object
#  $defaults          -- the namelist defaults object
#  $DIN_LOC_ROOT      -- inputdata root directory

    my $nl = shift;     # namelist object
    my $var = shift;    # name of namelist variable
    my %opts = @_;      # options

    # If variable has quotes around it
    if ( $var =~ /'(.+)'/ ) {
       $var = $1;
    }
    # Query the definition to find which group the variable belongs to.  Exit if not found.
    my $group = $definition->get_group_name($var);
    unless ($group) {
	my $fname = $definition->get_file_name();
	die "$ProgName - ERROR: variable \"$var\" not found in namelist definition file $fname.\n";
    }

    # check whether the variable has a value in the namelist object -- if so then skip to end
    my $val = $nl->get_variable_value($group, $var);
    if (! defined $val) {

       # Look for a specified value in the options hash

       if (defined $opts{'val'}) {
	   $val = $opts{'val'};
       }
       # or else get a value from namelist defaults object.
       # Note that if the 'val' key isn't in the hash, then just pass anything else
       # in %opts to the get_value method to be used as attributes that are matched
       # when looking for default values.
       else {
	   $val = $defaults->get_value($var, \%opts);

           # Truncate model_version appropriately
   
           if ( $var eq "model_version" ) {
               $val =~ /(URL: https:\/\/[a-zA-Z0-9._-]+\/)([a-zA-Z0-9\/._-]+)(\/bld\/.+)/;
               $val = $2;
           }
       }

       unless ( defined($val) ) {
	   unless ($opts{'nofail'}) {
	       die "$ProgName - No default value found for $var.\n" . 
                   "            Are defaults provided? \n";
	   }
	   else {
	       return;
	   }
       }


       # query the definition to find out if the variable is an input pathname
       my $is_input_pathname = $definition->is_input_pathname($var);

       # The default values for input pathnames are relative.  If the namelist
       # variable is defined to be an absolute pathname, then prepend
       # the inputdata root directory.
       if (not defined $opts{'no_abspath'}) {
	   if (defined $opts{'set_abspath'}) {
	       $val = set_abs_filepath($val, $opts{'set_abspath'});
	   } else {
	       if ($is_input_pathname eq 'abs') {
		   $val = set_abs_filepath($val, $DIN_LOC_ROOT);
                   if ( $opts{'test'} ) {
                      if ($print>=2) { print "Test that $val exists$eol"; }
                      if ( ($val !~ /null/) and (! -f "$val") ) {
                         die "$ProgName - file not found: $var = $val\n";
                      }
                   }
	       }
	   }
       }

       # query the definition to find out if the variable takes a string value.
       # The returned string length will be >0 if $var is a string, and 0 if not.
       my $str_len = $definition->get_str_len($var);

       # If the variable is a string, then add quotes if they're missing
       if ($str_len > 0) {
	   $val = quote_string($val);
       }

       # set the value in the namelist
       $nl->set_variable_value($group, $var, $val);
    }

}

#-----------------------------------------------------------------------------------------------

sub check_input_files {

# For each variable in the namelist which is an input dataset, check to see if it
# exists locally.
#
# ***** N.B. ***** This routine assumes the following variables are in package main::
#  $definition        -- the namelist definition object

    my $nl = shift;     # namelist object
    my $inputdata_rootdir = shift;    # if false prints test, else creates inputdata file
    my $outfile = shift;
    open(OUTFILE, ">>$outfile") if defined $inputdata_rootdir;

    # Look through all namelist groups
    my @groups = $nl->get_group_names();
    foreach my $group (@groups) {

	# Look through all variables in each group
	my @vars = $nl->get_variable_names($group);
	foreach my $var (@vars) {

	    # Is the variable an input dataset?
	    my $input_pathname_type = $definition->is_input_pathname($var);

	    # If it is, check whether it exists locally and print status
	    if ($input_pathname_type) {

		# Get pathname of input dataset
		my $pathname = $nl->get_variable_value($group, $var);
		# Need to strip the quotes
		$pathname =~ s/[\'\"]//g;

		if ($input_pathname_type eq 'abs') {
                    if ($inputdata_rootdir) {
                        print OUTFILE "$var = $pathname\n";
                    }
                    else {
		        if (-e $pathname) {  # use -e rather than -f since the absolute pathname
			                     # might be a directory
			    print "OK -- found $var = $pathname\n";
		        }
		        else {
			    print "NOT FOUND:  $var = $pathname\n";
		        }
                    }
		}
		elsif ($input_pathname_type =~ m/rel:(.+)/o) {
		    # The match provides the namelist variable that contains the
		    # root directory for a relative filename
		    my $rootdir_var = $1;
		    my $rootdir = $nl->get_variable_value($group, $rootdir_var);
		    $rootdir =~ s/[\'\"]//g;
                    if ($inputdata_rootdir) {
                        $pathname = "$rootdir/$pathname";
                        print OUTFILE "$var = $pathname\n";
                    }
                    else {
		        if (-f "$rootdir/$pathname") {
			    print "OK -- found $var = $rootdir/$pathname\n";
		        }
		        else {
			    print "NOT FOUND:  $var = $rootdir/$pathname\n";
		        }
                    }
		}
	    }
	}
    }
    close OUTFILE if defined $inputdata_rootdir;
    return 0 if defined $inputdata_rootdir;
}

#-----------------------------------------------------------------------------------------------

sub set_abs_filepath {

# check whether the input filepath is an absolute path, and if it isn't then
# prepend a root directory

    my ($filepath, $rootdir) = @_;

    # strip any leading/trailing whitespace
    $filepath =~ s/^\s+//;
    $filepath =~ s/\s+$//;
    $rootdir  =~ s/^\s+//;
    $rootdir  =~ s/\s+$//;

    # strip any leading/trailing quotes
    $filepath =~ s/^['"]+//;
    $filepath =~ s/["']+$//;
    $rootdir =~ s/^['"]+//;
    $rootdir =~ s/["']+$//;

    my $out = $filepath;
    unless ( $filepath =~ /^\// ) {  # unless $filepath starts with a /
	$out = "$rootdir/$filepath"; # prepend the root directory
    }
    return $out;
}

#-----------------------------------------------------------------------------------------------

sub valid_option {

    my ($val, @expect) = @_;
    my ($expect);

    $val =~ s/^\s+//;
    $val =~ s/\s+$//;
    foreach $expect (@expect) {
	if ($val =~ /^$expect$/i) { return $expect; }
    }
    return undef;
}

#-----------------------------------------------------------------------------------------------

sub quote_string {
    my $str = shift;
    $str =~ s/^\s+//;
    $str =~ s/\s+$//;
    unless ($str =~ /^['"]/) {        #"'
        $str = "\'$str\'";
    }
    return $str;
}
<|MERGE_RESOLUTION|>--- conflicted
+++ resolved
@@ -382,19 +382,16 @@
 EOF
 }
 
-<<<<<<< HEAD
-=======
 (-d $DIN_LOC_ROOT)  or mkdir $DIN_LOC_ROOT;
-if ($print>=2) { print "CESM inputdata root directory: $DIN_LOC_ROOT$eol"; }
+if ($print>=2) { print "Inputdata root directory: $DIN_LOC_ROOT$eol"; }
 
 if ($opts{'test'}) {
     (-d $DIN_LOC_ROOT)  or  die <<"EOF";
-** $ProgName - CESM inputdata root is not a directory: \"$DIN_LOC_ROOT\" **
+** $ProgName - Inputdata root is not a directory: \"$DIN_LOC_ROOT\" **
 EOF
 }
 my $test_files = $opts{'test'};
 
->>>>>>> 0a2d29ce
 my $var   = "DATM_MODE";
 my $group = $definition->get_group_name($var);
 $nl->set_variable_value( $group, $var, "\'$xmlvars{$var}\'" );
