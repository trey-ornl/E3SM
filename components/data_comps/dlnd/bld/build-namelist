--- conflicted
+++ resolved
@@ -320,12 +320,8 @@
 my $DLND_MODE        = $xmlvars{'DLND_MODE'};        
 my $GLC_NEC          = $xmlvars{'GLC_NEC'};
 
-<<<<<<< HEAD
-if ($print>=2) { print "inputdata root directory: $DIN_LOC_ROOT$eol"; }
-=======
 (-d $DIN_LOC_ROOT)  or mkdir $DIN_LOC_ROOT; 
-if ($print>=2) { print "CESM inputdata root directory: $DIN_LOC_ROOT$eol"; }
->>>>>>> 0a2d29ce
+if ($print>=2) { print "Inputdata root directory: $DIN_LOC_ROOT$eol"; }
 
 ####################################
 # Streams file(s)                  #
