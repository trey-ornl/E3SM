module rof_cpl_indices
!-----------------------------------------------------------------------
!BOP
!
! !MODULE: rof_cpl_indices
!
! !DESCRIPTION:
!    Module containing the indices for the fields passed between ROF and
!    the driver. 
!
! !USES:

  use shr_sys_mod,    only : shr_sys_abort
  implicit none

  SAVE
  private                              ! By default make data private
!
! !PUBLIC MEMBER FUNCTIONS:

  public :: rof_cpl_indices_set        ! Set the coupler indices

!
! !PUBLIC DATA MEMBERS:
!
  integer, public :: index_x2r_Flrl_rofsur = 0  ! lnd->rof liquid surface runoff forcing from land
  integer, public :: index_x2r_Flrl_rofgwl = 0  ! lnd->rof liquid gwl runoff from land
  integer, public :: index_x2r_Flrl_rofsub = 0  ! lnd->rof liquid subsurface runoff from land
  integer, public :: index_x2r_Flrl_rofdto = 0  ! lnd->rof liquid direct to ocean runoff
  integer, public :: index_x2r_Flrl_rofi  = 0   ! lnd->rof ice runoff forcing from land
  integer, public :: index_x2r_Flrl_demand = 0  ! lnd->rof input total fluxes (<= 0)
  integer, public :: index_x2r_Flrl_Tqsur  = 0  ! lnd->rof Temperature of surface runoff
  integer, public :: index_x2r_Flrl_Tqsub  = 0  ! lnd->rof Temperature of subsurface runoff
  integer, public :: index_x2r_Sa_tbot = 0      ! atm->rof air temperature
  integer, public :: index_x2r_Sa_pbot = 0      ! atm->rof surface pressure
  integer, public :: index_x2r_Sa_u    = 0      ! atm->rof zonal velocity
  integer, public :: index_x2r_Sa_v    = 0      ! atm->rof merid velocity
  integer, public :: index_x2r_Sa_shum = 0      ! atm->rof specific humidity
  integer, public :: index_x2r_Faxa_lwdn  = 0   ! atm->rof longwave down flux
  integer, public :: index_x2r_Faxa_swvdr = 0   ! atm->rof shorwave visible direct flux
  integer, public :: index_x2r_Faxa_swvdf = 0   ! atm->rof shorwave visible diffus flux
  integer, public :: index_x2r_Faxa_swndr = 0   ! atm->rof shorwave near-ir direct flux
  integer, public :: index_x2r_Faxa_swndf = 0   ! atm->rof shorwave near-ir diffus flux
<<<<<<< HEAD

=======
>>>>>>> a3be468b
  integer, public :: nflds_x2r = 0

  !TODO - nt_rtm and rtm_tracers need to be removed and set by access to the index array
  integer, parameter, public :: nt_rtm = 2    ! number of tracers
  character(len=3), parameter, public :: rtm_tracers(nt_rtm) =  (/'LIQ','ICE'/)
  integer, parameter, public :: nt_nliq = 1    ! number of tracers
  integer, parameter, public :: nt_nice = 2    ! number of tracers

  ! roff to driver (part of land for now) (optional if ROF is off)

  integer, public :: index_r2x_Forr_rofl  = 0   ! rof->ocn liquid runoff to ocean
  integer, public :: index_r2x_Forr_rofi  = 0   ! rof->ocn ice runoff to ocean
  integer, public :: index_r2x_Flrr_flood = 0   ! rof->lnd flood runoff (>fthresh) back to land
  integer, public :: index_r2x_Flrr_volr = 0    ! rof->lnd volr total volume back to land
  integer, public :: index_r2x_Flrr_volrmch = 0 ! rof->lnd volr main channel back to land
  integer, public :: index_r2x_Flrr_supply = 0  ! rof->lnd supply flux for land use
  integer, public :: index_r2x_Flrr_deficit = 0 ! rof->lnd supply deficit
  integer, public :: nflds_r2x = 0

!=======================================================================
contains

!=======================================================================


  subroutine rof_cpl_indices_set( )


    !-----------------------------------------------------------------------
    ! !DESCRIPTION: 
    ! Set the coupler indices needed by the rof model coupler interface.
    ! runoff - (rof -> ocn) and (rof->lnd)
    !
    ! !USES:
    use seq_flds_mod  , only: seq_flds_r2x_fields, seq_flds_x2r_fields, rof_heat
    use mct_mod       , only: mct_aVect, mct_aVect_init, mct_avect_indexra, &
                              mct_aVect_clean, mct_avect_nRattr
    !
    ! !ARGUMENTS:
    implicit none
    !
    ! !REVISION HISTORY:
    ! Author: Mariana Vertenstein
    !
    ! !LOCAL VARIABLES:
    type(mct_aVect)   :: avtmp      ! temporary av
    character(len=32) :: subname = 'rof_cpl_indices_set'  ! subroutine name
    !-----------------------------------------------------------------------

    ! x2r

    call mct_aVect_init(avtmp, rList=seq_flds_x2r_fields, lsize=1)

    index_x2r_Flrl_rofsur = mct_avect_indexra(avtmp,'Flrl_rofsur') !'Flrl_rofsur')
    index_x2r_Flrl_rofgwl = mct_avect_indexra(avtmp,'Flrl_rofgwl')
    index_x2r_Flrl_rofsub = mct_avect_indexra(avtmp,'Flrl_rofsub')
    index_x2r_Flrl_rofdto = mct_avect_indexra(avtmp,'Flrl_rofdto',perrwith='quiet')
    index_x2r_Flrl_rofi   = mct_avect_indexra(avtmp,'Flrl_rofi')
    index_x2r_Flrl_demand = mct_avect_indexra(avtmp,'Flrl_demand')
    index_x2r_Flrl_Tqsur  = mct_avect_indexra(avtmp,'Flrl_Tqsur')
    index_x2r_Flrl_Tqsub  = mct_avect_indexra(avtmp,'Flrl_Tqsub')
<<<<<<< HEAD
    index_x2r_Sa_tbot     = mct_avect_indexra(avtmp,'Sa_tbot')
    index_x2r_Sa_pbot     = mct_avect_indexra(avtmp,'Sa_pbot')
    index_x2r_Sa_u        = mct_avect_indexra(avtmp,'Sa_u')
    index_x2r_Sa_v        = mct_avect_indexra(avtmp,'Sa_v')
    index_x2r_Sa_shum     = mct_avect_indexra(avtmp,'Sa_shum')
    index_x2r_Faxa_lwdn   = mct_avect_indexra(avtmp,'Faxa_lwdn')
    index_x2r_Faxa_swvdr  = mct_avect_indexra(avtmp,'Faxa_swvdr')
    index_x2r_Faxa_swvdf  = mct_avect_indexra(avtmp,'Faxa_swvdf')
    index_x2r_Faxa_swndr  = mct_avect_indexra(avtmp,'Faxa_swndr')
    index_x2r_Faxa_swndf  = mct_avect_indexra(avtmp,'Faxa_swndf')
=======
    if (rof_heat) then
      index_x2r_Sa_tbot     = mct_avect_indexra(avtmp,'Sa_tbot')
      index_x2r_Sa_pbot     = mct_avect_indexra(avtmp,'Sa_pbot')
      index_x2r_Sa_u        = mct_avect_indexra(avtmp,'Sa_u')
      index_x2r_Sa_v        = mct_avect_indexra(avtmp,'Sa_v')
      index_x2r_Sa_shum     = mct_avect_indexra(avtmp,'Sa_shum')
      index_x2r_Faxa_lwdn   = mct_avect_indexra(avtmp,'Faxa_lwdn')
      index_x2r_Faxa_swvdr  = mct_avect_indexra(avtmp,'Faxa_swvdr')
      index_x2r_Faxa_swvdf  = mct_avect_indexra(avtmp,'Faxa_swvdf')
      index_x2r_Faxa_swndr  = mct_avect_indexra(avtmp,'Faxa_swndr')
      index_x2r_Faxa_swndf  = mct_avect_indexra(avtmp,'Faxa_swndf')
    endif
>>>>>>> a3be468b

    nflds_x2r = mct_avect_nRattr(avtmp)

    call mct_aVect_clean(avtmp)

    ! r2x

    call mct_aVect_init(avtmp, rList=seq_flds_r2x_fields, lsize=1)

    index_r2x_Forr_rofl  = mct_avect_indexra(avtmp,'Forr_rofl')
    index_r2x_Forr_rofi  = mct_avect_indexra(avtmp,'Forr_rofi')
    index_r2x_Flrr_flood = mct_avect_indexra(avtmp,'Flrr_flood')
    index_r2x_Flrr_volr  = mct_avect_indexra(avtmp,'Flrr_volr')
    index_r2x_Flrr_volrmch = mct_avect_indexra(avtmp,'Flrr_volrmch')
    index_r2x_Flrr_supply = mct_avect_indexra(avtmp,'Flrr_supply')
    index_r2x_Flrr_deficit = mct_avect_indexra(avtmp,'Flrr_deficit')
    nflds_r2x = mct_avect_nRattr(avtmp)

    call mct_aVect_clean(avtmp)

  end subroutine rof_cpl_indices_set

end module rof_cpl_indices

<|MERGE_RESOLUTION|>--- conflicted
+++ resolved
@@ -41,10 +41,6 @@
   integer, public :: index_x2r_Faxa_swvdf = 0   ! atm->rof shorwave visible diffus flux
   integer, public :: index_x2r_Faxa_swndr = 0   ! atm->rof shorwave near-ir direct flux
   integer, public :: index_x2r_Faxa_swndf = 0   ! atm->rof shorwave near-ir diffus flux
-<<<<<<< HEAD
-
-=======
->>>>>>> a3be468b
   integer, public :: nflds_x2r = 0
 
   !TODO - nt_rtm and rtm_tracers need to be removed and set by access to the index array
@@ -106,18 +102,6 @@
     index_x2r_Flrl_demand = mct_avect_indexra(avtmp,'Flrl_demand')
     index_x2r_Flrl_Tqsur  = mct_avect_indexra(avtmp,'Flrl_Tqsur')
     index_x2r_Flrl_Tqsub  = mct_avect_indexra(avtmp,'Flrl_Tqsub')
-<<<<<<< HEAD
-    index_x2r_Sa_tbot     = mct_avect_indexra(avtmp,'Sa_tbot')
-    index_x2r_Sa_pbot     = mct_avect_indexra(avtmp,'Sa_pbot')
-    index_x2r_Sa_u        = mct_avect_indexra(avtmp,'Sa_u')
-    index_x2r_Sa_v        = mct_avect_indexra(avtmp,'Sa_v')
-    index_x2r_Sa_shum     = mct_avect_indexra(avtmp,'Sa_shum')
-    index_x2r_Faxa_lwdn   = mct_avect_indexra(avtmp,'Faxa_lwdn')
-    index_x2r_Faxa_swvdr  = mct_avect_indexra(avtmp,'Faxa_swvdr')
-    index_x2r_Faxa_swvdf  = mct_avect_indexra(avtmp,'Faxa_swvdf')
-    index_x2r_Faxa_swndr  = mct_avect_indexra(avtmp,'Faxa_swndr')
-    index_x2r_Faxa_swndf  = mct_avect_indexra(avtmp,'Faxa_swndf')
-=======
     if (rof_heat) then
       index_x2r_Sa_tbot     = mct_avect_indexra(avtmp,'Sa_tbot')
       index_x2r_Sa_pbot     = mct_avect_indexra(avtmp,'Sa_pbot')
@@ -130,7 +114,6 @@
       index_x2r_Faxa_swndr  = mct_avect_indexra(avtmp,'Faxa_swndr')
       index_x2r_Faxa_swndf  = mct_avect_indexra(avtmp,'Faxa_swndf')
     endif
->>>>>>> a3be468b
 
     nflds_x2r = mct_avect_nRattr(avtmp)
 
