--- conflicted
+++ resolved
@@ -44,10 +44,6 @@
   use MOSART_BGC_type,  only : TSedi, TSedi_para, MOSART_sediment_init
   use MOSART_RES_type,  only : Tres, MOSART_reservoir_init
   use MOSART_sediment_IO_mod
-<<<<<<< HEAD
-=======
-!#ifdef INCLUDE_WRM
->>>>>>> 2ba19347
   use WRM_type_mod    , only : ctlSubwWRM, WRMUnit, StorWater
   use WRM_subw_IO_mod , only : WRM_init, WRM_computeRelease
   use MOSARTinund_PreProcs_MOD, only : calc_chnlMannCoe, preprocess_elevProf
@@ -325,7 +321,6 @@
        end do
        call relavu( unitn )
        if (inundflag) then
-<<<<<<< HEAD
           unitn = getavu()
           write(iulog,*) 'Read in inund_inparm namelist from: ', trim(nlfilename_rof)
           open( unitn, file=trim(nlfilename_rof), status='old' )
@@ -338,21 +333,6 @@
           end do
           call relavu( unitn )
        end if
-=======
-       unitn = getavu()
-       write(iulog,*) 'Read in inund_inparm namelist from: ', trim(nlfilename_rof)
-       open( unitn, file=trim(nlfilename_rof), status='old' )
-       ier = 1
-       do while ( ier /= 0 )
-          read(unitn, inund_inparm, iostat=ier)
-          if (ier < 0) then
-             call shr_sys_abort( subname//' encountered end-of-file on inund_inparm read' )
-          endif
-       end do
-       call relavu( unitn )
-       end if
-!#endif
->>>>>>> 2ba19347
     end if
 
     call mpi_bcast (coupling_period,   1, MPI_INTEGER, 0, mpicom_rof, ier)
@@ -419,7 +399,6 @@
     Tctl%DLevelR       = DLevelR
 
     if (inundflag) then
-<<<<<<< HEAD
        Tctl%OPT_inund = OPT_inund     !
        Tctl%OPT_trueDW = OPT_trueDW   ! diffusion wave method
        Tctl%OPT_calcNr = OPT_calcNr   ! method to calculate channel Manning
@@ -436,25 +415,6 @@
        Tctl%npt_elevProf = npt_elevProf
        Tctl%threshold_slpRatio = threshold_slpRatio
     end if
-=======
-    Tctl%OPT_inund = OPT_inund     !
-    Tctl%OPT_trueDW = OPT_trueDW   ! diffusion wave method
-    Tctl%OPT_calcNr = OPT_calcNr   ! method to calculate channel Manning
-    Tctl%nr_max = nr_max           ! Max Manning coefficient
-    Tctl%nr_min = nr_min           ! Min Manning coefficient
-    Tctl%nr_uniform = nr_uniform   ! uniform Manning for all channels
-    Tctl%rdepth_max = rdepth_max   ! Max channel depth
-    Tctl%rdepth_min = rdepth_min   ! Min channel depth
-    Tctl%rwidth_max = rwidth_max   ! Max channel width
-    Tctl%rwidth_min = rwidth_min   ! Min channel width
-    Tctl%rslp_assume = rslp_assume ! assumed riverbed slope if input slope<=0
-    Tctl%minL_tribRouting = minL_tribRouting
-    Tctl%OPT_elevProf = OPT_elevProf
-    Tctl%npt_elevProf = npt_elevProf
-    Tctl%threshold_slpRatio = threshold_slpRatio
-    end if
-!#endif
->>>>>>> 2ba19347
 
     if (masterproc) then
        write(iulog,*) 'define run:'
@@ -1295,7 +1255,6 @@
           rtmCTL%iDown(nr) = rglo2gdc(dnID_global(n))
        endif
        rtmCTL%nUp_dstrm(nr) = nUp_dstrm_global(n)
-<<<<<<< HEAD
     enddo
     
     rtmCTL%iUp = 0
@@ -1308,22 +1267,7 @@
             end if
         end do
     enddo
-    
-=======
-    enddo
-    
-    rtmCTL%iUp = 0
-    rtmCTL%nUp = 0
-    do nr = rtmCTL%begr,rtmCTL%endr
-        do n = rtmCTL%begr,rtmCTL%endr
-            if(rtmCTL%iDown(n) == nr) then
-                rtmCTL%nUp(nr) = rtmCTL%nUp(nr) + 1  ! initial value of rtmCTL%nUp is 0
-                rtmCTL%iUp(nr,rtmCTL%nUp(nr)) = n
-            end if
-        end do
-    enddo
-    
->>>>>>> 2ba19347
+
     deallocate(gmask)
     deallocate(rglo2gdc)
     deallocate(rgdc2glo)
@@ -2276,19 +2220,12 @@
 
           !---- water outside the basin ---
           !---- *** DO NOT TURN THIS ONE OFF, conservation will fail *** ---
-<<<<<<< HEAD
 
           if (inundflag) then
              if ( rtmCTL%mask(nr) .eq. 1 .or. rtmCTL%mask(nr) .eq. 3 ) then   ! 1--Land; 3--Basin outlet (downstream is ocean).
 
              else
-=======
-!#ifdef INCLUDE_INUND
-     if (inundflag) then
-          if ( rtmCTL%mask(nr) .eq. 1 .or. rtmCTL%mask(nr) .eq. 3 ) then   ! 1--Land; 3--Basin outlet (downstream is ocean).
-          
-          else
->>>>>>> 2ba19347
+
                 avsrc_direct%rAttr(nt,cnt) = avsrc_direct%rAttr(nt,cnt) + &
                      TRunoff%qsub(nr,nt) + &
                      TRunoff%qsur(nr,nt) + &
@@ -2297,7 +2234,6 @@
                 TRunoff%qsur(nr,nt) = 0._r8
                 TRunoff%qgwl(nr,nt) = 0._r8
              end if
-
           else
              if (TUnit%mask(nr) > 0) then
                 ! mosart euler
@@ -2597,10 +2533,7 @@
     do nt = 1,nt_rtm
     do nr = rtmCTL%begr,rtmCTL%endr
        volr_init = rtmCTL%volr(nr,nt)
-<<<<<<< HEAD
-
-=======
->>>>>>> 2ba19347
+
        if(sediflag) then
           rtmCTL%volr(nr,nt) = (TRunoff%wt(nr,nt) + TRunoff%wr(nr,nt) + &
                                 TRunoff%wh(nr,nt)*rtmCTL%area(nr) * TUnit%frac(nr) + &
@@ -2609,11 +2542,7 @@
           rtmCTL%volr(nr,nt) = (TRunoff%wt(nr,nt) + TRunoff%wr(nr,nt) + &
                                 TRunoff%wh(nr,nt)*rtmCTL%area(nr) * TUnit%frac(nr))
        end if                  
-<<<<<<< HEAD
-
-=======
-!#ifdef INCLUDE_INUND
->>>>>>> 2ba19347
+
        if (inundflag .and. Tctl%OPT_inund == 1 .and. nt == 1) then
           rtmCTL%volr(nr,nt) = rtmCTL%volr(nr,nt) + TRunoff%wf_ini(nr)
        endif
@@ -3693,7 +3622,6 @@
 
      end if
 
-<<<<<<< HEAD
      allocate(TUnit%nUp(begr:endr))
      TUnit%nUp = 0
 
@@ -3702,10 +3630,7 @@
 
      allocate(TUnit%indexDown(begr:endr))
      TUnit%indexDown = 0
-   
-=======
-!#ifdef INCLUDE_INUND
->>>>>>> 2ba19347
+
      if (inundflag) then
        if ( Tctl%RoutingMethod == 4 ) then       ! Use diffusion wave method in channel routing computation.
           allocate (TUnit%rlen_dstrm(begr:endr))
@@ -3752,7 +3677,6 @@
           ! --------------------------------- 
           ! (assign elevation values to TUnit%e_eprof_in2( :, : ) ). Tian Apr. 2018
            
-<<<<<<< HEAD
           ier = pio_inq_varid(ncid, name='ele0', vardesc=vardesc)
           call pio_read_darray(ncid, vardesc, iodesc_dbl, TUnit%e_eprof_in2(1,:), ier)
           if (masterproc) write(iulog,FORMR) trim(subname),' read ele0 ',minval(TUnit%e_eprof_in2(1,:)),maxval(TUnit%e_eprof_in2(1,:))
@@ -3807,62 +3731,6 @@
           call pio_read_darray(ncid, vardesc, iodesc_dbl, TUnit%e_eprof_in2(11,:), ier)
           if (masterproc) write(iulog,FORMR) trim(subname),' read ele10 ',minval(TUnit%e_eprof_in2(11,:)),maxval(TUnit%e_eprof_in2(11,:))
           call shr_sys_flush(iulog)
-=======
-     ier = pio_inq_varid(ncid, name='ele0', vardesc=vardesc)
-     call pio_read_darray(ncid, vardesc, iodesc_dbl, TUnit%e_eprof_in2(1,:), ier)
-     if (masterproc) write(iulog,FORMR) trim(subname),' read ele0 ',minval(TUnit%e_eprof_in2(1,:)),maxval(TUnit%e_eprof_in2(1,:))
-     call shr_sys_flush(iulog)
-     
-     ier = pio_inq_varid(ncid, name='ele1', vardesc=vardesc)
-     call pio_read_darray(ncid, vardesc, iodesc_dbl, TUnit%e_eprof_in2(2,:), ier)
-     if (masterproc) write(iulog,FORMR) trim(subname),' read ele1 ',minval(TUnit%e_eprof_in2(2,:)),maxval(TUnit%e_eprof_in2(2,:))
-     call shr_sys_flush(iulog)
-     
-     ier = pio_inq_varid(ncid, name='ele2', vardesc=vardesc)
-     call pio_read_darray(ncid, vardesc, iodesc_dbl, TUnit%e_eprof_in2(3,:), ier)
-     if (masterproc) write(iulog,FORMR) trim(subname),' read ele2 ',minval(TUnit%e_eprof_in2(3,:)),maxval(TUnit%e_eprof_in2(3,:))
-     call shr_sys_flush(iulog)
-     
-     ier = pio_inq_varid(ncid, name='ele3', vardesc=vardesc)
-     call pio_read_darray(ncid, vardesc, iodesc_dbl, TUnit%e_eprof_in2(4,:), ier)
-     if (masterproc) write(iulog,FORMR) trim(subname),' read ele3 ',minval(TUnit%e_eprof_in2(4,:)),maxval(TUnit%e_eprof_in2(4,:))
-     call shr_sys_flush(iulog)
-     
-     ier = pio_inq_varid(ncid, name='ele4', vardesc=vardesc)
-     call pio_read_darray(ncid, vardesc, iodesc_dbl, TUnit%e_eprof_in2(5,:), ier)
-     if (masterproc) write(iulog,FORMR) trim(subname),' read ele4 ',minval(TUnit%e_eprof_in2(5,:)),maxval(TUnit%e_eprof_in2(5,:))
-     call shr_sys_flush(iulog)
-     
-     ier = pio_inq_varid(ncid, name='ele5', vardesc=vardesc)
-     call pio_read_darray(ncid, vardesc, iodesc_dbl, TUnit%e_eprof_in2(6,:), ier)
-     if (masterproc) write(iulog,FORMR) trim(subname),' read ele5 ',minval(TUnit%e_eprof_in2(6,:)),maxval(TUnit%e_eprof_in2(6,:))
-     call shr_sys_flush(iulog)
-     
-     ier = pio_inq_varid(ncid, name='ele6', vardesc=vardesc)
-     call pio_read_darray(ncid, vardesc, iodesc_dbl, TUnit%e_eprof_in2(7,:), ier)
-     if (masterproc) write(iulog,FORMR) trim(subname),' read ele6 ',minval(TUnit%e_eprof_in2(7,:)),maxval(TUnit%e_eprof_in2(7,:))
-     call shr_sys_flush(iulog)
-     
-     ier = pio_inq_varid(ncid, name='ele7', vardesc=vardesc)
-     call pio_read_darray(ncid, vardesc, iodesc_dbl, TUnit%e_eprof_in2(8,:), ier)
-     if (masterproc) write(iulog,FORMR) trim(subname),' read ele7 ',minval(TUnit%e_eprof_in2(8,:)),maxval(TUnit%e_eprof_in2(8,:))
-     call shr_sys_flush(iulog)
-     
-     ier = pio_inq_varid(ncid, name='ele8', vardesc=vardesc)
-     call pio_read_darray(ncid, vardesc, iodesc_dbl, TUnit%e_eprof_in2(9,:), ier)
-     if (masterproc) write(iulog,FORMR) trim(subname),' read ele8 ',minval(TUnit%e_eprof_in2(9,:)),maxval(TUnit%e_eprof_in2(9,:))
-     call shr_sys_flush(iulog)
-     
-     ier = pio_inq_varid(ncid, name='ele9', vardesc=vardesc)
-     call pio_read_darray(ncid, vardesc, iodesc_dbl, TUnit%e_eprof_in2(10,:), ier)
-     if (masterproc) write(iulog,FORMR) trim(subname),' read ele9 ',minval(TUnit%e_eprof_in2(10,:)),maxval(TUnit%e_eprof_in2(10,:))
-     call shr_sys_flush(iulog)
-     
-     ier = pio_inq_varid(ncid, name='ele10', vardesc=vardesc)
-     call pio_read_darray(ncid, vardesc, iodesc_dbl, TUnit%e_eprof_in2(11,:), ier)
-     if (masterproc) write(iulog,FORMR) trim(subname),' read ele10 ',minval(TUnit%e_eprof_in2(11,:)),maxval(TUnit%e_eprof_in2(11,:))
-     call shr_sys_flush(iulog)
->>>>>>> 2ba19347
      
           ! --------------------------------- 
 
@@ -4101,10 +3969,6 @@
         enddo
      end if
 
-<<<<<<< HEAD
-=======
-!#ifdef INCLUDE_INUND
->>>>>>> 2ba19347
      if (inundflag) then
         !allocate (TRunoff%wr_ini(begr:endr))
         !TRunoff%wr_ini = 0.0
