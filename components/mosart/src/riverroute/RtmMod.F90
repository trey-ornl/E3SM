--- conflicted
+++ resolved
@@ -2232,21 +2232,6 @@
           write(iulog,'(2a,i4,a,i10,i6)') trim(subname),' subcycling=',ns,': model date=',ymd,tod
        endif
      
-<<<<<<< HEAD
-       if (inundflag) then
-          call t_startf('mosartr_inund_sim')
-          call MOSARTinund_simulate ( )
-          call t_stopf('mosartr_inund_sim')
-       else
-          call t_startf('mosartr_euler')
-          ! debug 
-#ifdef DEBUG
-          write(iulog,*) 'clm-mosart subT: (call Euler) ns=', ns
-#endif
-          call Euler()
-          call t_stopf('mosartr_euler')
-       endif
-=======
        !if (inundflag .and. wrmflag .eq. 0) then !use Luo's scheme when inundation is on and WM is off (keep it for now - tz)
        !   call t_startf('mosartr_inund_sim')
        !   call MOSARTinund_simulate ( )
@@ -2260,7 +2245,6 @@
        call Euler()
        call t_stopf('mosartr_euler')
 
->>>>>>> a3be468b
 
 ! tcraig - NOT using this now, but leave it here in case it's useful in the future
 !   for some runoff terms.
@@ -3532,11 +3516,7 @@
 
           allocate( TUnit%e_eprof_in2( 11, begr:endr ) )    
           ! --------------------------------- 
-<<<<<<< HEAD
-          ! (assign elevation values to TUnit%e_eprof_in2( :, : ) ). Tian Apr. 2018
-=======
           ! (assign elevation values to TUnit%e_eprof_in2( :, : ) ).
->>>>>>> a3be468b
            
           ier = pio_inq_varid(ncid, name='ele0', vardesc=vardesc)
           call pio_read_darray(ncid, vardesc, iodesc_dbl, TUnit%e_eprof_in2(1,:), ier)
