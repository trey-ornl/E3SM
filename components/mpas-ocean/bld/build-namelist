#!/usr/bin/env perl
#-----------------------------------------------------------------------------------------------
#
# build-namelist
#
# This script builds the namelists for the MPASO configuration of E3SM
#
# build-namelist uses a config_cache.xml file that current contains the ocean grid information.
# build-namelist reads this file to obtain information it needs to provide
# default values that are consistent with the MPASO XML file.  For example, the grid resolution
# is obtained from the cache file and used to determine appropriate defaults for namelist input
# that is resolution dependent.
#
# The simplest use of build-namelist is to execute it from the build directory where configure
# was run.  By default it will use the config_cache.xml file that was written by configure to
# determine the build time properties of the executable, and will write the files that contain
# the output namelists in that same directory.
#
#
# Date        Contributor      Modification
# -------------------------------------------------------------------------------------------
# 2015-01-28  djacobsen      Original version
#--------------------------------------------------------------------------------------------
use strict;
use Cwd qw(getcwd abs_path);
use English;
use Getopt::Long;
use IO::File;

#-----------------------------------------------------------------------------------------------

sub usage {
    die <<EOF;
SYNOPSIS
     build-namelist [options]
OPTIONS
     -infile "filepath"    Specify a file containing namelists to read values from.
     -namelist "namelist"  Specify namelist settings directly on the commandline by supplying
                           a string containing FORTRAN namelist syntax, e.g.,
                              -namelist "&mpaso_nml dt=1800 /"
     -help [or -h]         Print usage to STDOUT.
     -test                 Enable checking that input datasets exist on local filesystem.
     -verbose              Turn on verbose echoing of informational messages.
     -caseroot             CASEROOT directory variable
     -casebuild            CASEBUILD directory variable
     -cimeroot             CIMEROOT directory variable
     -ocn_grid             OCN_GRID variable
     -ocn_forcing          variable for defining if the ocn model is forced with an active atm
                           or using CORE forcing.
                           Options are: active_atm, datm_forced, datm_forced_restoring
     -ocn_iceberg          variable for defining if the ocn model is expecting coupling fields
                           for icebergs from the seaice model
                           Options are: false, true
     -ocn_ismf             variable for defining how the ocn model will handle ice shelf melt
                           fluxes
                           Options are: none, data, internal, coupled
     -ocn_sgr              variable for defining how the ocn model will handle subglacial
                           runoff
                           Options are: none, data
     -decomp_prefix        decomp_prefix variable
     -date_stamp           date_stamp variable
     -cfg_grid             Directory containing MPASO configuration scripts.
                           If not defined, location is set as \$ProgDir or \$cwd
                           (Needed to run build-namelist from SourceMods dir)
     -inst_string          inst_string variable
     -ocn_bgc              ocean BGC configuration
     -ocn_wave             ocean wave coupling flag
     -ocn_co2_type         how atm co2 is set within MPASO
     -atm_co2_const_val    value of atm co2 if ocn_co2_type = constant
     -ice_bgc              check for coupling with sea ice BGC
     -ntasks_ocn           NTASKS_OCN for this case
     -ninst_ocn            NINST_OCN for this case
     -ocn_tidal_mixing     variable for defining if to run with parameterized tidal mixing
                           Options are: false, true. Default is false

NOTE: The precedence for setting the values of namelist variables is (highest to lowest):
      1. namelist values set by specific command-line options, i.e. (none right now)
      2. values set on the command-line using the -namelist option,
      3. values read from the file specified by -infile,
      4. values from the namelist defaults file - or values specifically set in build-namelist
EOF
}

#-----------------------------------------------------------------------------------------------
# Set the directory that contains the MPASO configuration scripts.  If the command was
# issued using a relative or absolute path, that path is in $ProgDir.  Otherwise assume the
# command was issued from the current working directory.

(my $ProgName = $0) =~ s!(.*)/!!;      # name of this script
my $ProgDir = $1;                      # name of directory containing this script -- may be a
                                       # relative or absolute path, or null if the script is in
                                       # the user's PATH
my $cwd = getcwd();                    # current working directory
my $cfgdir;                            # absolute pathname of directory that contains this script
if ($ProgDir) {
    $cfgdir = abs_path($ProgDir);
} else {
    $cfgdir = $cwd;
}

#-----------------------------------------------------------------------------------------------

# Process command-line options.

my %opts = ( help          => 0,
             test          => 0,
             verbose       => 0,
             preview       => 0,
             caseroot      => undef,
             casebuild     => undef,
             cimeroot      => undef,
             inst_string   => undef,
             ocn_grid      => undef,
             ocn_forcing   => undef,
             ocn_iceberg   => undef,
             ocn_ismf      => undef,
             ocn_sgr      => undef,
             decomp_prefix => undef,
             date_stamp    => undef,
             ocn_bgc       => undef,
             ocn_wave      => undef,
             ocn_co2_type      => undef,
             atm_co2_const_val => undef,
             ice_bgc       => undef,
             cfg_dir       => $cfgdir,
             ntasks_ocn    => 0,
             ninst_ocn     => 0,
             ocn_tidal_mixing => undef,
           );

GetOptions(
    "h|help"          => \$opts{'help'},
    "infile=s"        => \$opts{'infile'},
    "namelist=s"      => \$opts{'namelist'},
    "v|verbose"       => \$opts{'verbose'},
    "caseroot=s"      => \$opts{'caseroot'},
    "casebuild=s"     => \$opts{'casebuild'},
    "cimeroot=s"      => \$opts{'cimeroot'},
    "inst_string=s"   => \$opts{'inst_string'},
    "ocn_grid=s"      => \$opts{'ocn_grid'},
    "ocn_forcing=s"   => \$opts{'ocn_forcing'},
    "ocn_iceberg=s"   => \$opts{'ocn_iceberg'},
    "ocn_ismf=s"      => \$opts{'ocn_ismf'},
    "ocn_sgr=s"       => \$opts{'ocn_sgr'},
    "decomp_prefix=s" => \$opts{'decomp_prefix'},
    "date_stamp=s"    => \$opts{'date_stamp'},
    "ocn_bgc=s"       => \$opts{'ocn_bgc'},
    "ocn_wave=s"      => \$opts{'ocn_wave'},
    "ocn_co2_type=s"      => \$opts{'ocn_co2_type'},
    "atm_co2_const_val=s" => \$opts{'atm_co2_const_val'},
    "ice_bgc=s"       => \$opts{'ice_bgc'},
    "cfg_dir=s"       => \$opts{'cfg_dir'},
    "ntasks_ocn=i"    => \$opts{'ntasks_ocn'},
    "ninst_ocn=i"     => \$opts{'ninst_ocn'},
    "preview"         => \$opts{'preview'},
    "ocn_tidal_mixing=s"   => \$opts{'ocn_tidal_mixing'},
)  or usage();

# Give usage message.
usage() if $opts{'help'};

# Check for unparsed arguments
if (@ARGV) {
    print "ERROR: unrecognized arguments: @ARGV\n";
    usage();
}

# Define print levels:
# 0 - only issue fatal error messages
# 1 - only informs what files are created (currently not used)
# 2 - verbose
my $print = 0;
my $preview = 0;
if ($opts{'verbose'}) { $print = 2; }
if ($opts{'preview'}) { $preview = 1; }
my $eol = "\n";

if ($print>=2) { print "Setting MPASO configuration script directory to $cfgdir$eol"; }

my $CASEROOT      = $opts{'caseroot'};
my $CASEBUILD     = $opts{'casebuild'};
my $CIMEROOT      = $opts{'cimeroot'};
my $inst_string   = $opts{'inst_string'};
my $OCN_GRID      = $opts{'ocn_grid'};
my $OCN_FORCING   = $opts{'ocn_forcing'};
my $OCN_ICEBERG   = $opts{'ocn_iceberg'};
my $OCN_ISMF      = $opts{'ocn_ismf'};
my $OCN_SGR       = $opts{'ocn_sgr'};
my $decomp_prefix = $opts{'decomp_prefix'};
my $date_stamp    = $opts{'date_stamp'};
my $ocn_bgc       = $opts{'ocn_bgc'};
my $ocn_wave      = $opts{'ocn_wave'};
my $ocn_co2_type      = $opts{'ocn_co2_type'};
my $atm_co2_const_val = $opts{'atm_co2_const_val'};
my $ice_bgc       = $opts{'ice_bgc'};
my $NINST_OCN     = $opts{'ninst_ocn'};
my $NTASKS_OCN    = $opts{'ntasks_ocn'};
my $OCN_TIDAL_MIXING   = $opts{'ocn_tidal_mixing'};
$cfgdir           = $opts{'cfg_dir'};

my $CIMEROOT;
if ( defined $opts{'cimeroot'} ) {
    $CIMEROOT = $opts{'cimeroot'};
}


# Validate some of the commandline option values.
validate_options("commandline", \%opts);

# build config_cache.xml file (needed below)
my $config_cache = "${CASEBUILD}/mpasoconf/config_cache.xml";
my  $fh = new IO::File;
$fh->open(">$config_cache") or die "** can't open file: $config_cache\n";
print $fh  <<"EOF";
<?xml version="1.0"?>
<config_definition>
<entry id="ocn_grid" value="$OCN_GRID">
<entry id="ocn_forcing" value="$OCN_FORCING">
<entry id="ocn_tidal_mixing" value="$OCN_TIDAL_MIXING">
<entry id="decomp_prefix" value="$decomp_prefix">
<entry id="date_stamp" value="$date_stamp">
</config_definition>
EOF
$fh->close;
if ($print>=2) { print "Wrote file $config_cache $eol"; }
(-f "config_cache.xml")  or  die <<"EOF";
** $ProgName - Cannot find configuration cache file: config_cache.xml\" **
EOF

#-----------------------------------------------------------------------------------------------
# Make sure we can find required perl modules, definition, and defaults files.
# Look for them under the directory that contains the configure script.

# The root directory for the input data files must be specified.

my $srcroot = abs_path("$CIMEROOT/../");
if (! -d "$srcroot") {
    die "** Invalid srcroot directory: $srcroot ** ";
}

print "SRCROOT IS: $srcroot\n";

my $perl5lib = "$CIMEROOT/utils/perl5lib";
if (! -d "$perl5lib") {
    die "** Invalid perl5lib root directory: $perl5lib ** ";
}

# The Build::Config module provides utilities to access the configuration information
# in the config_cache.xml file
(-f "$perl5lib/Build/Config.pm")  or  die <<"EOF";
** $ProgName - Cannot find perl module \"Build/Config.pm\" in directory \"$perl5lib\" **
EOF

# The Build::NamelistDefinition module provides utilities to validate that the output
# namelists are consistent with the namelist definition file
(-f "$perl5lib/Build/NamelistDefinition.pm")  or  die <<"EOF";
** $ProgName - Cannot find perl module \"Build/NamelistDefinition.pm\" in directory \"$perl5lib\" **
EOF

# The Build::NamelistDefaults module provides a utility to obtain default values of namelist
# variables based on finding a best fit with the attributes specified in the defaults file.
(-f "$perl5lib/Build/NamelistDefaults.pm")  or  die <<"EOF";
** $ProgName - Cannot find perl module \"Build/NamelistDefaults.pm\" in directory \"$perl5lib\" **
EOF

# The Build::Namelist module provides utilities to parse input namelists, to query and modify
# namelists, and to write output namelists.
(-f "$perl5lib/Build/Namelist.pm")  or  die <<"EOF";
** $ProgName - Cannot find perl module \"Build/Namelist.pm\" in directory \"$perl5lib\" **
EOF


# The namelist definition file contains entries for all namelist variables that
# can be output by build-namelist.  The version of the file that is associate with a
# fixed MPASO tag is $cfgdir/namelist_files/namelist_definition.xml.  To aid developers
# who make use of the SourceMods/src.mpaso directory - we allow the definition file
# to come from that directory
my $nl_definition_file;
if (-f "${CASEROOT}/SourceMods/src.mpaso/namelist_definition_mpaso.xml") {
    $nl_definition_file = "${CASEROOT}/SourceMods/src.mpaso/namelist_definition_mpaso.xml";
}
if (! defined $nl_definition_file) {
    # default location of namelist definition file
    $nl_definition_file = "$cfgdir/namelist_files/namelist_definition_mpaso.xml";
    (-f "$nl_definition_file")  or  die <<"EOF";
    ** $ProgName - ERROR: Cannot find namelist definition file \"$nl_definition_file\" **
EOF
}
if ($print>=2) { print "Using namelist definition file $nl_definition_file$eol"; }

# The namelist defaults file contains default values for all required namelist variables.
my $nl_defaults_file;
if (-f "${CASEROOT}/SourceMods/src.mpaso/namelist_defaults_mpaso.xml") {
    $nl_defaults_file = "${CASEROOT}/SourceMods/src.mpaso/namelist_defaults_mpaso.xml";
}
if (! defined $nl_defaults_file) {
    $nl_defaults_file = "$cfgdir/namelist_files/namelist_defaults_mpaso.xml";
    (-f "$nl_defaults_file")  or  die <<"EOF";
    ** $ProgName - Cannot find namelist defaults file \"$nl_defaults_file\" **
EOF
}
if ($print>=2) { print "Using namelist defaults file $nl_defaults_file$eol"; }

#-----------------------------------------------------------------------------------------------
# Add $perl5lib_dir to the list of paths that Perl searches for modules
unshift @INC, "$perl5lib";
#require XML::Lite;
require Build::Config;
require Build::NamelistDefinition;
require Build::NamelistDefaults;
require Build::Namelist;
require Config::SetupTools;

#-----------------------------------------------------------------------------------------------
# Create a configuration object from the MPASO config_cache.xml file-  created by
# mpaso.cpl7.template in $CASEBUILD/mpasoconf
my $cfg = Build::Config->new('config_cache.xml');

# Create a namelist definition object.  This object provides a method for verifying that the
# output namelist variables are in the definition file, and are output in the correct
# namelist groups.
my $definition = Build::NamelistDefinition->new($nl_definition_file);

# Create a namelist defaults object.  This object provides default values for variables
# contained in the input defaults file.  The configuration object provides attribute
# values that are relevent for the MPASO library for which the namelist is being produced.
my $defaults = Build::NamelistDefaults->new($nl_defaults_file, $cfg);

# Create an empty namelist object.  Add values to it in order of precedence.
my $nl = Build::Namelist->new();

#-----------------------------------------------------------------------------------------------
# Process the user input in order of precedence.  At each point we'll only add new
# values to the namelist and not overwrite previously specified specified values which
# have higher precedence.

# Process the commandline args that provide specific namelist values.

# Process the -namelist arg.
if (defined $opts{'namelist'}) {
    # Parse commandline namelist
    my $nl_arg = Build::Namelist->new($opts{'namelist'});

    # Validate input namelist -- trap exceptions
    my $nl_arg_valid;
    eval { $nl_arg_valid = $definition->validate($nl_arg); };
    if ($@) {
      die "$ProgName - ERROR: Invalid namelist variable in commandline arg '-namelist'.\n $@";
    }

    # Merge input values into namelist.  Previously specified values have higher precedence
    # and are not overwritten.
    $nl->merge_nl($nl_arg_valid);
}

# Process the -infile arg.
if (defined $opts{'infile'}) {
    # Parse namelist input from a file
    my $nl_infile = Build::Namelist->new($opts{'infile'});
    my $nl_infile_valid = Build::Namelist->new();

    # Validate namelist variables (going to do this one variable at a time)
    for my $group ($nl_infile->get_group_names()) {
      for my $var ($nl_infile->get_variable_names($group)) {
        my $var_local; # Name of variable to write to infile
        my $nl_check_var = Build::Namelist->new();
        my $nl_check_valid;
        my $val = $nl_infile->get_variable_value($group, $var);
        my @broken = split(/&/,$var);
        my $check_grp = 0; # If 1, make sure group found in definitions file
                           # matches that specified in user_nl_mpaso

        # if variable has ampersand, truncate it unless it is type derived
        if ($broken[1]) {
          my $nl_check_amp = Build::Namelist->new();
          $nl_check_amp->set_variable_value($group, $var, $val);
          eval { $definition->validate($nl_check_amp) };
          if (not $@) {
            # & is required in variable name
            $var_local = $var;
          } else {
            # & should not be in variable name
            $var_local = $broken[0];
            $check_grp = 1;
          }
        } else {
          $var_local = $var;
        }

        # Make sure variable is defined in namelist_definition_mpaso.xml
        $nl_check_var->set_variable_value($group, $var_local,$val);
        eval { $nl_check_valid = $definition->validate($nl_check_var); };
        (not $@) or die <<"EOF";
** ERROR: either $var_local is not a valid MPASO namelist variable or $var_local = $val is not a valid value; please fix user_nl_mpaso. Note that $var_local may appear in multiple namelists, in which case you need to specify the correct namelist in user_nl_mpaso using the format $var_local\&namelist_nml = $val, where \&namelist_nml is the mpaso_in namelist containing $var_local.**
EOF

        # If group was specified in user_nl_mpaso, make sure it matches
        # the group in the definitions file.
        my @group_valid = $nl_check_valid->get_group_names();
        ((not $check_grp) or ($broken[1] eq $group_valid[0])) or die <<"EOF";
** ERROR: $broken[0] is in $group_valid[0], not $broken[1]! Please fix this in user_nl_mpaso. **
EOF

        # Add variable to validated namelist
        $nl_infile_valid->set_variable_value($group_valid[0], $var_local, $val);
      }
    }

    # If preview is desired and something has been changed in $nl_infile_valid,
    # output everything in $nl_infile_valid
    if (($preview == 1) && ($nl_infile_valid->get_group_names)) {
      print " - The following values have been set in user_nl_mpaso:\n";
      print_nl_to_screen($nl_infile_valid);
    }
    # Merge input values into namelist.  Previously specified values have higher
    # precedence and are not overwritten.
    $nl->merge_nl($nl_infile_valid);
}

#-----------------------------------------------------------------------------------------------
# Determine xml variables
#unshift @INC, "$CASEROOT/Tools";
#require XML::Lite;
#require SetupTools;

my %xmlvars = ();
SetupTools::getxmlvars($CASEROOT, \%xmlvars);
foreach my $attr (keys %xmlvars) {
  $xmlvars{$attr} = SetupTools::expand_xml_var($xmlvars{$attr}, \%xmlvars);
}

my $RUNDIR                 = "$xmlvars{'RUNDIR'}";
my $CODEROOT               = "$xmlvars{'CODEROOT'}";
my $DIN_LOC_ROOT           = "$xmlvars{'DIN_LOC_ROOT'}";
my $CASE                   = "$xmlvars{'CASE'}";
my $CALENDAR               = "$xmlvars{'CALENDAR'}";
my $NCPL_BASE_PERIOD       = "$xmlvars{'NCPL_BASE_PERIOD'}";
my $OCN_NCPL               = "$xmlvars{'OCN_NCPL'}";
my $OCN_COUPLING           = "$xmlvars{'OCN_COUPLING'}";
my $OCN_ICE_FORCING        = "$xmlvars{'OCN_ICE_FORCING'}";
my $INFO_DBUG              = "$xmlvars{'INFO_DBUG'}";
my $RUN_TYPE               = "$xmlvars{'RUN_TYPE'}";
my $RUN_STARTDATE          = "$xmlvars{'RUN_STARTDATE'}";
my $START_TOD              = "$xmlvars{'START_TOD'}";
my $RUN_REFDATE            = "$xmlvars{'RUN_REFDATE'}";
my $CONTINUE_RUN           = "$xmlvars{'CONTINUE_RUN'}";

my $output_r = "./${CASE}.mpaso.r";
my $output_h = "./${CASE}.mpaso.h";
my $output_d = "./${CASE}.mpaso.d";
if ($inst_string) {
    $output_r = "./${CASE}.mpaso${inst_string}.r";
    $output_h = "./${CASE}.mpaso${inst_string}.h";
    $output_d = "./${CASE}.mpaso${inst_string}.d";
}

# Environment variables set in mpaso.buildnml.csh that are not xml variables
my $RESTART_INPUT_TS_FMT = "$ENV{'RESTART_INPUT_TS_FMT'}";
my $LID = $ENV{'LID'};

my $ntasks = $NTASKS_OCN / $NINST_OCN;

print "MPASO build-namelist: ocn_grid is $OCN_GRID \n";
print "MPASO build-namelist: ocn_forcing is $OCN_FORCING \n";
print "MPASO build-namelist: ocn_tidal_mixing is $OCN_TIDAL_MIXING \n";

(-d $DIN_LOC_ROOT)  or mkdir $DIN_LOC_ROOT;
if ($print>=2) { print "CIME inputdata root directory: $DIN_LOC_ROOT$eol"; }

#-----------------------------------------------------------------------------------------------
# Determine namelist
#-----------------------------------------------------------------------------------------------


#############################
# Namelist group: run_modes #
#############################

add_default($nl, 'config_ocean_run_mode');

###################################
# Namelist group: time_management #
###################################

if ($CONTINUE_RUN eq 'TRUE') {
	add_default($nl, 'config_do_restart', 'val'=>".true.");
} else {
	add_default($nl, 'config_do_restart', 'val'=>".false.");
}
add_default($nl, 'config_restart_timestamp_name');
add_default($nl, 'config_calendar_type', 'calendar'=>"$CALENDAR");
if ($CONTINUE_RUN eq 'TRUE') {
	add_default($nl, 'config_start_time', 'val'=>"'file'");
} else {
	add_default($nl, 'config_start_time', 'val'=>"'${RUN_STARTDATE}_${START_TOD}'");
}
add_default($nl, 'config_output_reference_time');

######################
# Namelist group: io #
######################

add_default($nl, 'config_write_output_on_startup');
add_default($nl, 'config_pio_num_iotasks');
add_default($nl, 'config_pio_stride');

#################################
# Namelist group: decomposition #
#################################

add_default($nl, 'config_num_halos');
add_default($nl, 'config_block_decomp_file_prefix', 'val'=>"'${DIN_LOC_ROOT}/ocn/mpas-o/${OCN_GRID}/${decomp_prefix}${date_stamp}.part.'");
add_default($nl, 'config_number_of_blocks');
add_default($nl, 'config_explicit_proc_decomp');
add_default($nl, 'config_proc_decomp_file_prefix');

####################################
# Namelist group: time_integration #
####################################

add_default($nl, 'config_dt');
add_default($nl, 'config_time_integrator');
add_default($nl, 'config_number_of_time_levels');

########################
# Namelist group: hmix #
########################

add_default($nl, 'config_hmix_scaleWithMesh');
add_default($nl, 'config_maxMeshDensity');
add_default($nl, 'config_hmix_use_ref_cell_width');
add_default($nl, 'config_hmix_ref_cell_width');
add_default($nl, 'config_apvm_scale_factor');

#############################
# Namelist group: hmix_del2 #
#############################

add_default($nl, 'config_use_mom_del2');
add_default($nl, 'config_mom_del2');
add_default($nl, 'config_use_tracer_del2');
add_default($nl, 'config_tracer_del2');

#############################
# Namelist group: hmix_del4 #
#############################

add_default($nl, 'config_use_mom_del4');
add_default($nl, 'config_mom_del4');
add_default($nl, 'config_mom_del4_div_factor');
add_default($nl, 'config_use_tracer_del4');
add_default($nl, 'config_tracer_del4');

##############################
# Namelist group: hmix_Leith #
##############################

add_default($nl, 'config_use_Leith_del2');
add_default($nl, 'config_Leith_parameter');
add_default($nl, 'config_Leith_dx');
add_default($nl, 'config_Leith_visc2_max');

#########################################
# Namelist group: Redi_isopycnal_mixing #
#########################################

add_default($nl, 'config_use_Redi');
add_default($nl, 'config_Redi_closure');
add_default($nl, 'config_Redi_constant_kappa');
add_default($nl, 'config_Redi_maximum_slope');
add_default($nl, 'config_Redi_use_slope_taper');
add_default($nl, 'config_Redi_use_surface_taper');
add_default($nl, 'config_Redi_limit_term1');
add_default($nl, 'config_Redi_use_quasi_monotone_limiter');
add_default($nl, 'config_Redi_quasi_monotone_safety_factor');
add_default($nl, 'config_Redi_min_layers_diag_terms');
add_default($nl, 'config_Redi_horizontal_taper');
add_default($nl, 'config_Redi_horizontal_ramp_min');
add_default($nl, 'config_Redi_horizontal_ramp_max');

######################################################
# Namelist group: submesoscale_eddy_parameterization #
######################################################

add_default($nl, 'config_submesoscale_enable');
add_default($nl, 'config_submesoscale_tau');
add_default($nl, 'config_submesoscale_Ce');
add_default($nl, 'config_submesoscale_Lfmin');
add_default($nl, 'config_submesoscale_ds_max');

############################################
# Namelist group: GM_eddy_parameterization #
############################################

add_default($nl, 'config_use_GM');
add_default($nl, 'config_GM_closure');
add_default($nl, 'config_GM_constant_kappa');
add_default($nl, 'config_GM_constant_bclModeSpeed');
add_default($nl, 'config_GM_minBclModeSpeed_method');
add_default($nl, 'config_GM_spatially_variable_min_kappa');
add_default($nl, 'config_GM_spatially_variable_max_kappa');
add_default($nl, 'config_GM_spatially_variable_baroclinic_mode');
add_default($nl, 'config_GM_Visbeck_alpha');
add_default($nl, 'config_GM_Visbeck_max_depth');
add_default($nl, 'config_GM_EG_riMin');
add_default($nl, 'config_GM_EG_kappa_factor');
add_default($nl, 'config_GM_EG_Rossby_factor');
add_default($nl, 'config_GM_EG_Rhines_factor');
add_default($nl, 'config_GM_horizontal_taper');
add_default($nl, 'config_GM_horizontal_ramp_min');
add_default($nl, 'config_GM_horizontal_ramp_max');
add_default($nl, 'config_GMRedi_Rossby_ramp_min');
add_default($nl, 'config_GMRedi_Rossby_ramp_max');

#########################################
# Namelist group: eddy_parameterization #
#########################################

add_default($nl, 'config_eddyMLD_dens_threshold');
add_default($nl, 'config_eddyMLD_reference_depth');
add_default($nl, 'config_eddyMLD_reference_pressure');
add_default($nl, 'config_eddyMLD_use_old');

#########################
# Namelist group: cvmix #
#########################

add_default($nl, 'config_use_cvmix');
add_default($nl, 'config_cvmix_prandtl_number');
add_default($nl, 'config_cvmix_background_scheme');
add_default($nl, 'config_cvmix_background_diffusion');
add_default($nl, 'config_cvmix_background_diffusion_passive');
add_default($nl, 'config_cvmix_background_diffusion_passive_enable');
add_default($nl, 'config_cvmix_background_viscosity');
add_default($nl, 'config_cvmix_BryanLewis_bl1');
add_default($nl, 'config_cvmix_BryanLewis_bl2');
add_default($nl, 'config_cvmix_BryanLewis_transitionDepth');
add_default($nl, 'config_cvmix_BryanLewis_transitionWidth');
add_default($nl, 'config_use_cvmix_convection');
add_default($nl, 'config_cvmix_convective_diffusion');
add_default($nl, 'config_cvmix_convective_viscosity');
add_default($nl, 'config_cvmix_convective_basedOnBVF');
add_default($nl, 'config_cvmix_convective_triggerBVF');
add_default($nl, 'config_use_cvmix_shear');
add_default($nl, 'config_cvmix_num_ri_smooth_loops');
add_default($nl, 'config_cvmix_use_BLD_smoothing');
add_default($nl, 'config_cvmix_shear_mixing_scheme');
add_default($nl, 'config_cvmix_shear_PP_nu_zero');
add_default($nl, 'config_cvmix_shear_PP_alpha');
add_default($nl, 'config_cvmix_shear_PP_exp');
add_default($nl, 'config_cvmix_shear_KPP_nu_zero');
add_default($nl, 'config_cvmix_shear_KPP_Ri_zero');
add_default($nl, 'config_cvmix_shear_KPP_exp');
add_default($nl, 'config_use_cvmix_tidal_mixing');
add_default($nl, 'config_use_cvmix_double_diffusion');
add_default($nl, 'config_use_cvmix_kpp');
add_default($nl, 'config_use_cvmix_fixed_boundary_layer');
add_default($nl, 'config_cvmix_kpp_boundary_layer_depth');
add_default($nl, 'config_cvmix_kpp_criticalBulkRichardsonNumber');
add_default($nl, 'config_cvmix_kpp_matching');
add_default($nl, 'config_cvmix_kpp_EkmanOBL');
add_default($nl, 'config_cvmix_kpp_MonObOBL');
add_default($nl, 'config_cvmix_kpp_interpolationOMLType');
add_default($nl, 'config_cvmix_kpp_surface_layer_extent');
add_default($nl, 'config_cvmix_kpp_surface_layer_averaging');
add_default($nl, 'configure_cvmix_kpp_minimum_OBL_under_sea_ice');
add_default($nl, 'config_cvmix_kpp_stop_OBL_search');
add_default($nl, 'config_cvmix_kpp_use_enhanced_diff');
add_default($nl, 'config_cvmix_kpp_nonlocal_with_implicit_mix');
if ($ocn_wave eq 'true' ) {
	add_default($nl, 'config_cvmix_kpp_use_theory_wave', 'val'=>'.false.');
	add_default($nl, 'config_cvmix_kpp_use_active_wave', 'val'=>'.true.');
	add_default($nl, 'config_cvmix_kpp_langmuir_mixing_opt', 'val'=>'LWF16');
	add_default($nl, 'config_cvmix_kpp_langmuir_entrainment_opt', 'val'=>'LWF16');
} else {
	add_default($nl, 'config_cvmix_kpp_use_theory_wave');
	add_default($nl, 'config_cvmix_kpp_langmuir_mixing_opt');
	add_default($nl, 'config_cvmix_kpp_langmuir_entrainment_opt');
}

#################################
# Namelist group: wave_coupling #
#################################

if ($ocn_wave eq 'true' ) {
	add_default($nl, 'config_use_active_wave', 'val'=>'.true.');
} else {
	add_default($nl, 'config_use_active_wave', 'val'=>'.false.');
}
add_default($nl, 'config_n_stokes_drift_wavenumber_partitions');

########################
# Namelist group: gotm #
########################

add_default($nl, 'config_use_gotm');
add_default($nl, 'config_gotm_namelist_file');
add_default($nl, 'config_gotm_constant_surface_roughness_length');
add_default($nl, 'config_gotm_constant_bottom_roughness_length');
add_default($nl, 'config_gotm_constant_bottom_drag_coeff');

###########################
# Namelist group: forcing #
###########################

add_default($nl, 'config_use_variable_drag');
add_default($nl, 'config_use_bulk_wind_stress');
add_default($nl, 'config_use_bulk_thickness_flux');
add_default($nl, 'config_flux_attenuation_coefficient');
add_default($nl, 'config_flux_attenuation_coefficient_runoff');
if ($OCN_SGR eq 'data') {
	add_default($nl, 'config_subglacial_runoff_mode', 'val'=>"data");
} else {
	add_default($nl, 'config_subglacial_runoff_mode');
}
add_default($nl, 'config_flux_attenuation_coefficient_subglacial_runoff');
add_default($nl, 'config_sgr_flux_vertical_location');
add_default($nl, 'config_use_sgr_opt_kpp');
add_default($nl, 'config_use_sgr_opt_temp_prescribed');
add_default($nl, 'config_use_sgr_opt_salt_prescribed');
add_default($nl, 'config_sgr_temperature_prescribed');
add_default($nl, 'config_sgr_salinity_prescribed');

############################
# Namelist group: coupling #
############################

# When we have a data representation of icebergs, remove ice runoff
if ($OCN_ICEBERG eq 'true') {
	add_default($nl, 'config_remove_ais_ice_runoff', 'val'=>".true.");
} else {
	add_default($nl, 'config_remove_ais_ice_runoff', 'val'=>".false.");
}
<<<<<<< HEAD
# Assume river runoff corresponds to ISMF in Southern Ocean only for G-cases
# (true for JRA). When atm active, we assume liquid runoff corresonds to precip
# or snow melt so we do not remove it. In either case, the energy for melting
# doesn't come from the ocean.
if (($OCN_ISMF ne 'none') && ($OCN_FORCING ne 'active_atm')) {
	add_default($nl, 'config_remove_ais_river_runoff', 'val'=>".true.");
} else {
	add_default($nl, 'config_remove_ais_river_runoff', 'val'=>".false.");
}
add_default($nl, 'config_scale_dismf_by_removed_ice_runoff');
add_default($nl, 'config_ais_ice_runoff_history_days');
=======
add_default($nl, 'config_glc_thermal_forcing_coupling_mode');
add_default($nl, 'config_2d_thermal_forcing_depth');
>>>>>>> 827be380

######################################
# Namelist group: shortwaveRadiation #
######################################

add_default($nl, 'config_sw_absorption_type');
add_default($nl, 'config_jerlov_water_type');
add_default($nl, 'config_surface_buoyancy_depth');
add_default($nl, 'config_enable_shortwave_energy_fixer');

###########################################
# Namelist group: self_attraction_loading #
###########################################

add_default($nl, 'config_use_self_attraction_loading');
add_default($nl, 'config_self_attraction_loading_depth_cutoff');
add_default($nl, 'config_mpas_to_grid_weights_file');
add_default($nl, 'config_grid_to_mpas_weights_file');
add_default($nl, 'config_self_attraction_loading_compute_interval');
add_default($nl, 'config_nLatitude');
add_default($nl, 'config_nLongitude');
add_default($nl, 'config_use_parallel_self_attraction_loading');
add_default($nl, 'config_parallel_self_attraction_loading_order');
add_default($nl, 'config_parallel_self_attraction_loading_n_cells_per_block');
add_default($nl, 'config_parallel_self_attraction_loading_bfb');

###########################################
# Namelist group: tidal_potential_forcing #
###########################################

add_default($nl, 'config_use_tidal_potential_forcing');
add_default($nl, 'config_tidal_potential_reference_time');
add_default($nl, 'config_use_tidal_potential_forcing_M2');
add_default($nl, 'config_use_tidal_potential_forcing_S2');
add_default($nl, 'config_use_tidal_potential_forcing_N2');
add_default($nl, 'config_use_tidal_potential_forcing_K2');
add_default($nl, 'config_use_tidal_potential_forcing_K1');
add_default($nl, 'config_use_tidal_potential_forcing_O1');
add_default($nl, 'config_use_tidal_potential_forcing_Q1');
add_default($nl, 'config_use_tidal_potential_forcing_P1');
add_default($nl, 'config_tidal_potential_ramp');
add_default($nl, 'config_self_attraction_and_loading_beta');

##############################
# Namelist group: frazil_ice #
##############################

add_default($nl, 'config_use_frazil_ice_formation');
add_default($nl, 'config_frazil_in_open_ocean');
add_default($nl, 'config_frazil_heat_of_fusion');
add_default($nl, 'config_frazil_ice_density');
add_default($nl, 'config_frazil_fractional_thickness_limit');
add_default($nl, 'config_specific_heat_sea_water');
add_default($nl, 'config_frazil_maximum_depth');
add_default($nl, 'config_frazil_sea_ice_reference_salinity');
add_default($nl, 'config_frazil_maximum_freezing_temperature');
add_default($nl, 'config_frazil_use_surface_pressure');

if ($OCN_ISMF eq 'coupled') {
	add_default($nl, 'config_frazil_under_land_ice', 'val'=>".true.");
} elsif ($OCN_ISMF eq 'internal') {
	add_default($nl, 'config_frazil_under_land_ice', 'val'=>".true.");
} elsif ($OCN_ISMF eq 'data') {
	add_default($nl, 'config_frazil_under_land_ice', 'val'=>".false.");
} else {
	add_default($nl, 'config_frazil_under_land_ice');
}

###################################
# Namelist group: land_ice_fluxes #
###################################

if ($OCN_ISMF eq 'coupled') {
	add_default($nl, 'config_land_ice_flux_mode', 'val'=>"coupled");
	add_default($nl, 'config_frazil_under_land_ice', 'val'=>".true.");
} elsif ($OCN_ISMF eq 'internal') {
	add_default($nl, 'config_land_ice_flux_mode', 'val'=>"standalone");
	add_default($nl, 'config_frazil_under_land_ice', 'val'=>".true.");
} elsif ($OCN_ISMF eq 'data') {
	add_default($nl, 'config_land_ice_flux_mode', 'val'=>"data");
	add_default($nl, 'config_frazil_under_land_ice', 'val'=>".false.");
} else {
	add_default($nl, 'config_land_ice_flux_mode');
	add_default($nl, 'config_frazil_under_land_ice');
}
if ($OCN_TIDAL_MIXING eq 'true') {
	add_default($nl, 'config_land_ice_flux_tidal_Jourdain_alpha', 'val'=>"0.777");
	add_default($nl, 'config_land_ice_flux_tidal_Jourdain_A0', 'val'=>"0.656");
	add_default($nl, 'config_land_ice_flux_tidal_Jourdain_U0', 'val'=>"0.003");
} else {
	add_default($nl, 'config_land_ice_flux_tidal_Jourdain_alpha');
	add_default($nl, 'config_land_ice_flux_tidal_Jourdain_A0');
	add_default($nl, 'config_land_ice_flux_tidal_Jourdain_U0');
}
add_default($nl, 'config_land_ice_flux_formulation');
add_default($nl, 'config_land_ice_flux_useHollandJenkinsAdvDiff');
add_default($nl, 'config_land_ice_flux_attenuation_coefficient');
add_default($nl, 'config_land_ice_flux_boundaryLayerThickness');
add_default($nl, 'config_land_ice_flux_boundaryLayerNeighborWeight');
add_default($nl, 'config_land_ice_flux_cp_ice');
add_default($nl, 'config_land_ice_flux_rho_ice');
add_default($nl, 'config_land_ice_flux_explicit_topDragCoeff');
add_default($nl, 'config_land_ice_flux_ISOMIP_gammaT');
add_default($nl, 'config_land_ice_flux_jenkins_heat_transfer_coefficient');
add_default($nl, 'config_land_ice_flux_jenkins_salt_transfer_coefficient');

#############################
# Namelist group: advection #
#############################

add_default($nl, 'config_vert_advection_method');
add_default($nl, 'config_vert_remap_order');
add_default($nl, 'config_vert_remap_interval');
add_default($nl, 'config_vert_tracer_adv_flux_order');
add_default($nl, 'config_horiz_tracer_adv_order');
add_default($nl, 'config_coef_3rd_order');
add_default($nl, 'config_flux_limiter');
add_default($nl, 'config_remap_limiter');
add_default($nl, 'config_thickness_flux_type');

###############################
# Namelist group: bottom_drag #
###############################

add_default($nl, 'config_bottom_drag_mode');
add_default($nl, 'config_implicit_bottom_drag_type');
add_default($nl, 'config_implicit_constant_bottom_drag_coeff');
add_default($nl, 'config_use_implicit_top_drag');
add_default($nl, 'config_implicit_top_drag_coeff');
add_default($nl, 'config_loglaw_bottom_roughness');
add_default($nl, 'config_loglaw_layer_depth_max');
add_default($nl, 'config_loglaw_bottom_drag_min');
add_default($nl, 'config_loglaw_bottom_drag_max');
add_default($nl, 'config_explicit_bottom_drag_coeff');
add_default($nl, 'config_use_topographic_wave_drag');
add_default($nl, 'config_topographic_wave_drag_scheme');
add_default($nl, 'config_topographic_wave_drag_coeff');
add_default($nl, 'config_thickness_drag_type');
add_default($nl, 'config_topographic_wave_drag_cutoff_depth');
add_default($nl, 'config_topographic_wave_drag_cutoff_width');

####################################
# Namelist group: Rayleigh_damping #
####################################

add_default($nl, 'config_Rayleigh_damping_coeff');
add_default($nl, 'config_Rayleigh_damping_depth_variable');
add_default($nl, 'config_Rayleigh_bottom_friction');
add_default($nl, 'config_Rayleigh_bottom_damping_coeff');

###################################
# Namelist group: vegetation_drag #
###################################

add_default($nl, 'config_use_vegetation_drag');
add_default($nl, 'config_vegetation_drag_coefficient');

###################################
# Namelist group: ocean_constants #
###################################

add_default($nl, 'config_density0');

#####################################
# Namelist group: pressure_gradient #
#####################################

add_default($nl, 'config_pressure_gradient_type');
add_default($nl, 'config_common_level_weight');
add_default($nl, 'config_zonal_ssh_grad');
add_default($nl, 'config_meridional_ssh_grad');

#######################
# Namelist group: eos #
#######################

add_default($nl, 'config_eos_type');
add_default($nl, 'config_open_ocean_freezing_temperature_coeff_0');
add_default($nl, 'config_open_ocean_freezing_temperature_coeff_S');
add_default($nl, 'config_open_ocean_freezing_temperature_coeff_p');
add_default($nl, 'config_open_ocean_freezing_temperature_coeff_pS');
add_default($nl, 'config_open_ocean_freezing_temperature_coeff_mushy_az1_liq');
add_default($nl, 'config_land_ice_cavity_freezing_temperature_coeff_0');
add_default($nl, 'config_land_ice_cavity_freezing_temperature_coeff_S');
add_default($nl, 'config_land_ice_cavity_freezing_temperature_coeff_p');
add_default($nl, 'config_land_ice_cavity_freezing_temperature_coeff_pS');

##############################
# Namelist group: eos_linear #
##############################

add_default($nl, 'config_eos_linear_alpha');
add_default($nl, 'config_eos_linear_beta');
add_default($nl, 'config_eos_linear_Tref');
add_default($nl, 'config_eos_linear_Sref');
add_default($nl, 'config_eos_linear_densityref');

##############################
# Namelist group: eos_wright #
##############################

add_default($nl, 'config_eos_wright_ref_pressure');

########################################
# Namelist group: split_timestep_share #
########################################

add_default($nl, 'config_n_ts_iter');
add_default($nl, 'config_n_bcl_iter_beg');
add_default($nl, 'config_n_bcl_iter_mid');
add_default($nl, 'config_n_bcl_iter_end');

#####################################
# Namelist group: split_explicit_ts #
#####################################

add_default($nl, 'config_btr_dt');
add_default($nl, 'config_n_btr_cor_iter');
add_default($nl, 'config_vel_correction');
add_default($nl, 'config_btr_subcycle_loop_factor');
add_default($nl, 'config_btr_gam1_velWt1');
add_default($nl, 'config_btr_gam2_SSHWt1');
add_default($nl, 'config_btr_gam3_velWt2');
add_default($nl, 'config_btr_solve_SSH2');

#####################################
# Namelist group: split_implicit_ts #
#####################################

add_default($nl, 'config_btr_si_preconditioner');
add_default($nl, 'config_btr_si_tolerance');
add_default($nl, 'config_n_btr_si_large_iter');
add_default($nl, 'config_btr_si_partition_match_mode');

#####################################
# Namelist group: ALE_vertical_grid #
#####################################

add_default($nl, 'config_vert_coord_movement');
add_default($nl, 'config_ALE_thickness_proportionality');
add_default($nl, 'config_vert_taper_weight_depth_1');
add_default($nl, 'config_vert_taper_weight_depth_2');
add_default($nl, 'config_use_min_max_thickness');
add_default($nl, 'config_min_thickness');
add_default($nl, 'config_max_thickness_factor');
add_default($nl, 'config_dzdk_positive');

####################################################
# Namelist group: ALE_frequency_filtered_thickness #
#####################################################

add_default($nl, 'config_use_freq_filtered_thickness');
add_default($nl, 'config_thickness_filter_timescale');
add_default($nl, 'config_use_highFreqThick_restore');
add_default($nl, 'config_highFreqThick_restore_time');
add_default($nl, 'config_use_highFreqThick_del2');
add_default($nl, 'config_highFreqThick_del2');

#########################
# Namelist group: debug #
#########################

add_default($nl, 'config_check_zlevel_consistency');
add_default($nl, 'config_check_ssh_consistency');
add_default($nl, 'config_filter_btr_mode');
add_default($nl, 'config_prescribe_velocity');
add_default($nl, 'config_prescribe_thickness');
add_default($nl, 'config_include_KE_vertex');
add_default($nl, 'config_check_tracer_monotonicity');
add_default($nl, 'config_compute_active_tracer_budgets');
add_default($nl, 'config_disable_thick_all_tend');
add_default($nl, 'config_disable_thick_hadv');
add_default($nl, 'config_disable_thick_vadv');
add_default($nl, 'config_disable_thick_sflux');
add_default($nl, 'config_disable_vel_all_tend');
add_default($nl, 'config_disable_vel_hadv');
add_default($nl, 'config_disable_vel_coriolis');
add_default($nl, 'config_disable_vel_pgrad');
add_default($nl, 'config_disable_vel_hmix');
add_default($nl, 'config_disable_vel_surface_stress');
add_default($nl, 'config_disable_vel_topographic_wave_drag');
add_default($nl, 'config_disable_vel_explicit_bottom_drag');
add_default($nl, 'config_disable_vel_vmix');
add_default($nl, 'config_disable_vel_vadv');
add_default($nl, 'config_disable_tr_all_tend');
add_default($nl, 'config_disable_tr_adv');
add_default($nl, 'config_disable_tr_hmix');
add_default($nl, 'config_disable_tr_vmix');
add_default($nl, 'config_disable_tr_sflux');
add_default($nl, 'config_disable_tr_nonlocalflux');
add_default($nl, 'config_disable_redi_k33');
add_default($nl, 'config_read_nearest_restart');

###########################
# Namelist group: testing #
###########################

add_default($nl, 'config_conduct_tests');
add_default($nl, 'config_test_tensors');
add_default($nl, 'config_tensor_test_function');

###################################
# Namelist group: transport_tests #
###################################

add_default($nl, 'config_transport_tests_vert_levels');
add_default($nl, 'config_transport_tests_temperature');
add_default($nl, 'config_transport_tests_salinity');
add_default($nl, 'config_transport_tests_flow_id');

#########################################
# Namelist group: init_mode_vert_levels #
#########################################

add_default($nl, 'config_vert_levels');

#########################################
# Namelist group: manufactured_solution #
#########################################

add_default($nl, 'config_use_manufactured_solution');
add_default($nl, 'config_manufactured_solution_wavelength_x');
add_default($nl, 'config_manufactured_solution_wavelength_y');
add_default($nl, 'config_manufactured_solution_amplitude');

#####################################
# Namelist group: init_mode_subgrid #
#####################################

add_default($nl, 'config_subgrid_table_levels');

################################################
# Namelist group: tracer_forcing_activeTracers #
################################################

add_default($nl, 'config_use_activeTracers');
add_default($nl, 'config_use_activeTracers_surface_bulk_forcing');
if ($OCN_FORCING eq 'datm_forced_restoring') {
	add_default($nl, 'config_use_activeTracers_surface_restoring', 'val'=>".true.");
	add_default($nl, 'config_use_surface_salinity_monthly_restoring', 'val'=>".true.");
	add_default($nl, 'config_salinity_restoring_constant_piston_velocity', 'val'=>"1.585e-6");
	add_default($nl, 'config_salinity_restoring_max_difference', 'val'=>"100.");
	add_default($nl, 'config_salinity_restoring_under_sea_ice', 'val'=>".true.");
} else {
	add_default($nl, 'config_use_activeTracers_surface_restoring');
	add_default($nl, 'config_use_surface_salinity_monthly_restoring');
	add_default($nl, 'config_salinity_restoring_constant_piston_velocity');
	add_default($nl, 'config_salinity_restoring_max_difference');
	add_default($nl, 'config_salinity_restoring_under_sea_ice');
}
add_default($nl, 'config_surface_salinity_monthly_restoring_compute_interval');
add_default($nl, 'config_use_activeTracers_interior_restoring');
add_default($nl, 'config_use_activeTracers_exponential_decay');
add_default($nl, 'config_use_activeTracers_idealAge_forcing');
add_default($nl, 'config_use_activeTracers_ttd_forcing');

###############################################
# Namelist group: tracer_forcing_debugTracers #
###############################################

add_default($nl, 'config_use_debugTracers');
add_default($nl, 'config_reset_debugTracers_near_surface');
add_default($nl, 'config_reset_debugTracers_top_nLayers');
add_default($nl, 'config_use_debugTracers_surface_bulk_forcing');
add_default($nl, 'config_use_debugTracers_surface_restoring');
add_default($nl, 'config_use_debugTracers_interior_restoring');
add_default($nl, 'config_use_debugTracers_exponential_decay');
add_default($nl, 'config_use_debugTracers_idealAge_forcing');
add_default($nl, 'config_use_debugTracers_ttd_forcing');

################################################
# Namelist group: tracer_forcing_ecosysTracers #
################################################

if ($ocn_bgc eq 'eco_only' || $ocn_bgc eq 'eco_and_dms' || $ocn_bgc eq 'eco_and_macromolecules' || $ocn_bgc eq 'eco_and_dms_and_macromolecules' ) {
        add_default($nl, 'config_use_ecosysTracers', 'val'=>".true.");
        add_default($nl, 'config_ecosysTracers_diagnostic_fields_level1', 'val'=>".true.");
        add_default($nl, 'config_ecosysTracers_diagnostic_fields_level2', 'val'=>".true.");
        add_default($nl, 'config_ecosysTracers_diagnostic_fields_level3', 'val'=>".true.");
        add_default($nl, 'config_ecosysTracers_diagnostic_fields_level4', 'val'=>".true.");
        add_default($nl, 'config_ecosysTracers_diagnostic_fields_level5', 'val'=>".false.");
} else {
        add_default($nl, 'config_use_ecosysTracers', 'val'=>".false.");
        add_default($nl, 'config_ecosysTracers_diagnostic_fields_level1', 'val'=>".false.");
        add_default($nl, 'config_ecosysTracers_diagnostic_fields_level2', 'val'=>".false.");
        add_default($nl, 'config_ecosysTracers_diagnostic_fields_level3', 'val'=>".false.");
        add_default($nl, 'config_ecosysTracers_diagnostic_fields_level4', 'val'=>".false.");
        add_default($nl, 'config_ecosysTracers_diagnostic_fields_level5', 'val'=>".false.");
}
if ($ocn_co2_type eq 'constant' ) {
        add_default($nl, 'config_ecosys_atm_co2_option', 'val'=>"constant");
        add_default($nl, 'config_ecosys_atm_alt_co2_option', 'val'=>"constant");
        add_default($nl, 'config_ecosys_atm_alt_co2_use_eco', 'val'=>".false.");
        add_default($nl, 'config_ecosys_atm_co2_constant_value', 'val'=>$atm_co2_const_val);
} elsif ($ocn_co2_type eq 'bcrc' ) {
        add_default($nl, 'config_ecosys_atm_co2_option', 'val'=>"constant");
        add_default($nl, 'config_ecosys_atm_alt_co2_option', 'val'=>"constant");
        add_default($nl, 'config_ecosys_atm_alt_co2_use_eco', 'val'=>".false.");
        add_default($nl, 'config_ecosys_atm_co2_constant_value', 'val'=>$atm_co2_const_val);
} elsif ($ocn_co2_type eq 'bcrd' ) {
        add_default($nl, 'config_ecosys_atm_co2_option', 'val'=>"constant");
        add_default($nl, 'config_ecosys_atm_alt_co2_option', 'val'=>"diagnostic");
        add_default($nl, 'config_ecosys_atm_alt_co2_use_eco', 'val'=>".false.");
        add_default($nl, 'config_ecosys_atm_co2_constant_value', 'val'=>$atm_co2_const_val);
} elsif ($ocn_co2_type eq 'bdrc' ) {
        add_default($nl, 'config_ecosys_atm_co2_option', 'val'=>"diagnostic");
        add_default($nl, 'config_ecosys_atm_alt_co2_option', 'val'=>"constant");
        add_default($nl, 'config_ecosys_atm_alt_co2_use_eco', 'val'=>".false.");
        add_default($nl, 'config_ecosys_atm_co2_constant_value', 'val'=>$atm_co2_const_val);
} elsif ($ocn_co2_type eq 'bdrd' ) {
        add_default($nl, 'config_ecosys_atm_co2_option', 'val'=>"diagnostic");
        add_default($nl, 'config_ecosys_atm_alt_co2_option', 'val'=>"diagnostic");
        add_default($nl, 'config_ecosys_atm_alt_co2_use_eco', 'val'=>".false.");
        add_default($nl, 'config_ecosys_atm_co2_constant_value', 'val'=>$atm_co2_const_val);
} elsif ($ocn_co2_type eq 'prognostic' ) {
        add_default($nl, 'config_ecosys_atm_co2_option', 'val'=>"prognostic");
        add_default($nl, 'config_ecosys_atm_alt_co2_option', 'val'=>"prognostic");
        add_default($nl, 'config_ecosys_atm_alt_co2_use_eco', 'val'=>".false.");
        add_default($nl, 'config_ecosys_atm_co2_constant_value', 'val'=>$atm_co2_const_val);
} else {
        add_default($nl, 'config_ecosys_atm_co2_option', 'val'=>"diagnostic");
        add_default($nl, 'config_ecosys_atm_alt_co2_option', 'val'=>"diagnostic");
        add_default($nl, 'config_ecosys_atm_alt_co2_use_eco', 'val'=>".true.");
        add_default($nl, 'config_ecosys_atm_co2_constant_value', 'val'=>$atm_co2_const_val);
}
add_default($nl, 'config_use_ecosysTracers_surface_bulk_forcing');
add_default($nl, 'config_use_ecosysTracers_surface_restoring');
add_default($nl, 'config_use_ecosysTracers_interior_restoring');
add_default($nl, 'config_use_ecosysTracers_exponential_decay');
add_default($nl, 'config_use_ecosysTracers_idealAge_forcing');
add_default($nl, 'config_use_ecosysTracers_ttd_forcing');
add_default($nl, 'config_use_ecosysTracers_surface_value');
if ($ice_bgc eq 'ice_bgc' ) {
        add_default($nl, 'config_use_ecosysTracers_sea_ice_coupling', 'val'=>".true.");
} else {
        add_default($nl, 'config_use_ecosysTracers_sea_ice_coupling', 'val'=>".false.");
}
add_default($nl, 'config_use_ecosysTracers_river_inputs_from_coupler');

#############################################
# Namelist group: tracer_forcing_DMSTracers #
#############################################

if ($ocn_bgc eq 'eco_and_dms' || $ocn_bgc eq 'eco_and_dms_and_macromolecules' ) {
        add_default($nl, 'config_use_DMSTracers', 'val'=>".true.");
} else {
        add_default($nl, 'config_use_DMSTracers', 'val'=>".false.");
}
add_default($nl, 'config_use_DMSTracers_surface_bulk_forcing');
add_default($nl, 'config_use_DMSTracers_surface_restoring');
add_default($nl, 'config_use_DMSTracers_interior_restoring');
add_default($nl, 'config_use_DMSTracers_exponential_decay');
add_default($nl, 'config_use_DMSTracers_idealAge_forcing');
add_default($nl, 'config_use_DMSTracers_ttd_forcing');
add_default($nl, 'config_use_DMSTracers_surface_value');
add_default($nl, 'config_use_DMSTracers_sea_ice_coupling');

########################################################
# Namelist group: tracer_forcing_MacroMoleculesTracers #
########################################################

if ($ocn_bgc eq 'eco_and_macromolecules' || $ocn_bgc eq 'eco_and_dms_and_macromolecules' ) {
        add_default($nl, 'config_use_MacroMoleculesTracers', 'val'=>".true.");
} else {
        add_default($nl, 'config_use_MacroMoleculesTracers', 'val'=>".false.");
}
add_default($nl, 'config_use_MacroMoleculesTracers_surface_bulk_forcing');
add_default($nl, 'config_use_MacroMoleculesTracers_surface_restoring');
add_default($nl, 'config_use_MacroMoleculesTracers_interior_restoring');
add_default($nl, 'config_use_MacroMoleculesTracers_exponential_decay');
add_default($nl, 'config_use_MacroMoleculesTracers_idealAge_forcing');
add_default($nl, 'config_use_MacroMoleculesTracers_ttd_forcing');
add_default($nl, 'config_use_MacroMoleculesTracers_surface_value');
add_default($nl, 'config_use_MacroMoleculesTracers_sea_ice_coupling');

##################################################
# Namelist group: tracer_forcing_idealAgeTracers #
##################################################

add_default($nl, 'config_use_idealAgeTracers');
add_default($nl, 'config_use_idealAgeTracers_surface_bulk_forcing');
add_default($nl, 'config_use_idealAgeTracers_surface_restoring');
add_default($nl, 'config_use_idealAgeTracers_interior_restoring');
add_default($nl, 'config_use_idealAgeTracers_exponential_decay');
add_default($nl, 'config_use_idealAgeTracers_idealAge_forcing');
add_default($nl, 'config_use_idealAgeTracers_ttd_forcing');

#############################################
# Namelist group: tracer_forcing_CFCTracers #
#############################################

add_default($nl, 'config_use_CFCTracers');
add_default($nl, 'config_use_CFCTracers_surface_bulk_forcing');
add_default($nl, 'config_use_CFCTracers_surface_restoring');
add_default($nl, 'config_use_CFCTracers_interior_restoring');
add_default($nl, 'config_use_CFCTracers_exponential_decay');
add_default($nl, 'config_use_CFCTracers_idealAge_forcing');
add_default($nl, 'config_use_CFCTracers_ttd_forcing');
add_default($nl, 'config_use_CFC11');
add_default($nl, 'config_use_CFC12');

##################################
# Namelist group: AM_globalStats #
##################################

add_default($nl, 'config_AM_globalStats_enable');
add_default($nl, 'config_AM_globalStats_compute_interval');
add_default($nl, 'config_AM_globalStats_compute_on_startup');
add_default($nl, 'config_AM_globalStats_write_on_startup');
add_default($nl, 'config_AM_globalStats_text_file');
add_default($nl, 'config_AM_globalStats_directory');
add_default($nl, 'config_AM_globalStats_output_stream');

##################################################
# Namelist group: AM_surfaceAreaWeightedAverages #
##################################################

add_default($nl, 'config_AM_surfaceAreaWeightedAverages_enable');
add_default($nl, 'config_AM_surfaceAreaWeightedAverages_compute_on_startup');
add_default($nl, 'config_AM_surfaceAreaWeightedAverages_write_on_startup');
add_default($nl, 'config_AM_surfaceAreaWeightedAverages_compute_interval');
add_default($nl, 'config_AM_surfaceAreaWeightedAverages_output_stream');

######################################
# Namelist group: AM_waterMassCensus #
######################################

add_default($nl, 'config_AM_waterMassCensus_enable');
add_default($nl, 'config_AM_waterMassCensus_compute_interval');
add_default($nl, 'config_AM_waterMassCensus_output_stream');
add_default($nl, 'config_AM_waterMassCensus_compute_on_startup');
add_default($nl, 'config_AM_waterMassCensus_write_on_startup');
add_default($nl, 'config_AM_waterMassCensus_minTemperature');
add_default($nl, 'config_AM_waterMassCensus_maxTemperature');
add_default($nl, 'config_AM_waterMassCensus_minSalinity');
add_default($nl, 'config_AM_waterMassCensus_maxSalinity');
add_default($nl, 'config_AM_waterMassCensus_compute_predefined_regions');
add_default($nl, 'config_AM_waterMassCensus_region_group');

#################################################
# Namelist group: AM_layerVolumeWeightedAverage #
#################################################

add_default($nl, 'config_AM_layerVolumeWeightedAverage_enable');
add_default($nl, 'config_AM_layerVolumeWeightedAverage_compute_interval');
add_default($nl, 'config_AM_layerVolumeWeightedAverage_compute_on_startup');
add_default($nl, 'config_AM_layerVolumeWeightedAverage_write_on_startup');
add_default($nl, 'config_AM_layerVolumeWeightedAverage_output_stream');

################################
# Namelist group: AM_zonalMean #
################################

add_default($nl, 'config_AM_zonalMean_enable');
add_default($nl, 'config_AM_zonalMean_compute_on_startup');
add_default($nl, 'config_AM_zonalMean_write_on_startup');
add_default($nl, 'config_AM_zonalMean_compute_interval');
add_default($nl, 'config_AM_zonalMean_output_stream');
add_default($nl, 'config_AM_zonalMean_num_bins');
add_default($nl, 'config_AM_zonalMean_min_bin');
add_default($nl, 'config_AM_zonalMean_max_bin');

#################################
# Namelist group: AM_okuboWeiss #
#################################

add_default($nl, 'config_AM_okuboWeiss_enable');
add_default($nl, 'config_AM_okuboWeiss_compute_on_startup');
add_default($nl, 'config_AM_okuboWeiss_write_on_startup');
add_default($nl, 'config_AM_okuboWeiss_compute_interval');
add_default($nl, 'config_AM_okuboWeiss_output_stream');
add_default($nl, 'config_AM_okuboWeiss_directory');
add_default($nl, 'config_AM_okuboWeiss_threshold_value');
add_default($nl, 'config_AM_okuboWeiss_normalization');
add_default($nl, 'config_AM_okuboWeiss_lambda2_normalization');
add_default($nl, 'config_AM_okuboWeiss_use_lat_lon_coords');
add_default($nl, 'config_AM_okuboWeiss_compute_eddy_census');
add_default($nl, 'config_AM_okuboWeiss_eddy_min_cells');

##############################################
# Namelist group: AM_meridionalHeatTransport #
##############################################

add_default($nl, 'config_AM_meridionalHeatTransport_enable');
add_default($nl, 'config_AM_meridionalHeatTransport_compute_interval');
add_default($nl, 'config_AM_meridionalHeatTransport_compute_on_startup');
add_default($nl, 'config_AM_meridionalHeatTransport_write_on_startup');
add_default($nl, 'config_AM_meridionalHeatTransport_output_stream');
add_default($nl, 'config_AM_meridionalHeatTransport_num_bins');
add_default($nl, 'config_AM_meridionalHeatTransport_min_bin');
add_default($nl, 'config_AM_meridionalHeatTransport_max_bin');
add_default($nl, 'config_AM_meridionalHeatTransport_region_group');

##########################################
# Namelist group: AM_testComputeInterval #
##########################################

add_default($nl, 'config_AM_testComputeInterval_enable');
add_default($nl, 'config_AM_testComputeInterval_compute_interval');
add_default($nl, 'config_AM_testComputeInterval_compute_on_startup');
add_default($nl, 'config_AM_testComputeInterval_write_on_startup');
add_default($nl, 'config_AM_testComputeInterval_output_stream');

##########################################
# Namelist group: AM_highFrequencyOutput #
##########################################

add_default($nl, 'config_AM_highFrequencyOutput_enable');
add_default($nl, 'config_AM_highFrequencyOutput_compute_interval');
add_default($nl, 'config_AM_highFrequencyOutput_output_stream');
add_default($nl, 'config_AM_highFrequencyOutput_compute_on_startup');
add_default($nl, 'config_AM_highFrequencyOutput_write_on_startup');

##################################
# Namelist group: AM_timeFilters #
##################################

add_default($nl, 'config_AM_timeFilters_enable');
add_default($nl, 'config_AM_timeFilters_compute_interval');
add_default($nl, 'config_AM_timeFilters_output_stream');
add_default($nl, 'config_AM_timeFilters_restart_stream');
add_default($nl, 'config_AM_timeFilters_compute_on_startup');
add_default($nl, 'config_AM_timeFilters_write_on_startup');
add_default($nl, 'config_AM_timeFilters_initialize_filters');
add_default($nl, 'config_AM_timeFilters_tau');
add_default($nl, 'config_AM_timeFilters_compute_cell_centered_values');

####################################
# Namelist group: AM_lagrPartTrack #
####################################

add_default($nl, 'config_AM_lagrPartTrack_enable');
add_default($nl, 'config_AM_lagrPartTrack_compute_interval');
add_default($nl, 'config_AM_lagrPartTrack_compute_on_startup');
add_default($nl, 'config_AM_lagrPartTrack_output_stream');
add_default($nl, 'config_AM_lagrPartTrack_restart_stream');
add_default($nl, 'config_AM_lagrPartTrack_input_stream');
add_default($nl, 'config_AM_lagrPartTrack_write_on_startup');
add_default($nl, 'config_AM_lagrPartTrack_filter_number');
add_default($nl, 'config_AM_lagrPartTrack_timeIntegration');
add_default($nl, 'config_AM_lagrPartTrack_reset_criteria');
add_default($nl, 'config_AM_lagrPartTrack_reset_global_timestamp');
add_default($nl, 'config_AM_lagrPartTrack_region_stream');
add_default($nl, 'config_AM_lagrPartTrack_reset_if_outside_region');
add_default($nl, 'config_AM_lagrPartTrack_reset_if_inside_region');
add_default($nl, 'config_AM_lagrPartTrack_sample_horizontal_interp');
add_default($nl, 'config_AM_lagrPartTrack_sample_temperature');
add_default($nl, 'config_AM_lagrPartTrack_sample_salinity');
add_default($nl, 'config_AM_lagrPartTrack_sample_DIC');
add_default($nl, 'config_AM_lagrPartTrack_sample_ALK');
add_default($nl, 'config_AM_lagrPartTrack_sample_PO4');
add_default($nl, 'config_AM_lagrPartTrack_sample_NO3');
add_default($nl, 'config_AM_lagrPartTrack_sample_SiO3');
add_default($nl, 'config_AM_lagrPartTrack_sample_NH4');
add_default($nl, 'config_AM_lagrPartTrack_sample_Fe');
add_default($nl, 'config_AM_lagrPartTrack_sample_O2');

###################################
# Namelist group: AM_eliassenPalm #
###################################

add_default($nl, 'config_AM_eliassenPalm_enable');
add_default($nl, 'config_AM_eliassenPalm_compute_interval');
add_default($nl, 'config_AM_eliassenPalm_output_stream');
add_default($nl, 'config_AM_eliassenPalm_restart_stream');
add_default($nl, 'config_AM_eliassenPalm_compute_on_startup');
add_default($nl, 'config_AM_eliassenPalm_write_on_startup');
add_default($nl, 'config_AM_eliassenPalm_debug');
add_default($nl, 'config_AM_eliassenPalm_nBuoyancyLayers');
add_default($nl, 'config_AM_eliassenPalm_rhomin_buoycoor');
add_default($nl, 'config_AM_eliassenPalm_rhomax_buoycoor');

#######################################
# Namelist group: AM_mixedLayerDepths #
#######################################

add_default($nl, 'config_AM_mixedLayerDepths_enable');
add_default($nl, 'config_AM_mixedLayerDepths_compute_interval');
add_default($nl, 'config_AM_mixedLayerDepths_output_stream');
add_default($nl, 'config_AM_mixedLayerDepths_write_on_startup');
add_default($nl, 'config_AM_mixedLayerDepths_compute_on_startup');
add_default($nl, 'config_AM_mixedLayerDepths_Tthreshold');
add_default($nl, 'config_AM_mixedLayerDepths_crit_temp_threshold');
add_default($nl, 'config_AM_mixedLayerDepths_reference_pressure');
add_default($nl, 'config_AM_mixedLayerDepths_Tgradient');
add_default($nl, 'config_AM_mixedLayerDepths_Dgradient');
add_default($nl, 'config_AM_mixedLayerDepths_temp_gradient_threshold');
add_default($nl, 'config_AM_mixedLayerDepths_den_gradient_threshold');
add_default($nl, 'config_AM_mixedLayerDepths_interp_method');

#########################################
# Namelist group: AM_regionalStatsDaily #
#########################################

add_default($nl, 'config_AM_regionalStatsDaily_enable');
add_default($nl, 'config_AM_regionalStatsDaily_compute_on_startup');
add_default($nl, 'config_AM_regionalStatsDaily_write_on_startup');
add_default($nl, 'config_AM_regionalStatsDaily_compute_interval');
add_default($nl, 'config_AM_regionalStatsDaily_output_stream');
add_default($nl, 'config_AM_regionalStatsDaily_restart_stream');
add_default($nl, 'config_AM_regionalStatsDaily_input_stream');
add_default($nl, 'config_AM_regionalStatsDaily_operation');
add_default($nl, 'config_AM_regionalStatsDaily_region_type');
add_default($nl, 'config_AM_regionalStatsDaily_region_group');
add_default($nl, 'config_AM_regionalStatsDaily_1d_weighting_function');
add_default($nl, 'config_AM_regionalStatsDaily_2d_weighting_function');
add_default($nl, 'config_AM_regionalStatsDaily_1d_weighting_field');
add_default($nl, 'config_AM_regionalStatsDaily_2d_weighting_field');
add_default($nl, 'config_AM_regionalStatsDaily_vertical_mask');
add_default($nl, 'config_AM_regionalStatsDaily_vertical_dimension');

##########################################
# Namelist group: AM_regionalStatsWeekly #
##########################################

add_default($nl, 'config_AM_regionalStatsWeekly_enable');
add_default($nl, 'config_AM_regionalStatsWeekly_compute_on_startup');
add_default($nl, 'config_AM_regionalStatsWeekly_write_on_startup');
add_default($nl, 'config_AM_regionalStatsWeekly_compute_interval');
add_default($nl, 'config_AM_regionalStatsWeekly_output_stream');
add_default($nl, 'config_AM_regionalStatsWeekly_restart_stream');
add_default($nl, 'config_AM_regionalStatsWeekly_input_stream');
add_default($nl, 'config_AM_regionalStatsWeekly_operation');
add_default($nl, 'config_AM_regionalStatsWeekly_region_type');
add_default($nl, 'config_AM_regionalStatsWeekly_region_group');
add_default($nl, 'config_AM_regionalStatsWeekly_1d_weighting_function');
add_default($nl, 'config_AM_regionalStatsWeekly_2d_weighting_function');
add_default($nl, 'config_AM_regionalStatsWeekly_1d_weighting_field');
add_default($nl, 'config_AM_regionalStatsWeekly_2d_weighting_field');
add_default($nl, 'config_AM_regionalStatsWeekly_vertical_mask');
add_default($nl, 'config_AM_regionalStatsWeekly_vertical_dimension');

###########################################
# Namelist group: AM_regionalStatsMonthly #
###########################################

add_default($nl, 'config_AM_regionalStatsMonthly_enable');
add_default($nl, 'config_AM_regionalStatsMonthly_compute_on_startup');
add_default($nl, 'config_AM_regionalStatsMonthly_write_on_startup');
add_default($nl, 'config_AM_regionalStatsMonthly_compute_interval');
add_default($nl, 'config_AM_regionalStatsMonthly_output_stream');
add_default($nl, 'config_AM_regionalStatsMonthly_restart_stream');
add_default($nl, 'config_AM_regionalStatsMonthly_input_stream');
add_default($nl, 'config_AM_regionalStatsMonthly_operation');
add_default($nl, 'config_AM_regionalStatsMonthly_region_type');
add_default($nl, 'config_AM_regionalStatsMonthly_region_group');
add_default($nl, 'config_AM_regionalStatsMonthly_1d_weighting_function');
add_default($nl, 'config_AM_regionalStatsMonthly_2d_weighting_function');
add_default($nl, 'config_AM_regionalStatsMonthly_1d_weighting_field');
add_default($nl, 'config_AM_regionalStatsMonthly_2d_weighting_field');
add_default($nl, 'config_AM_regionalStatsMonthly_vertical_mask');
add_default($nl, 'config_AM_regionalStatsMonthly_vertical_dimension');

##########################################
# Namelist group: AM_regionalStatsCustom #
##########################################

add_default($nl, 'config_AM_regionalStatsCustom_enable');
add_default($nl, 'config_AM_regionalStatsCustom_compute_on_startup');
add_default($nl, 'config_AM_regionalStatsCustom_write_on_startup');
add_default($nl, 'config_AM_regionalStatsCustom_compute_interval');
add_default($nl, 'config_AM_regionalStatsCustom_output_stream');
add_default($nl, 'config_AM_regionalStatsCustom_restart_stream');
add_default($nl, 'config_AM_regionalStatsCustom_input_stream');
add_default($nl, 'config_AM_regionalStatsCustom_operation');
add_default($nl, 'config_AM_regionalStatsCustom_region_type');
add_default($nl, 'config_AM_regionalStatsCustom_region_group');
add_default($nl, 'config_AM_regionalStatsCustom_1d_weighting_function');
add_default($nl, 'config_AM_regionalStatsCustom_2d_weighting_function');
add_default($nl, 'config_AM_regionalStatsCustom_1d_weighting_field');
add_default($nl, 'config_AM_regionalStatsCustom_2d_weighting_field');
add_default($nl, 'config_AM_regionalStatsCustom_vertical_mask');
add_default($nl, 'config_AM_regionalStatsCustom_vertical_dimension');

###########################################
# Namelist group: AM_timeSeriesStatsDaily #
###########################################

add_default($nl, 'config_AM_timeSeriesStatsDaily_enable');
add_default($nl, 'config_AM_timeSeriesStatsDaily_compute_on_startup');
add_default($nl, 'config_AM_timeSeriesStatsDaily_write_on_startup');
add_default($nl, 'config_AM_timeSeriesStatsDaily_compute_interval');
add_default($nl, 'config_AM_timeSeriesStatsDaily_output_stream');
add_default($nl, 'config_AM_timeSeriesStatsDaily_restart_stream');
add_default($nl, 'config_AM_timeSeriesStatsDaily_operation');
add_default($nl, 'config_AM_timeSeriesStatsDaily_reference_times');
add_default($nl, 'config_AM_timeSeriesStatsDaily_duration_intervals');
add_default($nl, 'config_AM_timeSeriesStatsDaily_repeat_intervals');
add_default($nl, 'config_AM_timeSeriesStatsDaily_reset_intervals');
add_default($nl, 'config_AM_timeSeriesStatsDaily_backward_output_offset');

#############################################
# Namelist group: AM_timeSeriesStatsMonthly #
#############################################

add_default($nl, 'config_AM_timeSeriesStatsMonthly_enable');
add_default($nl, 'config_AM_timeSeriesStatsMonthly_compute_on_startup');
add_default($nl, 'config_AM_timeSeriesStatsMonthly_write_on_startup');
add_default($nl, 'config_AM_timeSeriesStatsMonthly_compute_interval');
add_default($nl, 'config_AM_timeSeriesStatsMonthly_output_stream');
add_default($nl, 'config_AM_timeSeriesStatsMonthly_restart_stream');
add_default($nl, 'config_AM_timeSeriesStatsMonthly_operation');
add_default($nl, 'config_AM_timeSeriesStatsMonthly_reference_times');
add_default($nl, 'config_AM_timeSeriesStatsMonthly_duration_intervals');
add_default($nl, 'config_AM_timeSeriesStatsMonthly_repeat_intervals');
add_default($nl, 'config_AM_timeSeriesStatsMonthly_reset_intervals');
add_default($nl, 'config_AM_timeSeriesStatsMonthly_backward_output_offset');

#################################################
# Namelist group: AM_timeSeriesStatsClimatology #
#################################################

add_default($nl, 'config_AM_timeSeriesStatsClimatology_enable');
add_default($nl, 'config_AM_timeSeriesStatsClimatology_compute_on_startup');
add_default($nl, 'config_AM_timeSeriesStatsClimatology_write_on_startup');
add_default($nl, 'config_AM_timeSeriesStatsClimatology_compute_interval');
add_default($nl, 'config_AM_timeSeriesStatsClimatology_output_stream');
add_default($nl, 'config_AM_timeSeriesStatsClimatology_restart_stream');
add_default($nl, 'config_AM_timeSeriesStatsClimatology_operation');
add_default($nl, 'config_AM_timeSeriesStatsClimatology_reference_times');
add_default($nl, 'config_AM_timeSeriesStatsClimatology_duration_intervals');
add_default($nl, 'config_AM_timeSeriesStatsClimatology_repeat_intervals');
add_default($nl, 'config_AM_timeSeriesStatsClimatology_reset_intervals');
add_default($nl, 'config_AM_timeSeriesStatsClimatology_backward_output_offset');

################################################
# Namelist group: AM_timeSeriesStatsMonthlyMax #
################################################

add_default($nl, 'config_AM_timeSeriesStatsMonthlyMax_enable');
add_default($nl, 'config_AM_timeSeriesStatsMonthlyMax_compute_on_startup');
add_default($nl, 'config_AM_timeSeriesStatsMonthlyMax_write_on_startup');
add_default($nl, 'config_AM_timeSeriesStatsMonthlyMax_compute_interval');
add_default($nl, 'config_AM_timeSeriesStatsMonthlyMax_output_stream');
add_default($nl, 'config_AM_timeSeriesStatsMonthlyMax_restart_stream');
add_default($nl, 'config_AM_timeSeriesStatsMonthlyMax_operation');
add_default($nl, 'config_AM_timeSeriesStatsMonthlyMax_reference_times');
add_default($nl, 'config_AM_timeSeriesStatsMonthlyMax_duration_intervals');
add_default($nl, 'config_AM_timeSeriesStatsMonthlyMax_repeat_intervals');
add_default($nl, 'config_AM_timeSeriesStatsMonthlyMax_reset_intervals');
add_default($nl, 'config_AM_timeSeriesStatsMonthlyMax_backward_output_offset');

################################################
# Namelist group: AM_timeSeriesStatsMonthlyMin #
################################################

add_default($nl, 'config_AM_timeSeriesStatsMonthlyMin_enable');
add_default($nl, 'config_AM_timeSeriesStatsMonthlyMin_compute_on_startup');
add_default($nl, 'config_AM_timeSeriesStatsMonthlyMin_write_on_startup');
add_default($nl, 'config_AM_timeSeriesStatsMonthlyMin_compute_interval');
add_default($nl, 'config_AM_timeSeriesStatsMonthlyMin_output_stream');
add_default($nl, 'config_AM_timeSeriesStatsMonthlyMin_restart_stream');
add_default($nl, 'config_AM_timeSeriesStatsMonthlyMin_operation');
add_default($nl, 'config_AM_timeSeriesStatsMonthlyMin_reference_times');
add_default($nl, 'config_AM_timeSeriesStatsMonthlyMin_duration_intervals');
add_default($nl, 'config_AM_timeSeriesStatsMonthlyMin_repeat_intervals');
add_default($nl, 'config_AM_timeSeriesStatsMonthlyMin_reset_intervals');
add_default($nl, 'config_AM_timeSeriesStatsMonthlyMin_backward_output_offset');

############################################
# Namelist group: AM_timeSeriesStatsCustom #
############################################

add_default($nl, 'config_AM_timeSeriesStatsCustom_enable');
add_default($nl, 'config_AM_timeSeriesStatsCustom_compute_on_startup');
add_default($nl, 'config_AM_timeSeriesStatsCustom_write_on_startup');
add_default($nl, 'config_AM_timeSeriesStatsCustom_compute_interval');
add_default($nl, 'config_AM_timeSeriesStatsCustom_output_stream');
add_default($nl, 'config_AM_timeSeriesStatsCustom_restart_stream');
add_default($nl, 'config_AM_timeSeriesStatsCustom_operation');
add_default($nl, 'config_AM_timeSeriesStatsCustom_reference_times');
add_default($nl, 'config_AM_timeSeriesStatsCustom_duration_intervals');
add_default($nl, 'config_AM_timeSeriesStatsCustom_repeat_intervals');
add_default($nl, 'config_AM_timeSeriesStatsCustom_reset_intervals');
add_default($nl, 'config_AM_timeSeriesStatsCustom_backward_output_offset');

#####################################
# Namelist group: AM_pointwiseStats #
#####################################

add_default($nl, 'config_AM_pointwiseStats_enable');
add_default($nl, 'config_AM_pointwiseStats_compute_interval');
add_default($nl, 'config_AM_pointwiseStats_output_stream');
add_default($nl, 'config_AM_pointwiseStats_compute_on_startup');
add_default($nl, 'config_AM_pointwiseStats_write_on_startup');

#######################################
# Namelist group: AM_debugDiagnostics #
#######################################

add_default($nl, 'config_AM_debugDiagnostics_enable');
add_default($nl, 'config_AM_debugDiagnostics_compute_interval');
add_default($nl, 'config_AM_debugDiagnostics_output_stream');
add_default($nl, 'config_AM_debugDiagnostics_compute_on_startup');
add_default($nl, 'config_AM_debugDiagnostics_write_on_startup');
add_default($nl, 'config_AM_debugDiagnostics_check_state');

####################################
# Namelist group: AM_rpnCalculator #
####################################

add_default($nl, 'config_AM_rpnCalculator_enable');
add_default($nl, 'config_AM_rpnCalculator_compute_on_startup');
add_default($nl, 'config_AM_rpnCalculator_write_on_startup');
add_default($nl, 'config_AM_rpnCalculator_compute_interval');
add_default($nl, 'config_AM_rpnCalculator_output_stream');
add_default($nl, 'config_AM_rpnCalculator_variable_a');
add_default($nl, 'config_AM_rpnCalculator_variable_b');
add_default($nl, 'config_AM_rpnCalculator_variable_c');
add_default($nl, 'config_AM_rpnCalculator_variable_d');
add_default($nl, 'config_AM_rpnCalculator_variable_e');
add_default($nl, 'config_AM_rpnCalculator_variable_f');
add_default($nl, 'config_AM_rpnCalculator_variable_g');
add_default($nl, 'config_AM_rpnCalculator_variable_h');
add_default($nl, 'config_AM_rpnCalculator_expression_1');
add_default($nl, 'config_AM_rpnCalculator_expression_2');
add_default($nl, 'config_AM_rpnCalculator_expression_3');
add_default($nl, 'config_AM_rpnCalculator_expression_4');
add_default($nl, 'config_AM_rpnCalculator_output_name_1');
add_default($nl, 'config_AM_rpnCalculator_output_name_2');
add_default($nl, 'config_AM_rpnCalculator_output_name_3');
add_default($nl, 'config_AM_rpnCalculator_output_name_4');

########################################
# Namelist group: AM_transectTransport #
########################################

add_default($nl, 'config_AM_transectTransport_enable');
add_default($nl, 'config_AM_transectTransport_compute_interval');
add_default($nl, 'config_AM_transectTransport_output_stream');
add_default($nl, 'config_AM_transectTransport_compute_on_startup');
add_default($nl, 'config_AM_transectTransport_write_on_startup');
add_default($nl, 'config_AM_transectTransport_transect_group');

###########################################
# Namelist group: AM_eddyProductVariables #
###########################################

add_default($nl, 'config_AM_eddyProductVariables_enable');
add_default($nl, 'config_AM_eddyProductVariables_compute_interval');
add_default($nl, 'config_AM_eddyProductVariables_output_stream');
add_default($nl, 'config_AM_eddyProductVariables_compute_on_startup');
add_default($nl, 'config_AM_eddyProductVariables_write_on_startup');

########################################
# Namelist group: AM_mocStreamfunction #
########################################

add_default($nl, 'config_AM_mocStreamfunction_enable');
add_default($nl, 'config_AM_mocStreamfunction_compute_interval');
add_default($nl, 'config_AM_mocStreamfunction_output_stream');
add_default($nl, 'config_AM_mocStreamfunction_compute_on_startup');
add_default($nl, 'config_AM_mocStreamfunction_write_on_startup');
add_default($nl, 'config_AM_mocStreamfunction_min_bin');
add_default($nl, 'config_AM_mocStreamfunction_max_bin');
add_default($nl, 'config_AM_mocStreamfunction_num_bins');
add_default($nl, 'config_AM_mocStreamfunction_region_group');
add_default($nl, 'config_AM_mocStreamfunction_transect_group');

#######################################
# Namelist group: AM_oceanHeatContent #
#######################################

add_default($nl, 'config_AM_oceanHeatContent_enable');
add_default($nl, 'config_AM_oceanHeatContent_compute_interval');
add_default($nl, 'config_AM_oceanHeatContent_output_stream');
add_default($nl, 'config_AM_oceanHeatContent_compute_on_startup');
add_default($nl, 'config_AM_oceanHeatContent_write_on_startup');

###########################################
# Namelist group: AM_mixedLayerHeatBudget #
###########################################

add_default($nl, 'config_AM_mixedLayerHeatBudget_enable');
add_default($nl, 'config_AM_mixedLayerHeatBudget_compute_interval');
add_default($nl, 'config_AM_mixedLayerHeatBudget_output_stream');
add_default($nl, 'config_AM_mixedLayerHeatBudget_compute_on_startup');
add_default($nl, 'config_AM_mixedLayerHeatBudget_write_on_startup');

########################################
# Namelist group: AM_sedimentFluxIndex #
########################################

add_default($nl, 'config_AM_sedimentFluxIndex_enable');
add_default($nl, 'config_AM_sedimentFluxIndex_compute_on_startup');
add_default($nl, 'config_AM_sedimentFluxIndex_write_on_startup');
add_default($nl, 'config_AM_sedimentFluxIndex_compute_interval');
add_default($nl, 'config_AM_sedimentFluxIndex_output_stream');
add_default($nl, 'config_AM_sedimentFluxIndex_directory');
add_default($nl, 'config_AM_sedimentFluxIndex_use_lat_lon_coords');

########################################
# Namelist group: AM_sedimentTransport #
########################################

add_default($nl, 'config_AM_sedimentTransport_enable');
add_default($nl, 'config_AM_sedimentTransport_compute_on_startup');
add_default($nl, 'config_AM_sedimentTransport_write_on_startup');
add_default($nl, 'config_AM_sedimentTransport_compute_interval');
add_default($nl, 'config_AM_sedimentTransport_output_stream');
add_default($nl, 'config_AM_sedimentTransport_directory');
add_default($nl, 'config_AM_sedimentTransport_grain_size');
add_default($nl, 'config_AM_sedimentTransport_ws_formula');
add_default($nl, 'config_AM_sedimentTransport_bedld_formula');
add_default($nl, 'config_AM_sedimentTransport_SSC_ref_formula');
add_default($nl, 'config_AM_sedimentTransport_drag_coefficient');
add_default($nl, 'config_AM_sedimentTransport_erate');
add_default($nl, 'config_AM_sedimentTransport_tau_ce');
add_default($nl, 'config_AM_sedimentTransport_tau_cd');
add_default($nl, 'config_AM_sedimentTransport_Manning_coef');
add_default($nl, 'config_AM_sedimentTransport_grain_porosity');
add_default($nl, 'config_AM_sedimentTransport_water_density');
add_default($nl, 'config_AM_sedimentTransport_grain_density');
add_default($nl, 'config_AM_sedimentTransport_alpha');
add_default($nl, 'config_AM_sedimentTransport_kinematic_viscosity');
add_default($nl, 'config_AM_sedimentTransport_vertical_diffusion_coefficient');
add_default($nl, 'config_AM_sedimentTransport_bedload');
add_default($nl, 'config_AM_sedimentTransport_suspended');
add_default($nl, 'config_AM_sedimentTransport_use_lat_lon_coords');

#######################################
# Namelist group: AM_harmonicAnalysis #
#######################################

add_default($nl, 'config_AM_harmonicAnalysis_enable');
add_default($nl, 'config_AM_harmonicAnalysis_compute_interval');
add_default($nl, 'config_AM_harmonicAnalysis_start_delay');
add_default($nl, 'config_AM_harmonicAnalysis_duration');
add_default($nl, 'config_AM_harmonicAnalysis_output_stream');
add_default($nl, 'config_AM_harmonicAnalysis_restart_stream');
add_default($nl, 'config_AM_harmonicAnalysis_compute_on_startup');
add_default($nl, 'config_AM_harmonicAnalysis_write_on_startup');
add_default($nl, 'config_AM_harmonicAnalysis_use_M2');
add_default($nl, 'config_AM_harmonicAnalysis_use_S2');
add_default($nl, 'config_AM_harmonicAnalysis_use_N2');
add_default($nl, 'config_AM_harmonicAnalysis_use_K2');
add_default($nl, 'config_AM_harmonicAnalysis_use_K1');
add_default($nl, 'config_AM_harmonicAnalysis_use_O1');
add_default($nl, 'config_AM_harmonicAnalysis_use_Q1');
add_default($nl, 'config_AM_harmonicAnalysis_use_P1');

########################################
# Namelist group: AM_conservationCheck #
########################################

add_default($nl, 'config_AM_conservationCheck_enable');
add_default($nl, 'config_AM_conservationCheck_compute_interval');
add_default($nl, 'config_AM_conservationCheck_output_stream');
add_default($nl, 'config_AM_conservationCheck_compute_on_startup');
add_default($nl, 'config_AM_conservationCheck_write_on_startup');
add_default($nl, 'config_AM_conservationCheck_write_to_logfile');
add_default($nl, 'config_AM_conservationCheck_restart_stream');

#-----------------------------------------------------------------------------------------------
# *** Write output namelist file (mpaso_in) and input dataset list (mpaso.input_data_list) ***
#-----------------------------------------------------------------------------------------------
# Set namelist groups to be written out


my @groups = qw(run_modes
                time_management
                io
                decomposition
                time_integration
                hmix
                hmix_del2
                hmix_del4
                hmix_leith
                redi_isopycnal_mixing
                submesoscale_eddy_parameterization
                gm_eddy_parameterization
                eddy_parameterization
                cvmix
                wave_coupling
                gotm
                forcing
                coupling
                shortwaveradiation
                self_attraction_loading
                tidal_potential_forcing
                frazil_ice
                land_ice_fluxes
                advection
                bottom_drag
                rayleigh_damping
                vegetation_drag
                ocean_constants
                pressure_gradient
                eos
                eos_linear
                eos_wright
                split_timestep_share
                split_explicit_ts
                split_implicit_ts
                ale_vertical_grid
                ale_frequency_filtered_thickness
                debug
                testing
                transport_tests
                init_mode_vert_levels
                manufactured_solution
                init_mode_subgrid
                tracer_forcing_activetracers
                tracer_forcing_debugtracers
                tracer_forcing_ecosystracers
                tracer_forcing_dmstracers
                tracer_forcing_macromoleculestracers
                tracer_forcing_idealagetracers
                tracer_forcing_cfctracers
                am_globalstats
                am_surfaceareaweightedaverages
                am_watermasscensus
                am_layervolumeweightedaverage
                am_zonalmean
                am_okuboweiss
                am_meridionalheattransport
                am_testcomputeinterval
                am_highfrequencyoutput
                am_timefilters
                am_lagrparttrack
                am_eliassenpalm
                am_mixedlayerdepths
                am_regionalstatsdaily
                am_regionalstatsweekly
                am_regionalstatsmonthly
                am_regionalstatscustom
                am_timeseriesstatsdaily
                am_timeseriesstatsmonthly
                am_timeseriesstatsclimatology
                am_timeseriesstatsmonthlymax
                am_timeseriesstatsmonthlymin
                am_timeseriesstatscustom
                am_pointwisestats
                am_debugdiagnostics
                am_rpncalculator
                am_transecttransport
                am_eddyproductvariables
                am_mocstreamfunction
                am_oceanheatcontent
                am_mixedlayerheatbudget
                am_sedimentfluxindex
                am_sedimenttransport
                am_harmonicanalysis
                am_conservationcheck
                );

# Check for variables in the "derived" group, add them to appropriate group
for my $var ($nl->get_variable_names('derived')) {
  my @broken = split(/&/,$var);
  my $val = $nl->get_variable_value('derived', $var);
  $nl->set_variable_value($broken[1], $broken[0], $val);
}

# Write out all groups to mpaso_in
my $outfile = "./mpaso_in";
$nl->write($outfile, 'groups'=>\@groups);
if ($print>=2) { print "Writing mpaso ocean component namelist to $outfile $eol"; }

#--------------------------------------------------------------------
# Append namelist specified files to input data file
#     currently just the graph file -- which is complicated because the prefix
#     is set in the namelist and the suffix comes from the number of tasks
#--------------------------------------------------------------------

open(my $input_list, ">>", "$CASEBUILD/mpaso.input_data_list") or
     die "** can't open filepath file: mpaso.input_data_list\n";
my $block_decomp_file_prefix = $nl->get_value( 'config_block_decomp_file_prefix' );
# remove quotes for concatenation
$block_decomp_file_prefix =~ s/['"]//g;
my $block_decomp_file = $block_decomp_file_prefix . $NTASKS_OCN;
print $input_list "graph$NTASKS_OCN = $block_decomp_file\n";
$input_list->close;

# Write input dataset list.
check_input_files($DIN_LOC_ROOT, "$CASEBUILD/mpaso.input_data_list");

#-----------------------------------------------------------------------------------------------
# END OF MAIN SCRIPT
#===============================================================================================

#===============================================================================================
sub add_default {

# Add a value for the specified variable to the specified namelist object.  The variables
# already in the object have the higher precedence, so if the specified variable is already
# defined in the object then don't overwrite it, just return.
#
# This method checks the definition file and adds the variable to the correct
# namelist group.
#
# The value can be provided by using the optional argument key 'val' in the
# calling list.  Otherwise a default value is obtained from the namelist
# defaults object.  If no default value is found this method throws an exception
# unless the 'nofail' option is set true.
#
# Additional optional keyword=>value pairs may be specified.  If the keyword 'val' is
# not present, then any other keyword=>value pairs that are specified will be used to
# match attributes in the defaults file.
#
# Example 1: Specify the default value $val for the namelist variable $var in namelist
#            object $nl:
#
#  add_default($nl, $var, 'val'=>$val)
#
# Example 2: Add a default for variable $var if an appropriate value is found.  Otherwise
#            don't add the variable
#
#  add_default($nl, $var, 'nofail'=>1)
#
#
# ***** N.B. ***** This routine assumes the following variables are in package main::
#  $definition        -- the namelist definition object
#  $DIN_LOC_ROOT -- CCSM inputdata root directory

    my $nl = shift;     # namelist object
    my $var = shift;    # name of namelist variable
    my %opts = @_;      # options

    my $val = undef;

    # Query the definition to find which group the variable belongs to.  Exit if not found.
    my $group = $definition->get_group_name($var);
    unless ($group) {
      my $fname = $definition->get_file_name();
      die "$ProgName - ERROR: variable \"$var\" not found in namelist definition file $fname.\n";
    }

    # check whether the variable has a value in the namelist object -- if so then return
    $val = $nl->get_variable_value($group, $var);
    if (defined $val) { return; }

    # Look for a specified value in the options hash
    if (defined $opts{'val'}) {
      $val = $opts{'val'};
    }
    # or else get a value from namelist defaults object.
    # Note that if the 'val' key isn't in the hash, then just pass anything else
    # in %opts to the get_value method to be used as attributes that are matched
    # when looking for default values.
    else {
      $val = get_default_value($var, \%opts);
    }

    # if no value is found then exit w/ error (unless 'nofail' option set)
    unless (defined $val) {
      unless ($opts{'nofail'}) {
        print "$ProgName - ERROR: No default value found for $var\n".
              "user defined attributes:\n";
        foreach my $key (keys(%opts)) {
          if ($key ne 'nofail' and $key ne 'val') {
            print "key=$key  val=$opts{$key}\n";
          }
        }
        die;
      } else {
        return;
      }
    }

    # query the definition to find out if the variable is an input pathname
    my $is_input_pathname = $definition->is_input_pathname($var);

    # The default values for input pathnames are relative.  If the namelist
    # variable is defined to be an absolute pathname, then prepend
    # the CCSM inputdata root directory.
    # TODO: unless ignore_abs is passed as argument
    if ($is_input_pathname eq 'abs') {
      unless ($opts{'noprepend'}){
        $val = set_abs_filepath($val, $DIN_LOC_ROOT);
      }
    }

    # query the definition to find out if the variable takes a string value.
    # The returned string length will be >0 if $var is a string, and 0 if not.
    my $str_len = $definition->get_str_len($var);

    # If the variable is a string, then add quotes if they're missing
    if ($str_len > 0) {
      $val = quote_string($val);
    }

    # set the value in the namelist
    $nl->set_variable_value($group, $var, $val);
}

#-----------------------------------------------------------------------------------------------

sub get_default_value {

# Return a default value for the requested variable.
# Return undef if no default found.
#
# ***** N.B. ***** This routine assumes the following variables are in package main::
#  $defaults          -- the namelist defaults object
#  $uc_defaults       -- the use CASE defaults object

    my $var_name    = lc(shift);   # name of namelist variable (CASE insensitive interface)
    my $usr_att_ref = shift;       # reference to hash containing user supplied attributes

    # Check in the namelist defaults
    return $defaults->get_value($var_name, $usr_att_ref);

}

#-----------------------------------------------------------------------------------------------

sub check_input_files {

# For each variable in the namelist which is an input dataset, check to see if it
# exists locally.
#
# ***** N.B. ***** This routine assumes the following variables are in package main::
#  $definition        -- the namelist definition object

    my $inputdata_rootdir = shift;    # if false prints test, else creates inputdata file
    my $data_file_list = shift;
    open(my $fh, "<:encoding(UTF-8)", $data_file_list) or die "Couldn't open data file list $data_file_list";

	while (my $row = <$fh>) {
		chomp $row;
		my @split = split(' = ', $row);
		#my $input_path = $split[2]

		if (-e $split[1] ) {
			print "OK -- found $split[1]\n"
		} else {
			print "NOT FOUND: $split[1]\n"
		}
	}
    close $fh;
    return 0 if defined $inputdata_rootdir;
}

#-----------------------------------------------------------------------------------------------

sub set_abs_filepath {

# check whether the input filepath is an absolute path, and if it isn't then
# prepend a root directory

    my ($filepath, $rootdir) = @_;

    # strip any leading/trailing whitespace
    $filepath =~ s/^\s+//;
    $filepath =~ s/\s+$//;
    $rootdir  =~ s/^\s+//;
    $rootdir  =~ s/\s+$//;

    # strip any leading/trailing quotes
    $filepath =~ s/^['"]+//;
    $filepath =~ s/["']+$//;
    $rootdir =~ s/^['"]+//;
    $rootdir =~ s/["']+$//;

    my $out = $filepath;
    unless ( $filepath =~ /^\// ) {  # unless $filepath starts with a /
      $out = "$rootdir/$filepath"; # prepend the root directory
    }
    return $out;
}

#-----------------------------------------------------------------------------------------------


sub absolute_path {
#
# Convert a pathname into an absolute pathname, expanding any . or .. characters.
# Assumes pathnames refer to a local filesystem.
# Assumes the directory separator is "/".
#
  my $path = shift;
  my $cwd = getcwd();  # current working directory
  my $abspath;         # resulting absolute pathname

# Strip off any leading or trailing whitespace.  (This pattern won't match if
# there's embedded whitespace.
  $path =~ s!^\s*(\S*)\s*$!$1!;

# Convert relative to absolute path.

  if ($path =~ m!^\.$!) {          # path is "."
      return $cwd;
  } elsif ($path =~ m!^\./!) {     # path starts with "./"
      $path =~ s!^\.!$cwd!;
  } elsif ($path =~ m!^\.\.$!) {   # path is ".."
      $path = "$cwd/..";
  } elsif ($path =~ m!^\.\./!) {   # path starts with "../"
      $path = "$cwd/$path";
  } elsif ($path =~ m!^[^/]!) {    # path starts with non-slash character
      $path = "$cwd/$path";
  }

  my ($dir, @dirs2);
  my @dirs = split "/", $path, -1;   # The -1 prevents split from stripping trailing nulls
                                     # This enables correct processing of the input "/".

  # Remove any "" that are not leading.
  for (my $i=0; $i<=$#dirs; ++$i) {
      if ($i == 0 or $dirs[$i] ne "") {
        push @dirs2, $dirs[$i];
      }
  }
  @dirs = ();

  # Remove any "."
  foreach $dir (@dirs2) {
      unless ($dir eq ".") {
        push @dirs, $dir;
      }
  }
  @dirs2 = ();

  # Remove the "subdir/.." parts.
  foreach $dir (@dirs) {
    if ( $dir !~ /\.\./ ) {
        push @dirs2, $dir;
    } else {
        pop @dirs2;   # remove previous dir when current dir is ..
    }
  }
  if ($#dirs2 == 0 and $dirs2[0] eq "") { return "/"; }
  $abspath = join '/', @dirs2;
  return( $abspath );
}

#-------------------------------------------------------------------------------

sub valid_option {

    my ($val, @expect) = @_;
    my ($expect);

    $val =~ s/^\s+//;
    $val =~ s/\s+$//;
    foreach $expect (@expect) {
      if ($val =~ /^$expect$/i) { return $expect; }
    }
    return undef;
}

#-------------------------------------------------------------------------------

sub validate_options {

    my $source = shift;   # text string declaring the source of the options being validated
    my $opts   = shift;   # reference to hash that contains the options

    my ($opt, $old, @expect);

}

#-------------------------------------------------------------------------------

sub quote_string {
    my $str = shift;
    $str =~ s/^\s+//;
    $str =~ s/\s+$//;
    unless ($str =~ /^['"]/) {        #"'
        $str = "\'$str\'";
    }
    return $str;
}

#-------------------------------------------------------------------------------

sub expand_env_xml {

    my $value = shift;

    if ($value =~ /\$([\w_]+)(.*)$/) {
	my $subst = $xmlvars{$1};
	$value =~ s/\$${1}/$subst/g;
    }
    return $value;
}

#-------------------------------------------------------------------------------

sub print_nl_to_screen {

  my $namelist = $_[0];
  # Loop through every group in the namelist
  for my $group ($namelist->get_group_names()) {
    # Loop through every variable in group
    for my $var ($namelist->get_variable_names($group)) {
      my $val = $namelist->get_variable_value($group, $var);
      # For derived type, $var contains variable name and group name
      if ($group eq "derived") {
        my @broken = split(/&/,$var);
        print "   * ", $broken[0], " = ", $val, " in \&", $broken[1], "\n";
      }
      else {
        print "   * ", $var, " = ", $val, " in \&", $group, "\n";
      }
    }
  }
}

#-------------------------------------------------------------------------------

sub valid_date {
# return 1 if given date ($$month/$$day/$$year) exists in calendar $cal
# otherwise subtract number of days in $$month from $$day, and increment
# $$month by 1 (also incrementing $$year if going from Dec to Jan) and
# then return 0.

  my $day = shift;
  my $month = shift;
  my $year = shift;
  my $cal = shift;

  my $maxday = -1;
  if ($$month == 1) { $maxday = 31; }
  if ($$month == 2) {
       if (($cal eq 'NO_LEAP') || (not leap($$year))) {
         $maxday = 28;
       } else {
         $maxday = 29;
       }
     }
  if ($$month == 3) { $maxday = 31; }
  if ($$month == 4) { $maxday = 30; }
  if ($$month == 5) { $maxday = 31; }
  if ($$month == 6) { $maxday = 30; }
  if ($$month == 7) { $maxday = 31; }
  if ($$month == 8) { $maxday = 31; }
  if ($$month == 9) { $maxday = 30; }
  if ($$month == 10) { $maxday = 31; }
  if ($$month == 11) { $maxday = 30; }
  if ($$month == 12) { $maxday = 31; }

  if ($maxday == -1) {
    die "ERROR: can not figure out what month $$month is";
  }
  if ($$day > $maxday) {
    $$month++;
    if ($$month == 13) {
      $$year++;
      $$month = 1;
    }
    $$day = $$day - $maxday;
    return 0;
  }
  return 1;
}

#-------------------------------------------------------------------------------

sub leap() {
# return 1 if given year is a leap year, 0 otherwise

  my $year = shift;

  if (($year%4 == 0) && (($year%400 == 0) || ($year%100 != 0))) {
    return 1;
  }
  return 0;
}


#-------------------------------------------------------------------------------

sub any() {
# return 1 if array (arg 0) contains val (arg 1). Note that this uses "eq"
# instead of "==" because it's meant for strings

  my $array_ref = shift;
  my @array = @$array_ref;
  my $val = shift;

  foreach (@array) {
    if ($_ eq $val) {
      return 1;
    }
  }
  return 0;
}<|MERGE_RESOLUTION|>--- conflicted
+++ resolved
@@ -731,7 +731,6 @@
 } else {
 	add_default($nl, 'config_remove_ais_ice_runoff', 'val'=>".false.");
 }
-<<<<<<< HEAD
 # Assume river runoff corresponds to ISMF in Southern Ocean only for G-cases
 # (true for JRA). When atm active, we assume liquid runoff corresonds to precip
 # or snow melt so we do not remove it. In either case, the energy for melting
@@ -743,10 +742,8 @@
 }
 add_default($nl, 'config_scale_dismf_by_removed_ice_runoff');
 add_default($nl, 'config_ais_ice_runoff_history_days');
-=======
 add_default($nl, 'config_glc_thermal_forcing_coupling_mode');
 add_default($nl, 'config_2d_thermal_forcing_depth');
->>>>>>> 827be380
 
 ######################################
 # Namelist group: shortwaveRadiation #
