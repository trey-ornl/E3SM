--- conflicted
+++ resolved
@@ -1581,7 +1581,6 @@
                                   landIceFractionField
                                   !landIcePressureField
 
-
    type (field2DReal), pointer :: iceFluxPhytoCField, &
                                   iceFluxDOCField
 
@@ -1610,31 +1609,23 @@
                                                iceFluxDOCr, &
                                                iceFluxFeParticulate, &
                                                iceFluxFeDissolved, &
-<<<<<<< HEAD
-                                               iceFluxDust
-
-   real (kind=RKIND), dimension(:), pointer :: latCell
-=======
                                                iceFluxDust, &
                                                landIceFreshwaterFlux, &
                                                landIceHeatFlux, &
                                                landIceFraction
                                                !landIcePressure
->>>>>>> f0b0e428
+
+   real (kind=RKIND), dimension(:), pointer :: latCell
 
    real (kind=RKIND), dimension(:,:), pointer :: iceFluxPhytoC, &
                                                  iceFluxDOC
 
-<<<<<<< HEAD
    real (kind=RKIND) :: removedRiverRunoffFluxThisProc, removedIceRunoffFluxThisProc
    real (kind=RKIND) :: removedRiverRunoffFluxReduced, removedIceRunoffFluxReduced
 
-!----------------------------------------------------------------------- 
-=======
    real (kind=RKIND), dimension(:,:), pointer :: landIceInterfaceTracers
 
 !-----------------------------------------------------------------------
->>>>>>> f0b0e428
 !
 !  zero out padded cells
 !
@@ -1727,19 +1718,15 @@
       seaIcePressure => seaIcePressureField % array
       iceFraction => iceFractionField % array
       iceRunoffFlux => iceRunoffFluxField % array
-<<<<<<< HEAD
       removedRiverRunoffFlux => removedRiverRunoffFluxField % array
       removedIceRunoffFlux => removedIceRunoffFluxField % array
-
-      call mpas_pool_get_array(meshPool, 'latCell', latCell)
-=======
       landIceFreshwaterFlux => landIceFreshwaterFluxField % array
       landIceHeatFlux => landIceHeatFluxField % array
       landIceInterfaceTracers => landIceInterfaceTracersField % array
       landIceFraction => landIceFractionField % array
       !landIcePressure => landIcePressureField % array
 
->>>>>>> f0b0e428
+      call mpas_pool_get_array(meshPool, 'latCell', latCell)
 
       ! BGC fields
       if (config_use_ecosysTracers) then
@@ -2258,11 +2245,8 @@
                                      forcingPool,          &
                                      statePool,            &
                                      tracersPool,          &
-<<<<<<< HEAD
                                      ecosysAuxiliary,      &
-=======
                                      diagnosticsPool,      &
->>>>>>> f0b0e428
                                      ecosysSeaIceCoupling, &
                                      DMSSeaIceCoupling,    &
                                      MacroMoleculesSeaIceCoupling
