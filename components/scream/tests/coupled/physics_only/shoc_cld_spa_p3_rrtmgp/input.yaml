--- conflicted
+++ resolved
@@ -15,38 +15,20 @@
   mac_mic:
     atm_procs_list: (shoc,CldFraction,spa,p3)
     Type: Group
-<<<<<<< HEAD
-    Schedule Type: Sequential
-    Number of Subcycles: ${MAC_MIC_SUBCYCLES}
-    spa:
-      SPA Remap File: ${SCREAM_DATA_DIR}/init/map_ne4np4_to_ne2np4_mono.nc
-      SPA Data File: ${SCREAM_DATA_DIR}/init/spa_file_unified_and_complete_ne4_20220428.nc
-  rrtmgp:
-    Column Chunk Size: 123
-=======
     schedule_type: Sequential
     number_of_subcycles: ${MAC_MIC_SUBCYCLES}
-    shoc:
-      Grid: Point Grid
-    CldFraction:
-      Grid: Point Grid
-    p3:
-      Grid: Point Grid
     spa:
-      Grid: Point Grid
       spa_remap_file: ${SCREAM_DATA_DIR}/init/map_ne4np4_to_ne2np4_mono.nc
       spa_data_file: ${SCREAM_DATA_DIR}/init/spa_file_unified_and_complete_ne4_20220428.nc
   rrtmgp:
-    Grid: Point Grid
     column_chunk_size: 123
->>>>>>> 394305bd
     active_gases: ["h2o", "co2", "o3", "n2o", "co" , "ch4", "o2", "n2"]
     orbital_year: 1990
 
 grids_manager:
   Type: Mesh Free
-  Number of Global Columns:   218
-  Number of Vertical Levels:  72  # Will want to change to 128 when a valid unit test is available.
+  number_of_global_columns:   218
+  number_of_vertical_levels:  72  # Will want to change to 128 when a valid unit test is available.
 
 initial_conditions:
   # The name of the file containing the initial conditions for this test.
