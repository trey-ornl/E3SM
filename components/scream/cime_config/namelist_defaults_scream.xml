--- conflicted
+++ resolved
@@ -145,51 +145,20 @@
       <schedule_type>Sequential</schedule_type>
     </atm_proc_group>
 
-<<<<<<< HEAD
     <!-- Surface coupling (import and export) -->
     <sc_import inherit="atm_proc_base"/>
     <sc_export inherit="atm_proc_base"/>
-=======
-    <!-- Basic options for each "physics" atm process -->
-    <physics_proc_base inherit="atm_proc_base">
-      <Grid>Physics GLL</Grid>
-      <Grid hgrid=".*pg2">Physics PG2</Grid>
-    </physics_proc_base>
-
-    <!-- SC Import -->
-    <sc_import>
-      <Grid>Physics GLL</Grid>
-      <Grid hgrid=".*pg2">Physics PG2</Grid>
-      <enable_postcondition_checks type="logical">true</enable_postcondition_checks>
-    </sc_import>
-
-    <!-- SC Export -->
-    <sc_export>
-      <Grid>Physics GLL</Grid>
-      <Grid hgrid=".*pg2">Physics PG2</Grid>
-    </sc_export>
->>>>>>> 394305bd
 
     <!-- Homme dynamics -->
     <homme inherit="atm_proc_base">
       <Grid>Dynamics</Grid>
-<<<<<<< HEAD
-      <Vertical__Coordinate__Filename>UNSET</Vertical__Coordinate__Filename>
-      <Vertical__Coordinate__Filename hgrid="ne4np4">${DIN_LOC_ROOT}/atm/scream/init/screami_ne4np4L72_20220524.nc</Vertical__Coordinate__Filename>
-      <Vertical__Coordinate__Filename hgrid="ne30np4">${DIN_LOC_ROOT}/atm/scream/init/screami_ne30np4L72_20220701.nc</Vertical__Coordinate__Filename>
-      <Vertical__Coordinate__Filename hgrid="ne120np4">${DIN_LOC_ROOT}/atm/scream/init/screami_ne120np4L72_20220524.nc</Vertical__Coordinate__Filename>
-      <Vertical__Coordinate__Filename hgrid="ne512np4">${DIN_LOC_ROOT}/atm/scream/init/screami_ne512np4L128_20220525.nc</Vertical__Coordinate__Filename>
-      <Vertical__Coordinate__Filename hgrid="ne1024np4">${DIN_LOC_ROOT}/atm/scream/init/screami_ne1024np4L128_20220713.nc</Vertical__Coordinate__Filename>
-      <Vertical__Coordinate__Filename hgrid="ne4np4" COMPSET=".*SCREAM%AQUA.*">${DIN_LOC_ROOT}/atm/scream/init/scream-aquaplanet_init_ne4np4_L72_20220524.nc</Vertical__Coordinate__Filename>
-=======
       <vertical_coordinate_filename>UNSET</vertical_coordinate_filename>
       <vertical_coordinate_filename hgrid="ne4np4">${DIN_LOC_ROOT}/atm/scream/init/screami_ne4np4L72_20220524.nc</vertical_coordinate_filename>
-      <vertical_coordinate_filename hgrid="ne30np4">${DIN_LOC_ROOT}/atm/scream/init/screami_ne30np4L72_20220524.nc</vertical_coordinate_filename>
+      <vertical_coordinate_filename hgrid="ne30np4">${DIN_LOC_ROOT}/atm/scream/init/screami_ne30np4L72_20220701.nc</vertical_coordinate_filename>
       <vertical_coordinate_filename hgrid="ne120np4">${DIN_LOC_ROOT}/atm/scream/init/screami_ne120np4L72_20220524.nc</vertical_coordinate_filename>
       <vertical_coordinate_filename hgrid="ne512np4">${DIN_LOC_ROOT}/atm/scream/init/screami_ne512np4L128_20220525.nc</vertical_coordinate_filename>
       <vertical_coordinate_filename hgrid="ne1024np4">${DIN_LOC_ROOT}/atm/scream/init/screami_ne1024np4L128_20220713.nc</vertical_coordinate_filename>
       <vertical_coordinate_filename hgrid="ne4np4" COMPSET=".*SCREAM%AQUA.*">${DIN_LOC_ROOT}/atm/scream/init/scream-aquaplanet_init_ne4np4_L72_20220524.nc</vertical_coordinate_filename>
->>>>>>> 394305bd
       <Moisture>moist</Moisture>
     </homme>
 
@@ -208,18 +177,7 @@
     <cldFraction inherit="atm_proc_base"/>
 
     <!-- Simple Prescribed Aerosols (SPA) -->
-<<<<<<< HEAD
     <spa inherit="atm_proc_base">
-      <SPA__Remap__File>UNSET</SPA__Remap__File>
-      <SPA__Remap__File hgrid="ne4np4">${DIN_LOC_ROOT}/atm/scream/init/map_ne30_to_ne4_mono_20220502.nc</SPA__Remap__File>
-      <SPA__Remap__File hgrid="ne4np4.pg2">${DIN_LOC_ROOT}/atm/scream/init/map_ne30np4_to_ne4pg2_mono.20220714.nc</SPA__Remap__File>
-      <SPA__Remap__File hgrid="ne30np4">none</SPA__Remap__File>
-      <SPA__Remap__File hgrid="ne30np4.pg2">${DIN_LOC_ROOT}/atm/scream/init/map_ne30np4_to_ne30pg2_mono.20220714.nc</SPA__Remap__File>
-      <SPA__Remap__File hgrid="ne120np4">${DIN_LOC_ROOT}/atm/scream/init/map_ne30np4_to_ne120np4_mono_20220502.nc</SPA__Remap__File>
-      <SPA__Remap__File hgrid="ne512np4">${DIN_LOC_ROOT}/atm/scream/init/map_ne30np4_to_ne512np4_mono_20220506.nc</SPA__Remap__File>
-      <SPA__Data__File>${DIN_LOC_ROOT}/atm/scream/init/spa_file_unified_and_complete_ne30_20220428.nc</SPA__Data__File>
-=======
-    <spa inherit="physics_proc_base">
       <spa_remap_file>UNSET</spa_remap_file>
       <spa_remap_file hgrid="ne4np4">${DIN_LOC_ROOT}/atm/scream/init/map_ne30_to_ne4_mono_20220502.nc</spa_remap_file>
       <spa_remap_file hgrid="ne4np4.pg2">${DIN_LOC_ROOT}/atm/scream/init/map_ne30np4_to_ne4pg2_mono.20220714.nc</spa_remap_file>
@@ -228,7 +186,6 @@
       <spa_remap_file hgrid="ne120np4">${DIN_LOC_ROOT}/atm/scream/init/map_ne30np4_to_ne120np4_mono_20220502.nc</spa_remap_file>
       <spa_remap_file hgrid="ne512np4">${DIN_LOC_ROOT}/atm/scream/init/map_ne30np4_to_ne512np4_mono_20220506.nc</spa_remap_file>
       <spa_data_file>${DIN_LOC_ROOT}/atm/scream/init/spa_file_unified_and_complete_ne30_20220428.nc</spa_data_file>
->>>>>>> 394305bd
     </spa>
 
     <!-- Radiation -->
@@ -269,22 +226,13 @@
   </atmosphere_processes_defaults>
 
   <!-- Grids manager specs -->
-<<<<<<< HEAD
-  <Grids__Manager>
+  <grids_manager>
     <Type>Homme</Type>
-    <Physics__Grid__Type>GLL</Physics__Grid__Type>
-    <Physics__Grid__Type hgrid=".*pg2">PG2</Physics__Grid__Type>
-    <Physics__Grid__Rebalance>None</Physics__Grid__Rebalance>
-    <Dynamics__Namelist__File__Name>./data/namelist.nl</Dynamics__Namelist__File__Name>
-  </Grids__Manager>
-=======
-  <grids_manager>
-    <Type>Dynamics Driven</Type>
-    <reference_grid>Physics GLL</reference_grid>
-    <reference_grid hgrid=".*pg2">Physics PG2</reference_grid>
+    <physics_grid_type>gll</physics_grid_type>
+    <physics_grid_type hgrid=".*pg2">PG2</physics_grid_type>
+    <physics_grid_rebalance>None</physics_grid_rebalance>
     <dynamics_namelist_file_name>./data/namelist.nl</dynamics_namelist_file_name>
   </grids_manager>
->>>>>>> 394305bd
 
   <!-- List of nc files for loading inputs on specified grids -->
   <initial_conditions>
