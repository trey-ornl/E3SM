#include "share/grid/mesh_free_grids_manager.hpp"
#include "share/grid/point_grid.hpp"
#include "share/grid/se_grid.hpp"
#include "share/grid/remap/do_nothing_remapper.hpp"

#include "ekat/std_meta/ekat_std_utils.hpp"

#include <memory>
#include <numeric>

namespace scream {

MeshFreeGridsManager::
MeshFreeGridsManager (const ekat::Comm& comm, const ekat::ParameterList& p)
 : m_params (p)
 , m_comm   (comm)
{
}

MeshFreeGridsManager::remapper_ptr_type
MeshFreeGridsManager::
do_create_remapper (const grid_ptr_type from_grid,
                    const grid_ptr_type to_grid) const
{
  return std::make_shared<DoNothingRemapper>(from_grid,to_grid);
}

void MeshFreeGridsManager::
build_grids ()
{
<<<<<<< HEAD
  auto has_positive_int = [&](const std::string& n) -> bool {
    return m_params.isParameter(n) && (m_params.get<int>(n)>0);
  };
  const bool build_pt = has_positive_int("Number of Global Columns");
  const bool build_se = has_positive_int("Number of Local Elements") &&
                        has_positive_int("Number of Gauss Points");
=======
  if (grid_names.size()==0) {
    return;
  }

  for (const auto& gn : grid_names) {
    EKAT_REQUIRE_MSG (ekat::contains(supported_grids(),gn),
        "Error! MeshFreeGridsManager only supports 'Point Grid' and 'SE Grid' grids.\n"
        "       Requested grid: " + gn + "\n");
  }

  if (not m_params.isParameter("reference_grid")) {
    // Set a reference grid.
    if (ekat::contains(grid_names,"Point Grid")) {
      m_params.set<std::string>("reference_grid","Point Grid");
    } else {
      m_params.set<std::string>("reference_grid","SE Grid");
    }
  }
  std::string ref_grid = m_params.get<std::string>("reference_grid");

  const bool build_pt = ekat::contains(grid_names,"Point Grid") || ref_grid=="Point Grid";
  const bool build_se = ekat::contains(grid_names,"SE Grid") || ref_grid=="SE Grid";
>>>>>>> 394305bd

  const int num_vertical_levels = m_params.get<int>("Number of Vertical Levels");

  if (build_se) {
    // Build a set of completely disconnected spectral elements.
    const int num_local_elems  = m_params.get<int>("Number of Local Elements");
    const int num_gp           = m_params.get<int>("Number of Gauss Points");

    // Set up the degrees of freedom.
    SEGrid::dofs_list_type dofs("", num_local_elems*num_gp*num_gp);
    SEGrid::lid_to_idx_map_type dofs_map("", num_local_elems*num_gp*num_gp, 3);

    auto host_dofs = Kokkos::create_mirror_view(dofs);
    auto host_dofs_map = Kokkos::create_mirror_view(dofs_map);

    // Count unique local dofs. On all elems except the very last one (on rank N),
    // we have num_gp*(num_gp-1) unique dofs;
    int num_local_dofs = num_local_elems*num_gp*num_gp;
    int offset = num_local_dofs*m_comm.rank();

    for (int ie = 0; ie < num_local_elems; ++ie) {
      for (int igp = 0; igp < num_gp; ++igp) {
        for (int jgp = 0; jgp < num_gp; ++jgp) {
          int idof = ie*num_gp*num_gp + igp*num_gp + jgp;
          int gid = offset + idof;
          host_dofs(idof) = gid;
          host_dofs_map(idof, 0) = ie;
          host_dofs_map(idof, 1) = igp;
          host_dofs_map(idof, 2) = jgp;
        }
      }
    }

    // Move the data to the device and set the DOFs.
    Kokkos::deep_copy(dofs, host_dofs);
    Kokkos::deep_copy(dofs_map, host_dofs_map);

    // Create the grid, and set the dofs
    std::shared_ptr<SEGrid> se_grid;
    se_grid = std::make_shared<SEGrid>("SE Grid",num_local_elems,num_gp,num_vertical_levels,m_comm);
    se_grid->setSelfPointer(se_grid);

    se_grid->set_dofs(dofs);
    se_grid->set_lid_to_idx_map(dofs_map);

    add_grid(se_grid);
  }
  if (build_pt) {
    const int num_global_cols  = m_params.get<int>("Number of Global Columns");
    auto pt_grid = create_point_grid("Point Grid",num_global_cols,num_vertical_levels,m_comm);
    add_grid(pt_grid);
    this->alias_grid("Point Grid", "Physics");
  }
}

std::shared_ptr<GridsManager>
create_mesh_free_grids_manager (const ekat::Comm& comm, const int num_local_elems,
                                const int num_gp, const int num_vertical_levels,
                                const int num_global_cols)
{
  ekat::ParameterList gm_params;
  gm_params.set("Number of Global Columns",num_global_cols);
  gm_params.set("Number of Local Elements",num_local_elems);
  gm_params.set("Number of Gauss Points",num_gp);
  gm_params.set("Number of Vertical Levels",num_vertical_levels);
  auto gm = create_mesh_free_grids_manager(comm,gm_params);
  return gm;
}

} // namespace scream<|MERGE_RESOLUTION|>--- conflicted
+++ resolved
@@ -28,44 +28,19 @@
 void MeshFreeGridsManager::
 build_grids ()
 {
-<<<<<<< HEAD
   auto has_positive_int = [&](const std::string& n) -> bool {
     return m_params.isParameter(n) && (m_params.get<int>(n)>0);
   };
-  const bool build_pt = has_positive_int("Number of Global Columns");
-  const bool build_se = has_positive_int("Number of Local Elements") &&
-                        has_positive_int("Number of Gauss Points");
-=======
-  if (grid_names.size()==0) {
-    return;
-  }
+  const bool build_pt = has_positive_int("number_of_global_columns");
+  const bool build_se = has_positive_int("number_of_local_elements") &&
+                        has_positive_int("number_of_gauss_points");
 
-  for (const auto& gn : grid_names) {
-    EKAT_REQUIRE_MSG (ekat::contains(supported_grids(),gn),
-        "Error! MeshFreeGridsManager only supports 'Point Grid' and 'SE Grid' grids.\n"
-        "       Requested grid: " + gn + "\n");
-  }
-
-  if (not m_params.isParameter("reference_grid")) {
-    // Set a reference grid.
-    if (ekat::contains(grid_names,"Point Grid")) {
-      m_params.set<std::string>("reference_grid","Point Grid");
-    } else {
-      m_params.set<std::string>("reference_grid","SE Grid");
-    }
-  }
-  std::string ref_grid = m_params.get<std::string>("reference_grid");
-
-  const bool build_pt = ekat::contains(grid_names,"Point Grid") || ref_grid=="Point Grid";
-  const bool build_se = ekat::contains(grid_names,"SE Grid") || ref_grid=="SE Grid";
->>>>>>> 394305bd
-
-  const int num_vertical_levels = m_params.get<int>("Number of Vertical Levels");
+  const int num_vertical_levels = m_params.get<int>("number_of_vertical_levels");
 
   if (build_se) {
     // Build a set of completely disconnected spectral elements.
-    const int num_local_elems  = m_params.get<int>("Number of Local Elements");
-    const int num_gp           = m_params.get<int>("Number of Gauss Points");
+    const int num_local_elems  = m_params.get<int>("number_of_local_elements");
+    const int num_gp           = m_params.get<int>("number_of_gauss_points");
 
     // Set up the degrees of freedom.
     SEGrid::dofs_list_type dofs("", num_local_elems*num_gp*num_gp);
@@ -107,7 +82,7 @@
     add_grid(se_grid);
   }
   if (build_pt) {
-    const int num_global_cols  = m_params.get<int>("Number of Global Columns");
+    const int num_global_cols  = m_params.get<int>("number_of_global_columns");
     auto pt_grid = create_point_grid("Point Grid",num_global_cols,num_vertical_levels,m_comm);
     add_grid(pt_grid);
     this->alias_grid("Point Grid", "Physics");
@@ -120,10 +95,10 @@
                                 const int num_global_cols)
 {
   ekat::ParameterList gm_params;
-  gm_params.set("Number of Global Columns",num_global_cols);
-  gm_params.set("Number of Local Elements",num_local_elems);
-  gm_params.set("Number of Gauss Points",num_gp);
-  gm_params.set("Number of Vertical Levels",num_vertical_levels);
+  gm_params.set("number_of_global_columns",num_global_cols);
+  gm_params.set("number_of_local_elements",num_local_elems);
+  gm_params.set("number_of_gauss_points",num_gp);
+  gm_params.set("number_of_vertical_levels",num_vertical_levels);
   auto gm = create_mesh_free_grids_manager(comm,gm_params);
   return gm;
 }
