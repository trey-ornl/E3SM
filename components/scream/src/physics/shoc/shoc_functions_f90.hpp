#ifndef SCREAM_SHOC_FUNCTIONS_F90_HPP
#define SCREAM_SHOC_FUNCTIONS_F90_HPP

#include "share/scream_types.hpp"

#include "shoc_functions.hpp"

#include <vector>
#include <array>
#include <utility>

//
// Bridge functions to call fortran version of shoc functions from C++
//

namespace scream {
namespace shoc {

// Base class for common SHOC data setup
struct SHOCDataBase
{
  Int shcol, nlev, nlevi;

  SHOCDataBase(Int shcol_, Int nlev_, Int nlevi_,
               const std::vector<Real**>& ptrs = {}, const std::vector<Real**>& ptrs_i = {},
	       const std::vector<Real**>& ptrs_c = {}, const std::vector<Int**>& idx_c = {});

  SHOCDataBase(const SHOCDataBase &rhs) = delete;

  SHOCDataBase(const SHOCDataBase &rhs,
               const std::vector<Real**>& ptrs = {}, const std::vector<Real**>& ptrs_i = {},
               const std::vector<Real**>& ptrs_c = {}, const std::vector<Int**>& idx_c = {});

  SHOCDataBase &operator=(const SHOCDataBase &rhs);

<<<<<<< HEAD
  template <ekat::util::TransposeDirection::Enum D>
=======
  // Since we are also preparing index data, this function is doing more than transposing. It's shifting the
  // format of all data from one language to another
  template <util::TransposeDirection::Enum D>
>>>>>>> 4c29906a
  void transpose() {
    std::vector<Real> data(m_data.size());

    // Transpose on the zt grid
    for (size_t i = 0; i < m_ptrs.size(); ++i) {
      ekat::util::transpose<D>(*(m_ptrs[i]), data.data() + (m_total*i) , shcol, nlev);
    }

    // Transpose on the zi grid
    for (size_t i = 0; i < m_ptrs_i.size(); ++i) {
      ekat::util::transpose<D>(*(m_ptrs_i[i]), data.data() + (m_ptrs.size()*m_total) + (m_totali*i), shcol, nlevi);
    }

    // Copy the column only grid
    const Int c_start_offset = m_ptrs.size()*m_total + m_ptrs_i.size()*m_totali;
    std::copy(m_data.begin() + c_start_offset, m_data.end(), data.begin() + c_start_offset);

    m_data = data;

    // Shift the indices
    for (size_t i = 0; i < m_idx_data.size(); ++i) {
      m_idx_data[i] += (D == util::TransposeDirection::c2f ? 1 : -1);
      scream_assert_msg(m_idx_data[i] >= 0, "Bad index: " << m_idx_data[i]);
    }
  }

  void randomize(const std::vector<std::pair<Real, Real> >& ranges = {},
                 const std::vector<std::pair<Real, Real> >& ranges_i = {},
                 const std::vector<std::pair<Real, Real> >& ranges_c = {},
                 const std::vector<std::pair<Int, Int> >&   ranges_idx = {});

  Int total() const { return m_total; }
  Int totali() const { return m_totali; }

 private:
  void init_ptrs();

  // Internals
  Int m_total, m_totali;
  std::vector<Real**> m_ptrs, m_ptrs_i, m_ptrs_c;
  std::vector<Int**> m_indices_c;
  std::vector<Real> m_data;
  std::vector<Int> m_idx_data;
};

//Create data structure to hold data for shoc_grid
struct SHOCGridData : public SHOCDataBase {
  // Inputs
  Real *zt_grid, *zi_grid, *pdel;

  // In/out
  Real *dz_zt, *dz_zi, *rho_zt;

  SHOCGridData(Int shcol_, Int nlev_, Int nlevi_) :
    SHOCDataBase(shcol_, nlev_, nlevi_, {&zt_grid, &dz_zt, &pdel, &rho_zt}, {&zi_grid, &dz_zi}) {}

  SHOCGridData(const SHOCGridData &rhs) : SHOCDataBase(rhs, {&zt_grid, &dz_zt, &pdel, &rho_zt}, {&zi_grid, &dz_zi}) {}

  SHOCGridData &operator=(const SHOCGridData &rhs) { SHOCDataBase::operator=(rhs); return *this; }
};

//Create data structure to hold data for integ_column_stability
struct SHOCColstabData : public SHOCDataBase {
  // Inputs
  Real *dz_zt, *pres, *brunt;

  // Output
  Real *brunt_int;

  SHOCColstabData(Int shcol_, Int nlev_) :
    SHOCDataBase(shcol_, nlev_, 0, {&dz_zt, &pres, &brunt}, {}, {&brunt_int}) {}
  SHOCColstabData(const SHOCColstabData &rhs) : SHOCDataBase(rhs, {&dz_zt, &pres, &brunt}, {}, {&brunt_int}) {}
  SHOCColstabData &operator=(const SHOCColstabData &rhs) { SHOCDataBase::operator=(rhs); return *this; }
};//SHOCColstabData

//Create data structure to hold data for compute_shr_prod
struct SHOCTkeshearData : public SHOCDataBase {
  // Inputs
  Real *dz_zi, *u_wind, *v_wind;

  // In/out
  Real *sterm;

  //functions to initialize data
  SHOCTkeshearData(Int shcol_, Int nlev_, Int nlevi_) :
    SHOCDataBase(shcol_, nlev_, nlevi_, {&u_wind, &v_wind}, {&dz_zi, &sterm}) {}
  SHOCTkeshearData(const SHOCTkeshearData &rhs) : SHOCDataBase(rhs, {&u_wind, &v_wind}, {&dz_zi, &sterm}) {}
  SHOCTkeshearData &operator=(const SHOCTkeshearData &rhs) { SHOCDataBase::operator=(rhs); return *this; }
};//SHOCTkeshearData

//Create data structure to hold data for isotropic_ts
struct SHOCIsotropicData : public SHOCDataBase {
  // Inputs
  Real *tke, *a_diss, *brunt, *brunt_int;

  // Output
  Real *isotropy;

  //functions to initialize data
  SHOCIsotropicData(Int shcol_, Int nlev_) :
    SHOCDataBase(shcol_, nlev_, 0, {&tke, &a_diss, &brunt, &isotropy}, {}, {&brunt_int}) {}
  SHOCIsotropicData(const SHOCIsotropicData &rhs) : SHOCDataBase(rhs, {&tke, &a_diss, &brunt, &isotropy}, {}, {&brunt_int}) {}
  SHOCIsotropicData &operator=(const SHOCIsotropicData &rhs) { SHOCDataBase::operator=(rhs); return *this; }
};//SHOCIsotropicData

//Create data structure to hold data for adv_sgs_tke
struct SHOCAdvsgstkeData : public SHOCDataBase {
  // Inputs
  Real dtime;
  Real *shoc_mix, *wthv_sec, *sterm_zt, *tk;

  // In/out
  Real *tke;

  // Outputs
  Real *a_diss;

  //functions to initialize data
  SHOCAdvsgstkeData(Int shcol_, Int nlev_, Real dtime_) :
    SHOCDataBase(shcol_, nlev_, 0, {&shoc_mix, &wthv_sec, &sterm_zt, &tk, &tke, &a_diss}), dtime(dtime_) {}
  SHOCAdvsgstkeData(const SHOCAdvsgstkeData &rhs) : SHOCDataBase(rhs, {&shoc_mix, &wthv_sec, &sterm_zt, &tk, &tke, &a_diss}), dtime(rhs.dtime) {}
  SHOCAdvsgstkeData &operator=(const SHOCAdvsgstkeData &rhs)
  { SHOCDataBase::operator=(rhs); dtime = rhs.dtime; return *this; }
};//SHOCAdvsgstkeData

//Create data structure to hold data for eddy_diffusivities
struct SHOCEddydiffData : public SHOCDataBase {
  // Inputs
  Real *pblh, *obklen, *zt_grid, *shoc_mix, *sterm_zt,
        *isotropy, *tke;

  // Output
  Real *tk, *tkh;

  //functions to initialize data
  SHOCEddydiffData(Int shcol_, Int nlev_) :
    SHOCDataBase(shcol_, nlev_, 0, {&zt_grid, &shoc_mix, &isotropy, &tke, &tk, &tkh, &sterm_zt}, {}, {&obklen, &pblh}) {}
  SHOCEddydiffData(const SHOCEddydiffData &rhs) : SHOCDataBase(rhs, {&zt_grid, &shoc_mix, &isotropy, &tke, &tk, &tkh, &sterm_zt}, {}, {&obklen, &pblh}) {}
  SHOCEddydiffData &operator=(const SHOCEddydiffData &rhs) { SHOCDataBase::operator=(rhs); return *this; }
};//SHOCEddydiffData


//create data structure for update_host_dse
struct SHOCEnergydseData : public SHOCDataBase {
  // Inputs
  Real *thlm, *shoc_ql, *exner, *zt_grid, *phis;

  // Output
  Real *host_dse;

  //functions to initialize data
  SHOCEnergydseData(Int shcol_, Int nlev_) :
    SHOCDataBase(shcol_, nlev_, 0, {&thlm, &shoc_ql, &exner, &zt_grid, &host_dse}, {}, {&phis}) {}
  SHOCEnergydseData(const SHOCEnergydseData &rhs) : SHOCDataBase(rhs, {&thlm, &shoc_ql, &exner, &zt_grid, &host_dse}, {}, {&phis}) {}
  SHOCEnergydseData &operator=(const SHOCEnergydseData &rhs) { SHOCDataBase::operator=(rhs); return *this; }
};//SHOCEnergydseData

//create data structure for shoc_energy_integrals
struct SHOCEnergyintData : public SHOCDataBase {
  // Inputs
  Real *host_dse, *pdel, *rtm, *rcm, *u_wind, *v_wind;

  // Output
  Real *se_int, *ke_int, *wv_int, *wl_int;

  //functions to initialize data
  SHOCEnergyintData(Int shcol_, Int nlev_) :
    SHOCDataBase(shcol_, nlev_, 0, {&host_dse, &pdel, &rtm, &rcm, &u_wind, &v_wind}, {}, {&se_int, &ke_int, &wv_int, &wl_int}) {}
  SHOCEnergyintData(const SHOCEnergyintData &rhs) : SHOCDataBase(rhs, {&host_dse, &pdel, &rtm, &rcm, &u_wind, &v_wind}, {}, {&se_int, &ke_int, &wv_int, &wl_int}) {}
  SHOCEnergyintData &operator=(const SHOCEnergyintData &rhs) { SHOCDataBase::operator=(rhs); return *this; }
};//SHOCEnergyintData

//Create data structure for shoc_energy_total_fixer
struct SHOCEnergytotData : public SHOCDataBase {
  // Inputs
  Int nadv;
  Real dtime;
  Real *zt_grid, *zi_grid, *se_b, *ke_b, *wv_b, *wl_b, *se_a;
  Real *ke_a, *wv_a, *wl_a, *wthl_sfc, *wqw_sfc, *rho_zt;

  // Output
  Real *te_a, *te_b;

  //functions to initialize data for shoc_energy_total_fixer
  SHOCEnergytotData(Int shcol_, Int nlev_, Int nlevi_, Real dtime_, Int nadv_) :
    SHOCDataBase(shcol_, nlev_, nlevi_, {&zt_grid, &rho_zt}, {&zi_grid}, {&se_b, &ke_b, &wv_b, &wl_b, &se_a, &ke_a, &wv_a, &wl_a, &wthl_sfc, &wqw_sfc, &te_a, &te_b}), dtime(dtime_), nadv(nadv_) {}
  SHOCEnergytotData(const SHOCEnergytotData &rhs) : SHOCDataBase(rhs, {&zt_grid, &rho_zt}, {&zi_grid}, {&se_b, &ke_b, &wv_b, &wl_b, &se_a, &ke_a, &wv_a, &wl_a, &wthl_sfc, &wqw_sfc, &te_a, &te_b}) {}
  SHOCEnergytotData &operator=(const SHOCEnergytotData &rhs) { SHOCDataBase::operator=(rhs); dtime = rhs.dtime; nadv = rhs.nadv; return *this; }
};//SHOCEnergytotData

//create data structure for shoc_energy_threshold_fixer
struct SHOCEnergythreshfixerData : public SHOCDataBase {
  // Inputs
  Real *pint, *tke, *te_a, *te_b;

  // In/out
  Real *se_dis;
  Int *shoctop;

  //functions to initialize data
  SHOCEnergythreshfixerData(Int shcol_, Int nlev_, Int nlevi_) :
    SHOCDataBase(shcol_, nlev_, nlevi_, {&tke}, {&pint}, {&se_dis, &te_a, &te_b}, {&shoctop}) {}
  SHOCEnergythreshfixerData(const SHOCEnergythreshfixerData &rhs) : SHOCDataBase(rhs, {&tke}, {&pint}, {&se_dis, &te_a, &te_b}, {&shoctop}) {}
  SHOCEnergythreshfixerData &operator=(const SHOCEnergythreshfixerData &rhs) { SHOCDataBase::operator=(rhs); return *this; }
};//SHOCEnergythreshfixerData

//create data structure for shoc_energy_dse_fixer
struct SHOCEnergydsefixerData : public SHOCDataBase {
  // Inputs
  Real *se_dis;
  Int *shoctop;

  // In/out
  Real *host_dse;

  //functions to initialize data
  SHOCEnergydsefixerData(Int shcol_, Int nlev_) :
    SHOCDataBase(shcol_, nlev_, 0, {&host_dse}, {}, {&se_dis}, {&shoctop}) {}
  SHOCEnergydsefixerData(const SHOCEnergydsefixerData &rhs) : SHOCDataBase(rhs, {&host_dse}, {}, {&se_dis}, {&shoctop}) {}
  SHOCEnergydsefixerData &operator=(const SHOCEnergydsefixerData &rhs) { SHOCDataBase::operator=(rhs); return *this; }
};//SHOCEnergydsefixerData

//Create data structure to hold data for calc_shoc_vertflux
struct SHOCVertfluxData : public SHOCDataBase {
  // Inputs
  Real *tkh_zi, *dz_zi, *invar;

  // In/out
  Real *vertflux;

  SHOCVertfluxData(Int shcol_, Int nlev_, Int nlevi_) :
    SHOCDataBase(shcol_, nlev_, nlevi_, {&invar}, {&tkh_zi, &dz_zi, &vertflux}) {}
  SHOCVertfluxData(const SHOCVertfluxData &rhs) : SHOCDataBase(rhs, {&invar}, {&tkh_zi, &dz_zi, &vertflux}) {}
  SHOCVertfluxData &operator=(const SHOCVertfluxData &rhs) { SHOCDataBase::operator=(rhs); return *this; }
}; //SHOCVertfluxData

//Create data structure to hold data for calc_shoc_varorcovar
struct SHOCVarorcovarData : public SHOCDataBase {
  // Inputs
  Real tunefac;
  Real *tkh_zi, *dz_zi, *isotropy_zi, *invar1, *invar2;

  // In/out
  Real *varorcovar;

  SHOCVarorcovarData(Int shcol_, Int nlev_, Int nlevi_, Real tunefac_) :
    SHOCDataBase(shcol_, nlev_, nlevi_, {&invar1, &invar2}, {&tkh_zi, &dz_zi, &isotropy_zi, &varorcovar}), tunefac(tunefac_) {}
  SHOCVarorcovarData(const SHOCVarorcovarData &rhs) :
    SHOCDataBase(rhs, {&invar1, &invar2}, {&tkh_zi, &dz_zi, &isotropy_zi, &varorcovar}), tunefac(rhs.tunefac) {}
  SHOCVarorcovarData &operator=(const SHOCVarorcovarData &rhs)
  { SHOCDataBase::operator=(rhs); tunefac = rhs.tunefac; return *this; }
};//SHOCVarorcovarData

//Create data structure to hold data for compute_brunt_shoc_length
struct SHOCBruntlengthData : public SHOCDataBase {
  // Inputs
  Real *dz_zt, *thv, *thv_zi;

  // In/out
  Real *brunt;

  SHOCBruntlengthData(Int shcol_, Int nlev_, Int nlevi_) :
    SHOCDataBase(shcol_, nlev_, nlevi_, {&dz_zt, &thv, &brunt}, {&thv_zi}) {}
  SHOCBruntlengthData(const SHOCBruntlengthData &rhs) :
    SHOCDataBase(rhs, {&dz_zt, &thv, &brunt}, {&thv_zi}) {}
  SHOCBruntlengthData &operator=(const SHOCBruntlengthData &rhs)
  { SHOCDataBase::operator=(rhs); return *this; }
};//SHOCBruntlengthData

//Create data structure to hold data for compute_l_inf_shoc_length
struct SHOCInflengthData : public SHOCDataBase {
  // Inputs
  Real *zt_grid, *dz_zt, *tke;

  // In/out
  Real *l_inf;

  SHOCInflengthData(Int shcol_, Int nlev_) :
    SHOCDataBase(shcol_, nlev_, 0, {&zt_grid, &dz_zt, &tke}, {}, {&l_inf}) {}
  SHOCInflengthData(const SHOCInflengthData &rhs) :
    SHOCDataBase(rhs, {&zt_grid, &dz_zt, &tke}, {}, {&l_inf}) {}
  SHOCInflengthData &operator=(const SHOCInflengthData &rhs)
  { SHOCDataBase::operator=(rhs); return *this; }
};//SHOCInflengthData

//Create data structure to hold data for compute_vel_shoc_length
struct SHOCConvvelData : public SHOCDataBase {
  // Inputs
  Real *pblh, *zt_grid, *dz_zt, *thv, *wthv_sec;

  // In/out
  Real *conv_vel;

  SHOCConvvelData(Int shcol_, Int nlev_) :
    SHOCDataBase(shcol_, nlev_, 0, {&zt_grid, &dz_zt, &thv, &wthv_sec}, {}, {&conv_vel, &pblh}) {}
  SHOCConvvelData(const SHOCConvvelData &rhs) :
    SHOCDataBase(rhs, {&zt_grid, &dz_zt, &thv, &wthv_sec}, {}, {&conv_vel, &pblh}) {}
  SHOCConvvelData &operator=(const SHOCConvvelData &rhs)
  { SHOCDataBase::operator=(rhs); return *this; }
};//SHOCConvvelData

//Create data structure to hold data for compute_conv_time_shoc_length
struct SHOCConvtimeData : public SHOCDataBase {
  // Inputs
  Real *pblh, *conv_vel;

  // In/out
  Real *tscale;

  SHOCConvtimeData(Int shcol_, Int nlev_) :
    SHOCDataBase(shcol_, nlev_, 0, {}, {}, {&conv_vel, &pblh, &tscale}) {}
  SHOCConvtimeData(const SHOCConvtimeData &rhs) :
    SHOCDataBase(rhs, {}, {}, {&conv_vel, &pblh, &tscale}) {}
  SHOCConvtimeData &operator=(const SHOCConvtimeData &rhs)
  { SHOCDataBase::operator=(rhs); return *this; }
};//SHOCConvtimeData

//Create data structure to hold data for compute_shoc_mix_shoc_length
struct SHOCMixlengthData : public SHOCDataBase {
  // Inputs
  Real *tke, *brunt, *tscale, *zt_grid, *l_inf;

  // In/out
  Real *shoc_mix;

  SHOCMixlengthData(Int shcol_, Int nlev_) :
    SHOCDataBase(shcol_, nlev_, 0, {&tke, &brunt, &zt_grid, &shoc_mix}, {}, {&l_inf, &tscale}) {}
  SHOCMixlengthData(const SHOCMixlengthData &rhs) :
    SHOCDataBase(rhs, {&tke, &brunt, &zt_grid, &shoc_mix}, {}, {&l_inf, &tscale}) {}
  SHOCMixlengthData &operator=(const SHOCMixlengthData &rhs)
  { SHOCDataBase::operator=(rhs); return *this; }
};//SHOCMixlengthData

//Create data structure to hold data for check_length_scale_shoc_length
struct SHOCMixcheckData : public SHOCDataBase {
  // Inputs
  Real *host_dx, *host_dy;

  // In/out
  Real *shoc_mix;

  SHOCMixcheckData(Int shcol_, Int nlev_) :
    SHOCDataBase(shcol_, nlev_, 0, {&shoc_mix}, {}, {&host_dx, &host_dy}) {}
  SHOCMixcheckData(const SHOCMixcheckData &rhs) :
    SHOCDataBase(rhs, {&shoc_mix}, {}, {&host_dx, &host_dy}) {}
  SHOCMixcheckData &operator=(const SHOCMixcheckData &rhs)
  { SHOCDataBase::operator=(rhs); return *this; }
};//SHOCMixcheckData

struct SHOCSecondMomentSrfData : public SHOCDataBase {
  // Inputs
  Real *wthl, *uw, *vw;

  // out
  Real *ustar2, *wstar;

  SHOCSecondMomentSrfData(Int shcol_) :
  SHOCDataBase(shcol_, 1, 1, {&wthl, &uw, &vw, &ustar2, &wstar}, {}) {}
  SHOCSecondMomentSrfData(const SHOCSecondMomentSrfData &rhs) : SHOCDataBase(rhs, {&wthl, &uw, &vw, &ustar2, &wstar}, {}) {}
  SHOCSecondMomentSrfData &operator=(const SHOCSecondMomentSrfData &rhs) { SHOCDataBase::operator=(rhs); return *this; }
};

//Create data structure to hold data for linear_interp
struct SHOCLinearintData : public SHOCDataBase {
  // Inputs
  Real minthresh;
  Real *x1, *x2, *y1;

  // In/out
  Real *y2;

  SHOCLinearintData(Int shcol_, Int nlev_, Int nlevi_, Real minthresh_) :
    SHOCDataBase(shcol_, nlev_, nlevi_, {&x1, &y1}, {&x2, &y2}, {}), minthresh(minthresh_) {}
  SHOCLinearintData(const SHOCLinearintData &rhs) :
    SHOCDataBase(rhs, {&x1, &y1}, {&x2, &y2}, {}), minthresh(rhs.minthresh) {}
  SHOCLinearintData &operator=(const SHOCLinearintData &rhs)
  { SHOCDataBase::operator=(rhs); minthresh = rhs.minthresh; return *this; }
};//SHOCLinearintData

//
// Glue functions to call fortran from from C++ with the Data struct
//

// This function initialzes the grid used by shoc. Given the
// locations of the cell center (location of thermodynaics quantities), cell
// interfaces, and pressure gradient the functon returns dz_zi, dz_zt,
// and density.
void shoc_grid(SHOCGridData &d);
void update_host_dse(SHOCEnergydseData &d);
void shoc_energy_integrals(SHOCEnergyintData &d);
void shoc_energy_total_fixer(SHOCEnergytotData &d);
void shoc_energy_threshold_fixer(SHOCEnergythreshfixerData &d);
void shoc_energy_dse_fixer(SHOCEnergydsefixerData &d);
void calc_shoc_vertflux(SHOCVertfluxData &d);
void calc_shoc_varorcovar(SHOCVarorcovarData &d);
void integ_column_stability(SHOCColstabData &d);
void compute_shr_prod(SHOCTkeshearData &d);
void isotropic_ts(SHOCIsotropicData &d);
void adv_sgs_tke(SHOCAdvsgstkeData &d);
void eddy_diffusivities(SHOCEddydiffData &d);
void compute_brunt_shoc_length(SHOCBruntlengthData &d);
void compute_l_inf_shoc_length(SHOCInflengthData &d);
void compute_conv_vel_shoc_length(SHOCConvvelData &d);
void compute_conv_time_shoc_length(SHOCConvtimeData &d);
void compute_shoc_mix_shoc_length(SHOCMixlengthData &d);
void check_length_scale_shoc_length(SHOCMixcheckData &d);
void shoc_diag_second_moments_srf(SHOCSecondMomentSrfData& d);
void linear_interp(SHOCLinearintData &d);

//
// _f functions decls
//
extern "C" {

void calc_shoc_vertflux_f(Int shcol, Int nlev, Int nlevi, Real *tkh_zi,
			  Real *dz_zi, Real *invar, Real *vertflux);
void shoc_diag_second_moments_srf_f(Int shcol, Real* wthl, Real* uw, Real* vw,
                         Real* ustar2, Real* wstar);

}

}  // namespace shoc
}  // namespace scream

#endif<|MERGE_RESOLUTION|>--- conflicted
+++ resolved
@@ -33,13 +33,9 @@
 
   SHOCDataBase &operator=(const SHOCDataBase &rhs);
 
-<<<<<<< HEAD
-  template <ekat::util::TransposeDirection::Enum D>
-=======
   // Since we are also preparing index data, this function is doing more than transposing. It's shifting the
   // format of all data from one language to another
-  template <util::TransposeDirection::Enum D>
->>>>>>> 4c29906a
+  template <ekat::util::TransposeDirection::Enum D>
   void transpose() {
     std::vector<Real> data(m_data.size());
 
@@ -61,8 +57,8 @@
 
     // Shift the indices
     for (size_t i = 0; i < m_idx_data.size(); ++i) {
-      m_idx_data[i] += (D == util::TransposeDirection::c2f ? 1 : -1);
-      scream_assert_msg(m_idx_data[i] >= 0, "Bad index: " << m_idx_data[i]);
+      m_idx_data[i] += (D == ekat::util::TransposeDirection::c2f ? 1 : -1);
+      EKAT_ASSERT_MSG(m_idx_data[i] >= 0, "Bad index: " << m_idx_data[i]);
     }
   }
 
@@ -225,7 +221,7 @@
 
   //functions to initialize data for shoc_energy_total_fixer
   SHOCEnergytotData(Int shcol_, Int nlev_, Int nlevi_, Real dtime_, Int nadv_) :
-    SHOCDataBase(shcol_, nlev_, nlevi_, {&zt_grid, &rho_zt}, {&zi_grid}, {&se_b, &ke_b, &wv_b, &wl_b, &se_a, &ke_a, &wv_a, &wl_a, &wthl_sfc, &wqw_sfc, &te_a, &te_b}), dtime(dtime_), nadv(nadv_) {}
+    SHOCDataBase(shcol_, nlev_, nlevi_, {&zt_grid, &rho_zt}, {&zi_grid}, {&se_b, &ke_b, &wv_b, &wl_b, &se_a, &ke_a, &wv_a, &wl_a, &wthl_sfc, &wqw_sfc, &te_a, &te_b}), nadv(nadv_), dtime(dtime_) {}
   SHOCEnergytotData(const SHOCEnergytotData &rhs) : SHOCDataBase(rhs, {&zt_grid, &rho_zt}, {&zi_grid}, {&se_b, &ke_b, &wv_b, &wl_b, &se_a, &ke_a, &wv_a, &wl_a, &wthl_sfc, &wqw_sfc, &te_a, &te_b}) {}
   SHOCEnergytotData &operator=(const SHOCEnergytotData &rhs) { SHOCDataBase::operator=(rhs); dtime = rhs.dtime; nadv = rhs.nadv; return *this; }
 };//SHOCEnergytotData
@@ -464,4 +460,4 @@
 }  // namespace shoc
 }  // namespace scream
 
-#endif+#endif // SCREAM_SHOC_FUNCTIONS_F90_HPP