set(SHOC_SRCS
  shoc_f90.cpp
  shoc_functions_f90.cpp
  shoc_ic_cases.cpp
  shoc_iso_c.f90
  shoc_iso_f.f90
  ${SCREAM_BASE_DIR}/../eam/src/physics/cam/shoc.F90
  atmosphere_macrophysics.cpp
)

set(SHOC_HEADERS
  shoc.hpp
  atmosphere_macrophysics.hpp
  shoc_constants.hpp
)

# Add ETI source files if not on CUDA/HIP
if (NOT HOMMEXX_ENABLE_GPU)
  list(APPEND SHOC_SRCS
    shoc_adv_sgs_tke.cpp
    shoc_assumed_pdf.cpp
    shoc_calc_shoc_varorcovar.cpp
    shoc_calc_shoc_vertflux.cpp
    shoc_check_length_scale_shoc_length.cpp
    shoc_check_tke.cpp
    shoc_clipping_diag_third_shoc_moments.cpp
    shoc_compute_brunt_shoc_length.cpp
    shoc_compute_diag_third_shoc_moment.cpp
    shoc_compute_l_inf_shoc_length.cpp
    shoc_compute_shoc_mix_shoc_length.cpp
    shoc_compute_shoc_vapor.cpp
    shoc_compute_shr_prod.cpp
    shoc_compute_tmpi.cpp
    shoc_diag_obklen.cpp
    shoc_diag_second_moments.cpp
    shoc_diag_second_moments_lbycond.cpp
    shoc_diag_second_moments_lbycond.cpp
    shoc_diag_second_moments_srf.cpp
    shoc_diag_second_moments_ubycond.cpp
    shoc_diag_second_shoc_moments.cpp
    shoc_diag_third_shoc_moments.cpp
    shoc_dp_inverse.cpp
    shoc_eddy_diffusivities.cpp
    shoc_energy_fixer.cpp
    shoc_energy_integrals.cpp
    shoc_grid.cpp
    shoc_integ_column_stability.cpp
    shoc_isotropic_ts.cpp
    shoc_length.cpp
    shoc_linear_interp.cpp
    shoc_main.cpp
    shoc_pblintd.cpp
    shoc_pblintd_check_pblh.cpp
    shoc_pblintd_cldcheck.cpp
    shoc_pblintd_height.cpp
    shoc_pblintd_init_pot.cpp
    shoc_pblintd_surf_temp.cpp
    shoc_tke.cpp
    shoc_tridiag_solver.cpp
    shoc_update_host_dse.cpp
    shoc_update_prognostics_implicit.cpp
  ) # SHOC ETI SRCS
endif()

# List of dispatch source files if monolithic kernels are off
set(SHOC_SK_SRCS
    shoc_energy_integrals_disp.cpp
    shoc_energy_fixer_disp.cpp
    shoc_check_tke_disp.cpp
    shoc_grid_disp.cpp
    shoc_compute_shoc_vapor_disp.cpp
    shoc_diag_obklen_disp.cpp
    shoc_pblintd_disp.cpp
    shoc_length_disp.cpp
    shoc_tke_disp.cpp
    shoc_update_prognostics_implicit_disp.cpp
    shoc_diag_second_shoc_moments_disp.cpp
    shoc_diag_third_shoc_moments_disp.cpp
    shoc_assumed_pdf_disp.cpp
    shoc_update_host_dse_disp.cpp
    )

if (NOT SCREAM_DEBUG)
  # Mods to compiler flags for individual files to resolve internal compiler errors.
  if ("${SCREAM_MACHINE}" STREQUAL "cori-knl")
    set_source_files_properties (
      shoc_assumed_pdf.cpp shoc_calc_shoc_varorcovar.cpp
      PROPERTIES COMPILE_FLAGS "-O1"
    )
  endif()
endif()

<<<<<<< HEAD
if (HIP_BUILD)
  # Work around hipcc issues with SHOC as of late Aug 2022. SHOC builds but then
  # fails when running in v1 with -O1 and higher.
  set(SHOC_HIP_FLAGS "-O0")
endif()

add_library(shoc ${SHOC_SRCS})
target_include_directories(shoc PUBLIC ${CMAKE_CURRENT_SOURCE_DIR}/../share)
set_target_properties(shoc PROPERTIES Fortran_MODULE_DIRECTORY ${SCREAM_F90_MODULES})
target_link_libraries(shoc physics_share scream_share)
target_compile_options(shoc
  PUBLIC $<$<COMPILE_LANGUAGE:Fortran>:${SCREAM_Fortran_FLAGS}>
  PRIVATE $<$<COMPILE_LANGUAGE:CXX>:${SCREAM_CXX_FLAGS} ${SHOC_HIP_FLAGS}>)
=======
set(SHOC_LIBS "shoc")
if (SCREAM_SMALL_KERNELS)
  add_library(shoc ${SHOC_SRCS} ${SHOC_SK_SRCS})
else()
  add_library(shoc ${SHOC_SRCS})
  if (NOT SCREAM_BASELINES_ONLY)
    add_library(shoc_sk ${SHOC_SRCS} ${SHOC_SK_SRCS})
    # Always build shoc_sk with SCREAM_SMALL_KERNELS on
    target_compile_definitions(shoc_sk PUBLIC "SCREAM_SMALL_KERNELS")
    list(APPEND SHOC_LIBS "shoc_sk")
  endif()
endif()

foreach (SHOC_LIB IN LISTS SHOC_LIBS)
  target_include_directories(${SHOC_LIB} PUBLIC ${CMAKE_CURRENT_SOURCE_DIR}/../share)
  set_target_properties(${SHOC_LIB} PROPERTIES Fortran_MODULE_DIRECTORY ${SCREAM_F90_MODULES})
  target_link_libraries(${SHOC_LIB} physics_share scream_share)
  target_compile_options(${SHOC_LIB} PUBLIC $<$<COMPILE_LANGUAGE:Fortran>:${SCREAM_Fortran_FLAGS}>)
endforeach()
>>>>>>> b526c0f4

if (NOT SCREAM_LIB_ONLY)
  add_subdirectory(tests)
endif()<|MERGE_RESOLUTION|>--- conflicted
+++ resolved
@@ -90,25 +90,17 @@
   endif()
 endif()
 
-<<<<<<< HEAD
-if (HIP_BUILD)
-  # Work around hipcc issues with SHOC as of late Aug 2022. SHOC builds but then
-  # fails when running in v1 with -O1 and higher.
-  set(SHOC_HIP_FLAGS "-O0")
-endif()
-
-add_library(shoc ${SHOC_SRCS})
-target_include_directories(shoc PUBLIC ${CMAKE_CURRENT_SOURCE_DIR}/../share)
-set_target_properties(shoc PROPERTIES Fortran_MODULE_DIRECTORY ${SCREAM_F90_MODULES})
-target_link_libraries(shoc physics_share scream_share)
-target_compile_options(shoc
-  PUBLIC $<$<COMPILE_LANGUAGE:Fortran>:${SCREAM_Fortran_FLAGS}>
-  PRIVATE $<$<COMPILE_LANGUAGE:CXX>:${SCREAM_CXX_FLAGS} ${SHOC_HIP_FLAGS}>)
-=======
 set(SHOC_LIBS "shoc")
 if (SCREAM_SMALL_KERNELS)
   add_library(shoc ${SHOC_SRCS} ${SHOC_SK_SRCS})
 else()
+
+  if (HIP_BUILD)
+    # Work around hipcc issues with SHOC as of late Aug 2022. SHOC builds but then
+    # fails when running in v1 with -O1 and higher.
+    set(SHOC_HIP_FLAGS "-O0")
+  endif()
+
   add_library(shoc ${SHOC_SRCS})
   if (NOT SCREAM_BASELINES_ONLY)
     add_library(shoc_sk ${SHOC_SRCS} ${SHOC_SK_SRCS})
@@ -122,9 +114,9 @@
   target_include_directories(${SHOC_LIB} PUBLIC ${CMAKE_CURRENT_SOURCE_DIR}/../share)
   set_target_properties(${SHOC_LIB} PROPERTIES Fortran_MODULE_DIRECTORY ${SCREAM_F90_MODULES})
   target_link_libraries(${SHOC_LIB} physics_share scream_share)
-  target_compile_options(${SHOC_LIB} PUBLIC $<$<COMPILE_LANGUAGE:Fortran>:${SCREAM_Fortran_FLAGS}>)
+  target_compile_options(${SHOC_LIB} PUBLIC $<$<COMPILE_LANGUAGE:Fortran>:${SCREAM_Fortran_FLAGS}>
+                                     PRIVATE $<$<COMPILE_LANGUAGE:CXX>:${SCREAM_CXX_FLAGS} ${SHOC_HIP_FLAGS}>)
 endforeach()
->>>>>>> b526c0f4
 
 if (NOT SCREAM_LIB_ONLY)
   add_subdirectory(tests)
