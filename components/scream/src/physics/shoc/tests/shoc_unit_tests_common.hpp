--- conflicted
+++ resolved
@@ -54,7 +54,6 @@
 
     // Put struct decls here
     struct TestCalcShocVertflux;
-<<<<<<< HEAD
     struct TestShocEddyDiff;
     struct TestShocGrid;
     struct TestShocAdvSgsTke;
@@ -62,14 +61,12 @@
     struct TestShocIsotropicTs;
     struct TestShocShearProd;
     struct TestShocVarorCovar;
-=======
     struct TestCompBruntShocLength;
     struct TestCheckShocLength;
     struct TestCompShocConvTime;
     struct TestCompShocConvVel;
     struct TestLInfShocLength;
     struct TestCompShocMixLength;
->>>>>>> a561ec0f
   };
 
 };
