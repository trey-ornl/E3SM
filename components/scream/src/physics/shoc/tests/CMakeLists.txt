INCLUDE (ScreamUtils)

SET (NEED_LIBS shoc physics_share scream_control scream_share)
set(SHOC_TESTS_SRCS
    shoc_tests.cpp
    shoc_grid_tests.cpp
    shoc_vertflux_tests.cpp
    shoc_varorcovar_tests.cpp
<<<<<<< HEAD
    shoc_energy_update_dse_tests.cpp
    shoc_energy_integral_tests.cpp
    shoc_energy_total_fixer_tests.cpp
=======
    shoc_brunt_length_tests.cpp
    shoc_l_inf_length_tests.cpp
    shoc_conv_vel_length_tests.cpp
    shoc_check_length_tests.cpp
    shoc_conv_time_length_tests.cpp
    shoc_mix_length_tests.cpp
>>>>>>> acb33cea
    shoc_tke_column_stab_tests.cpp
    shoc_tke_shr_prod_tests.cpp
    shoc_tke_isotropic_ts_tests.cpp
    shoc_tke_adv_sgs_tke_tests.cpp
    shoc_eddy_diffusivities_tests.cpp
    shoc_unit_tests.cpp)

# NOTE: tests inside this if statement won't be built in a baselines-only build
if (NOT ${SCREAM_BASELINES_ONLY})
  CreateUnitTest(shoc_tests "${SHOC_TESTS_SRCS}" "${NEED_LIBS}" THREADS 1 ${SCREAM_TEST_MAX_THREADS} ${SCREAM_TEST_THREAD_INC} DEP shoc_tests_ut_np1_omp1)
  # CreateUnitTest(shoc_stand_alone "shoc_stand_alone.cpp" "${NEED_LIBS}")
endif()

CreateUnitTest(shoc_run_and_cmp "shoc_run_and_cmp.cpp" "${NEED_LIBS}" THREADS ${SCREAM_TEST_MAX_THREADS} EXE_ARGS "${SCREAM_TEST_DATA_DIR}/shoc_run_and_cmp.baseline" DEP shoc_tests_ut_np1_omp1 OPTIONAL EXCLUDE_MAIN_CPP)

# By default, baselines should be created using all fortran
add_custom_target(shoc_baseline
  COMMAND $<TARGET_FILE:shoc_run_and_cmp> -f -g ${SCREAM_TEST_DATA_DIR}/shoc_run_and_cmp.baseline)

add_dependencies(baseline shoc_baseline)
<|MERGE_RESOLUTION|>--- conflicted
+++ resolved
@@ -6,18 +6,15 @@
     shoc_grid_tests.cpp
     shoc_vertflux_tests.cpp
     shoc_varorcovar_tests.cpp
-<<<<<<< HEAD
     shoc_energy_update_dse_tests.cpp
     shoc_energy_integral_tests.cpp
     shoc_energy_total_fixer_tests.cpp
-=======
     shoc_brunt_length_tests.cpp
     shoc_l_inf_length_tests.cpp
     shoc_conv_vel_length_tests.cpp
     shoc_check_length_tests.cpp
     shoc_conv_time_length_tests.cpp
     shoc_mix_length_tests.cpp
->>>>>>> acb33cea
     shoc_tke_column_stab_tests.cpp
     shoc_tke_shr_prod_tests.cpp
     shoc_tke_isotropic_ts_tests.cpp
