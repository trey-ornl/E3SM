#ifndef SHOC_FUNCTIONS_HPP
#define SHOC_FUNCTIONS_HPP

#include "physics/share/physics_constants.hpp"
#include "physics/shoc/shoc_constants.hpp"

#include "share/scream_types.hpp"

#include "ekat/ekat_pack_kokkos.hpp"
#include "ekat/ekat_workspace.hpp"

namespace scream {
namespace shoc {

/*
 * Functions is a stateless struct used to encapsulate a
 * number of functions for SHOC. We use the ETI pattern for
 * these functions.
 *
 * SHOC assumptions:
 *  - Kokkos team policies have a vector length of 1
 */

template <typename ScalarT, typename DeviceT>
struct Functions
{
  //
  // ------- Types --------
  //

  using Scalar = ScalarT;
  using Device = DeviceT;

  template <typename S>
  using BigPack = ekat::Pack<S,SCREAM_PACK_SIZE>;
  template <typename S>
  using SmallPack = ekat::Pack<S,SCREAM_SMALL_PACK_SIZE>;

  using IntSmallPack = SmallPack<Int>;
  using Pack = BigPack<Scalar>;
  using Spack = SmallPack<Scalar>;

  using Mask  = ekat::Mask<Pack::n>;
  using Smask = ekat::Mask<Spack::n>;

  using KT = ekat::KokkosTypes<Device>;

  using C  = physics::Constants<Scalar>;
  using SC = shoc::Constants<Scalar>;

  template <typename S>
  using view_1d = typename KT::template view_1d<S>;
  template <typename S>
  using view_2d = typename KT::template view_2d<S>;

  template <typename S, int N>
  using view_1d_ptr_array = typename KT::template view_1d_ptr_carray<S, N>;

  template <typename S>
  using uview_1d = typename ekat::template Unmanaged<view_1d<S> >;

  template <typename S>
  using uview_2d = typename ekat::template Unmanaged<view_2d<S> >;

  using MemberType = typename KT::MemberType;

  using Workspace = typename ekat::WorkspaceManager<Spack, Device>::Workspace;

  //
  // --------- Functions ---------
  //
  KOKKOS_FUNCTION
  static void calc_shoc_varorcovar(
    const MemberType&            team,
    const Int&                   nlev,
    const Scalar&                tunefac,
    const uview_1d<const Spack>& isotropy_zi,
    const uview_1d<const Spack>& tkh_zi,
    const uview_1d<const Spack>& dz_zi,
    const uview_1d<const Spack>& invar1,
    const uview_1d<const Spack>& invar2,
    const uview_1d<Spack>&       varorcovar);

  KOKKOS_FUNCTION
  static void calc_shoc_vertflux(
    const MemberType& team,
    const Int& nlev,
    const uview_1d<const Spack>& tkh_zi,
    const uview_1d<const Spack>& dz_zi,
    const uview_1d<const Spack>& invar,
    const uview_1d<Spack>& vertflux);

  KOKKOS_FUNCTION
  static void shoc_diag_second_moments_srf(
    const Scalar& wthl_sfc, const Scalar& uw_sfc, const Scalar& vw_sfc,
    Scalar& ustar2, Scalar& wstar);

  KOKKOS_FUNCTION
  static void shoc_diag_second_moments_ubycond(
    Scalar& thl_sec, Scalar& qw_sec, Scalar& wthl_sec, Scalar& wqw_sec,
    Scalar& qwthl_sec, Scalar& uw_sec, Scalar& vw_sec, Scalar& wtke_sec);

  KOKKOS_FUNCTION
  static void update_host_dse(
    const MemberType& team,
    const Int& nlev,
    const uview_1d<const Spack>& thlm,
    const uview_1d<const Spack>& shoc_ql,
    const uview_1d<const Spack>& exner,
    const uview_1d<const Spack>& zt_grid,
    const Scalar& phis,
    const uview_1d<Spack>& host_dse);

  KOKKOS_FUNCTION
  static void shoc_pblintd_init_pot(
    const MemberType& team, const Int& nlev,
    const view_1d<const Spack>& thl, const view_1d<const Spack>& ql, const view_1d<const Spack>& q,
    const view_1d<Spack>& thv);

  KOKKOS_FUNCTION
  static void compute_shoc_mix_shoc_length(
    const MemberType&            team,
    const Int&                   nlev,
    const uview_1d<const Spack>& tke,
    const uview_1d<const Spack>& brunt,
    const Scalar&                tscale,
    const uview_1d<const Spack>& zt_grid,
    const Scalar&                l_inf,
    const uview_1d<Spack>&       shoc_mix);

  KOKKOS_FUNCTION
<<<<<<< HEAD
  static void linear_interp(
    const Int& km1, const Int& km2, const Int& ncol, const uview_1d<const Spack>& x1,
    const uview_1d<const Spack>& y1, const uview_1d<const Spack>& x2, const Spack& minthresh, const uview_1d<Spack>& y2);
=======
  static void check_tke(
    const MemberType& team,
    const Int& nlev,
    const uview_1d<Spack>& tke);
>>>>>>> 106dcead

}; // struct Functions

} // namespace shoc
} // namespace scream

// If a GPU build, make all code available to the translation unit; otherwise,
// ETI is used.
#ifdef KOKKOS_ENABLE_CUDA
# include "shoc_calc_shoc_varorcovar_impl.hpp"
# include "shoc_calc_shoc_vertflux_impl.hpp"
# include "shoc_diag_second_moments_srf_impl.hpp"
# include "shoc_diag_second_moments_ubycond_impl.hpp"
# include "shoc_update_host_dse_impl.hpp"
# include "shoc_pblintd_init_pot_impl.hpp"
# include "shoc_compute_shoc_mix_shoc_length_impl.hpp"
<<<<<<< HEAD
# include "shoc_linear_interp_impl.hpp"
#endif // KOKKOS_ENABLE_CUDA
=======
# include "shoc_check_tke_impl.hpp"
#endif
>>>>>>> 106dcead

#endif<|MERGE_RESOLUTION|>--- conflicted
+++ resolved
@@ -129,17 +129,14 @@
     const uview_1d<Spack>&       shoc_mix);
 
   KOKKOS_FUNCTION
-<<<<<<< HEAD
-  static void linear_interp(
-    const Int& km1, const Int& km2, const Int& ncol, const uview_1d<const Spack>& x1,
-    const uview_1d<const Spack>& y1, const uview_1d<const Spack>& x2, const Spack& minthresh, const uview_1d<Spack>& y2);
-=======
   static void check_tke(
     const MemberType& team,
     const Int& nlev,
     const uview_1d<Spack>& tke);
->>>>>>> 106dcead
 
+  static void linear_interp(
+    const Int& km1, const Int& km2, const Int& ncol, const uview_1d<const Spack>& x1,
+    const uview_1d<const Spack>& y1, const uview_1d<const Spack>& x2, const Spack& minthresh, const uview_1d<Spack>& y2);
 }; // struct Functions
 
 } // namespace shoc
@@ -155,12 +152,8 @@
 # include "shoc_update_host_dse_impl.hpp"
 # include "shoc_pblintd_init_pot_impl.hpp"
 # include "shoc_compute_shoc_mix_shoc_length_impl.hpp"
-<<<<<<< HEAD
+# include "shoc_check_tke_impl.hpp"
 # include "shoc_linear_interp_impl.hpp"
 #endif // KOKKOS_ENABLE_CUDA
-=======
-# include "shoc_check_tke_impl.hpp"
-#endif
->>>>>>> 106dcead
 
 #endif