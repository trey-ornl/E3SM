--- conflicted
+++ resolved
@@ -174,13 +174,14 @@
                              d.lid.dum1, d.lidb.dum3, d.lid.dum4, d.lid.dum5, &d.proc);
 }
 
-<<<<<<< HEAD
+
 void cloud_rain_accretion(CloudRainAccretionData& d)
 {
   p3_init(true);
   cloud_rain_accretion_c(d.rho, d.inv_rho, d.qc_incld, d.nc_incld, d.qr_incld,
                          &d.qcacc, &d.ncacc);
-=======
+}
+
 void cloud_water_conservation(CloudWaterConservationData& d){
   p3_init(true);
   cloud_water_conservation_c(d.qc, d.qcnuc, d.dt, &d.qcaut, &d.qcacc, &d.qccol, &d.qcheti,
@@ -196,7 +197,6 @@
   p3_init(true);
   ice_water_conservation_c(d.qitot, d.qidep, d.qinuc, d.qiberg, d.qrcol, d.qccol, d.qrheti,
     d.qcheti, d.dt, &d.qisub, &d.qimlt);
->>>>>>> a3d0cc73
 }
 
 void cloud_water_autoconversion(CloudWaterAutoconversionData & d){
