#ifndef P3_UNIT_TESTS_COMMON_HPP
#define P3_UNIT_TESTS_COMMON_HPP

#include "share/scream_types.hpp"
#include "share/util/scream_utils.hpp"
#include "share/scream_kokkos.hpp"
#include "physics/p3/p3_functions.hpp"

namespace scream {
namespace p3 {
namespace unit_test {

/*
 * Unit test infrastructure for p3 unit tests.
 *
 * p3 entities can friend scream::p3::unit_test::UnitWrap to give unit tests
 * access to private members.
 *
 * All unit test impls should be within an inner struct of UnitWrap::UnitTest for
 * easy access to useful types.
 */

struct UnitWrap {

  template <typename D=DefaultDevice>
  struct UnitTest : public KokkosTypes<D> {

    using Device      = D;
    using MemberType  = typename KokkosTypes<Device>::MemberType;
    using TeamPolicy  = typename KokkosTypes<Device>::TeamPolicy;
    using RangePolicy = typename KokkosTypes<Device>::RangePolicy;
    using ExeSpace    = typename KokkosTypes<Device>::ExeSpace;

    template <typename S>
    using view_1d = typename KokkosTypes<Device>::template view_1d<S>;
    template <typename S>
    using view_2d = typename KokkosTypes<Device>::template view_2d<S>;
    template <typename S>
    using view_3d = typename KokkosTypes<Device>::template view_3d<S>;

    template <typename S>
    using uview_1d = typename ko::template Unmanaged<view_1d<S> >;

    using Functions          = scream::p3::Functions<Real, Device>;
    using view_itab_table    = typename Functions::view_itab_table;
    using view_itabcol_table = typename Functions::view_itabcol_table;
    using view_1d_table      = typename Functions::view_1d_table;
    using view_2d_table      = typename Functions::view_2d_table;
    using view_dnu_table     = typename Functions::view_dnu_table;
    using Scalar             = typename Functions::Scalar;
    using Spack              = typename Functions::Spack;
    using Pack               = typename Functions::Pack;
    using IntSmallPack       = typename Functions::IntSmallPack;
    using Smask              = typename Functions::Smask;
    using TableIce           = typename Functions::TableIce;
    using TableRain          = typename Functions::TableRain;
    using Table3             = typename Functions::Table3;
    using C                  = typename Functions::C;

    // Put struct decls here
    struct TestTableIce;
    struct TestTable3;
    struct TestFind;
    struct TestUpwind;
    struct TestGenSed;
    struct TestP3Func;
    struct TestDsd2;
    struct TestP3Conservation; 
    struct TestP3CloudWaterAutoconversion;
    struct TestCloudSed;
    struct TestIceSed;
    struct TestRainSed;
    struct TestP3UpdatePrognosticIce;
    struct TestIceCollection;
<<<<<<< HEAD
    struct TestP3UpdatePrognosticLiq;
=======
    struct TestP3FunctionsImposeMaxTotalNi;
>>>>>>> a2e58ef6
  };

};


} // namespace unit_test
} // namespace p3
} // namespace scream

#endif<|MERGE_RESOLUTION|>--- conflicted
+++ resolved
@@ -65,18 +65,15 @@
     struct TestGenSed;
     struct TestP3Func;
     struct TestDsd2;
-    struct TestP3Conservation; 
+    struct TestP3Conservation;
     struct TestP3CloudWaterAutoconversion;
     struct TestCloudSed;
     struct TestIceSed;
     struct TestRainSed;
     struct TestP3UpdatePrognosticIce;
     struct TestIceCollection;
-<<<<<<< HEAD
     struct TestP3UpdatePrognosticLiq;
-=======
     struct TestP3FunctionsImposeMaxTotalNi;
->>>>>>> a2e58ef6
   };
 
 };
