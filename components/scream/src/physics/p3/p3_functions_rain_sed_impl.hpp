--- conflicted
+++ resolved
@@ -26,23 +26,13 @@
 
   nr.set(context, nr_incld*rcldm);
 
-<<<<<<< HEAD
-  lookup(mu_r, lamr, table, context);
-  // mass-weighted fall speed:
-  V_qr.set(context, apply_table(vm_table, table) * rhofacr);
-  // number-weighted fall speed:
-  V_nr.set(context, apply_table(vn_table, table) * rhofacr);
-=======
-  if (qr_gt_small.any()) {
-    lookup(qr_gt_small, mu_r, lamr, table);
+  if (context.any()) {
+    lookup(mu_r, lamr, table, context);
     // mass-weighted fall speed:
-    V_qr.set(qr_gt_small,
-             apply_table(qr_gt_small, vm_table, table) * rhofacr);
+    V_qr.set(context, apply_table(vm_table, table) * rhofacr);
     // number-weighted fall speed:
-    V_nr.set(qr_gt_small,
-             apply_table(qr_gt_small, vn_table, table) * rhofacr);
+    V_nr.set(context, apply_table(vn_table, table) * rhofacr);
   }
->>>>>>> 0691c54b
 }
 
 template <typename S, typename D>
