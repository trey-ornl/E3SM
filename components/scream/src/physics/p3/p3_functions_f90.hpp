--- conflicted
+++ resolved
@@ -936,8 +936,6 @@
                       Real* qinuc, Real* ninuc);
 }
 
-<<<<<<< HEAD
-=======
 struct DropletActivationData
 {
   // Inputs
@@ -994,7 +992,6 @@
 
 }
 
->>>>>>> d975098b
 }  // namespace p3
 }  // namespace scream
 
