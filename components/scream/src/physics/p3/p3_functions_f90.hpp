--- conflicted
+++ resolved
@@ -162,7 +162,6 @@
 
 }
 
-<<<<<<< HEAD
 struct CloudWaterConservationData
 {
   // inputs
@@ -236,7 +235,6 @@
   void ice_water_conservation_f(Real qitot, Real qidep, Real qinuc, Real qiberg, Real qrcol, Real qccol,
   Real qrheti, Real qcheti, Real dt, Real* qisub, Real* qimlt);
 }
-=======
 ///////////////////////////////////////////////////////////////////////////////
 
 struct CloudWaterAutoconversionData
@@ -260,7 +258,6 @@
 }
 
 ///////////////////////////////////////////////////////////////////////////////
->>>>>>> faf45964
 
 struct GetCloudDsd2Data
 {
