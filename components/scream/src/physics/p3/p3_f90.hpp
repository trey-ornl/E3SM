#ifndef SCREAM_P3_F90_HPP
#define SCREAM_P3_F90_HPP

#include "share/scream_types.hpp"

#include <memory>
#include <vector>

namespace scream {
namespace p3 {

// Data format we can use to communicate with Fortran version.
struct FortranData {
  typedef std::shared_ptr<FortranData> Ptr;

  using KT     = KokkosTypes<HostDevice>;
  using Scalar = Real;

  using Array1 = typename KT::template lview<Scalar*>;
  using Array2 = typename KT::template lview<Scalar**>;
  using Array3 = typename KT::template lview<Scalar***>;

  bool do_predict_nc;
  const Int ncol, nlev;

  // In
  Real dt;
  Int it;
<<<<<<< HEAD
  Array2 qv, th_atm, pres, dz, nc_nuceat_tend, ni_activated, inv_qc_relvar, qc, nc, qr, nr,  qi,
    ni, qm, bm, dpres, exner;
=======
  Array2 qv, th, pres, dz, nc_nuceat_tend, ni_activated, inv_qc_relvar, qc, nc, qr, nr,  qi,
    ni, qm, bm, dpres, exner, qv_prev, t_prev;
>>>>>>> 106dcead
  // Out
  Array1 precip_liq_surf, precip_ice_surf;
  Array2 diag_eff_rad_qc, diag_eff_rad_qi, rho_qi, qv2qi_depos_tend, precip_total_tend, nevapr, qr_evap_tend,
         precip_liq_flux, precip_ice_flux, cld_frac_r, cld_frac_l, cld_frac_i;
  Array3 p3_tend_out;
  Array2 mu_c, lamc;
  Array2 liq_ice_exchange,vap_liq_exchange,vap_ice_exchange;

  FortranData(Int ncol, Int nlev);
};

// Iterate over a FortranData's arrays. For examples, see Baseline::write, read.
struct FortranDataIterator {
  struct RawArray {
    std::string name;
    Int dim;
    Int extent[3];
    FortranData::Scalar* data;
    FortranData::Array1::size_type size;
  };

  explicit FortranDataIterator(const FortranData::Ptr& d);

  Int nfield () const { return fields_.size(); }
  const RawArray& getfield(Int i) const;

private:
  FortranData::Ptr d_;
  std::vector<RawArray> fields_;

  void init(const FortranData::Ptr& d);
};

void p3_init();
void p3_main(const FortranData& d, bool use_fortran=false);

// We will likely want to remove these checks in the future, as we're not tied
// to the exact implementation or arithmetic in P3. For now, these checks are
// here to establish that the initial regression-testing code gives results that
// match the python f2py tester, without needing a data file.
Int check_against_python(const FortranData& d);

int test_FortranData();
int test_p3_init();
int test_p3_ic(bool use_fortran);

}  // namespace p3
}  // namespace scream

#endif<|MERGE_RESOLUTION|>--- conflicted
+++ resolved
@@ -26,13 +26,8 @@
   // In
   Real dt;
   Int it;
-<<<<<<< HEAD
   Array2 qv, th_atm, pres, dz, nc_nuceat_tend, ni_activated, inv_qc_relvar, qc, nc, qr, nr,  qi,
-    ni, qm, bm, dpres, exner;
-=======
-  Array2 qv, th, pres, dz, nc_nuceat_tend, ni_activated, inv_qc_relvar, qc, nc, qr, nr,  qi,
     ni, qm, bm, dpres, exner, qv_prev, t_prev;
->>>>>>> 106dcead
   // Out
   Array1 precip_liq_surf, precip_ice_surf;
   Array2 diag_eff_rad_qc, diag_eff_rad_qi, rho_qi, qv2qi_depos_tend, precip_total_tend, nevapr, qr_evap_tend,
