set(CIMEROOT ${SCREAM_BASE_DIR}/../../cime)
list(APPEND CMAKE_MODULE_PATH ${CIMEROOT}/src/CMake)

set(GENF90 ${CIMEROOT}/src/externals/genf90/genf90.pl)
set(ENABLE_GENF90 True)
include(genf90_utils)
include(Sourcelist_utils)

set(P3_SRCS
  p3_f90.cpp
  p3_functions_f90.cpp
  p3_ic_cases.cpp
  micro_p3_iso_c.f90
  micro_p3_iso_f.f90
  ${SCREAM_BASE_DIR}/../cam/src/physics/cam/micro_p3.F90
  atmosphere_microphysics.cpp
  p3_inputs_initializer.cpp
  scream_p3_interface.F90
)

# Add ETI source files if not on CUDA
if (NOT CUDA_BUILD)
  list(APPEND P3_SRCS
    p3_upwind.cpp
    p3_cloud_sed.cpp
    p3_ice_sed.cpp
    p3_ice_collection.cpp
    p3_ice_melting.cpp
    p3_rain_sed.cpp
    p3_table3.cpp
    p3_table_ice.cpp
    p3_dsd2.cpp
    p3_find.cpp
    p3_update_prognostics.cpp
    p3_get_time_space_phys_variables.cpp
    p3_autoconversion.cpp
    p3_ice_deposition_sublimation.cpp
    p3_conservation.cpp
    p3_rain_self_collection.cpp
    p3_back_to_cell_average.cpp
    p3_prevent_ice_overdepletion.cpp
    p3_cloud_rain_acc.cpp
    p3_calc_rime_density.cpp
    p3_cldliq_imm_freezing.cpp
    p3_rain_imm_freezing.cpp
    p3_droplet_self_coll.cpp
    p3_update_prognostics.cpp
<<<<<<< HEAD
    p3_evaporate_sublimate_precip.cpp
    p3_impose_max_total_ni.cpp
=======
    p3_evaporate_rain.cpp
    p3_impose_max_total_Ni.cpp
>>>>>>> 106dcead
    p3_calc_liq_relaxation_timescale.cpp
    p3_ice_relaxation_timescale.cpp
    p3_ice_nucleation.cpp
    p3_ice_cldliq_wet_growth.cpp
    p3_get_latent_heat.cpp
    p3_check_values.cpp
    p3_incloud_mixingratios.cpp
    p3_subgrid_variance_scaling.cpp
    p3_main.cpp)
endif()

# link_directories(${SCREAM_TPL_LIBRARY_DIRS} ${SCREAM_LIBRARY_DIRS})
add_library(p3 ${P3_SRCS})
target_include_directories(p3 PUBLIC ${SCREAM_INCLUDE_DIRS})
target_include_directories(p3 PUBLIC ${CMAKE_CURRENT_SOURCE_DIR}/../share)
target_include_directories(p3 SYSTEM PUBLIC ${SCREAM_TPL_INCLUDE_DIRS} ${CIMEROOT}/src/share/include)
set_target_properties(p3 PROPERTIES
  Fortran_MODULE_DIRECTORY ${SCREAM_F90_MODULES})
target_link_libraries(p3 physics_share scream_share ${SCREAM_TPL_LIBRARIES})

if (NOT SCREAM_LIB_ONLY)
  add_subdirectory(tests)
endif()<|MERGE_RESOLUTION|>--- conflicted
+++ resolved
@@ -45,13 +45,8 @@
     p3_rain_imm_freezing.cpp
     p3_droplet_self_coll.cpp
     p3_update_prognostics.cpp
-<<<<<<< HEAD
-    p3_evaporate_sublimate_precip.cpp
+    p3_evaporate_rain.cpp
     p3_impose_max_total_ni.cpp
-=======
-    p3_evaporate_rain.cpp
-    p3_impose_max_total_Ni.cpp
->>>>>>> 106dcead
     p3_calc_liq_relaxation_timescale.cpp
     p3_ice_relaxation_timescale.cpp
     p3_ice_nucleation.cpp
