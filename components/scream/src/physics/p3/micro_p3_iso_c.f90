module micro_p3_iso_c
  use iso_c_binding
  implicit none

#include "scream_config.f"
#ifdef SCREAM_DOUBLE_PRECISION
# define c_real c_double
#else
# define c_real c_float
#endif

!
! This file contains bridges from scream c++ to  micro_p3 fortran.
!

contains
  subroutine append_precision(string, prefix)

    character(kind=c_char, len=128), intent(inout) :: string
    character(*), intent(in) :: prefix
    real(kind=c_real) :: s

    write (string, '(a,i1,a1)') prefix, sizeof(s), C_NULL_CHAR
  end subroutine append_precision

  subroutine p3_init_c(lookup_file_dir_c, info) bind(c)
    use array_io_mod
    use micro_p3, only: p3_init_a, p3_init_b, p3_set_tables, p3_get_tables

    type(c_ptr), intent(in) :: lookup_file_dir_c
    integer(kind=c_int), intent(out) :: info

    real(kind=c_real), dimension(150), target :: mu_r_table
    real(kind=c_real), dimension(300,10), target :: vn_table, vm_table, revap_table

    character(len=256), pointer :: lookup_file_dir
    character(kind=c_char, len=128) :: mu_r_filename, revap_filename, vn_filename, vm_filename
    integer :: len
    logical :: ok
    character(len=16) :: p3_version="4"  ! TODO: Change to be dependent on table version and path specified in p3_functions.hpp

    call c_f_pointer(lookup_file_dir_c, lookup_file_dir)
    len = index(lookup_file_dir, C_NULL_CHAR) - 1
    call p3_init_a(lookup_file_dir(1:len),p3_version)

    info = 0
    ok = .false.

    call append_precision(mu_r_filename, c_char_"mu_r_table.dat")
    call append_precision(revap_filename, c_char_"revap_table.dat")
    call append_precision(vn_filename, c_char_"vn_table.dat")
    call append_precision(vm_filename, c_char_"vm_table.dat")
    ok = array_io_file_exists(mu_r_filename) .and. &
         array_io_file_exists(revap_filename) .and. &
         array_io_file_exists(vn_filename) .and. &
         array_io_file_exists(vm_filename)
    if (ok) then
       ok = array_io_read(mu_r_filename, c_loc(mu_r_table), size(mu_r_table)) .and. &
            array_io_read(revap_filename, c_loc(revap_table), size(revap_table)) .and. &
            array_io_read(vn_filename, c_loc(vn_table), size(vn_table)) .and. &
            array_io_read(vm_filename, c_loc(vm_table), size(vm_table))
       if (.not. ok) then
          print *, 'micro_p3_iso_c::p3_init: One or more table files exists but gave a read error.'
          info = -1
       end if
    end if

    if (ok) then
       call p3_set_tables(mu_r_table, revap_table, vn_table, vm_table)
    else
       call p3_init_b()
       call p3_get_tables(mu_r_table, revap_table, vn_table, vm_table)
       ok = array_io_write(mu_r_filename, c_loc(mu_r_table), size(mu_r_table)) .and. &
            array_io_write(revap_filename, c_loc(revap_table), size(revap_table)) .and. &
            array_io_write(vn_filename, c_loc(vn_table), size(vn_table)) .and. &
            array_io_write(vm_filename, c_loc(vm_table), size(vm_table))
       if (.not. ok) then
          print *, 'micro_p3_iso_c::p3_init: Error when writing table files.'
          info = -1
       end if
    end if

  end subroutine p3_init_c

  subroutine p3_main_c(qc,nc,qr,nr,th,qv,dt,qitot,qirim,nitot,birim,   &
       pres,dzq,npccn,naai,it,prt_liq,prt_sol,its,ite,kts,kte,diag_ze,diag_effc,     &
       diag_effi,diag_vmi,diag_di,diag_rhoi,log_predictNc, &
       pdel,exner,cmeiout,prain,nevapr,prer_evap,rflx,sflx,rcldm,lcldm,icldm, &
       pratot,prctot,p3_tend_out,mu_c,lamc,liq_ice_exchange,vap_liq_exchange, &
       vap_ice_exchange, vap_cld_exchange) bind(C)
    use micro_p3, only : p3_main

    real(kind=c_real), intent(inout), dimension(its:ite,kts:kte) :: qc, nc, qr, nr, qv, th
    real(kind=c_real), intent(inout), dimension(its:ite,kts:kte) :: qitot, qirim, nitot, birim
    real(kind=c_real), intent(in), dimension(its:ite,kts:kte) :: pres, dzq
    real(kind=c_real), intent(in), dimension(its:ite,kts:kte) :: npccn,naai
    real(kind=c_real), value, intent(in) :: dt
    real(kind=c_real), intent(out), dimension(its:ite) :: prt_liq, prt_sol
    real(kind=c_real), intent(out), dimension(its:ite,kts:kte) :: diag_ze, diag_effc
    real(kind=c_real), intent(out), dimension(its:ite,kts:kte) :: diag_effi, diag_vmi, diag_di, diag_rhoi
    integer(kind=c_int), value, intent(in) :: its,ite, kts,kte, it
    logical(kind=c_bool), value, intent(in) :: log_predictNc

    real(kind=c_real), intent(in),    dimension(its:ite,kts:kte)      :: pdel
    real(kind=c_real), intent(in),    dimension(its:ite,kts:kte)      :: exner
    real(kind=c_real), intent(out),   dimension(its:ite,kts:kte)      :: cmeiout
    real(kind=c_real), intent(out),   dimension(its:ite,kts:kte)      :: prain
    real(kind=c_real), intent(out),   dimension(its:ite,kts:kte)      :: nevapr
    real(kind=c_real), intent(out),   dimension(its:ite,kts:kte)      :: prer_evap
    real(kind=c_real), intent(out),   dimension(its:ite,kts:kte+1)    :: rflx
    real(kind=c_real), intent(out),   dimension(its:ite,kts:kte+1)    :: sflx
    real(kind=c_real), intent(in),    dimension(its:ite,kts:kte)      :: icldm, lcldm, rcldm
    real(kind=c_real), intent(out),   dimension(its:ite,kts:kte)      :: pratot,prctot
    real(kind=c_real), intent(out),   dimension(its:ite,kts:kte,49)   :: p3_tend_out
    real(kind=c_real), intent(out),   dimension(its:ite,kts:kte)      :: mu_c,lamc
    real(kind=c_real), intent(out),   dimension(its:ite,kts:kte)      :: liq_ice_exchange
    real(kind=c_real), intent(out),   dimension(its:ite,kts:kte)      :: vap_liq_exchange
    real(kind=c_real), intent(out),   dimension(its:ite,kts:kte)      :: vap_ice_exchange
    real(kind=c_real), intent(out),   dimension(its:ite,kts:kte)      :: vap_cld_exchange

    call p3_main(qc,nc,qr,nr,th,qv,dt,qitot,qirim,nitot,birim,   &
         pres,dzq,npccn,naai,it,prt_liq,prt_sol,its,ite,kts,kte,diag_ze,diag_effc,     &
         diag_effi,diag_vmi,diag_di,diag_rhoi,log_predictNc, &
         pdel,exner,cmeiout,prain,nevapr,prer_evap,rflx,sflx,rcldm,lcldm,icldm, &
         pratot,prctot,p3_tend_out,mu_c,lamc,liq_ice_exchange,vap_liq_exchange, &
         vap_ice_exchange, vap_cld_exchange)
  end subroutine p3_main_c

  subroutine p3_use_cxx_c(arg_use_cxx) bind(C)
    use micro_p3, only: use_cxx

    logical(kind=c_bool), value, intent(in) :: arg_use_cxx

    use_cxx = arg_use_cxx
  end subroutine p3_use_cxx_c

  subroutine micro_p3_utils_init_c(Cpair, Rair, RH2O, RhoH2O, &
                 MWH2O, MWdry, gravit, LatVap, LatIce,        &
                 CpLiq, Tmelt, Pi, iulog_in, masterproc) bind(C)

    use micro_p3_utils, only: micro_p3_utils_init
    real(kind=c_real), value, intent(in) :: Cpair
    real(kind=c_real), value, intent(in) :: Rair
    real(kind=c_real), value, intent(in) :: RH2O
    real(kind=c_real), value, intent(in) :: RhoH2O
    real(kind=c_real), value, intent(in) :: MWH2O
    real(kind=c_real), value, intent(in) :: MWdry
    real(kind=c_real), value, intent(in) :: gravit
    real(kind=c_real), value, intent(in) :: LatVap
    real(kind=c_real), value, intent(in) :: LatIce
    real(kind=c_real), value, intent(in) :: CpLiq
    real(kind=c_real), value, intent(in) :: Tmelt
    real(kind=c_real), value, intent(in) :: Pi
    integer(kind=c_int), value, intent(in)   :: iulog_in
    logical(kind=c_bool), value, intent(in)  :: masterproc

    integer :: iulog
    iulog = iulog_in

    call micro_p3_utils_init(Cpair,Rair,RH2O,RhoH2O,MWH2O,MWdry,gravit,LatVap,LatIce, &
                   CpLiq,Tmelt,Pi,iulog,masterproc)
  end subroutine micro_p3_utils_init_c

  subroutine p3_init_a_c(itab_c, itabcoll_c) bind(C)
    use micro_p3, only: itab, itabcoll
    use micro_p3_utils, only: densize,rimsize,isize,tabsize,rcollsize,colltabsize

    real(kind=c_real), intent(out), dimension(densize,rimsize,isize,tabsize) :: itab_c
    real(kind=c_real), intent(out), dimension(densize,rimsize,isize,rcollsize,colltabsize) :: itabcoll_c

    itab_c(:,:,:,:) = itab(:,:,:,:)
    itabcoll_c(:,:,:,:,:) = itabcoll(:,:,:,:,:)
  end subroutine p3_init_a_c

  subroutine find_lookuptable_indices_1a_c(dumi,dumjj,dumii,dumzz,dum1,dum4,dum5,dum6,      &
       qitot,nitot,qirim,rhop) bind(C)
    use micro_p3, only: find_lookupTable_indices_1a
    use micro_p3_utils, only: densize,rimsize,isize

    ! arguments:
    integer(kind=c_int), intent(out) :: dumi,dumjj,dumii,dumzz
    real(kind=c_real),   intent(out) :: dum1,dum4,dum5,dum6
    real(kind=c_real), value, intent(in)  :: qitot,nitot,qirim,rhop

    call find_lookupTable_indices_1a(dumi, dumjj, dumii, dumzz, dum1, dum4, dum5, dum6,      &
         isize, rimsize, densize, qitot, nitot, qirim, rhop)
  end subroutine find_lookuptable_indices_1a_c

  subroutine find_lookuptable_indices_1b_c(dumj,dum3,qr,nr) bind(C)
    use micro_p3, only: find_lookupTable_indices_1b
    use micro_p3_utils, only: rcollsize

    integer(kind=c_int), intent(out) :: dumj
    real(kind=c_real), intent(out) :: dum3
    real(kind=c_real), value, intent(in) :: qr, nr

    call find_lookupTable_indices_1b(dumj, dum3, rcollsize, qr, nr)
  end subroutine find_lookupTable_indices_1b_c

  subroutine access_lookup_table_c(dumjj,dumii,dumi,index,dum1,dum4,dum5,proc) bind(C)
    use micro_p3, only: access_lookup_table

    integer(kind=c_int), value, intent(in) :: dumjj, dumii, dumi, index
    real(kind=c_real), value, intent(in) :: dum1, dum4, dum5
    real(kind=c_real), intent(out) :: proc

    call access_lookup_table(dumjj,dumii,dumi,index,dum1,dum4,dum5,proc)
  end subroutine access_lookup_table_c

  subroutine access_lookup_table_coll_c(dumjj,dumii,dumj,dumi,index,dum1,dum3,dum4,dum5,proc) bind(C)
    use micro_p3, only: access_lookup_table_coll

    integer(kind=c_int), value, intent(in) :: dumjj,dumii,dumj,dumi,index
    real(kind=c_real), value, intent(in) :: dum1,dum3,dum4,dum5
    real(kind=c_real), intent(out) :: proc

    call access_lookup_table_coll(dumjj,dumii,dumj,dumi,index,dum1,dum3,dum4,dum5,proc)
  end subroutine access_lookup_table_coll_c

  subroutine get_cloud_dsd2_c(qc,nc,mu_c,rho,nu,lamc,cdist,cdist1,lcldm) bind(C)
    use micro_p3, only: get_cloud_dsd2
    use micro_p3_utils, only: dnu

    !arguments:
    real(kind=c_real), value, intent(in)        :: qc,rho,lcldm
    real(kind=c_real), intent(inout)            :: nc
    real(kind=c_real), intent(out)              :: mu_c,nu,lamc,cdist,cdist1

    call get_cloud_dsd2(qc,nc,mu_c,rho,nu,dnu,lamc,cdist,cdist1,lcldm)
  end subroutine get_cloud_dsd2_c

  subroutine get_rain_dsd2_c(qr,nr,mu_r,lamr,cdistr,logn0r,rcldm) bind(C)
    use micro_p3, only: get_rain_dsd2

    !arguments:
    real(kind=c_real), value, intent(in) :: qr,rcldm
    real(kind=c_real), intent(inout)     :: nr
    real(kind=c_real), intent(out)       :: lamr,mu_r,cdistr,logn0r

    call get_rain_dsd2(qr,nr,mu_r,lamr,cdistr,logn0r,rcldm)
  end subroutine get_rain_dsd2_c

<<<<<<< HEAD
  subroutine cloud_water_autoconversion_c(rho,qc_incld,nc_incld,qcaut,ncautc,ncautr) bind(C)

      use micro_p3, only: cloud_water_autoconversion
      real(kind=c_real), value, intent(in) :: rho, qc_incld, nc_incld
      real(kind=c_real), intent(inout) :: qcaut, ncautc, ncautr

      call cloud_water_autoconversion(rho, qc_incld, nc_incld, qcaut, ncautc, ncautr)
  end subroutine cloud_water_autoconversion_c
=======
  subroutine calc_first_order_upwind_step_c(kts, kte, kdir, kbot, k_qxtop, dt_sub, rho, inv_rho, inv_dzq, num_arrays, fluxes, vs, qnx) bind(C)
    use micro_p3, only: calc_first_order_upwind_step, realptr

    !arguments:
    integer(kind=c_int), value, intent(in) :: kts, kte, kdir, kbot, k_qxtop, num_arrays
    real(kind=c_real), value, intent(in) :: dt_sub
    real(kind=c_real), dimension(kts:kte), intent(in) :: rho, inv_rho, inv_dzq
    type(c_ptr), intent(in), dimension(num_arrays) :: fluxes, vs, qnx

    type(realptr), dimension(num_arrays) :: fluxes_f, vs_f, qnx_f
    integer :: i

    do i = 1, num_arrays
       call c_f_pointer(fluxes(i), fluxes_f(i)%p, [(kte-kts)+1])
       call c_f_pointer(vs(i),     vs_f(i)%p,     [(kte-kts)+1])
       call c_f_pointer(qnx(i),    qnx_f(i)%p ,   [(kte-kts)+1])
    end do

    call calc_first_order_upwind_step(kts, kte, kdir, kbot, k_qxtop, dt_sub, rho, inv_rho, inv_dzq, num_arrays, fluxes_f, vs_f, qnx_f)

  end subroutine calc_first_order_upwind_step_c

  subroutine generalized_sedimentation_c(kts, kte, kdir, k_qxtop, k_qxbot, kbot, Co_max, dt_left, prt_accum, inv_dzq, inv_rho, rho, num_arrays, vs, fluxes, qnx) bind(C)
    use micro_p3, only: generalized_sedimentation, realptr

    ! arguments
    integer(kind=c_int), value, intent(in) :: kts, kte, kdir, k_qxtop, kbot, num_arrays
    integer(kind=c_int), intent(inout) :: k_qxbot
    real(kind=c_real), value, intent(in) :: Co_max
    real(kind=c_real), intent(inout) :: dt_left, prt_accum
    real(kind=c_real), dimension(kts:kte), intent(in) :: inv_dzq, inv_rho, rho
    type(c_ptr), intent(in), dimension(num_arrays) :: vs, fluxes, qnx

    type(realptr), dimension(num_arrays) :: fluxes_f, vs_f, qnx_f
    integer :: i

    do i = 1, num_arrays
       call c_f_pointer(fluxes(i), fluxes_f(i)%p, [(kte-kts)+1])
       call c_f_pointer(vs(i),     vs_f(i)%p,     [(kte-kts)+1])
       call c_f_pointer(qnx(i),    qnx_f(i)%p ,   [(kte-kts)+1])
    end do

    call generalized_sedimentation(kts, kte, kdir, k_qxtop, k_qxbot, kbot, Co_max, dt_left, prt_accum, inv_dzq, inv_rho, rho, num_arrays, vs_f, fluxes_f, qnx_f)

  end subroutine generalized_sedimentation_c

  subroutine cloud_sedimentation_c(kts,kte,ktop,kbot,kdir,   &
       qc_incld,rho,inv_rho,lcldm,acn,inv_dzq,&
       dt,odt,log_predictNc, &
       qc, nc, nc_incld,mu_c,lamc,prt_liq,qc_tend,nc_tend) bind(C)
    use micro_p3, only: cloud_sedimentation, dnu

    ! arguments
    integer(kind=c_int), value, intent(in) :: kts, kte, ktop, kbot, kdir

    real(kind=c_real), intent(in), dimension(kts:kte) :: qc_incld
    real(kind=c_real), intent(in), dimension(kts:kte) :: rho
    real(kind=c_real), intent(in), dimension(kts:kte) :: inv_rho
    real(kind=c_real), intent(in), dimension(kts:kte) :: lcldm
    real(kind=c_real), intent(in), dimension(kts:kte) :: acn
    real(kind=c_real), intent(in), dimension(kts:kte) :: inv_dzq

    real(kind=c_real),    value, intent(in) :: dt
    real(kind=c_real),    value, intent(in) :: odt
    logical(kind=c_bool), value, intent(in) :: log_predictNc

    real(kind=c_real), intent(inout), dimension(kts:kte) :: qc
    real(kind=c_real), intent(inout), dimension(kts:kte) :: nc
    real(kind=c_real), intent(inout), dimension(kts:kte) :: nc_incld
    real(kind=c_real), intent(inout), dimension(kts:kte) :: mu_c
    real(kind=c_real), intent(inout), dimension(kts:kte) :: lamc
    real(kind=c_real), intent(inout) :: prt_liq
    real(kind=c_real), intent(inout), dimension(kts:kte) :: qc_tend
    real(kind=c_real), intent(inout), dimension(kts:kte) :: nc_tend

    call cloud_sedimentation(kts,kte,ktop,kbot,kdir,   &
         qc_incld,rho,inv_rho,lcldm,acn,inv_dzq,&
         dt,odt,dnu,log_predictNc, &
         qc, nc, nc_incld,mu_c,lamc,prt_liq,qc_tend,nc_tend)

  end subroutine cloud_sedimentation_c
>>>>>>> a096a917

end module micro_p3_iso_c<|MERGE_RESOLUTION|>--- conflicted
+++ resolved
@@ -240,7 +240,6 @@
     call get_rain_dsd2(qr,nr,mu_r,lamr,cdistr,logn0r,rcldm)
   end subroutine get_rain_dsd2_c
 
-<<<<<<< HEAD
   subroutine cloud_water_autoconversion_c(rho,qc_incld,nc_incld,qcaut,ncautc,ncautr) bind(C)
 
       use micro_p3, only: cloud_water_autoconversion
@@ -249,7 +248,7 @@
 
       call cloud_water_autoconversion(rho, qc_incld, nc_incld, qcaut, ncautc, ncautr)
   end subroutine cloud_water_autoconversion_c
-=======
+
   subroutine calc_first_order_upwind_step_c(kts, kte, kdir, kbot, k_qxtop, dt_sub, rho, inv_rho, inv_dzq, num_arrays, fluxes, vs, qnx) bind(C)
     use micro_p3, only: calc_first_order_upwind_step, realptr
 
@@ -331,6 +330,5 @@
          qc, nc, nc_incld,mu_c,lamc,prt_liq,qc_tend,nc_tend)
 
   end subroutine cloud_sedimentation_c
->>>>>>> a096a917
 
 end module micro_p3_iso_c