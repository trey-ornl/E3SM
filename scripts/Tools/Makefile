--- conflicted
+++ resolved
@@ -44,11 +44,6 @@
 # Determine whether to compile threaded or not
 # Set the THREADDIR for the shared build
 # based on the threaded build status
-<<<<<<< HEAD
-compile_threaded = false
-=======
-
->>>>>>> 530c3376
 ifeq ($(strip $(SMP)),TRUE)
    THREADDIR = threads
    compile_threaded = true
