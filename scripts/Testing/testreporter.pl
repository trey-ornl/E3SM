#!/usr/bin/env perl
use Getopt::Long;
use Data::Dumper;
use LWP;
use HTTP::Request;
use HTTP::Request::Common qw(POST);
use XML::LibXML;
use Cwd qw(abs_path);
#-------------------------------------------------------------------------------
# testreporter.pl
# Perl script that watches the CIME tests as they progress, and sends the reports to 
# the testdb application at csegweb.cgd.ucar.edu

#-------------------------------------------------------------------------------
# Constants. Filenames we look in for test results, and the time we sleep between
# reporting test results.  
#-------------------------------------------------------------------------------
my $teststatusfilename = "TestStatus";
my $teststatusoutfilename = "TestStatus.out";
my $iopstatusfilename = "TestStatus.IOP";
my $casestatusfilename = "CaseStatus";
my $sleeptime = 120;
my $baselinetag;
my $testspecfile;
# The URL we send test results to. 
my $posturl = "https://csegweb.cgd.ucar.edu/testdb/cgi-bin/processXMLtest.cgi";

# Options and global variables.
#-------------------------------------------------------------------------------
# root of the test suite currently running. 
my $testroot = undef;
# The tag name you are testing. 
my $tagname = undef;
# the testid parameter specified for ./create_test_suite.  This script uses this parameter to 
# find the tests you are running.  
my $testid = undef;
# the email address to send test reports to. 
my $email = undef;
# the test type: should be one of prealpha, prebeta, or prerelease. 
my $testtype = undef;
my $debug = 0;
my $dumpxml = 0;
my $printreport = 0;
my $dryrun = 0;
my $username = undef;
my $password = undef;

#-------------------------------------------------------------------------------
# Main
# Get the options first. 
# Then, get the test directories, get the test suite info, get the test status for all the tests, 
# and send the results. 
#-------------------------------------------------------------------------------
opts();
authenticate();

my @testdirs;
my %suiteinfo;

@testdirs = &getTestDirs($testroot, $testid);
%suiteinfo = &getTestSuiteInfo(\@testdirs);
my $teststatus;
my $nlfailreport;
($teststatus, $nlfailreport) = getTestStatus(\@testdirs, $tagname, $testid);
&Debug( eval { Dumper $teststatus} );
&Debug( eval { Dumper \%suiteinfo } );
my $testxml = &makeResultsXml($teststatus, \%suiteinfo, $nlfailreport);
if(!$dryrun)
{
    &sendresults(\%teststatus, \%suiteinfo, $testxml);
}
&printreport($teststatus, $nlfailreport) if $printreport;

#-------------------------------------------------------------------------------
# End Main
#-------------------------------------------------------------------------------

#-------------------------------------------------------------------------------
# Get the options. 
#-------------------------------------------------------------------------------
sub opts
{
    my $opt_help;
    GetOptions(
	"testroot=s"	=> \$testroot,
	"tagname=s"	=> \$tagname,
	"testid=s"	=> \$testid,
	"debug|d"	=> \$debug,
	"testtype=s"	=> \$testtype,
	"help"		=> \$opt_help,
	"dumpxml|x"	=> \$dumpxml,
	"printreport|p" => \$printreport,
	"dryrun"    => \$dryrun,
	);

    # Show usage if the required options aren't specified. 
    &help if (defined $opt_help);
    &usage if ( (! defined $testroot) ||(! defined $tagname) || (! defined $testid) || (!defined $testtype));
}

#-------------------------------------------------------------------------------
# Show the usage, and exit.  
#-------------------------------------------------------------------------------
sub usage
{
    print <<'END';
  Usage: 
    ./testreporter.pl --testroot /glade/scratch/$user/tests/cesm1_1_alphaXX --tagname cesm1_1_alpha15c --testid testid --testtype prealpha|prebeta|prerelease [--dumpxml|--printreport]
END
    exit(1);
}

sub help
{
    
    print <<'END';
    This is the CIME test reporter script, intended to be used to simplify the reporting of CIME test sets.  
	Usage is as follows:
	./testreporter --testroot /glade/scratch/$user/tests/cesm1_1_alphaXX 
	--tagname cesm1_1_alpha15c --testid testid --testtype prealpha
	It gathers all the test results found in the --testroot, gets the relevant test 
	status fields, and sends the results to the test reporting system on csegweb. 

      Options:
	--testroot This is the testroot you defined when running the test suite
	--tagname  The name of the tag you are testing. 
	For example, if you are testing a sandbox that will eventilally 
	become cesm1_1_alpha16c, then put cesm1_1_alpha16c. If you are 
	running a suite that will become a beta tag, put the last alpha
	tag used.  
	--testid   The testid you specified to create_test_suite.  
	--testtype The type of test you are running: prealpha, prebeta, or prerelease. 
	
END
}

#-------------------------------------------------------------------------------
# Show debugging information if desired. 
#-------------------------------------------------------------------------------
sub Debug
{
    if($debug)
    {
	my ($msg) = @_;
	chomp $msg;
	print "Debug: $msg\n";
    }
}


#-------------------------------------------------------------------------------
# Using the testroot, find the test directories that end with the specified testid.
# If no matching directories are found, then exit. 
#-------------------------------------------------------------------------------
sub getTestDirs
{
    my ($testd, $tid) = @_;

    # Abort if the testroot does not exist.  
    if ( ! -d $testd)
    {
	print STDERR "The testroot does not exist! Aborting...\n";
	exit(1);
    }
    # open the testroot, find the test directories.  If no test directories ending in 
    # the testid exist, then abort. 
    opendir(my $DIR, $testd) or die "can't open $testd, error was $!";
    my @testdirs = grep { $_ =~ /($tid)$/ } readdir($DIR);
    closedir $DIR;
    &Debug("in gettestdirs: test directories: \n");
    &Debug( eval { Dumper \@testdirs} );
    if(@testdirs)
    {
	return @testdirs;
    }
    else
    {
	print STDERR "It appears that the test root exists, but there aren't any test directories\n";
	print STDERR "in the testroot. Aborting...\n"; 
	exit(1);
    }
    return @testdirs;
}

#-------------------------------------------------------------------------------
# Get the suite info and send it back.  
#-------------------------------------------------------------------------------
sub getTestSuiteInfo
{
    my $testlist = shift;
    my %caseinfo; 
    my $testpath;
    foreach my $testdir(@$testlist)
    {
	$testpath = $testroot . "/" . $testdir;
	if( -e "$testpath/env_case.xml" && -e "$testpath/env_run.xml" && "$testpath/env_build.xml")
	{
	    last;
	}
    }
    &Debug("test path:  $testpath\n");
    
    # We need to find SetupTools in a path-independent manner.  
    # so parse out the cimeroot from testspec.*.xml, 
    # get rid of the tags, and then we have 
    #my $testspecfile = "$testroot/testspec.$testid.$caseinfo{'mach'}.xml";
    my $testspecfile = "$testroot/testspec.$testid.xml";
    Debug( "testspecfile: $testspecfile\n");
    open my $SPEC, '<', $testspecfile or die "could not open $testspecfile, $!";
    my @testspeclines =  <$SPEC>;
    my @cimerootlines = grep { /<cimeroot>/ } @testspeclines;
    #my @cimerootlines = grep { /^<cimeroot>/ } <$SPEC>;
    close $SPEC;
    chomp @cimerootlines;
    my $cimeroot = $cimerootlines[0];
    if(! defined $cimeroot)
    {
	die "cimeroot not defined, aborting..";
    }
    
    $cimeroot =~ s/<cimeroot>|<\/cimeroot>|^\s+|\s+$//g;
    Debug("cimeroot is now: |$cimeroot|");
    my @dirs = ( $testpath, "$cimeroot/utils/perl5lib");
    unshift @INC, @dirs;
    
    # SetupTools needs a case to work, so why not just cd to the 
    # first test directory, and run SetupTools there?? :)
    my $firsttestdir = $testroot . "/" . $$testlist[0];
    Debug("first test dir: $firsttestdir");
    require Config::SetupTools;
    chdir $firsttestdir;

    my %config = SetupTools::getAllResolved();
    $caseinfo{'mach'}     = $config{'MACH'};
    $caseinfo{'compiler'} = $config{'COMPILER'};
    $caseinfo{'mpilib'}   = $config{'MPILIB'};

    chdir $testroot;

    my $parser = XML::LibXML->new;
    my $spec = $parser->parse_file($testspecfile);
    my $root = $spec->getDocumentElement();
    my @bltagnodes = $root->findnodes('/testlist/baselinetag');
    $caseinfo{'baselinetag'} = $bltagnodes[0]->textContent();
    &Debug( "baselinetag: $caseinfo{'baselinetag'}\n") ;

    &Debug("caseinfo: " . eval { Dumper \%caseinfo} );
    return %caseinfo;
}

#-------------------------------------------------------------------------------
# Get the test status. open the $testroot , look for all the test directories, 
# then get the test status. 
#-------------------------------------------------------------------------------
sub getTestStatus
{
    my ($testdirs, $tag, $testid)  = @_;
    my %teststatushash;
    my %nlreporthash;
    my $time = localtime;
    print "$time\n";
    
    # Iterate through each of the test directories, and get the requisite test information. 
    foreach my $testcase(@$testdirs)
    {
	# Get the test status 
	&Debug("testcase $testcase");
	my $testbaseid = $testcase;
	$testbaseid =~ s/$testid//g;
	$testbaseid =~ s/\.G\.//g;
	$testbaseid =~ s/\.C\.//g;
	$testbaseid =~ s/\.GC\.//g;
	&Debug("testbaseid $testbaseid");
	
	my $statusfile = $testroot  . "/"  . $testcase .  "/" . $teststatusfilename; 
	if( ! -e $statusfile)
	{
	    warn("$statusfile does not exist, skipping to next test.");
	    $teststatushash{$testcase}{'status'} = "TFAIL";
	    $tetstatushash{$testcase}{'comment'} = "TestStatus file could not be found!";
	    next;
	}
	&Debug( "Status file: $statusfile\n");
	open (my $teststatusfile, "<", $statusfile) or die "cannot open TestStatus file for $testcase, $!";
	my $teststatus = <$teststatusfile>;
	chomp $teststatus;
	my $statusline = $teststatus;
	$teststatus = (split(/\s+/, $teststatus))[0];

	&Debug("Testcase:   $testcase\n");
	&Debug("Teststatus: $teststatus\n"); 

	# Now go through the TestStats getting the memleak, compare, baseline tag, throughput, and comments if any. 
	my @statuslines = <$teststatusfile>;
	chomp @statuslines;

	# If the 'test functionality summary' is not PASS, then report the
	# test functionality summary as the teststatus field.
	my @testsummarylines = grep { /test functionality summary/ } @statuslines;
	my $testsummary = (split(/\s+/, $testsummarylines[0]))[0];
	if(defined $testsummary && $testsummary !~ /PASS/)
	{
	    ##$teststatus = $testsummary;
	    $teststatushash{$testcase}{'comment'} = "Overall Test status failed! Check the history files!!";
	}
	##$teststatushash{$testcase}{'status'} = $teststatus;
	if(length($testsummary) == 0) 
	{
	    $testsummary = 'FAIL';
	}
	$teststatushash{$testcase}{'status'} = $testsummary;

	# Get the baseline compare summary
<<<<<<< HEAD
	my @comparelines = grep { /baseline compare summary/} @statuslines;
=======
	#my @comparelines = grep { /compare_hist/} @statuslines;
	my @comparelines = grep { / compare/} @statuslines;
>>>>>>> 5f937031
	my ($comparestatus,$comparetest)  = split(/\s+/, $comparelines[0]);
	$teststatushash{$testcase}{'compare'} = (length($comparestatus) > 0) ? $comparestatus : "----";
	my $comparetag = (split(/\./, $comparetest))[-1];
	$baselinetag = $comparetag unless defined $baselinetag;
    
	# If this a normal test, ie NOT a set of SBN tests, then 
	# send the following fields. If this is a namelist test, then skip these fields, they
	# will never be filled in for SBN tests. 
	if($testtype ne 'namelist') 
	{
	    my @memleaklines = grep { /memleak/ } @statuslines;
	    my $memleakstatus = (split(/\s+/, $memleaklines[0]))[0];
	    $teststatushash{$testcase}{'memleak'} = (length($memleakstatus) > 0) ? $memleakstatus : "----";
	
	    my @memcomplines = grep { /memcomp/} @statuslines;
	    my $memcompstatus = (split(/\s+/, $memcomplines[0]))[0];
	    $teststatushash{$testcase}{'memcomp'} = (length($memcompstatus) > 0) ? $memcompstatus : "----";

	    my @tputcomplines = grep { /tputcomp/ } @statuslines;
	    my $tputcompstatus = (split(/\s+/, $tputcomplines[0]))[0];
	    $teststatushash{$testcase}{'tputcomp'} = (length($tputcompstatus) > 0) ? $tputcompstatus : "----";
	}

	my @nlcomplines = grep { /nlcomp/i } @statuslines;
	my $nlcompstatus = (split(/\s+/, $nlcomplines[0]))[0];
	$teststatushash{$testcase}{'nlcomp'} = (length($nlcompstatus) > 0) ? $nlcompstatus : "----";

	my @commentlines = grep { /COMMENT/ } @statuslines;
	my $comment = (split(/\s+/, $commentlines[0], 2) )[1];
	chomp $comment;
	$teststatushash{$testcase}{'comment'} = $comment;
	
	close $teststatusfile;
    
	# Check the CaseStatus, and print out the last line...
	my $casestatusfile = $testroot . "/"  . $testcase . "/" . $casestatusfilename;
	if( -e $casestatusfile)
	{
	    open (my $casestatusfile, "<", $casestatusfile) or die "cannot open CaseStatusfile for $testcase, $!";

	    my $lastline;
	    while(<$casestatusfile>)
	    {
		$lastline = $_ if eof;
	    }
	    close $casestatusfile;
	    chomp $lastline;
	    &Debug ("last line of CaseStatus: $lastline\n");
	    $teststatushash{$testcase}{'casestatus'} = $lastline;
	}
	else
	{
	    &Debug("Case status file $casestatus doesn't exist");
	    $teststatushash{$testcase}{'casestatus'} = "CaseStatus file not found";
	}

	# If the test is an IOP test, set a flag in the test status hash indicating it as such.
	if($testcase =~ /IOP\./)
	{
	    $teststatushash{$testcase}{'isioptest'} = "true";
	}

	# Get the IOP test status if the file exists.   
	# If so, create separate iop* entries in the teststatus hash for this test.  
	my $iopstatusfile = $testroot . "/" . $testcase . "/" . $iopstatusfilename;
	if( -e $iopstatusfile)
	{
	    open (my $iopfh, "<", $iopstatusfile) or die " cannot open IOP status file for $testcase, $!";
	    my $iopstatus = <$iopfh>;
	    chomp $iopstatus;
	    $iopstatus = (split(/\s+/, $iopstatus))[0];
	    $teststatushash{$testcase}{'iopstatus'} = $iopstatus;
	    @statuslines = <$iopstatusfile>;
	    
	    @memleaklines = grep { /memleak/ } @statuslines;
	    $memleakstatus = (split(/\s+/, $memleaklines[0]))[0];
	    $teststatushash{$testcase}{'iopmemleak'} = (length($memleakstatus) > 0) ? $memleakstatus : "---";

	    @comparelines = grep { /compare_hist/} @statuslines;
	    ($comparestatus,$comparetest)  = split(/\s+/, $comparelines[0]);
	    $teststatushash{$testcase}{'compare'} = $comparestatus;
	    $comparetag = (split(/\./, $comparetest))[-1];
	    $teststatushash{$testcase}{'iopbaselinetag'} = $comparetag;

	    @memcomplines = grep { /memcomp/} @statuslines;
	    $memcompstatus = (split(/\s+/, $memcomplines[0]))[0];
	    $teststatushash{$testcase}{'iopmemcomp'} = $memcompstatus;

	    @tputcomplines = grep { /tputcomp/ } @statuslines;
	    $tputcompstatus = (split(/\s+/, $tputcomplines[0]))[0];
	    $teststatushash{$testcase}{'ioptputcomp'} = $tputcompstatus;

	    @nlcomplines = grep { /nlcomp/i } @statuslines;
	    $nlcompstatus = (split(/\s+/, $nlcomplines[0]))[0];
	    $teststatushash{$testcase}{'iopnlcomp'} = $nlcompstatus;

	    @commentlines = grep { /COMMENT/ } @statuslines;
	    $comment = (split(/\s+/, $commentlines[0], 2) )[1];
	    chomp $comment;
	    $teststatushash{$testcase}{'iopcomment'} = $comment;
	    
	    $teststatushash{$testcase}{'iopcasestatus'} = $teststatushash{$testcase}{'casestatus'};
	    
	    close $iopfh;
	}

	if($testtype eq 'namelist')
	{
	    my $statusoutfile = $testroot  . "/"  . $testcase .  "/" . $teststatusoutfilename;
	    if( -e $statusoutfile  && $teststatushash{$testcase}{'nlcomp'} eq 'FAIL')
	    {
		open my $STATUSOUT, "<", $statusoutfile or warn "can't open $statusoutfile, $!";
		my @statusoutlines = <$STATUSOUT>;	
		my $commentflag = 0;
		foreach my $soline(@statusoutlines)
		{
		    chomp $soline;
		    next if ($soline =~ /^$/);
		    $commentflag = 1 if ($soline =~ /^FAIL/);	
		    $commentflag = 0 if ($soline =~ /^PASS/);
		    if($commentflag)
		    {
			$teststatushash{$testcase}{'comment'} .= "$soline\n";
			Debug( eval { Dumper \$teststatushash{$testcase}{'comment'} } );
		    }
		}
		$nlreporthash{$teststatushash{$testcase}{'comment'}}{$testcase} = 1;
	    }
	}

	foreach my $blank(keys %nlreporthash)
	{
	    delete $nlreporthash{$blank} if(length $nlreporthash{$blank} == 0);
	}
    }

    foreach my $blank(keys %nlreporthash)
    {
	delete $nlreporthash{$blank} if(length $nlreporthash{$blank} == 0);
    }

    return \%teststatushash, \%nlreporthash;
}


# Send the results as an XML file, using the following DTD:
#<testrecord>
#  <tag_name> </tag_name>
#  <machine> </machine>
#  <compiler version=' '> </compiler>
#  <mpilib version=' '> </mpilib>
#  <testroot> </testroot>
#  <testtype> </testtype>
#  <tests testname name=' '>
#      <category name=' '> </category>
#  </tests>
#</testrecord>
sub makeResultsXml
{
    my ($testresults, $suiteinfo, $nlfailreport) = @_;
    my $testxml = XML::LibXML::Document->new('1.0', 'UTF-8');
    my $root =  $testxml->createElement('testrecord');
    $root->appendTextChild('tag_name', $tagname);
    $root->appendTextChild('mach', $suiteinfo{'mach'});
    my $compilerelem = XML::LibXML::Element->new('compiler');
    $compilerelem->setAttribute('version', '');
    $compilerelem->appendText($suiteinfo{'compiler'});
    $root->appendChild($compilerelem);
    my $mpielem = XML::LibXML::Element->new('mpilib');
    $mpielem->setAttribute('version', '');
    $mpielem->appendText($suiteinfo{'mpilib'});
    $root->appendChild($mpielem);
    $root->appendTextChild('testroot', $testroot);
    $root->appendTextChild('testtype', $testtype);
    $root->appendTextChild('baselinetag', $suiteinfo{'baselinetag'});

    foreach my $test(reverse sort keys %$testresults)
    {
	my $testelem = $testxml->createElement('tests');
	$testelem->setAttribute('testname', $test);
	foreach my $detail(sort keys %{$$testresults{$test}})
	{
	    my $catelem = $testxml->createElement('category');
	    $catelem->setAttribute('name', $detail);
	    if($detail eq 'comment')
	    {
		$cdata = XML::LibXML::CDATASection->new($$testresults{$test}{$detail});
		$catelem->appendChild($cdata);
	    }
	    else
	    {
		$catelem->appendText($$testresults{$test}{$detail});
	    }
	    $testelem->appendChild($catelem);
	}
	$root->appendChild($testelem);
    }

    if($testtype eq 'namelist')
    {
	my $nlfailreportelem = XML::LibXML::Element->new('namelistfailuresreport');
	foreach my $nlfailkey(sort keys %$nlfailreport)
	{
	    my $nlfailelem = $testxml->createElement('namelistfailure');
	    my $nlfailtxt = $testxml->createElement('namelistfailuretext');
	    my $nlfailcdata = XML::LibXML::CDATASection->new($nlfailkey);
	    $nlfailtxt->appendChild($nlfailcdata);
	    $nlfailelem->appendChild($nlfailtxt);

	    foreach my $testname(sort keys %{$$nlfailreport{$nlfailkey}})
	    {
		$nlfailelem->appendTextChild('test', $testname);
	    }
	    $nlfailreportelem->appendChild($nlfailelem);
	}
	$root->appendChild($nlfailreportelem);
    }

    $testxml->setDocumentElement($root);
    $xmlstring = $testxml->toString(1);
    Debug("testxml file: ");
    Debug( $xmlstring);
    if($debug || $dumpxml)
    {
	open my $xmldumpfile, ">", "./testreporter.dump.xml" or die $!;
	print $xmldumpfile $testxml->toString(1);
	close $xmldumpfile;
	print "wrote xml test report to testreporter.dump.xml\n";
    }	
    return $testxml;
}

sub sendresults
{
    my ($testresults, $suiteinfo, $testxml) = @_;
    my $resultsstr = $testxml->toString(1);

    my $useragent = LWP::UserAgent->new(ssl_opts => {verify_hostname => 0});
    
    # Do not do the HTTP post this way, any string data in the variable $resultsstr
    # will break the POST on the CGI side 
    #my $req = HTTP::Request->new(POST => $posturl);
    #$req->content_type('application/x-www-form-urlencoded');
    #$req->content("username=$username&password=$password&testXML=$resultsstr");

    # This method of doing the POST makes sure that everything is escaped properly 
    my $req = POST "$posturl", 
    [ username => $username, password => $password, testXML => $resultsstr ];
    my $response = $useragent->request($req);

    if($response->is_success)
    {
        print "Test results successfully posted to csegweb\n";
    }
    elsif($response->code eq '401')
    {
	my $errmsg = "The server responded with '401 - Unauthorized'\n";
	$errmsg .=   "Your svn username & password is most likely incorrect!\n";
	$errmsg .=   "Please re-run the script, and provide the correct svn username & password\n";
	die $errmsg;

    }
    else
    {
        print "Posting the results to $posturl failed! \n";
        my $status = $response->status_line;
        print "$status\n";
        print "aborting!\n";
        exit(1);
    }
}

sub printreport
{
    my ($teststatus, $nlfailreport) = @_;
    foreach my $basefail(keys %$nlfailreport)
    {
	my @tests = sort keys %{$$nlfailreport{$basefail}};
    	print "====================================================================\n";
    	print "namelist difference: \n";
    	print "$basefail\n";
    	print "--------------------------------------------------------------------\n";
	print "Tests which had the above namelist diffs:\n";
    	map { print "$_\n"} sort @tests;
    	print "--------------------------------------------------------------------\n";
    }
}

sub authenticate
{
    print "Enter your username: \n";
    $username = <STDIN>;
    print "Enter your password: \n";
    system('stty','-echo');
    chop($password = <STDIN>);
    system('stty','echo');
    chomp $username;
    chomp $password;
}<|MERGE_RESOLUTION|>--- conflicted
+++ resolved
@@ -8,12 +8,12 @@
 use Cwd qw(abs_path);
 #-------------------------------------------------------------------------------
 # testreporter.pl
-# Perl script that watches the CIME tests as they progress, and sends the reports to 
+# Perl script that watches the CIME tests as they progress, and sends the reports to
 # the testdb application at csegweb.cgd.ucar.edu
 
 #-------------------------------------------------------------------------------
 # Constants. Filenames we look in for test results, and the time we sleep between
-# reporting test results.  
+# reporting test results.
 #-------------------------------------------------------------------------------
 my $teststatusfilename = "TestStatus";
 my $teststatusoutfilename = "TestStatus.out";
@@ -22,21 +22,21 @@
 my $sleeptime = 120;
 my $baselinetag;
 my $testspecfile;
-# The URL we send test results to. 
+# The URL we send test results to.
 my $posturl = "https://csegweb.cgd.ucar.edu/testdb/cgi-bin/processXMLtest.cgi";
 
 # Options and global variables.
 #-------------------------------------------------------------------------------
-# root of the test suite currently running. 
+# root of the test suite currently running.
 my $testroot = undef;
-# The tag name you are testing. 
+# The tag name you are testing.
 my $tagname = undef;
-# the testid parameter specified for ./create_test_suite.  This script uses this parameter to 
-# find the tests you are running.  
+# the testid parameter specified for ./create_test_suite.  This script uses this parameter to
+# find the tests you are running.
 my $testid = undef;
-# the email address to send test reports to. 
+# the email address to send test reports to.
 my $email = undef;
-# the test type: should be one of prealpha, prebeta, or prerelease. 
+# the test type: should be one of prealpha, prebeta, or prerelease.
 my $testtype = undef;
 my $debug = 0;
 my $dumpxml = 0;
@@ -47,9 +47,9 @@
 
 #-------------------------------------------------------------------------------
 # Main
-# Get the options first. 
-# Then, get the test directories, get the test suite info, get the test status for all the tests, 
-# and send the results. 
+# Get the options first.
+# Then, get the test directories, get the test suite info, get the test status for all the tests,
+# and send the results.
 #-------------------------------------------------------------------------------
 opts();
 authenticate();
@@ -76,7 +76,7 @@
 #-------------------------------------------------------------------------------
 
 #-------------------------------------------------------------------------------
-# Get the options. 
+# Get the options.
 #-------------------------------------------------------------------------------
 sub opts
 {
@@ -93,18 +93,18 @@
 	"dryrun"    => \$dryrun,
 	);
 
-    # Show usage if the required options aren't specified. 
+    # Show usage if the required options aren't specified.
     &help if (defined $opt_help);
     &usage if ( (! defined $testroot) ||(! defined $tagname) || (! defined $testid) || (!defined $testtype));
 }
 
 #-------------------------------------------------------------------------------
-# Show the usage, and exit.  
+# Show the usage, and exit.
 #-------------------------------------------------------------------------------
 sub usage
 {
     print <<'END';
-  Usage: 
+  Usage:
     ./testreporter.pl --testroot /glade/scratch/$user/tests/cesm1_1_alphaXX --tagname cesm1_1_alpha15c --testid testid --testtype prealpha|prebeta|prerelease [--dumpxml|--printreport]
 END
     exit(1);
@@ -112,30 +112,30 @@
 
 sub help
 {
-    
+
     print <<'END';
-    This is the CIME test reporter script, intended to be used to simplify the reporting of CIME test sets.  
+    This is the CIME test reporter script, intended to be used to simplify the reporting of CIME test sets.
 	Usage is as follows:
-	./testreporter --testroot /glade/scratch/$user/tests/cesm1_1_alphaXX 
+	./testreporter --testroot /glade/scratch/$user/tests/cesm1_1_alphaXX
 	--tagname cesm1_1_alpha15c --testid testid --testtype prealpha
-	It gathers all the test results found in the --testroot, gets the relevant test 
-	status fields, and sends the results to the test reporting system on csegweb. 
+	It gathers all the test results found in the --testroot, gets the relevant test
+	status fields, and sends the results to the test reporting system on csegweb.
 
       Options:
 	--testroot This is the testroot you defined when running the test suite
-	--tagname  The name of the tag you are testing. 
-	For example, if you are testing a sandbox that will eventilally 
-	become cesm1_1_alpha16c, then put cesm1_1_alpha16c. If you are 
+	--tagname  The name of the tag you are testing.
+	For example, if you are testing a sandbox that will eventilally
+	become cesm1_1_alpha16c, then put cesm1_1_alpha16c. If you are
 	running a suite that will become a beta tag, put the last alpha
-	tag used.  
-	--testid   The testid you specified to create_test_suite.  
-	--testtype The type of test you are running: prealpha, prebeta, or prerelease. 
-	
+	tag used.
+	--testid   The testid you specified to create_test_suite.
+	--testtype The type of test you are running: prealpha, prebeta, or prerelease.
+
 END
 }
 
 #-------------------------------------------------------------------------------
-# Show debugging information if desired. 
+# Show debugging information if desired.
 #-------------------------------------------------------------------------------
 sub Debug
 {
@@ -150,20 +150,20 @@
 
 #-------------------------------------------------------------------------------
 # Using the testroot, find the test directories that end with the specified testid.
-# If no matching directories are found, then exit. 
+# If no matching directories are found, then exit.
 #-------------------------------------------------------------------------------
 sub getTestDirs
 {
     my ($testd, $tid) = @_;
 
-    # Abort if the testroot does not exist.  
+    # Abort if the testroot does not exist.
     if ( ! -d $testd)
     {
 	print STDERR "The testroot does not exist! Aborting...\n";
 	exit(1);
     }
-    # open the testroot, find the test directories.  If no test directories ending in 
-    # the testid exist, then abort. 
+    # open the testroot, find the test directories.  If no test directories ending in
+    # the testid exist, then abort.
     opendir(my $DIR, $testd) or die "can't open $testd, error was $!";
     my @testdirs = grep { $_ =~ /($tid)$/ } readdir($DIR);
     closedir $DIR;
@@ -176,19 +176,19 @@
     else
     {
 	print STDERR "It appears that the test root exists, but there aren't any test directories\n";
-	print STDERR "in the testroot. Aborting...\n"; 
+	print STDERR "in the testroot. Aborting...\n";
 	exit(1);
     }
     return @testdirs;
 }
 
 #-------------------------------------------------------------------------------
-# Get the suite info and send it back.  
+# Get the suite info and send it back.
 #-------------------------------------------------------------------------------
 sub getTestSuiteInfo
 {
     my $testlist = shift;
-    my %caseinfo; 
+    my %caseinfo;
     my $testpath;
     foreach my $testdir(@$testlist)
     {
@@ -199,10 +199,10 @@
 	}
     }
     &Debug("test path:  $testpath\n");
-    
-    # We need to find SetupTools in a path-independent manner.  
-    # so parse out the cimeroot from testspec.*.xml, 
-    # get rid of the tags, and then we have 
+
+    # We need to find SetupTools in a path-independent manner.
+    # so parse out the cimeroot from testspec.*.xml,
+    # get rid of the tags, and then we have
     #my $testspecfile = "$testroot/testspec.$testid.$caseinfo{'mach'}.xml";
     my $testspecfile = "$testroot/testspec.$testid.xml";
     Debug( "testspecfile: $testspecfile\n");
@@ -217,13 +217,13 @@
     {
 	die "cimeroot not defined, aborting..";
     }
-    
+
     $cimeroot =~ s/<cimeroot>|<\/cimeroot>|^\s+|\s+$//g;
     Debug("cimeroot is now: |$cimeroot|");
     my @dirs = ( $testpath, "$cimeroot/utils/perl5lib");
     unshift @INC, @dirs;
-    
-    # SetupTools needs a case to work, so why not just cd to the 
+
+    # SetupTools needs a case to work, so why not just cd to the
     # first test directory, and run SetupTools there?? :)
     my $firsttestdir = $testroot . "/" . $$testlist[0];
     Debug("first test dir: $firsttestdir");
@@ -249,8 +249,8 @@
 }
 
 #-------------------------------------------------------------------------------
-# Get the test status. open the $testroot , look for all the test directories, 
-# then get the test status. 
+# Get the test status. open the $testroot , look for all the test directories,
+# then get the test status.
 #-------------------------------------------------------------------------------
 sub getTestStatus
 {
@@ -259,11 +259,11 @@
     my %nlreporthash;
     my $time = localtime;
     print "$time\n";
-    
-    # Iterate through each of the test directories, and get the requisite test information. 
+
+    # Iterate through each of the test directories, and get the requisite test information.
     foreach my $testcase(@$testdirs)
     {
-	# Get the test status 
+	# Get the test status
 	&Debug("testcase $testcase");
 	my $testbaseid = $testcase;
 	$testbaseid =~ s/$testid//g;
@@ -271,8 +271,8 @@
 	$testbaseid =~ s/\.C\.//g;
 	$testbaseid =~ s/\.GC\.//g;
 	&Debug("testbaseid $testbaseid");
-	
-	my $statusfile = $testroot  . "/"  . $testcase .  "/" . $teststatusfilename; 
+
+	my $statusfile = $testroot  . "/"  . $testcase .  "/" . $teststatusfilename;
 	if( ! -e $statusfile)
 	{
 	    warn("$statusfile does not exist, skipping to next test.");
@@ -288,9 +288,9 @@
 	$teststatus = (split(/\s+/, $teststatus))[0];
 
 	&Debug("Testcase:   $testcase\n");
-	&Debug("Teststatus: $teststatus\n"); 
-
-	# Now go through the TestStats getting the memleak, compare, baseline tag, throughput, and comments if any. 
+	&Debug("Teststatus: $teststatus\n");
+
+	# Now go through the TestStats getting the memleak, compare, baseline tag, throughput, and comments if any.
 	my @statuslines = <$teststatusfile>;
 	chomp @statuslines;
 
@@ -304,33 +304,28 @@
 	    $teststatushash{$testcase}{'comment'} = "Overall Test status failed! Check the history files!!";
 	}
 	##$teststatushash{$testcase}{'status'} = $teststatus;
-	if(length($testsummary) == 0) 
+	if(length($testsummary) == 0)
 	{
 	    $testsummary = 'FAIL';
 	}
 	$teststatushash{$testcase}{'status'} = $testsummary;
 
 	# Get the baseline compare summary
-<<<<<<< HEAD
-	my @comparelines = grep { /baseline compare summary/} @statuslines;
-=======
-	#my @comparelines = grep { /compare_hist/} @statuslines;
 	my @comparelines = grep { / compare/} @statuslines;
->>>>>>> 5f937031
 	my ($comparestatus,$comparetest)  = split(/\s+/, $comparelines[0]);
 	$teststatushash{$testcase}{'compare'} = (length($comparestatus) > 0) ? $comparestatus : "----";
 	my $comparetag = (split(/\./, $comparetest))[-1];
 	$baselinetag = $comparetag unless defined $baselinetag;
-    
-	# If this a normal test, ie NOT a set of SBN tests, then 
+
+	# If this a normal test, ie NOT a set of SBN tests, then
 	# send the following fields. If this is a namelist test, then skip these fields, they
-	# will never be filled in for SBN tests. 
-	if($testtype ne 'namelist') 
+	# will never be filled in for SBN tests.
+	if($testtype ne 'namelist')
 	{
 	    my @memleaklines = grep { /memleak/ } @statuslines;
 	    my $memleakstatus = (split(/\s+/, $memleaklines[0]))[0];
 	    $teststatushash{$testcase}{'memleak'} = (length($memleakstatus) > 0) ? $memleakstatus : "----";
-	
+
 	    my @memcomplines = grep { /memcomp/} @statuslines;
 	    my $memcompstatus = (split(/\s+/, $memcomplines[0]))[0];
 	    $teststatushash{$testcase}{'memcomp'} = (length($memcompstatus) > 0) ? $memcompstatus : "----";
@@ -348,9 +343,9 @@
 	my $comment = (split(/\s+/, $commentlines[0], 2) )[1];
 	chomp $comment;
 	$teststatushash{$testcase}{'comment'} = $comment;
-	
+
 	close $teststatusfile;
-    
+
 	# Check the CaseStatus, and print out the last line...
 	my $casestatusfile = $testroot . "/"  . $testcase . "/" . $casestatusfilename;
 	if( -e $casestatusfile)
@@ -379,8 +374,8 @@
 	    $teststatushash{$testcase}{'isioptest'} = "true";
 	}
 
-	# Get the IOP test status if the file exists.   
-	# If so, create separate iop* entries in the teststatus hash for this test.  
+	# Get the IOP test status if the file exists.
+	# If so, create separate iop* entries in the teststatus hash for this test.
 	my $iopstatusfile = $testroot . "/" . $testcase . "/" . $iopstatusfilename;
 	if( -e $iopstatusfile)
 	{
@@ -390,7 +385,7 @@
 	    $iopstatus = (split(/\s+/, $iopstatus))[0];
 	    $teststatushash{$testcase}{'iopstatus'} = $iopstatus;
 	    @statuslines = <$iopstatusfile>;
-	    
+
 	    @memleaklines = grep { /memleak/ } @statuslines;
 	    $memleakstatus = (split(/\s+/, $memleaklines[0]))[0];
 	    $teststatushash{$testcase}{'iopmemleak'} = (length($memleakstatus) > 0) ? $memleakstatus : "---";
@@ -417,9 +412,9 @@
 	    $comment = (split(/\s+/, $commentlines[0], 2) )[1];
 	    chomp $comment;
 	    $teststatushash{$testcase}{'iopcomment'} = $comment;
-	    
+
 	    $teststatushash{$testcase}{'iopcasestatus'} = $teststatushash{$testcase}{'casestatus'};
-	    
+
 	    close $iopfh;
 	}
 
@@ -429,13 +424,13 @@
 	    if( -e $statusoutfile  && $teststatushash{$testcase}{'nlcomp'} eq 'FAIL')
 	    {
 		open my $STATUSOUT, "<", $statusoutfile or warn "can't open $statusoutfile, $!";
-		my @statusoutlines = <$STATUSOUT>;	
+		my @statusoutlines = <$STATUSOUT>;
 		my $commentflag = 0;
 		foreach my $soline(@statusoutlines)
 		{
 		    chomp $soline;
 		    next if ($soline =~ /^$/);
-		    $commentflag = 1 if ($soline =~ /^FAIL/);	
+		    $commentflag = 1 if ($soline =~ /^FAIL/);
 		    $commentflag = 0 if ($soline =~ /^PASS/);
 		    if($commentflag)
 		    {
@@ -545,7 +540,7 @@
 	print $xmldumpfile $testxml->toString(1);
 	close $xmldumpfile;
 	print "wrote xml test report to testreporter.dump.xml\n";
-    }	
+    }
     return $testxml;
 }
 
@@ -555,15 +550,15 @@
     my $resultsstr = $testxml->toString(1);
 
     my $useragent = LWP::UserAgent->new(ssl_opts => {verify_hostname => 0});
-    
+
     # Do not do the HTTP post this way, any string data in the variable $resultsstr
-    # will break the POST on the CGI side 
+    # will break the POST on the CGI side
     #my $req = HTTP::Request->new(POST => $posturl);
     #$req->content_type('application/x-www-form-urlencoded');
     #$req->content("username=$username&password=$password&testXML=$resultsstr");
 
-    # This method of doing the POST makes sure that everything is escaped properly 
-    my $req = POST "$posturl", 
+    # This method of doing the POST makes sure that everything is escaped properly
+    my $req = POST "$posturl",
     [ username => $username, password => $password, testXML => $resultsstr ];
     my $response = $useragent->request($req);
 
