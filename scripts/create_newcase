#!/usr/bin/env perl 
#-----------------------------------------------------------------------------------------------
#
# create_newcase
#
# This utility allows the users to specify configuration
# options via a commandline interface.
#
#-----------------------------------------------------------------------------------------------

use strict;
use Cwd;
use English;
use Getopt::Long;
use IO::File;
use IO::Handle;
use Data::Dumper;

# Check for the existence of XML::LibXML in whatever perl distribution happens to be in use.  
# If not found, print a warning message then exit. 
eval {
    require XML::LibXML;
    XML::LibXML->import();
};
if($@)
{
    my $warning = <<END;
WARNING:
    The perl module XML::LibXML is needed for XML parsing in the CESM script system.  
	Please contact your local systems administrators or IT staff and have them install it for 
	you, or install the module locally.  

END
	print "$warning\n";
    exit(1);
}


#-----------------------------------------------------------------------------------------------
# Setting autoflush (an IO::Handle method) on STDOUT helps in debugging.  It forces the test
# descriptions to be printed to STDOUT before the error messages start.

*STDOUT->autoflush();                  

#-----------------------------------------------------------------------------------------------
# Set the directory that contains the CESM configuration scripts.  If the create_newcase command was
# issued using a relative or absolute path, that path is in $ProgDir.  Otherwise assume the
# command was issued from the current working directory.

(my $ProgName = $0) =~ s!(.*)/!!;      # name of this script
my $ProgDir = $1;                      # name of directory containing this script -- may be a
# relative or absolute path, or null if the script is in
# the user's PATH
my $cwd = getcwd();                    # current working directory
my $cfgdir;                            # absolute pathname of directory that contains this script
if ($ProgDir) { 
    $cfgdir = absolute_path($ProgDir);
} else {
    $cfgdir = $cwd;
}

my $ccsmroot = absolute_path("$cfgdir/..");
(-d "$ccsmroot")  or  die <<"EOF";
** Cannot find ccsmroot directory \"$ccsmroot\" **
EOF


#-----------------------------------------------------------------------------------------------
    if ($#ARGV == -1) {
	usage();
}
my $machdir="$cfgdir/ccsm_utils/Machines";

#-----------------------------------------------------------------------------------------------

sub usage {
    die <<EOF;
    SYNOPSIS
	create_newcase [options]
	OPTIONS
	User supplied values are denoted in angle brackets (<>).  Any value that contains
	white-space must be quoted.  Long option names may be supplied with either single
	or double leading dashes.  A consequence of this is that single letter options may
	NOT be bundled.

	-case <name>         Specifies the case name (required).
	-compset <name>      Specify a CESM compset (required).
	-res <name>          Specify a CESM grid resolution (required).
	-mach <name>         Specify a CESM machine (required).
	-project <name>      Specify a project id for the case (optional)
      default: user-specified environment variable PROJECT or ACCOUNT
               or read from ~/.cesm_proj or ~/.ccsm_proj
	-compiler <name>     Specify a compiler for the target machine (optional)
      default: default compiler for the target machine
      -mpilib <name>       Specify a mpi library for the target machine (optional)
    default: default mpi library for the target machine
  allowed: openmpi, mpich, ibm, mpi-serial, etc
  redundant with _M confopts setting
  -mach_dir <path>     Specify the locations of the Machines directory (optional).
 default: $machdir
 -user_mods_dir <path>Path to directory with user_nl_* files and xmlchange_cmnds to use (optional).
 -confopts <value>    Specify some addition configuration options (optional)
 _AOA = aoflux on atm grid
 _AOE = aoflux on exch grid
 _CG  = gregorian calendar
 _D   = debug
 _E   = esmf interfaces
 _IOP*= PnetCDF IO test where * is 
 A(atm), C(cpl), G(glc) , I(ice), L(clm), O(ocn), 
 W(wav) or blank (all components)
 _L*  = set run length y, m, d, h, s, n(nsteps) plus integer (ie _Lm6 for 6 months) 
                          _M*  = set the mpilib where * is default, mpi-serial, mpich, etc
                          _N*  = set NINST_ env value to * where * is an integer
                          _P*  = set pecount to specific values include T,S,M,L,X,1,1x1,16,16x1,4x4,16x1D, etc
			  -pecount <name>      Value of S,M,L,X1,X2 (optional). 
			default: M, partially redundant with confopts _P
			-pes_file <name>     Full pathname of pes file to use (will overwrite default settings) (optional).
			See sample_pes_file.xml for an example.
			-user_compset        Long name for new user compset to use (optional)
			This assumes that all of the compset settings in the long name have been defined
			in ccsm_utils/Case.template/config_compsets.xml
			-user_grid_file <name>  Full pathname of grid file to use (optional)
			This should be a "copy" of ccsm_utils/Case.template/config_grid.xml with the
			new user grid changes added to it
			-help [or -h]        Print usage to STDOUT (optional).
			-list <type>         Only list valid values, type can be [compsets, grids, machines] (optional).
			-testlist            List valid values for tests [normally only invoked by create_test] (optional).
			-silent [or -s]      Turns on silent mode - only fatal messages issued (optional).
			-verbose [or -v]     Turn on verbose echoing of settings made by create_newcase (optional).
			-xmlmode <name>      Sets format of xml files; normal or expert (optional). (default is normal) 
			-nowarning           Turns off checking of the known_problems repository. (default is on)
			-sharedlibroot       Used for re-using build components when building multiple CESM cases, default is \$EXEROOT

			The following two arguments turn on single point mode. If one is given -- both MUST be given.

			EXAMPLES

			./create_newcase -case mycase1 -res f19_g16 -compset B1850CN -mach yellowstone
  ./create_newcase -case mycase2 -res f19_g16 -compset B1850CN -mach yellowstone -confopts _D_P16
  ./create_newcase -case mycase4 -res f19_g16 -compset MYCOMP -compset_file mycompset_file -mach yellowstone
  ./create_newcase -case mycase5 -res f19_g16 -compset B1850CN -mach yellowstone -confopts _CG_E -pes_file mypes_file
  /
EOF
}

#-----------------------------------------------------------------------------------------------
# Save commandline
my $commandline = "create_newcase @ARGV";

#-----------------------------------------------------------------------------------------------
# Parse command-line options.
my %opts = (
    mach_dir => $machdir,
    user_mods_dir => undef,
    );
GetOptions(
    "case=s"                    => \$opts{'case'},
    "compset=s"                 => \$opts{'compset'},
    "confopts=s"                => \$opts{'confopts'},
    "project=s"                 => \$opts{'project'},  
    "compiler=s"                => \$opts{'compiler'},  
    "project=s"                 => \$opts{'project'},  
    "mpilib=s"                  => \$opts{'mpilib'},  
    "res=s"                     => \$opts{'res'},
    "h|help"                    => \$opts{'help'},
    "list=s"                    => \$opts{'list'},
    "mach=s"                    => \$opts{'mach'},
    "mach_dir=s"                => \$opts{'mach_dir'},
    "user_mods_dir=s"           => \$opts{'user_mods_dir'},
    "pecount=s"                 => \$opts{'pecount'},
    "pes_file=s"                => \$opts{'pes_file'}, 
    "compset_file=s"            => \$opts{'compset_file'},
    "user_grid_file=s"          => \$opts{'user_grid_file'},
    "s|silent"                  => \$opts{'silent'},
    "testname=s"                => \$opts{'testname'},
    "testlist"                  => \$opts{'testlist'},
    "v|verbose"                 => \$opts{'verbose'},
    "xmlmode=s"                 => \$opts{'xmlmode'},
    "nowarning"                 => \$opts{'nowarning'},
    "user_compset=s"            => \$opts{'user_compset'},
    "sharedlibroot=s"           => \$opts{'sharedlibroot'},
    )  or usage();

# Give usage message.
usage() if $opts{'help'};

# Check for unparsed argumentss
if (@ARGV) {
    print "ERROR: unrecognized arguments: @ARGV\n";
    usage();
}


# Check for manditory case input if not just listing valid values

my $case;
my $caseroot;
my $compset;
my $confopts;
my $grid;
my $mach;
my $testname;
my $pecount;
my $xmlmode;
my $project;
my $compiler;
my $project;
my $mpilib;
if (!$opts{'list'} && !$opts{'testlist'}) {
    # Check for manditory case input
    if ($opts{'case'}) {
	$case = $opts{'case'};
    } else {
	die "ERROR: create_newcase must include the input argument, -case \n";
    }
    $caseroot = absolute_path("$case");
    if (-d $caseroot) {
	die "Caseroot directory $caseroot already exists \n";
    }
    my @dirs = split "/", $caseroot, -1;  # The -1 prevents split from stripping trailing nulls
    my $num = scalar @dirs;
    $case = $dirs[$num-1];

    # Check for manditory compset input
    if ($opts{'compset'}) {
	$compset = $opts{'compset'};
    } else {
	if (!$opts{'user_compset'}) {
	    die "ERROR: create_newcase must include the input argument, -compset or user_compset\n";
	}
    }

    # Check for mandatory grid input
    if ($opts{'res'}) {
	$grid = $opts{'res'};
    } else {
	die "ERROR: create_newcase must include the input argument, -res\n";
    }


    # Check for manditory machine input
    if ($opts{'mach'}) {
	$mach = $opts{'mach'};
    } else {
	die "ERROR: create_newcase must include the input argument, -mach \n";
    }

    # Check if machine compiler option is given
    if ($opts{'compiler'}) {
	$compiler = $opts{'compiler'};
    }

    # Check if machine mpilib option is given
    $mpilib = 'unset';
    if ($opts{'mpilib'}) {
	$mpilib = $opts{'mpilib'};
    }

    # Check for pecount setting
    $pecount = 'M';
    if ($opts{'pecount'}) {
	$pecount = $opts{'pecount'};
    }

    # Check for xmlmode setting
    $xmlmode = 'normal';
    if ($opts{'xmlmode'}) {
	$xmlmode = $opts{'xmlmode'};
    }

}
# Set machdir to default or value sent in on command line
$machdir=$opts{'mach_dir'};

# Set user_mods_dir to default or value sent in on command line
my $user_mods_dir=$opts{'user_mods_dir'};

# Define 3 print levels:
# 0 - only issue fatal error messages
# 1 - only informs what files are created (default)
# 2 - verbose
my $print = 1;
if ($opts{'silent'})  { $print = 0; }
if ($opts{'verbose'}) { $print = 2; }
my $eol = "\n";

my %cfg = ();           # build configuration

#
# Make sure we can find the Machines directory
# 

(-d "$machdir")   or  die <<"EOF";
** Cannot find cesm Machines directory \"$machdir\" **
EOF

    if ( defined($user_mods_dir) ) {
	(-d "$user_mods_dir")   or  die <<"EOF";
	** Cannot find user_mods_dir directory \"$user_mods_dir\" **
EOF
}

#-----------------------------------------------------------------------------------------------
# Make sure we can find required perl modules and configuration files.
# Look for them in the directory that contains the create_newcase script.

# Check for the configuration definition file.
my $config_def_file = "config_definition.xml";
(-f "$cfgdir/ccsm_utils/Case.template/$config_def_file")  or  die <<"EOF";
** Cannot find configuration definition file \"$config_def_file\" in directory 
    \"$cfgdir/ccsm_utils/Case.template/$config_def_file\" **
EOF

# Compset definition file.
    my $compset_file="";
if (defined $opts{'compset_file'}){
    $compset_file = $opts{'compset_file'};
    (-f $compset_file)  or  die <<"EOF";
    ** Cannot find user specified compset parameters file \"$compset_file\"  **
EOF
} else {
    $compset_file = "$cfgdir/ccsm_utils/Case.template/config_compsets.xml";
    (-f $compset_file)  or  die <<"EOF";
    ** Cannot find default compset parameters file \"$compset_file\"  **
EOF
}

# Grid definition file.
my $grid_file = "";
if (defined $opts{'user_grid_file'}){
    $grid_file = $opts{'user_grid_file'};
    (-f $grid_file)  or  die <<"EOF";
    ** Cannot find user specified grid definition file \"$grid_file\"  **
EOF
} else {
    $grid_file = "$cfgdir/ccsm_utils/Case.template/config_grid.xml";
    (-f $grid_file)  or  die <<"EOF";
    ** Cannot find default grid definition file \"$grid_file\"  **
EOF
}

# Machines definition file.
my $machine_file = 'config_machines.xml';
(-f "$machdir/$machine_file")  or  die <<"EOF";
** Cannot find machine parameters file \"$machine_file\" in directory 
    \"$machdir\" **
EOF

# Machines definition file.
    my $compiler_file = 'config_compilers.xml';
(-f "$machdir/$compiler_file")  or  die <<"EOF";
** Cannot find compiler parameters file \"$compiler_file\" in directory 
    \"$machdir\" **
EOF

# Tests file
    my $tests_file = 'config_tests.xml';
(-f "$cfgdir/ccsm_utils/Testcases/$tests_file")  or  die <<"EOF";
** Cannot find test parameters file \"$tests_file\" in directory 
    \"$cfgdir/ccsm_utils/Testcases\" **
EOF

# The XML::Lite module is required to parse the XML configuration files.
(-f "$cfgdir/ccsm_utils/Tools/perl5lib/XML/Lite.pm")  or  die <<"EOF";
** Cannot find perl module \"XML/Lite.pm\" in directory 
    \"$cfgdir/ccsm_utils/Tools/perl5lib\" **
EOF

# The ConfigCase module provides utilities to store and manipulate the configuration.
(-f "$cfgdir/ccsm_utils/Case.template/ConfigCase.pm")  or  die <<"EOF";
** Cannot find perl module \"ConfigCase.pm\" in directory 
    \"$cfgdir/ccsm_utils/Case.template\" **
EOF

    if ($print>=2) { print "Setting configuration directory to $cfgdir$eol"; }


#-----------------------------------------------------------------------------------------------
# Add $cfgdir/perl5lib to the list of paths that Perl searches for modules
my @dirs = ($cfgdir, "$cfgdir/ccsm_utils/Case.template", "$cfgdir/ccsm_utils/Tools", "$cfgdir/ccsm_utils/Tools/perl5lib");
unshift @INC, @dirs;
require XML::Lite;
require ConfigCase;
require ProjectTools;
<<<<<<< HEAD
=======
require Testing::CESMTest;
require Testing::TestLists; 

>>>>>>> d97ef09e

#-----------------------------------------------------------------------------------------------
# If just listing valid values then exit after completion of lists
if ($opts{'testlist'}) {
    print_tests("$cfgdir/ccsm_utils/Testcases/config_tests.xml");
}
if ($opts{'list'}) {
    if ($opts{'list'} eq "compsets") {
	list_compsets($compset_file);
    } elsif ($opts{'list'} eq "grids") {
	list_grids($grid_file);
    } elsif ($opts{'list'} eq "machines") {
	ConfigCase::print_machines("$machdir/$machine_file");
    } else {
        die <<"EOF";
** Bad argument to the list option: $opts{'list'}
   Valid options: compsets, grids or machines **
EOF
    }
    &check_known_problems();
    if ($print>=2) { print "finished listing valid values, now exiting $eol"; }
    exit;
}

#-----------------------------------------------------------------------------------------------
# jshollen: Check the repository for known problems that match the tag name.  If we find a matching file, 
# print the known problems file, and exit.  We want this done before the case root is made.  
# Broken, commented out for now. 
#-----------------------------------------------------------------------------------------------

{
    &check_known_problems; 
}

#-----------------------------------------------------------------------------------------------
# Create new config object if not just listing valid values
my $cfg_ref = ConfigCase->new("$cfgdir/ccsm_utils/Case.template/$config_def_file"); 
#if ($print>=2) { print "A new config reference object was created$eol";}

#-----------------------------------------------------------------------------------------------
# (1) Set compset/grid parameters
my $sysmod = "mkdir -p $caseroot"; 
system($sysmod) == 0 or die "ERROR: $sysmod failed: $?\n";

my $file = "$caseroot/README.case";
my $fh = IO::File->new($file, '>' ) or die "can't open file: $file\n";
print $fh "$commandline\n\n\n";
$fh->close;

my ($compset_longname, $compset_shortname, $grid_longname, $grid_shortname, $support_level); 
if ($opts{'user_compset'}) {
    my $user_compset = $opts{'user_compset'};
    ($compset_longname, $compset_shortname, $grid_longname, $grid_shortname, $support_level) = 
	set_compset($compset_file, $user_compset, $grid_file, $grid, $cfg_ref, $caseroot,
		    $user_compset);
} else {
    ($compset_longname, $compset_shortname, $grid_longname, $grid_shortname, $support_level) = 
	set_compset($compset_file, $compset, $grid_file, $grid, $cfg_ref, $caseroot);
}
if ($print>=2) { print "Compset specifier: $compset.$eol"; }

# print README/disclaimer file in scripts dir
my $sysmod = "cp $cfgdir/README $caseroot/README.science_support";
system($sysmod) == 0 or die "ERROR: $sysmod failed: $?\n";

#-----------------------------------------------------------------------------------------------
# (3) Check if grid is valid for given compset
check_grid("$cfgdir/ccsm_utils/Case.template/config_compsets.xml", $grid, $compset_longname);

if ($print>=2) { print "Grid is valid for input compset. $eol"; }

#-----------------------------------------------------------------------------------------------
# Inform the user of the current support level for the compset they are attempting to run.
#-----------------------------------------------------------------------------------------------
my $testsforcase;
if ( $opts{'compset'} ) {
   my %case;
   $case{'compset'} = $opts{'compset'};
   $case{'grid'} = $opts{'res'};
   my $testlistobj = Testing::TestLists->new(scriptsdir => $cfgdir);
   $testsforcase = $testlistobj->findTestsForCase(\%case);
} else {
   $testsforcase = "WARNING!:: User compset names are NOT tested by the standard CESM process.\n" .
                   "           Thus you may likely find that this configuration will NOT work.\n" .
                   "           And you are completely on your own to figure out how to get it working.";
}
my $banner = '-' x 80;
print "$banner\n";
if ( defined($support_level) ) {
   print "Compset and grid support levels for this case are:\n";
   print "$support_level\n";
}
print "$testsforcase\n";
print "$banner";
#-----------------------------------------------------------------------------------------------
# (4) Machine parameters

if ($mach =~ /(.*)_(.*)/){
    $mach = $1;
    $compiler = $2 unless defined($compiler);
    $cfg_ref->set_machine("$machdir/$machine_file", $mach, $print);
} else {
    $cfg_ref->set_machine("$machdir/$machine_file", $mach, $print);
}
$cfg_ref->set('CCSM_MACHDIR', "$machdir");

# Check that compiler request for target machine matches a supported value
# Or set default compiler - if not provided compiler request

my $compilers;
if ($mach =~ /userdefined/){
    $cfg_ref->set('COMPILER', "USERDEFINED_required_build");
} else { 
    $compilers = $cfg_ref->get('COMPILERS');
    my @compilers = split ",", $compilers, -1;
    if ($compiler) {
	if (! ($mach =~ "generic")){
	    my $found = 0;
	    foreach my $comp (@compilers) {
		if ($compiler eq $comp) {
		    $found = 1;
		}
	    }
	    if (!$found) {
		my $sysmod = "rm -rf $caseroot";
		system($sysmod) == 0 or die "ERROR: $sysmod failed: $?\n";
		die "ERROR: compiler setting of $compiler does not match supported values of $compilers \n";
	    }
	}
	$cfg_ref->set('COMPILER', "$compiler");
	if ($print>=2) { print "Machine compiler specifier: $compiler.$eol"; }
    } else {
	$compiler = $compilers[0];   
	$cfg_ref->set('COMPILER', "$compiler");
	if ($print>=2) { print "Machine compiler specifier: $compiler.$eol"; }
    }
}

if ($print>=2) { print "Machine specifier: $mach.$eol"; }

#-----------------------------------------------------------------------------------------------
# (5) Testname parameters
if (defined $opts{'testname'}) {
    $testname = $opts{'testname'};
    set_test("$cfgdir/ccsm_utils/Testcases/config_tests.xml", $testname, $cfg_ref);
}

#-----------------------------------------------------------------------------------------------
# (6) Configure Options
if (defined $opts{'confopts'}) {
    $confopts = $opts{'confopts'};
    set_confopts($confopts, $cfg_ref);
}

#-----------------------------------------------------------------------------------------------
# (7) Set project id
#-----------------------------------------------------------------------------------------------

# Check for optional project; if not given, see if we can find a project to use
if ($opts{'project'}) {
   $project = $opts{'project'};
}
else {
   $project = ProjectTools::find_project();
}

ProjectTools::check_project_required_but_unset($project, $cfg_ref);
ProjectTools::set_project($project, $cfg_ref);

#-----------------------------------------------------------------------------------------------
# (8) Determine pes for machine
#-----------------------------------------------------------------------------------------------

# Always match on the full grid name and input compset name

my %decomp = (NTASKS_ATM=>16, NTHRDS_ATM=>1, ROOTPE_ATM=>0, NINST_ATM=>1,
	      NTASKS_LND=>16, NTHRDS_LND=>1, ROOTPE_LND=>0, NINST_LND=>1,
	      NTASKS_ICE=>16, NTHRDS_ICE=>1, ROOTPE_ICE=>0, NINST_ICE=>1,
	      NTASKS_OCN=>16, NTHRDS_OCN=>1, ROOTPE_OCN=>0, NINST_OCN=>1,
	      NTASKS_CPL=>16, NTHRDS_CPL=>1, ROOTPE_CPL=>0,
	      NTASKS_GLC=>16, NTHRDS_GLC=>1, ROOTPE_GLC=>0, NINST_GLC=>1,
	      NTASKS_ROF=>16, NTHRDS_ROF=>1, ROOTPE_ROF=>0, NINST_ROF=>1,
	      NTASKS_WAV=>16, NTHRDS_WAV=>1, ROOTPE_WAV=>0, NINST_WAV=>1,
	      PIO_NUMTASKS=>-1, PIO_STRIDE=>-1, PIO_TYPENAME=>'netcdf',PIO_ROOT=>1,PIO_DEBUG_LEVEL=>0,
	      ATM_PIO_NUMTASKS=>-99, ATM_PIO_STRIDE=>-99, ATM_PIO_TYPENAME=>'nothing',ATM_PIO_ROOT=>-99,
	      LND_PIO_NUMTASKS=>-99, LND_PIO_STRIDE=>-99, LND_PIO_TYPENAME=>'nothing',LND_PIO_ROOT=>-99,
	      ICE_PIO_NUMTASKS=>-99, ICE_PIO_STRIDE=>-99, ICE_PIO_TYPENAME=>'nothing',ICE_PIO_ROOT=>-99,
	      OCN_PIO_NUMTASKS=>-99, OCN_PIO_STRIDE=>-99, OCN_PIO_TYPENAME=>'nothing',OCN_PIO_ROOT=>0,
	      CPL_PIO_NUMTASKS=>-99, CPL_PIO_STRIDE=>-99, CPL_PIO_TYPENAME=>'nothing',CPL_PIO_ROOT=>-99,
	      GLC_PIO_NUMTASKS=>-99, GLC_PIO_STRIDE=>-99, GLC_PIO_TYPENAME=>'nothing',GLC_PIO_ROOT=>-99,
	      ROF_PIO_NUMTASKS=>-99, ROF_PIO_STRIDE=>-99, ROF_PIO_TYPENAME=>'nothing',ROF_PIO_ROOT=>-99,
	      WAV_PIO_NUMTASKS=>-99, WAV_PIO_STRIDE=>-99, WAV_PIO_TYPENAME=>'nothing',WAV_PIO_ROOT=>-99,
	      PES_LEVEL=>0,PIO_BUFFER_SIZE_LIMIT=>-1);

# Reset the pes if a pes file is specified
if (defined $opts{'pes_file'}) {
    my $pes_file = $opts{'pes_file'};
    (-f "$pes_file")  or  die "** Cannot find pes_file \"$pes_file\" ***\n";
    $cfg_ref->reset_setup("$pes_file");    
} else {

    if ($pecount =~ m!^([0-9]+)D?$!) {
	my $ntasks = $1;
	my $nthrds = 1;
        my $root = 0;
	$decomp{NTASKS_ATM} = $ntasks; $decomp{NTHRDS_ATM} = $nthrds;
	$decomp{NTASKS_LND} = $ntasks; $decomp{NTHRDS_LND} = $nthrds;
	$decomp{NTASKS_OCN} = $ntasks; $decomp{NTHRDS_OCN} = $nthrds;
	$decomp{NTASKS_ICE} = $ntasks; $decomp{NTHRDS_ICE} = $nthrds;
	$decomp{NTASKS_GLC} = $ntasks; $decomp{NTHRDS_GLC} = $nthrds;
	$decomp{NTASKS_ROF} = $ntasks; $decomp{NTHRDS_ROF} = $nthrds;
	$decomp{NTASKS_WAV} = $ntasks; $decomp{NTHRDS_WAV} = $nthrds;
	$decomp{NTASKS_CPL} = $ntasks; $decomp{NTHRDS_CPL} = $nthrds;
        if ($pecount =~ m!^([0-9]+)D$!) {
            $root = 0          ; $decomp{ROOTPE_ATM} = $root;
            $root = 1 * $ntasks; $decomp{ROOTPE_LND} = $root;
            $root = 2 * $ntasks; $decomp{ROOTPE_OCN} = $root;
            $root = 3 * $ntasks; $decomp{ROOTPE_ICE} = $root;
            $root = 4 * $ntasks; $decomp{ROOTPE_GLC} = $root;
            $root = 5 * $ntasks; $decomp{ROOTPE_WAV} = $root;
            $root = 6 * $ntasks; $decomp{ROOTPE_ROF} = $root;
            $root = 7 * $ntasks; $decomp{ROOTPE_CPL} = $root;
	}
    } elsif ($pecount =~ m!^([0-9]+)x([0-9]+)D?$!) {
	my $ntasks = $1;
	my $nthrds = $2;
        my $root = 0;
	$decomp{NTASKS_ATM} = $ntasks; $decomp{NTHRDS_ATM} = $nthrds;
	$decomp{NTASKS_LND} = $ntasks; $decomp{NTHRDS_LND} = $nthrds;
	$decomp{NTASKS_OCN} = $ntasks; $decomp{NTHRDS_OCN} = $nthrds;
	$decomp{NTASKS_ICE} = $ntasks; $decomp{NTHRDS_ICE} = $nthrds;
	$decomp{NTASKS_GLC} = $ntasks; $decomp{NTHRDS_GLC} = $nthrds;
	$decomp{NTASKS_WAV} = $ntasks; $decomp{NTHRDS_WAV} = $nthrds;
	$decomp{NTASKS_ROF} = $ntasks; $decomp{NTHRDS_ROF} = $nthrds;
	$decomp{NTASKS_CPL} = $ntasks; $decomp{NTHRDS_CPL} = $nthrds;
        if ($pecount =~ m!^([0-9]+)x([0-9]+)D$!) {
            $root = 0          ; $decomp{ROOTPE_ATM} = $root;
            $root = 1 * $ntasks; $decomp{ROOTPE_LND} = $root;
            $root = 2 * $ntasks; $decomp{ROOTPE_OCN} = $root;
            $root = 3 * $ntasks; $decomp{ROOTPE_ICE} = $root;
            $root = 4 * $ntasks; $decomp{ROOTPE_GLC} = $root;
            $root = 5 * $ntasks; $decomp{ROOTPE_WAV} = $root;
            $root = 6 * $ntasks; $decomp{ROOTPE_ROF} = $root;
            $root = 7 * $ntasks; $decomp{ROOTPE_CPL} = $root;
	}
    } else {
	# Need the test name with the options passed to ConfigCase->set_pes
	# so that if we want to exclude or include a PE layout for a test, we 
	# can match on the test name. 
	my $testwithopts = $opts{'testname'} . $opts{'confopts'};
	$cfg_ref->set_pes("$machdir/config_pes.xml", \%decomp, $pecount, $print, $testwithopts);
    }

    if ($decomp{NTASKS_ATM} == 1 && $decomp{NTASKS_LND} == 1 &&
	$decomp{NTASKS_OCN} == 1 && $decomp{NTASKS_ICE} == 1 &&
	$decomp{NTASKS_ROF} == 1 && $decomp{NTASKS_GLC} == 1 &&
	$decomp{NTASKS_WAV} == 1 && $decomp{NTASKS_CPL} == 1 &&
	$mpilib =~ 'unset') { $mpilib = "mpi-serial"; }

    $cfg_ref->set('NTASKS_ATM', $decomp{'NTASKS_ATM'});
    $cfg_ref->set('NTASKS_LND', $decomp{'NTASKS_LND'});
    $cfg_ref->set('NTASKS_ICE', $decomp{'NTASKS_ICE'});
    $cfg_ref->set('NTASKS_OCN', $decomp{'NTASKS_OCN'});
    $cfg_ref->set('NTASKS_CPL', $decomp{'NTASKS_CPL'});
    $cfg_ref->set('NTASKS_GLC', $decomp{'NTASKS_GLC'});
    $cfg_ref->set('NTASKS_WAV', $decomp{'NTASKS_WAV'});
    $cfg_ref->set('NTASKS_ROF', $decomp{'NTASKS_ROF'});

    $cfg_ref->set('NTHRDS_ATM', $decomp{'NTHRDS_ATM'});
    $cfg_ref->set('NTHRDS_LND', $decomp{'NTHRDS_LND'});
    $cfg_ref->set('NTHRDS_ICE', $decomp{'NTHRDS_ICE'});
    $cfg_ref->set('NTHRDS_OCN', $decomp{'NTHRDS_OCN'});
    $cfg_ref->set('NTHRDS_CPL', $decomp{'NTHRDS_CPL'});
    $cfg_ref->set('NTHRDS_GLC', $decomp{'NTHRDS_GLC'});
    $cfg_ref->set('NTHRDS_WAV', $decomp{'NTHRDS_WAV'});
    $cfg_ref->set('NTHRDS_ROF', $decomp{'NTHRDS_ROF'});

    $cfg_ref->set('ROOTPE_ATM', $decomp{'ROOTPE_ATM'});
    $cfg_ref->set('ROOTPE_LND', $decomp{'ROOTPE_LND'});
    $cfg_ref->set('ROOTPE_ICE', $decomp{'ROOTPE_ICE'});
    $cfg_ref->set('ROOTPE_OCN', $decomp{'ROOTPE_OCN'});
    $cfg_ref->set('ROOTPE_CPL', $decomp{'ROOTPE_CPL'});
    $cfg_ref->set('ROOTPE_GLC', $decomp{'ROOTPE_GLC'});
    $cfg_ref->set('ROOTPE_WAV', $decomp{'ROOTPE_WAV'});
    $cfg_ref->set('ROOTPE_ROF', $decomp{'ROOTPE_ROF'});

    $cfg_ref->set('PIO_TYPENAME'    , $decomp{'PIO_TYPENAME'});
    $cfg_ref->set('PIO_BUFFER_SIZE_LIMIT'    , $decomp{'PIO_BUFFER_SIZE_LIMIT'});
    $cfg_ref->set('ATM_PIO_TYPENAME', $decomp{'ATM_PIO_TYPENAME'});
    $cfg_ref->set('LND_PIO_TYPENAME', $decomp{'LND_PIO_TYPENAME'});
    $cfg_ref->set('OCN_PIO_TYPENAME', $decomp{'OCN_PIO_TYPENAME'});
    $cfg_ref->set('ICE_PIO_TYPENAME', $decomp{'ICE_PIO_TYPENAME'});
    $cfg_ref->set('CPL_PIO_TYPENAME', $decomp{'CPL_PIO_TYPENAME'});
    $cfg_ref->set('GLC_PIO_TYPENAME', $decomp{'GLC_PIO_TYPENAME'});
    $cfg_ref->set('WAV_PIO_TYPENAME', $decomp{'WAV_PIO_TYPENAME'});
    $cfg_ref->set('ROF_PIO_TYPENAME', $decomp{'ROF_PIO_TYPENAME'});

    $cfg_ref->set('PIO_NUMTASKS',     $decomp{'PIO_NUMTASKS'});
    $cfg_ref->set('PIO_STRIDE',       $decomp{'PIO_STRIDE'});
    $cfg_ref->set('PIO_ROOT',         $decomp{'PIO_ROOT'});
    $cfg_ref->set('PIO_DEBUG_LEVEL',  $decomp{'PIO_DEBUG_LEVEL'});

    $cfg_ref->set('ATM_PIO_NUMTASKS', $decomp{'ATM_PIO_NUMTASKS'});
    $cfg_ref->set('ATM_PIO_STRIDE',   $decomp{'ATM_PIO_STRIDE'});
    $cfg_ref->set('ATM_PIO_ROOT',     $decomp{'ATM_PIO_ROOT'});

    $cfg_ref->set('LND_PIO_NUMTASKS', $decomp{'LND_PIO_NUMTASKS'});
    $cfg_ref->set('LND_PIO_STRIDE',   $decomp{'LND_PIO_STRIDE'});
    $cfg_ref->set('LND_PIO_ROOT',     $decomp{'LND_PIO_ROOT'});

    $cfg_ref->set('OCN_PIO_NUMTASKS', $decomp{'OCN_PIO_NUMTASKS'});
    $cfg_ref->set('OCN_PIO_STRIDE',   $decomp{'OCN_PIO_STRIDE'});
    $cfg_ref->set('OCN_PIO_ROOT',     $decomp{'OCN_PIO_ROOT'});

    $cfg_ref->set('ICE_PIO_NUMTASKS', $decomp{'ICE_PIO_NUMTASKS'});
    $cfg_ref->set('ICE_PIO_STRIDE',   $decomp{'ICE_PIO_STRIDE'});
    $cfg_ref->set('ICE_PIO_ROOT',     $decomp{'ICE_PIO_ROOT'});

    $cfg_ref->set('CPL_PIO_NUMTASKS', $decomp{'CPL_PIO_NUMTASKS'});
    $cfg_ref->set('CPL_PIO_STRIDE',   $decomp{'CPL_PIO_STRIDE'});
    $cfg_ref->set('CPL_PIO_ROOT',     $decomp{'CPL_PIO_ROOT'});

    $cfg_ref->set('GLC_PIO_NUMTASKS', $decomp{'GLC_PIO_NUMTASKS'});
    $cfg_ref->set('GLC_PIO_STRIDE',   $decomp{'GLC_PIO_STRIDE'});
    $cfg_ref->set('GLC_PIO_ROOT',     $decomp{'GLC_PIO_ROOT'});

    $cfg_ref->set('WAV_PIO_NUMTASKS', $decomp{'WAV_PIO_NUMTASKS'});
    $cfg_ref->set('WAV_PIO_STRIDE',   $decomp{'WAV_PIO_STRIDE'});
    $cfg_ref->set('WAV_PIO_ROOT',     $decomp{'WAV_PIO_ROOT'});

    $cfg_ref->set('ROF_PIO_NUMTASKS', $decomp{'ROF_PIO_NUMTASKS'});
    $cfg_ref->set('ROF_PIO_STRIDE',   $decomp{'ROF_PIO_STRIDE'});  
    $cfg_ref->set('ROF_PIO_ROOT',     $decomp{'ROF_PIO_ROOT'});    

    $cfg_ref->set('PES_LEVEL' , $decomp{'PES_LEVEL'});
}

# mpilib can be set by -mpilib, confopts, or automatically
# precedent is confopts, mpilib, automatic, default

my $mpilibs = $cfg_ref->get('MPILIBS');
my @mpilibs = split ",", $mpilibs, -1;

if ( $mpilib =~ 'default' || $mpilib =~ m/^\s*$/ ) {
    $mpilib = $mpilibs[0];
}

if (! ($mpilib =~ 'unset')) {
    my $found = 0;
    foreach my $mpi (@mpilibs) {
	if ($mpilib eq $mpi) {
	    $found = 1;
	}
    }
    if (!$found) {
	my $sysmod = "rm -rf $caseroot";
	system($sysmod) == 0 or die "ERROR: $sysmod failed: $?\n";
	die "ERROR: mpilib setting of $mpilib does not match supported values of $mpilibs \n";
    }
} else {
    if ($mach =~ /userdefined/){
	$mpilib = "USERDEFINED_required_build";
    }else{
	$mpilib = $mpilibs[0];
    }
}    
$cfg_ref->set('MPILIB', "$mpilib");
if ($print>=2) { print "Machine mpilib specifier: $mpilib.$eol"; }

# resolve the dollar referenced values for the pe stuff
# allow up to 4 depths then stop
# so, check the var value, if it starts with dollar, remove
#     the dollar and check the next value.  continue until a
#     non dollar value is found up to max depths.

my @xvars = qw(NTASKS_ATM NTHRDS_ATM ROOTPE_ATM NINST_ATM
NTASKS_LND NTHRDS_LND ROOTPE_LND NINST_LND
NTASKS_ICE NTHRDS_ICE ROOTPE_ICE NINST_ICE
NTASKS_OCN NTHRDS_OCN ROOTPE_OCN NINST_OCN
NTASKS_GLC NTHRDS_GLC ROOTPE_GLC NINST_GLC
NTASKS_WAV NTHRDS_WAV ROOTPE_WAV NINST_WAV
NTASKS_ROF NTHRDS_ROF ROOTPE_ROF NINST_ROF
NTASKS_CPL NTHRDS_CPL ROOTPE_CPL
ATM_PIO_NUMTASKS ATM_PIO_STRIDE ATM_PIO_TYPENAME ATM_PIO_ROOT
LND_PIO_NUMTASKS LND_PIO_STRIDE LND_PIO_TYPENAME LND_PIO_ROOT
ICE_PIO_NUMTASKS ICE_PIO_STRIDE ICE_PIO_TYPENAME ICE_PIO_ROOT
OCN_PIO_NUMTASKS OCN_PIO_STRIDE OCN_PIO_TYPENAME OCN_PIO_ROOT
CPL_PIO_NUMTASKS CPL_PIO_STRIDE CPL_PIO_TYPENAME CPL_PIO_ROOT
GLC_PIO_NUMTASKS GLC_PIO_STRIDE GLC_PIO_TYPENAME GLC_PIO_ROOT
WAV_PIO_NUMTASKS WAV_PIO_STRIDE WAV_PIO_TYPENAME WAV_PIO_ROOT
ROF_PIO_NUMTASKS ROF_PIO_STRIDE ROF_PIO_TYPENAME ROF_PIO_ROOT);
my $xvarf;
my $xvar1;
my $xvar2;
my $xvar3;
my $xvar4;
foreach my $xvar ( @xvars ) {
    $xvar1 = $cfg_ref->get("$xvar");
    $xvar2 = "";
    $xvar3 = "";
    $xvar4 = "";
    $xvarf = $xvar1;
    if ($xvarf =~ m/^\$.+$/) {
	$xvar2 = $xvarf;
	$xvar2 =~ s/^\$(.+$)/$1/ ;
	$xvar2 = $cfg_ref->get("$xvar2");
	$xvarf = $xvar2;
	if ($xvarf =~ m/^\$.+$/) {
	    $xvar3 = $xvarf;
	    $xvar3 =~ s/^\$(.+$)/$1/;
	    $xvar3 = $cfg_ref->get("$xvar3");
	    $xvarf = $xvar3;
	    if ($xvarf =~ m/^\$.+$/) {
		$xvar4 = $xvarf;
		$xvar4 =~ s/^\$(.+$)/$1/ ;
		$xvar4 = $cfg_ref->get("$xvar4");
		$xvarf = $xvar4;
		if ($xvar4 =~ m/^\$.+$/) {
		    die "xvar recursive search failed $xvar $xvar1 $xvar2 $xvar3 $xvar4 \n";
		}
	    }
	}
    }
    $cfg_ref->set("$xvar", "$xvarf");
}


#-----------------------------------------------------------------------------------------------
# (9) Set key xml variables 
#-----------------------------------------------------------------------------------------------

my $ccsmuser = "$ENV{'LOGNAME'}";
$cfg_ref->set('CCSMUSER', "$ccsmuser");

$cfg_ref->set('CASEROOT', "$caseroot");
$cfg_ref->set('CASE'    , "$case");
$cfg_ref->set('CCSMROOT', "$ccsmroot");
$cfg_ref->set('XMLMODE' , "$xmlmode");

my $repotag;
if (-f "$ccsmroot/ChangeLog") { 
    $repotag =`cat $ccsmroot/ChangeLog | grep 'Tag name:' | head -1`;
} else {
    $repotag =`cat $ccsmroot/models/atm/cam/doc/ChangeLog | grep 'Tag name:' | head -1`;
}
my @repotag = split(/ /,$repotag); 
$repotag = $repotag[2]; 
chomp($repotag);
$cfg_ref->set('CCSM_REPOTAG', $repotag);

#-----------------------------------------------------------------------------------------------
# Set the sharedlibroot for building shard CESM components
#-----------------------------------------------------------------------------------------------
if(defined $opts{'sharedlibroot'})
{
    $cfg_ref->set('SHAREDLIBROOT', $opts{'sharedlibroot'});
}

#-----------------------------------------------------------------------------------------------
# (10) Create the $caseroot directory tree
#-----------------------------------------------------------------------------------------------

my $sysmod;
my $scriptsroot = "$ccsmroot/scripts";

print "Creating $caseroot $eol";

# Create relevant directories in $caseroot
my @mkdirs = qw(. SourceMods LockedFiles Buildconf Tools/XML/Lite Tools/pythonlib);
foreach my $mkdir ( @mkdirs ) {
    $sysmod = "mkdir -p $caseroot/$mkdir"; 
    system($sysmod) == 0 or die "ERROR: $sysmod failed: $?\n";
}

# Copy relevant files into $caseroot
my @files = (
    "$scriptsroot/ccsm_utils/Tools/cesm_setup", 
    "$scriptsroot/ccsm_utils/Tools/check_input_data", 
    "$scriptsroot/ccsm_utils/Tools/archive_metadata.sh", 
    "$scriptsroot/ccsm_utils/Tools/check_case", 
    "$scriptsroot/ccsm_utils/Tools/create_production_test", 
    "$scriptsroot/ccsm_utils/Tools/xmlchange",
    "$scriptsroot/ccsm_utils/Tools/xmlquery",
    "$scriptsroot/ccsm_utils/Tools/st_archive", 
    "$scriptsroot/ccsm_utils/Tools/tseries_generate.submit", 
    "$scriptsroot/ccsm_utils/Tools/tseries_generate.run", 
    "$scriptsroot/ccsm_utils/Tools/README.post_process", 
    ); 
foreach my $file (@files) {
    $sysmod = "cp -p $file $caseroot"; 
    system($sysmod) == 0 or die "ERROR: $sysmod failed: $?\n";
}
$sysmod = "chmod u+w $caseroot/create_production_test";
system($sysmod) == 0 or die "ERROR: $sysmod failed: $?\n";

# Copy relevant files into $caseroot/Tools/
@files = ("$scriptsroot/ccsm_utils/Tools/cesm_prerun_setup", 
	  "$scriptsroot/ccsm_utils/Tools/cesm_postrun_setup", 
	  "$scriptsroot/ccsm_utils/Tools/cesm_buildstart", 
	  "$scriptsroot/ccsm_utils/Tools/cesm_buildnml", 
	  "$scriptsroot/ccsm_utils/Tools/cesm_prestage",
	  "$scriptsroot/ccsm_utils/Tools/cesm_buildexe", 
	  "$scriptsroot/ccsm_utils/Tools/ccsm_getenv", 
	  "$scriptsroot/ccsm_utils/Tools/ccsm_check_lockedfiles", 
	  "$scriptsroot/ccsm_utils/Tools/xml2env",
	  "$scriptsroot/ccsm_utils/Tools/lt_archive.sh", 
	  "$scriptsroot/ccsm_utils/Tools/st_archive", 
	  "$scriptsroot/ccsm_utils/Tools/user_nlcreate", 
	  "$scriptsroot/ccsm_utils/Tools/user_nl_add",
	  "$scriptsroot/ccsm_utils/Tools/mdiag_reduce.csh",
	  "$scriptsroot/ccsm_utils/Tools/mdiag_reduce.pl",
	  "$scriptsroot/ccsm_utils/Tools/timing/getTiming.csh", 
	  "$scriptsroot/ccsm_utils/Tools/timing/getTiming2.pl",
	  "$scriptsroot/ccsm_utils/Case.template/config_definition.xml",
	  "$scriptsroot/ccsm_utils/Case.template/config_grid.xml",
	  "$scriptsroot/ccsm_utils/Case.template/config_compsets.xml",
	  "$scriptsroot/ccsm_utils/Case.template/config_archive.xml",
	  "$scriptsroot/ccsm_utils/Case.template/config_archive.xsd",
	  "$scriptsroot/ccsm_utils/Case.template/ConfigCase.pm",
	  "$scriptsroot/ccsm_utils/Tools/SetupTools.pm",
	  "$scriptsroot/ccsm_utils/Tools/compare_namelists.pl",
	  "$scriptsroot/ccsm_utils/Tools/cesm_tseries_generator.py",
	  "$machdir/taskmaker.pl", 
	  "$machdir/Makefile",
	  "$machdir/mkSrcfiles", 
	  "$machdir/mkDepends", 
	  "$machdir/mkbatch.$mach");
foreach my $file (@files) {
    $sysmod = "cp -p $file $caseroot/Tools/."; 
    system($sysmod) == 0 or die "ERROR: $sysmod failed: $?\n";
}

# Copy relevant files into $caseroot/Tools/pythonlib
@files = ("$scriptsroot/ccsm_utils/Tools/pythonlib/cesmEnvLib.py");
foreach my $file (@files) {
    $sysmod = "cp -p $file $caseroot/Tools/pythonlib/."; 
    system($sysmod) == 0 or die "ERROR: $sysmod failed: $?\n";
}

# Create $case.build
my $file = "${caseroot}/${case}.build";
$sysmod = "cp ${caseroot}/Tools/cesm_buildstart $file";
system ($sysmod); if ($? == -1) {die "$sysmod failed: $!\n";}
$sysmod = "cat ${caseroot}/Tools/cesm_buildnml >> $file";
system ($sysmod); if ($? == -1) {die "$sysmod failed: $!\n";}
$sysmod = "cat ${caseroot}/Tools/cesm_prestage >> $file";
system ($sysmod); if ($? == -1) {die "$sysmod failed: $!\n";}
$sysmod = "cat ${caseroot}/Tools/cesm_buildexe >> $file";
system ($sysmod); if ($? == -1) {die "$sysmod failed: $!\n";}
$sysmod = "chmod 755 $file";
system ($sysmod); if ($? == -1) {die "$sysmod failed: $!\n";}

# Create $case.clean_build
$sysmod = "cp $scriptsroot/ccsm_utils/Tools/cesm_clean_build $caseroot/$case.clean_build"; 
system($sysmod) == 0 or die "ERROR: $sysmod failed: $?\n";

# Create $case.submit
$sysmod = "cp  $scriptsroot/ccsm_utils/Tools/cesm_submit $caseroot/$case.submit"; 
system($sysmod) == 0 or die "ERROR: $sysmod failed: $?\n";

# Create $case.l_archive
my $sysmod = "env CCSMUSER=$ccsmuser CASE=$case CASEROOT=$caseroot PROJECT=$project env PHASE=set_larch ${machdir}/mkbatch.$mach";
system($sysmod) == 0 or die "ERROR: $sysmod failed: $?\n";

# Create preview_namelist file
my $file = "${caseroot}/preview_namelists"; 
$sysmod = "cp  $scriptsroot/ccsm_utils/Tools/preview_namelists $file"; 
system($sysmod) == 0 or die "ERROR: $sysmod failed: $?\n";
$sysmod = "chmod 755 $file";
system ($sysmod); if ($? == -1) {die "$sysmod failed: $!\n";}

# Copy relevant files into $caseroot/Tools/XML directory
$sysmod = "cp -p $scriptsroot/ccsm_utils/Tools/perl5lib/XML/Lite.pm $caseroot/Tools/XML"; 
system($sysmod) == 0 or die "ERROR: $sysmod failed: $?\n";
$sysmod = "cp -p $scriptsroot/ccsm_utils/Tools/perl5lib/XML/Lite/Element.pm $caseroot/Tools/XML/Lite"; 
system($sysmod) == 0 or die "ERROR: $sysmod failed: $?\n";

# Create relevant files in the $caseroot/Buildconf
my $buildconf  = "$caseroot/Buildconf";
my @models     = qw(COMP_ATM COMP_LND COMP_ICE COMP_OCN COMP_GLC COMP_ROF COMP_WAV);
my @comps_atm  = $cfg_ref->get_valid_values("COMP_ATM"); 
my @comps_lnd  = $cfg_ref->get_valid_values("COMP_LND"); 
my @comps_ocn  = $cfg_ref->get_valid_values("COMP_OCN"); 
my @comps_ice  = $cfg_ref->get_valid_values("COMP_ICE"); 
my @comps_glc  = $cfg_ref->get_valid_values("COMP_GLC"); 
my @comps_rof  = $cfg_ref->get_valid_values("COMP_ROF"); 
my @comps_wav  = $cfg_ref->get_valid_values("COMP_WAV");
my @comps      = (@comps_atm, @comps_lnd, @comps_ocn, @comps_ice, @comps_glc, @comps_rof, @comps_wav); 
foreach my $comp (@comps)  {
    $comp =~ s/\'//g;
    foreach my $model (@models) {
	my $model_name = $cfg_ref->get($model);
	if ($model_name eq $comp) {
	    my $blddir;
	    if ($model eq 'COMP_ATM') {$blddir = "$ccsmroot/models/atm/$comp/bld"}; 
	    if ($model eq 'COMP_LND') {$blddir = "$ccsmroot/models/lnd/$comp/bld"}; 
	    if ($model eq 'COMP_ICE') {$blddir = "$ccsmroot/models/ice/$comp/bld"}; 
	    if ($model eq 'COMP_OCN') {$blddir = "$ccsmroot/models/ocn/$comp/bld"}; 
	    if ($model eq 'COMP_GLC') {$blddir = "$ccsmroot/models/glc/$comp/bld"}; 
	    if ($model eq 'COMP_WAV') {$blddir = "$ccsmroot/models/wav/$comp/bld"};
	    if ($model eq 'COMP_ROF') {$blddir = "$ccsmroot/models/rof/$comp/bld"}; 
	    $sysmod = "cp -p $blddir/*build*.csh $buildconf/.";
	    system($sysmod) == 0 or die "ERROR: $sysmod failed: $?\n";
	    if (-f "$blddir/$comp.template" || -f "$blddir/$comp.cpl7.template") {
		$sysmod = "cp -p $blddir/${comp}*template $buildconf/${comp}.user_nl.csh";
		system($sysmod) == 0 or die "ERROR: $sysmod failed: $?\n";
	    }
	}
    }
}
$sysmod = "cp -p $ccsmroot/models/drv/bld/*.build*.csh $buildconf/.";
system($sysmod) == 0 or die "ERROR: $sysmod failed: $?\n";
$sysmod = "cp -p $ccsmroot/models/drv/bld/cpl.template $buildconf/cpl.user_nl.csh";
system($sysmod) == 0 or die "ERROR: $sysmod failed: $?\n";
foreach my $comp (@comps)  {
    foreach my $model (@models) {
	if ($cfg_ref->get($model) eq $comp) {
	    my $component = $cfg_ref->get($model); 
	    if ($component eq 'cice') {
		$sysmod = "cp $ccsmroot/models/ice/cice/bld/generate_cice_decomp.pl $buildconf/."; 
		system($sysmod) == 0 or die "ERROR: $sysmod failed: $?\n";
		$sysmod = "cp $ccsmroot/models/ice/cice/bld/cice_decomp.xml $buildconf/."; 
		system($sysmod) == 0 or die "ERROR: $sysmod failed: $?\n";
	    }
	    if ($component eq 'pop2') {
		$sysmod = "cp $ccsmroot/models/ocn/pop2/bld/generate_pop_decomp.pl $buildconf/."; 
		system($sysmod) == 0 or die "ERROR: $sysmod failed: $?\n";
		$sysmod = "cp $ccsmroot/models/ocn/pop2/bld/pop_decomp.xml $buildconf/."; 
		system($sysmod) == 0 or die "ERROR: $sysmod failed: $?\n";
	    } 
	}
    }
}
foreach my $lib ("gptl", "mct", "csm_share", "pio") {
    my $sysmod = "cp ${machdir}/buildlib.${lib} $caseroot/Buildconf/.";
    system($sysmod) == 0 or die "ERROR: $sysmod failed: $?\n";
}

# Create the relevant $caseroot/Sourcemods directories
my $moddir = "$caseroot/SourceMods";
foreach my $comp (@comps)  {
    foreach my $model (@models) {
	if ($cfg_ref->get($model) eq $comp) {
	    $sysmod = "mkdir -p $moddir/src.$comp"; 
	    system($sysmod) == 0 or die "ERROR: $sysmod failed: $?\n";
	    if ($comp eq 'cism') {
		$sysmod = "mkdir $moddir/src.$comp/glimmer-cism";
		system($sysmod) == 0 or die "ERROR: $sysmod failed: $?\n";
		open(README, ">", "$moddir/src.$comp/README") or
		    die "cannot open > $moddir/src.$comp/README: $!";
		print README
		    "Put source mods for the glimmer-cism library in the glimmer-cism subdirectory.\n",
		    "This includes any files that are in the glimmer-cism subdirectory of models/glc/cism.\n\n",
		    "Anything else (e.g., mods to source_glc or drivers) goes in this directory, NOT in glimmer-cism/.\n";
		close(README);
	    }
	}
    }
}
$sysmod = "mkdir -p $caseroot/SourceMods/src.share"; 
system($sysmod) == 0 or die "ERROR: $sysmod failed: $?\n";
$sysmod = "mkdir -p $caseroot/SourceMods/src.drv"  ; 
system($sysmod) == 0 or die "ERROR: $sysmod failed: $?\n";
$sysmod = "chmod -R u+w $caseroot/SourceMods"; 
system($sysmod) == 0 or die "ERROR: $sysmod failed: $?\n";

# Create machine specific environment file (env_mach_specific)
if(-e "$machdir/env_mach_specific.$mach" ) {
    $sysmod = "cp $machdir/env_mach_specific.$mach $caseroot/env_mach_specific";
}else{
    $sysmod = "touch $caseroot/env_mach_specific";
}
system($sysmod) == 0 or die "ERROR: $sysmod failed: $?\n";

# Copy Depends files if they exist
if( -e "$machdir/Depends.$mach.$compiler" ) {
    $sysmod = "cp $machdir/Depends.$mach.$compiler $caseroot/";
    system($sysmod) == 0 or die "ERROR: $sysmod failed: $?\n";
}else{
if( -e "$machdir/Depends.$mach" ) {
    $sysmod = "cp $machdir/Depends.$mach $caseroot/";
    system($sysmod) == 0 or die "ERROR: $sysmod failed: $?\n";
}
if( -e "$machdir/Depends.$compiler" ) {
    $sysmod = "cp $machdir/Depends.$compiler $caseroot/";
    system($sysmod) == 0 or die "ERROR: $sysmod failed: $?\n";
}
}

# The following creates mach_syslog
if( -e "$machdir/syslog.$mach" ) {
  $sysmod = "cp $machdir/syslog.$mach $caseroot/Tools/mach_syslog";
  system($sysmod) == 0 or die "ERROR: $sysmod failed: $?\n";
}else{
  $sysmod = "cp $machdir/syslog.generic $caseroot/Tools/mach_syslog";
  system($sysmod) == 0 or die "ERROR: $sysmod failed: $?\n";
}

# Write the xml files
$cfg_ref->write_file("$caseroot/env_case.xml"   , "xml");
print "Created $caseroot/env_case.xml \n";
$cfg_ref->write_file("$caseroot/env_mach_pes.xml", "xml");  
print "Created $caseroot/env_mach_pes.xml \n";
$cfg_ref->write_file("$caseroot/env_build.xml"  , "xml");
print "Created $caseroot/env_build.xml \n";
$cfg_ref->write_file("$caseroot/env_run.xml"    , "xml");
print "Created $caseroot/env_run.xml \n";
$cfg_ref->write_file("$caseroot/env_archive.xml" , "xml", "$scriptsroot/ccsm_utils/Case.template");
print "Created $caseroot/env_archive.xml \n";

# Copy env_case.xml in to locked files
$sysmod = "cp $caseroot/env_case.xml $caseroot/LockedFiles/env_case.xml.locked"; 
system($sysmod) == 0 or die "ERROR: $sysmod failed: $?\n";
print "Locking file $caseroot/env_case.xml \n";

my $file = "$caseroot/CaseStatus";
my $fh = IO::File->new($file, '>' ) or die "can't open file: $file\n";
my $time = time;
my ($sec,$min,$hour,$mday,$mon,$year,$wday,$yday,$isdst)=localtime(time);
$year = 1900+$year;
$mon = 1+$mon;
print $fh "$commandline\n";
printf ($fh "case created %04u-%02u-%02u %02u:%02u:%02u\n",$year,$mon,$mday,$hour,$min,$sec);

# Copy the user_mods_dir files in and apply them
if ( defined($user_mods_dir) ) {
    my @user_nl_files = glob("$user_mods_dir/user_nl*");
    my @xmlchange_cmnds_file = "$user_mods_dir/xmlchange_cmnds";
    my @source_mods_dir = glob("$user_mods_dir/SourceMods/*");

    if(! @user_nl_files && ! @xmlchange_cmnds_file && ! @source_mods_dir)
    {
	die "ERROR: There are no user_nl files, xmlchange_cmds file, or SourceMods directories";
    }
    else
    {
	# Copy the user_nl_* files over
	foreach my $file(@user_nl_files)
	{
	    if (-f "$file") {
		if ($print>=2) { print "Copy $file over.$eol"; }
		my $copy = "cp $file $caseroot";
		system($copy) == 0 or die "ERROR: $copy failed: $?\n";
	    }
	}
	# Copy the xmlchange_cmnds file over and execute it
	foreach my $file(@xmlchange_cmnds_file)
	{
	    if (-f "$file") {
		if ($print>=2) { print "Copy $file over.$eol"; }
		my $copy = "cp $file $caseroot";
		system($copy) == 0 or die "ERROR: $copy failed: $?\n";
		chmod 0777, "$caseroot/xmlchange_cmnds";
		my $cwd = getcwd(); # current working directory
		chdir "$caseroot";
		if ($print>=2) { print "Execute $file.$eol"; }
		system ("./xmlchange_cmnds");
		chdir "$cwd";
	    }
	}
	# Copy any files in SourceMods over provided the same directory exists in the case
	foreach my $dir(@source_mods_dir)
	{
	    if ($print>=2) { print "Copy $dir over.$eol"; }
	    if ( $dir =~ m/(SourceMods\/.+)/ ) {
		my $mydir = "$caseroot/$1";
		if (-d "$dir" && -d "$mydir" ) {
		    foreach my $file( glob("$dir/*") )
		    {
			if ($print>=2) { print "Copy $file over.$eol"; }
			my $copy = "cp $file $mydir";
			system($copy) == 0 or die "ERROR: $copy failed: $?\n";
		    }
		}
	    }
	}
    }
}

#-----------------------------------------------------------------------------------------------
# (11) check that the pyreshaper tool is installed in the inputdata location on the machine
#-----------------------------------------------------------------------------------------------

#my $cmd = "module load python";
#system($cmd) == 0 or warn "WARNING: unable to execute '$cmd'";
#$cmd = "module load all-python-libs";
#system($cmd) == 0 or warn "WARNING: unable to execute '$cmd'";
#$cmd = "pushd $ccsmroot/tools/pyReshaper";
#system($cmd) == 0 or warn "WARNING: unable to execute '$cmd'";
#$cmd = "python setup.py install -- 


#-----------------------------------------------------------------------------------------------
# (12) Create $caseroot run setup scripts (other than batch)
#-----------------------------------------------------------------------------------------------

print "Successfully created the case for $mach \n";
if ($print>=2) { print "create_xml done.$eol"; }

# Finished create_newcase
exit 0;

#-----------------------------------------------------------------------------------------------
# FINNISHED ####################################################################################
#-----------------------------------------------------------------------------------------------

sub absolute_path {
    #
# Convert a pathname into an absolute pathname, expanding any . or .. characters.
# Assumes pathnames refer to a local filesystem.
# Assumes the directory separator is "/".
    #
    my $path = shift;
    my $cwd = getcwd();  # current working directory
    my $abspath;         # resulting absolute pathname

# Strip off any leading or trailing whitespace.  (This pattern won't match if
# there's embedded whitespace.
    $path =~ s!^\s*(\S*)\s*$!$1!;

# Convert relative to absolute path.

    if ($path =~ m!^\.$!) {          # path is "."
	return $cwd;
    } elsif ($path =~ m!^\./!) {     # path starts with "./"
	$path =~ s!^\.!$cwd!;
    } elsif ($path =~ m!^\.\.$!) {   # path is ".."
	$path = "$cwd/..";
    } elsif ($path =~ m!^\.\./!) {   # path starts with "../"
	$path = "$cwd/$path";
    } elsif ($path =~ m!^[^/]!) {    # path starts with non-slash character
	$path = "$cwd/$path";
    }

    my ($dir, @dirs2);
    my @dirs = split "/", $path, -1;   # The -1 prevents split from stripping trailing nulls
    # This enables correct processing of the input "/".

    # Remove any "" that are not leading.
    for (my $i=0; $i<=$#dirs; ++$i) {
	if ($i == 0 or $dirs[$i] ne "") {
	    push @dirs2, $dirs[$i];
	}
    }
    @dirs = ();

    # Remove any "."
    foreach $dir (@dirs2) {
	unless ($dir eq ".") {
	    push @dirs, $dir;
	}
    }
    @dirs2 = ();

    # Remove the "subdir/.." parts.
    foreach $dir (@dirs) {
	if ( $dir !~ /^\.\.$/ ) {
	    push @dirs2, $dir;
	} else {
	    pop @dirs2;   # remove previous dir when current dir is ..
	}
    }
    if ($#dirs2 == 0 and $dirs2[0] eq "") { return "/"; }
    $abspath = join '/', @dirs2;
    return( $abspath );
}

#-------------------------------------------------------------------------------

sub subst_env_path {
    #
    # Substitute for any environment variables contained in a pathname.
    # Assumes the directory separator is "/".
    #
    my $path = shift;
    my $newpath;         # resulting pathname

    # Strip off any leading or trailing whitespace.  (This pattern won't match if
    # there's embedded whitespace.
    $path =~ s!^\s*(\S*)\s*$!$1!;

    my ($dir, @dirs2);
    my @dirs = split "/", $path, -1;   # The -1 prevents split from stripping trailing nulls
    # This enables correct processing of the input "/".

    foreach $dir (@dirs) {
	if ( $dir =~ /^\$(.+)$/ ) {
	    push @dirs2, $ENV{$1};
	} else {
	    push @dirs2, $dir;
	}
    }
    $newpath = join '/', @dirs2;
    return( $newpath );
}

#-------------------------------------------------------------------------------

sub get_option {

    my ($mes, @expect) = @_;
    my ($ans, $expect, $max_tries);

    $max_tries = 5;
    print $mes;
    while ($max_tries) {
	$ans = <>; chomp $ans;
	--$max_tries;
	$ans =~ s/^\s+//;
	$ans =~ s/\s+$//;
# Check for null response which indicates that default is accepted.
	unless ($ans) { return ""; }
	foreach $expect (@expect) {
	    if ($ans =~ /^$expect$/i) { return $expect; }
	}
	if ($max_tries > 1) {
	    print "$ans does not match any of the expected values: @expect\n";
	    print "Please try again: ";
	} elsif ($max_tries == 1) {
	    print "$ans does not match any of the expected values: @expect\n";
	    print "Last chance! ";
	}
    }
    die "Failed to get answer to question: $mes\n";
}

#-------------------------------------------------------------------------------

sub print_hash {
    my %h = @_;
    my ($k, $v);
    while ( ($k,$v) = each %h ) { print "$k => $v\n"; }
}

#-------------------------------------------------------------------------------

sub set_compset
{
# Set the parameters for the specified compset and grid.  
# The parameters are read from an input file, and if no compset/grid matches are
# found then issue error message.
# This routine uses the configuration defined at the package level ($cfg_ref).

    my ($compset_file, $compset, $grid_file, $grid, $cfg_ref, $caseroot, $user_compset) = @_;

    my $xml_comp = XML::Lite->new( $compset_file );
    my $root = $xml_comp->root_element();
    my $name = $root->get_name();
    $name eq "config_compset" or die
	"file $compset_file is not a compset parameters file\n";

    my $xml_grid = XML::Lite->new( $grid_file );
    my $root = $xml_grid->root_element();
    my $name = $root->get_name();
    $name eq "config_compset" or die
	"file $compset_file is not a compset parameters file\n";

# Strip any leading or trailing whitespace 
    $grid = clean($grid);
    $compset = clean($compset);

    my $grid_longname = $grid; 
    my $grid_shortname= $grid; 
    my $grid_aliasname= $grid;

    my $compset_longname = $compset; 
    my $compset_shortname= $compset; 
    my $compset_aliasname= $compset;

    my $support_level = undef;
    my $desc_comp = "";
    my $desc_grid = "";
    my $temp; 
    my $found;
    my @e;
    my %attr = ();

# ========================================================
# Determine compset longname
# ========================================================

    if ($user_compset) {
	$compset_shortname = ' ';
	$compset_aliasname = ' ';
    } else {
	$found = 0;
	@e = $xml_comp->elements_by_name( "COMPSET" );
NAME:
	while ( my $e = shift @e ) {
	    $found = 0;
	    my $sname, my $alias; my $lname; my $support;
	    $lname = clean($e->get_text());
	    %attr = $e->get_attributes();
	    if ($attr{'sname'}) {
		$sname = clean($attr{'sname'}); 
		if ($attr{'alias'}) {$alias = clean($attr{'alias'})}; 
		if ($attr{'support_level'}) {$support = clean($attr{'support_level'})}; 
	    } else {       
		die "set_compset: config_compsets.xml must have COMPSET element and SNAME attribute \n";
	    }
	    if ($compset =~ /$lname/ || $compset eq "$sname" || $compset eq "$alias") {
		$compset_longname  = $lname;
		$compset_shortname = $sname;
		$compset_aliasname = $alias;
                if ( $support ) {
                   $support_level .= "Compset ($sname): $support\n";
                }
		$temp = $lname . $sname; 
		$cfg_ref->set('CCSM_COMPSET' , "$lname");
		$cfg_ref->set('CCSM_LCOMPSET', "$lname");
		$found = 1;
		last NAME;
	    }
	}
	unless ($found) { 
	    print "set_compset: no match for compset $compset \n";
	    print "            to see supported compsets issue \n";
	    print "  create_newcase -list compsets \n";
	    die "set_compset: exiting\n"; 
	}
    }

# ========================================================
# Determine grid longname 
# - only use this name for matches later on
# ========================================================

    my $atm_grid, my $lnd_grid, my $ice_grid, my $ocn_grid;
    my $rof_grid, my $glc_grid, my $wav_grid;
    my $cism_grid, my $mask_grid; 

# first determine if there is any compset attribute for this grid
    $found = 0;
    @e = $xml_comp->elements_by_name( "COMPSET" );
NAME:
    @e = $xml_grid->elements_by_name( "GRID" );
    while ( my $e = shift @e ) {
	my $sname, my $alias; my $support;
	my $lname = clean($e->get_text());
	my %attr = $e->get_attributes();
	$sname = clean($attr{'sname'}); 
	$alias = clean($attr{'alias'});
	$support = clean($attr{'support_level'});
	if ($grid =~ /$lname/ || $grid eq $sname || $grid eq $alias)  {
	    if ($attr{'compset'}) { 
		if ($compset_longname =~ /$attr{'compset'}/) {
                    if ( $support ) {
                       $support_level .= "Grid ($sname): $support\n";
                    }
		    $grid_longname  = $lname;
		    $grid_shortname = $sname;
		    $grid_aliasname = $alias;
		    $cfg_ref->set('GRID',$grid_longname);
		    $found = 1;
		}
	    }
	}
    }

# if not found - determine if there is any other match for this grid
    if ($found == 0) {
	@e = $xml_grid->elements_by_name( "GRID" );
	while ( my $e = shift @e ) {
	    my $sname, my $alias; my $support;
	    my $lname = clean($e->get_text());
	    my %attr = $e->get_attributes();
	    $sname = clean($attr{'sname'}); 
	    $alias = clean($attr{'alias'});
	    $support = clean($attr{'support_level'});
	    if ($grid =~ /$lname/ || $grid eq $sname || $grid eq $alias)  {
		if ($attr{'compset'}) { 
# do nothing
		} else {
		    print " grid longname is $grid_longname \n";
                    if ( $support ) {
                       $support_level .= "Grid ($sname): $support\n";
                    }
		    $grid_longname  = $lname;
		    $grid_shortname = $sname;
		    $grid_aliasname = $alias;
		    $cfg_ref->set('GRID',$grid_longname);
		    $found = 1;
		}
	    }
	}
    }

# quit if nothing was found
    unless ($found) { 
	print "set_compset: no match for grid $grid_longname \n";
	print "             to see supported grids issue - \n";
	print "  create_newcase -list grids \n";   
	die "set_compset: exiting\n"; 
    }

    $grid_longname =~ /(a%)(.+)(_l%)/ ; $atm_grid  = $2;
    $grid_longname =~ /(l%)(.+)(_oi%)/; $lnd_grid  = $2; $glc_grid = $2;
    $grid_longname =~ /(oi%)(.+)(_r%)/; $ocn_grid  = $2; $ice_grid = $2;
    $grid_longname =~ /(r%)(.+)(_m%)/ ; $rof_grid  = $2; 
    $grid_longname =~ /(m%)(.+)(_g%)/ ; $mask_grid = $2; 
    $grid_longname =~ /(g%)(.+)(_w%)/ ; $cism_grid = $2; 
    $grid_longname =~ /(w%)(.+)$/     ; $wav_grid  = $2; 
    if ($cism_grid ne 'null') {
	$cfg_ref->set('CISM_GRID',$cism_grid);
    }

# ========================================================
# check that compset is supported for target grid
# ========================================================

    @e = $xml_comp->elements_by_name( "COMPSET" );
    while ( my $e = shift @e ) {
	my $lname = clean($e->get_text());
	if ($compset_longname =~ /$lname/) {
	    %attr = $e->get_attributes();
	    my $compset_grid = clean($attr{'grid'});
	    if ($compset_grid) {
		if ($grid_longname =~ /$compset_grid/) {
# do nothing
		} else {
		    if ($grid_longname =~ /CLM_USRDAT/) {
# do nothing 
		    } else {
			die "ERROR: $compset_longname \n is not supported for \n $grid_longname \n";
		    }
		}
	    }
	}
    }

# ========================================================
# set component grid sizes and grid name
# ========================================================

    @e = $xml_grid->elements_by_name( "gridhorz" );
    while ( my $e = shift @e ) {
	my $nx, my $ny; my $support;
	my %attr = $e->get_attributes();
	my $hgrid = clean($attr{'name'});
	my $alias = clean($attr{'alias'});
	my @children = $e->get_children();
	foreach my $child (@children) {
	    my $val  = clean($child->get_text());
	    my $name = clean($child->get_name());
	    if ($name eq 'nx') {$nx = $val;}
	    if ($name eq 'ny') {$ny = $val;}
	    if ($name eq 'support_level') {$support = $val;}
            # WARNING!!!:: THE LOGIC HERE IS DEPENDENT ON THE ORDER OF THE FIELDS WITHIN
            #              EACH gridhorz FIELD desc MUST BE LAST!
	    if ($name eq 'desc') {
		if ($grid_longname =~ /$hgrid/) {
                    if ( $support ) {
                       $support_level .= "Grid ($hgrid): $support\n";
                    }
		    if ($desc_grid =~ m/$val/) {
# do nothing
		    } else {
			$desc_grid = $desc_grid . " $val";
		    }
		}
	    } 
	}
	my $gridname;
	if ($alias) {
	    $gridname = $alias;
	} else {
	    $gridname = $hgrid;
	}
	if ($atm_grid eq $hgrid) {
	    $cfg_ref->set('ATM_GRID',$gridname);
	    $cfg_ref->set('ATM_NX',$nx); $cfg_ref->set('ATM_NY',$ny);  
	}
	if ($lnd_grid eq $hgrid) {
	    $cfg_ref->set('LND_GRID',$gridname);
	    $cfg_ref->set('LND_NX',$nx); $cfg_ref->set('LND_NY',$ny);  
	}
	if ($ice_grid eq $hgrid) {
	    $cfg_ref->set('ICE_GRID',$gridname);
	    $cfg_ref->set('ICE_NX',$nx); $cfg_ref->set('ICE_NY',$ny);  
	}
	if ($ocn_grid eq $hgrid) {
	    $cfg_ref->set('OCN_GRID',$gridname);
	    $cfg_ref->set('OCN_NX',$nx); $cfg_ref->set('OCN_NY',$ny);  
	}
	if ($rof_grid eq $hgrid) {
	    $cfg_ref->set('ROF_GRID',$gridname);
	    $cfg_ref->set('ROF_NX',$nx); $cfg_ref->set('ROF_NY',$ny);  
	}
	if ($glc_grid eq $hgrid) {
	    $cfg_ref->set('GLC_GRID',$gridname);
	    $cfg_ref->set('GLC_NX',$nx); $cfg_ref->set('GLC_NY',$ny);  
	}
	if ($wav_grid eq $hgrid) {
	    $cfg_ref->set('WAV_GRID',$gridname);
	    $cfg_ref->set('WAV_NX',$nx); $cfg_ref->set('WAV_NY',$ny);  
	}
	if ($mask_grid eq $hgrid) {
	    $cfg_ref->set('MASK_GRID',$gridname);
	}
	if ($cism_grid eq $hgrid) {
	    $cfg_ref->set('CISM_GRID',$gridname);
	}
    }

    my $atm_grid = $cfg_ref->get('ATM_GRID');
    my $lnd_grid = $cfg_ref->get('LND_GRID');
    my $ocn_grid = $cfg_ref->get('OCN_GRID');
    my $rof_grid = $cfg_ref->get('ROF_GRID');
    my $wav_grid = $cfg_ref->get('WAV_GRID');
    my $glc_grid = $cfg_ref->get('GLC_GRID');
    my $mask_grid = $cfg_ref->get('MASK_GRID');
    if ($atm_grid =~ 'UNSET') {die "atm_grid in $grid_longname is not supported \n";}
    if ($lnd_grid =~ 'UNSET') {die "lnd_grid in $grid_longname is not supported \n";}
    if ($ocn_grid =~ 'UNSET') {die "ocn_grid in $grid_longname is not supported \n";}
    if ($rof_grid =~ 'UNSET') {die "rof_grid in $grid_longname is not supported \n";}
    if ($wav_grid =~ 'UNSET') {die "wav_grid in $grid_longname is not supported \n";}
    if ($glc_grid =~ 'UNSET') {die "glc_grid in $grid_longname is not supported \n";}
    if ($mask_grid =~ 'UNSET') {die "mask_grid in $grid_longname is not supported \n";}

# ========================================================
# Set grid domain files
# ========================================================

    @e = $xml_grid->elements_by_name( "griddom" );
    while ( my $e = shift @e ) {
	my %attr = $e->get_attributes();
	my $grid = clean($attr{'grid'});
	my $mask = clean($attr{'mask'});
	my $found = 0;
	if ($attr{'grid'} && $attr{'mask'}) {$found = 1;}
	unless ($found) {
	    die "ERROR in config_grid.xml griddom element attributes \n";
	}
	my @children = $e->get_children();
	foreach my $compgrid ("atm_grid", "lnd_grid", "ocn_grid", "ice_grid", "rof_grid", "glc_grid", "wav_grid") {
	    foreach my $child (@children) {
		my $name = clean($child->get_name());
		my $val  = clean($child->get_text());
		if ($atm_grid eq $grid && $compgrid eq "atm_grid" && $mask eq $mask_grid) {
		    if ($name eq 'ATM_DOMAIN_FILE') {$cfg_ref->set('ATM_DOMAIN_FILE',$val);}
		    if ($name eq 'ATM_DOMAIN_PATH') {$cfg_ref->set('ATM_DOMAIN_PATH',$val);}
		}
		if ($lnd_grid eq $grid && $compgrid eq "lnd_grid" && $mask eq $mask_grid) {
		    if ($name eq 'LND_DOMAIN_FILE') {$cfg_ref->set('LND_DOMAIN_FILE',$val);}
		    if ($name eq 'LND_DOMAIN_PATH') {$cfg_ref->set('LND_DOMAIN_PATH',$val);}
		}
		if ($ice_grid eq $grid && $compgrid eq "ice_grid" && $mask eq $mask_grid) {
		    if ($name eq 'ICE_DOMAIN_FILE') {$cfg_ref->set('ICE_DOMAIN_FILE',$val);}
		    if ($name eq 'ICE_DOMAIN_PATH') {$cfg_ref->set('ICE_DOMAIN_PATH',$val);}
		}
		if ($ocn_grid eq $grid && $compgrid eq "ocn_grid" && $mask eq $mask_grid) {
		    if ($name eq 'OCN_DOMAIN_FILE') {$cfg_ref->set('OCN_DOMAIN_FILE',$val);}
		    if ($name eq 'OCN_DOMAIN_PATH') {$cfg_ref->set('OCN_DOMAIN_PATH',$val);}
		}
		if ($rof_grid eq $grid && $compgrid eq "rof_grid" && $mask eq $mask_grid) {
		    if ($name eq 'ROF_DOMAIN_FILE') {$cfg_ref->set('ROF_DOMAIN_FILE',$val);}
		    if ($name eq 'ROF_DOMAIN_PATH') {$cfg_ref->set('ROF_DOMAIN_PATH',$val);}
		}
		if ($glc_grid eq $grid && $compgrid eq "glc_grid" && $mask eq $mask_grid) {
		    if ($name eq 'GLC_DOMAIN_FILE') {$cfg_ref->set('GLC_DOMAIN_FILE',$val);}
		    if ($name eq 'GLC_DOMAIN_PATH') {$cfg_ref->set('GLC_DOMAIN_PATH',$val);}
		}
		if ($wav_grid eq $grid && $compgrid eq "wav_grid" && $mask eq $mask_grid) {
		    if ($name eq 'WAV_DOMAIN_FILE') {$cfg_ref->set('WAV_DOMAIN_FILE',$val);}
		    if ($name eq 'WAV_DOMAIN_PATH') {$cfg_ref->set('WAV_DOMAIN_PATH',$val);}
		}
	    }
	}
    }

# ========================================================
# Set grid mapping files
# ========================================================

    @e = $xml_grid->elements_by_name( "gridmap" );
    while ( my $e = shift @e ) {
	my %attr     = $e->get_attributes();
	my @children = $e->get_children();
	my $found = 0;
	if ($attr{'atm_grid'} && $attr{'ocn_grid'}) {$found = 1;}
	if ($attr{'atm_grid'} && $attr{'lnd_grid'}) {$found = 1;}
	if ($attr{'rof_grid'} && $attr{'lnd_grid'}) {$found = 1;}
	if ($attr{'rof_grid'} && $attr{'ocn_grid'}) {$found = 1;}
	unless ($found) {
	    die "ERROR in config_grid.xml gridmap element attributes \n";
	}
	foreach my $child (@children) {
	    if ($attr{'atm_grid'} && $attr{'ocn_grid'}) {
		if ($atm_grid eq $attr{'atm_grid'} && $ocn_grid eq $attr{'ocn_grid'}) {
		    my $name = clean($child->get_name());
		    my $val  = clean($child->get_text());
		    $cfg_ref->set($name, $val);
		}
	    }
	    if ($attr{'atm_grid'} && $attr{'lnd_grid'}) {
		if ($atm_grid eq $attr{'atm_grid'} && $lnd_grid eq $attr{'lnd_grid'}) {
		    my $name = clean($child->get_name());
		    my $val  = clean($child->get_text());
		    $cfg_ref->set($name, $val);
		}
	    }
	    if ($attr{'rof_grid'} && $attr{'lnd_grid'}) {
		if ($rof_grid eq $attr{'rof_grid'} && $lnd_grid eq $attr{'lnd_grid'})  {
		    my $name = clean($child->get_name());
		    my $val  = clean($child->get_text());
		    $cfg_ref->set($name, $val);
		}
	    }
	    if ($attr{'rof_grid'} && $attr{'ocn_grid'}) {
		if ($rof_grid eq $attr{'rof_grid'} && $ocn_grid eq $attr{'ocn_grid'}) {
		    my $name = clean($child->get_name());
		    my $val  = clean($child->get_text());
		    $cfg_ref->set($name, $val);
		}
	    }
	}
    }
    # ========================================================
    # Set other grid xml variables
    # ========================================================

    my @ids = keys %$cfg_ref;
    foreach my $id (sort @ids) {
	@e = $xml_grid->elements_by_name( "$id" );
	while ( my $e = shift @e ) {
	    my $val  = clean($e->get_text());
	    my $name = clean($e->get_name());
	    %attr = $e->get_attributes();
	    if ($attr{'atm_grid'}) {
		if ($atm_grid =~ /$attr{'atm_grid'}/) {
		    $cfg_ref->set($id, $val);
		}
	    } elsif ($attr{'ocn_grid'}) {
		if ($ocn_grid =~ /$attr{'ocn_grid'}/) {
		    $cfg_ref->set($id, $val);
		}
	    }    
	}
    }

    # ========================================================
    # Set general compset settings
    # ========================================================

    my %newout = ();
    my @ids = keys %$cfg_ref;
    foreach my $id (sort @ids) {
	@e = $xml_comp->elements_by_name( "$id" );
	while ( my $e = shift @e ) {
	    my $val  = clean($e->get_text());
	    my $name = clean($e->get_name());
	    %attr = $e->get_attributes();
	    if ($attr{'grid'} && $attr{'compset'}) {
		if  ($compset_longname =~ /$attr{'compset'}/) {
		    if ($grid_longname =~ /$attr{'grid'}/) {
			$newout{"$name"} = $val; 
			$cfg_ref->set($id, $val);
		    }
		}
	    } elsif ($attr{'compset'}) {
		if ($compset_longname =~ /$attr{'compset'}/)  {
		    my $curval = $cfg_ref->get($id);
		    my $newval = $val;

		    # For OCN_TRACER_MODULES want to merge, not replace, options.
		    if ($name eq "OCN_TRACER_MODULES") {
			my $curval = $cfg_ref->get($id);
			if ($val =~ /$curval/) {
			    #do nothing
			} else {
			    $newval = "$curval" . " $val"; 
			    $cfg_ref->set($id, $newval);
			}
		    }

		    # For CONFIG_OPTS and *_NAMELIST_OPTS want to merge, not replace, options.
		    if (($name =~ m/\s*_CONFIG_OPTS/) || ($name =~ m/\s*_NAMELIST_OPTS/))   {
			if ($curval !~ m/^\s*$/)  { 
			    $newval = $curval;
			    # Split into separate options, separated by '-'.
			    # The regex is used to ensure '-' is only noticed if it is
			    # either the first character or follows a space.
			    # Note that the '-' will be stripped off.
			    my @nameopts = split(/(?:^|\s)-/, $val);
			    my @curopts = split(/(?:^|\s)-/, $curval);
			    # First item in each array will be space or empty string, so
			    # remove it with shift.
			    shift @nameopts;
			    shift @curopts;
			    # Iterate through new options
			    foreach my $nameopt (@nameopts) {
				# Grab option name.
				my ($optname) = $nameopt =~ m/^(\w+)\s/;
				my $name_found = 0;
				# Check current options for values to replace.
				foreach my $curopt (@curopts) {
				    if ($curopt =~ m/^$optname\s/) {
					$name_found = 1;
					# Substitute, adding one space just in case.
					$newval =~ s/$curopt/$nameopt /;
				    }
				}
				# If the new option was not found in existing options, append it.
				if ( ! $name_found) {
				    $newval = "$newval -$nameopt";
				}
			    }
			    # Get rid of extra spaces.
			    $newval =~ s/\s+/ /g; # spaces in middle
			    $newval =~ s/\s*$//; # spaces at end
			}
		    }
		    $newout{"$name"} = $newval; 
		    $cfg_ref->set($id, $newval);
		}
	    }
	}
    }

    # Special case - if land and river grids are different AND 
    # there is no mapping files between  land and river then 
    # set the river mode to null
    if ($lnd_grid ne $rof_grid) {
	my $map_lnd2rof = $cfg_ref->get('LND2ROF_FMAPNAME');
	if ($map_lnd2rof eq 'idmap') {
	    print "No lnd2rof_fmapname exists - RTM mode set to null \n";
	    $cfg_ref->set('RTM_MODE', 'NULL');     
	    $newout{"RTM_MODE"} = 'NULL'; 
	}
    }

    # Determine run_refcase and run_refdate
    my $run_refcase = clean($cfg_ref->get('RUN_REFCASE'));
    my $run_refdate = clean($cfg_ref->get('RUN_REFDATE'));
    if ($run_refcase ne 'case.std') {
	$cfg_ref->set('RUN_TYPE','hybrid');
	$cfg_ref->set('GET_REFCASE','TRUE');
	$newout{"RUN_TYPE"}    = 'hybrid'; 
	$newout{"GET_REFCASE"} = 'TRUE';
    }

    # special logic for CLMUSRDAT in compset name
    if ($compset_longname =~ /(.+CLMUSRDAT%)(.*)/){
	$cfg_ref->set('CLM_USRDAT_NAME',$2);
	$newout{"CLM_USR_DATNAME"} = $2;
    } 

    # ========================================================
    # Generate compset description
    # ========================================================
    my @compset_parts = split /[-_%]/, $compset_longname;
    @e = $xml_comp->elements_by_name( "desc" );
    while ( my $e = shift @e ) {
	my $val  = clean($e->get_text());
	my $name = clean($e->get_name());
	%attr = $e->get_attributes();
	if ($attr{'compset'}) {            
	    if ($compset_longname =~ /$attr{'compset'}/)  {
		if ($desc_comp =~ m/$val/) {
		    # do nothing
		} else {
		    if($val =~ /\n/){
			$desc_comp = $desc_comp . "\n$val\n";
		    }else{
			$desc_comp = $desc_comp . " $val";
		    }
		}
	    }
	    # Make sure that there is a description match for each part of the compset_name
	    # this assures that there are no typos in the name.
	    my $cnt=0; my $atrcnt=0;
	    my @compset_tmp = @compset_parts;
	    foreach my $part (@compset_tmp){
		if(grep /$part/, $attr{'compset'}){
		    splice(@compset_parts, $cnt, 1);
		}else{
		    $cnt++;
		}
	    }  
	}
    }
    die "Could not find definition for part @compset_parts of compset name" if($#compset_parts >= 0) ;

    # ========================================================
    # Print compset/grid info
    # ========================================================

    my $nxa, my $nya, my $gra;
    my $nxl, my $nyl, my $grl;
    my $nxi, my $nyi, my $gri;
    my $nxo, my $nyo, my $gro;
    my $nxg, my $nyg, my $grg;
    my $nxr, my $nyr, my $grr;
    my $nxw, my $nyw, my $grw;

    $nxa = $cfg_ref->get('ATM_NX'); $nya= $cfg_ref->get('ATM_NY');  
    $gra = $cfg_ref->get('ATM_GRID');
    $nxl = $cfg_ref->get('LND_NX'); $nyl= $cfg_ref->get('LND_NY'); 
    $grl = $cfg_ref->get('LND_GRID');
    $nxi = $cfg_ref->get('ICE_NX'); $nyi= $cfg_ref->get('ICE_NY'); 
    $gri = $cfg_ref->get('ICE_GRID');
    $nxo = $cfg_ref->get('OCN_NX'); $nyo= $cfg_ref->get('OCN_NY'); 
    $gro = $cfg_ref->get('OCN_GRID');
    $nxr = $cfg_ref->get('ROF_NX'); $nyr= $cfg_ref->get('ROF_NY'); 
    $grr = $cfg_ref->get('ROF_GRID');
    $nxg = $cfg_ref->get('GLC_NX'); $nyg= $cfg_ref->get('GLC_NY'); 
    $grg = $cfg_ref->get('GLC_GRID');
    $nxw = $cfg_ref->get('WAV_NX'); $nyw= $cfg_ref->get('WAV_NY'); 
    $grw = $cfg_ref->get('WAV_GRID');

    if ($compset_longname =~ /CISM/) {
	$grid = $cfg_ref->get('CISM_GRID');
	print "  CISM_GRID = $grid \n";  
    }

    # output to standard out
    print     "Component set: longname (shortname) (alias) \n";
    if ($compset_aliasname) {
	print     "  $compset_longname ($compset_shortname) ($compset_aliasname) \n";
    } else {
	print     "  $compset_longname ($compset_shortname) \n";
    }
    print "Component set Description: \n";
    print " $desc_comp \n";
    print "Grid: \n";
    print "  $grid_longname ($grid_shortname) \n";
    print "  ATM_GRID = $gra  NX_ATM=$nxa NY_ATM=$nya \n";
    print "  LND_GRID = $grl  NX_LND=$nxl NX_LND=$nyl \n";
    print "  ICE_GRID = $gri  NX_ICE=$nxi NX_ICE=$nyi \n";
    print "  OCN_GRID = $gro  NX_OCN=$nxo NX_OCN=$nyo \n";
    print "  ROF_GRID = $grr  NX_ROF=$nxr NX_ROF=$nyr \n";
    print "  GLC_GRID = $grg  NX_GLC=$nxg NX_GLC=$nyg \n";
    print "  WAV_GRID = $grw  NX_WAV=$nxw NX_WAV=$nyw \n";
    print "Grid Description: \n";
    print " $desc_grid \n";
    print "Non-Default Options: \n";
    my @ids = keys %newout;
    foreach my $id (sort @ids) {
	print     "  $id: $newout{$id} \n";
    } 
    print "\n";

    # output to README.case
    my $fh = new IO::File;
    $fh->open(">>$caseroot/README.case") or die "can't open file: README.case\n";
    print $fh "Component set: longname (shortname) (alias) \n";
    if ($compset_aliasname) {
	print $fh "  $compset_longname ($compset_shortname) ($compset_aliasname) \n";
    } else {
	print $fh "  $compset_longname ($compset_shortname) \n";
    }
    print $fh "Component set Description: \n";
    print $fh " $desc_comp \n";
    print $fh "Grid: \n";
    print $fh "  $grid_longname ($grid_shortname) \n";
    print $fh "  ATM_GRID = $gra  NX_ATM=$nxa NY_ATM=$nya \n";
    print $fh "  LND_GRID = $grl  NX_LND=$nxl NX_LND=$nyl \n";
    print $fh "  ICE_GRID = $gri  NX_ICE=$nxi NX_ICE=$nyi \n";
    print $fh "  OCN_GRID = $gro  NX_OCN=$nxo NX_OCN=$nyo \n";
    print $fh "  ROF_GRID = $grr  NX_ROF=$nxr NX_ROF=$nyr \n";
    print $fh "  GLC_GRID = $grg  NX_GLC=$nxg NX_GLC=$nyg \n";
    print $fh "  WAV_GRID = $grw  NX_WAV=$nxw NX_WAV=$nyw \n";
    print $fh "Grid Description: \n";
    print $fh " $desc_grid \n";
    print $fh "Non-Default Options: \n";
    my @ids = keys %newout;
    foreach my $id (sort @ids) {
	print $fh "  $id: $newout{$id} \n";
    } 

    return ($compset_longname, $compset_shortname, $grid_longname, $grid_shortname, $support_level); 
}

#-------------------------------------------------------------------------------

sub clean
{
    my ($name) = @_;
    $name =~ s/^\s+//; # strip any leading whitespace 
    $name =~ s/\s+$//; # strip any trailing whitespace
    return ($name);
}
#-------------------------------------------------------------------------------

sub check_grid
{
    # Set the parameters for the specified horizontal grid.  The
    # parameters are read from an input file, and if no grid matches are
    # found then issue error message.
    # This routine uses the configuration defined at the package level ($cfg_ref).

    my ($grid_file, $grid, $compset_longname) = @_;
    my $xml = XML::Lite->new( $grid_file );
    my $root = $xml->root_element();

    # Check for valid root node
    my $name = $root->get_name();
    $name eq "config_compset" or die
	" file $grid_file is not a compset/grid parameters file\n";

    # Read the grid parameters from $grid_file.
    my @e; 
    my %attr = ();

    # Search for matching grid.
    @e = $xml->elements_by_name( "valid_grid" );
  NAME:
    while ( my $e = shift @e ) {
	my $valid_grid_match = $e->get_text();
	print "valid_grid_match is $valid_grid_match \n";  
	my $compset = $attr{'compset'};
	$compset =~ s/^\s+//; # strip any leading whitespace
	$compset =~ s/\s+$//; # strip any trailing whitespace
	if ($compset =~ /$compset/) {
	    my $valid_grid_match = $e->get_text();
	    $valid_grid_match =~ s/^\s+//; # strip any leading whitespace
	    $valid_grid_match =~ s/\s+$//; # strip any trailing whitespace
	    if ($grid =~ /$valid_grid_match/) {
		# do nothing
	    } else {
		die <<"EOF";
		*** Invalid compset - $compset - for grid - $grid ***
		    *** Only valid compsets for this grid must match $valid_grid_match ***
		    *** Invoke create_newcase again with a vaid compset for this grid ***
EOF
	    }
	}
	last NAME; 
    }
}

#-------------------------------------------------------------------------------

sub set_test
{
    # Set the parameters for the specified testname.  The
    # parameters are read from an input file, and if no testname matches are
    # found then issue error message.
    # This routine uses the configuration defined at the package level ($cfg_ref).

    my ($test_file, $testname, $cfg_ref) = @_;
    my $xml = XML::Lite->new( $test_file );
    my $root = $xml->root_element();

    # Check for valid root node
    my $name = $root->get_name();
    $name eq "config_ccsmtest" or die
	"file $test_file is not a test parameters file\n";

    # Read the test parameters from $test_file.
    my @e = $xml->elements_by_name( "ccsmtest" );
    my %a = ();

    # Search for matching test.
    my $found = 0;
  CCSMTEST:
    while ( my $e = shift @e ) {
	%a = $e->get_attributes();
	if ( ($testname eq $a{'NAME'}) )  {
	    $found = 1;
	    last CCSMTEST;
	}
    }

    # Die unless search was successful.
    unless ($found) { 
	print "set_test: no match for test $testname - possible testnames are \n";
	my @e_err = $xml->elements_by_name( "ccsmtest" );
	my %a_err = ();
	while ( my $e_err = shift @e_err ) {
	    %a_err = $e_err->get_attributes();
	    print " $a_err{'NAME'} ($a_err{'DESC'}) \n" ;
	}
	die "set_test: exiting\n"; 
    }

    # Loop through all entry_ids of the $cfg_ref object and if the corresponding 
    # attributed is defined in the testname hash, then reset the cfg_ref object to
    # that value

    my @ids = keys %$cfg_ref;
    foreach my $id (sort @ids) {
	foreach my $attr (keys %a) {
	    if ( ! $cfg_ref->is_valid_name($attr) ) { 
		die "set_test: invalid id $attr in test $testname in file $test_file exiting\n"; 
	    }
	    if ($attr eq $id) {
		my $value = $a{$attr};
		$cfg_ref->set($id, $value);
	    }
	}
    }
}

#-------------------------------------------------------------------------------

sub set_confopts
{
    # Print all currently supported valid grids

    my ($coptions, $cfg_ref) = @_;

    print "  confopts = $coptions\n";
    if ($coptions =~ "_D" || $coptions =~ "_ED") {
	$cfg_ref->set('DEBUG', "TRUE");
	print "    confopts DEBUG ON \n";
    }
    if ($coptions =~ "_E" || $coptions =~ "_DE") {
	$cfg_ref->set('USE_ESMF_LIB', "TRUE");
	$cfg_ref->set('COMP_INTERFACE', "ESMF");
	print "    confopts COMP_INTERFACE ESMF set \n";
    }

    if ($coptions =~ "_P") {
	my $popt = $coptions;
	$popt =~ s/.*_P([A-Za-z0-9]*)_?.*/$1/;
	$pecount = $popt;
	print "    confopts pecount set to $pecount \n";
    }
    if ($coptions =~ "_M") {
	my $mopt = $coptions;
	$mopt =~ s/.*_M([A-Za-z0-9\-]*)_?.*/$1/;
	$mpilib = $mopt;
	print "    mpilib set to $mpilib \n";
    }
    if ($coptions =~ "_L") {
	my $lopt = $coptions;
	$lopt =~ s/.*_L([A-Za-z0-9]*)_?.*/$1/;
	my $loptc = substr($lopt,0,1);
	my $lopti = substr($lopt,1);
	my $lopts = 'unknown';
	if ($loptc =~ "y") {$lopts = 'nyears'}
	if ($loptc =~ "m") {$lopts = 'nmonths'}
	if ($loptc =~ "d") {$lopts = 'ndays'}
	if ($loptc =~ "h") {$lopts = 'nhours'}
	if ($loptc =~ "s") {$lopts = 'nseconds'}
	if ($loptc =~ "n") {$lopts = 'nsteps'}
	if ($lopts =~ "unknown") {
	    print "$0 _L confopts run length undefined, only y m d h s n allowed\n\n";
	    exit -1;
	}
	$cfg_ref->set('STOP_OPTION', $lopts);
	$cfg_ref->set('STOP_N', $lopti);
	print "    confopts run length set to $lopt . $lopts . $lopti \n";
    }
    if ($coptions =~ "_N") {
	my $nopt = $coptions;
	$nopt =~ s/.*_N([0-9]*)_?.*/$1/;
	$cfg_ref->set('NINST_ATM', $nopt);
	$cfg_ref->set('NINST_LND', $nopt);
	$cfg_ref->set('NINST_OCN', $nopt);
	$cfg_ref->set('NINST_ICE', $nopt);
	$cfg_ref->set('NINST_GLC', $nopt);
	$cfg_ref->set('NINST_ROF', $nopt);
	$cfg_ref->set('NINST_WAV', $nopt);
	print "    confopts instances set to $nopt \n";
    }
    if ($coptions =~ "_CG") {
	$cfg_ref->set('CALENDAR', "GREGORIAN");
	print "    confopts CALENDAR set to GREGORIAN \n";
    }
    if ($coptions =~ "_AOA") {
	$cfg_ref->set('AOFLUX_GRID', "atm");
	print "    confopts AOFLUX_GRID set to atm \n";
    }
    if ($coptions =~ "_AOE") {
	$cfg_ref->set('AOFLUX_GRID', "exch");
	print "    confopts AOFLUX_GRID set to exch \n";
    }
}

#-------------------------------------------------------------------------------

sub list_grids
{
    # Print all currently supported valid grids

    my ($grid_file) = @_;
    my $xml = XML::Lite->new( $grid_file );
    my $root = $xml->root_element();
    my $name = $root->get_name();
    $name eq "config_compset" or die
	"file $grid_file is not a horizontal grid parameters file\n";

  # Naming convention
  my @e = $xml->elements_by_name( "help" );
  while ( my $e = shift @e ) {
    my $text = clean($e->get_text());
    print "$text \n\n";
  }
  print "\n";
  # Component grids
  print "======================================================\n";
  print ("Component Grids:  name\t(alias)\t(desc)\t(nx)\t(ny) \n");
  print "======================================================\n";
  my @e = $xml->elements_by_name( "gridhorz" );
  my %a = ();
  while ( my $e = shift @e ) {
    my %attr = $e->get_attributes();
    my $hgrid = clean($attr{'name'});
    my $alias = clean($attr{'alias'});
    my $gridname;
    printf "    %-20s ", $hgrid;
    foreach my $item ( "alias" ) {
       if ($attr{$item}) {
         print " ($item: $attr{$item})";
       }
    }
    my @children = $e->get_children();
    my %elements = undef;
    foreach my $child (@children) {
       my $name = clean($child->get_name());
       $elements{$name} = clean($child->get_text());
    }
    foreach my $item ( "desc", "nx", "ny", "support_level" ) {
       if ($elements{$item}) {
         print " ($item: $elements{$item})";
       }
    }
    print " \n";
  }
  print ("  \n");
  # Model grids
  print "======================================================\n";
  print ("Model Grids:  name\t(alias)\t(compset) \n");
  print "======================================================\n";
  my @e = $xml->elements_by_name( "GRID" );
  while ( my $e = shift @e ) {
    my %attr = $e->get_attributes();
    my $text = clean($e->get_text());
    printf "%s %-87s ", "model grid: ", $text;
    foreach my $item ( "alias", "compset", "support_level" ) {
       if ($attr{$item}) {
         print " ($item: $attr{$item})";
       }
    }
    print "\n";
  }    
  print " \n";


}

#-------------------------------------------------------------------------------

sub list_compsets
{
    # Set the parameters for the specified compset and grid.  
    # The parameters are read from an input file, and if no compset/grid matches are
    # found then issue error message.
    # This routine uses the configuration defined at the package level ($cfg_ref).

    my ($compset_file) = @_;

    my $xml_comp = XML::Lite->new( $compset_file );
    my $root = $xml_comp->root_element();
    my $name = $root->get_name();
    $name eq "config_compset" or die
	"file $compset_file is not a compset parameters file\n";

    print "======================================================\n";
    print "The following are the supported components sets \n";
    print "The naming convention is explained after the list \n";
    print "======================================================\n\n";

    my @e = $xml_comp->elements_by_name( "COMPSET" );
    while ( my $e = shift @e ) {
	my %attr = $e->get_attributes();
	my $text = clean($e->get_text());
	printf("alias: %-25s shortname: %-50s \n",
	       clean($attr{'alias'}),clean($attr{'sname'}));
	printf("                                 longname: %-96s \n", clean($text) );
        if ( $attr{'support_level'} ) {
	   printf("                                 support_level:  %-96s \n", clean($attr{'support_level'}) );
        }
    }    
    print " \n";
    my @e = $xml_comp->elements_by_name( "help" );
    while ( my $e = shift @e ) {
	my $text = clean($e->get_text());
	print "$text \n\n";
    }
}

#-------------------------------------------------------------------------------

sub print_tests
{
    # Print all currently supported tests

    my ($test_file) = @_;
    my $xml = XML::Lite->new( $test_file );
    my $root = $xml->root_element();

    # Check for valid root node
    my $name = $root->get_name();
    $name eq "config_ccsmtest" or die
	"file $test_file is not a ccsmtest parameters file\n";

    print ("  \n");
    print ("  TESTS:  name (description) \n");

    my @e = $xml->elements_by_name( "ccsmtest" );
    my %a = ();
    while ( my $e = shift @e ) {
	%a = $e->get_attributes();
	if (defined($a{'DESC'})) { 
	    print "    $a{'NAME'} ($a{'DESC'}) \n";
	}
    }
}

#-------------------------------------------------------------------------------

sub check_known_problems
{
    # Check the CESM repository for known problems, see the SVN url below.  
    # If there is a known_problems file in the repository that matches 
    print "-------------------------------------------------------------------------------\n";
    print "For a list of potential issues in the current tag, please point your web browser to:\n";
    print "https://svn-ccsm-models.cgd.ucar.edu/cesm1/known_problems/\n";
    print "-------------------------------------------------------------------------------\n";
}<|MERGE_RESOLUTION|>--- conflicted
+++ resolved
@@ -159,7 +159,6 @@
     "confopts=s"                => \$opts{'confopts'},
     "project=s"                 => \$opts{'project'},  
     "compiler=s"                => \$opts{'compiler'},  
-    "project=s"                 => \$opts{'project'},  
     "mpilib=s"                  => \$opts{'mpilib'},  
     "res=s"                     => \$opts{'res'},
     "h|help"                    => \$opts{'help'},
@@ -204,7 +203,6 @@
 my $xmlmode;
 my $project;
 my $compiler;
-my $project;
 my $mpilib;
 if (!$opts{'list'} && !$opts{'testlist'}) {
     # Check for manditory case input
@@ -382,12 +380,9 @@
 require XML::Lite;
 require ConfigCase;
 require ProjectTools;
-<<<<<<< HEAD
-=======
 require Testing::CESMTest;
 require Testing::TestLists; 
 
->>>>>>> d97ef09e
 
 #-----------------------------------------------------------------------------------------------
 # If just listing valid values then exit after completion of lists
