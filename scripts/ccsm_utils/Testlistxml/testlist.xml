--- conflicted
+++ resolved
@@ -1300,12 +1300,7 @@
         <machine compiler="intel" testtype="acme_integration">cascade</machine>
         <machine compiler="nag" testtype="acme_integration">cascade</machine>
         <machine compiler="ibm" testtype="acme_integration">cetus</machine>
-<<<<<<< HEAD
-=======
-        <machine compiler="intel" testtype="acme_developer">skybridge</machine>
         <machine compiler="intel" testtype="acme_integration">skybridge</machine>
-        <machine compiler="pgi" testtype="acme_developer">eastwind</machine>
->>>>>>> d017a32b
         <machine compiler="pgi" testtype="acme_integration">eastwind</machine>
         <machine compiler="intel" testtype="acme_integration">edison</machine>
         <machine compiler="intel " testtype="acme_integration">edison</machine>
