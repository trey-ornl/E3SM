--- conflicted
+++ resolved
@@ -34,14 +34,7 @@
     config_file = files.get_value("MACHINES_SPEC_FILE")
     expect(os.path.isfile(config_file),
            "Cannot find config_file %s on disk" %config_file)
-    # provide a machine name that is defined for both cesm and acme
-    # to avoid an error here on machines not in config_machines.xml
-    machines = Machines(config_file, machine="edison")
-
-<<<<<<< HEAD
     machines = Machines(config_file,machine="Query")
-=======
->>>>>>> cff18017
     machines.print_values()
 
 ###############################################################################
