"""
Aprun is far too complex to handle purely through XML. We need python
code to compute and assemble aprun commands.
"""

from CIME.XML.standard_module_setup import *

import math

logger = logging.getLogger(__name__)

###############################################################################
def _get_aprun_cmd_for_case_impl(ntasks, nthreads, rootpes, pstrids,
                                 max_tasks_per_node, pes_per_node,
                                 pio_numtasks, pio_async_interface,
                                 compiler, machine, run_exe):
###############################################################################
    """
    No one really understands this code, but we can at least test it.

    >>> ntasks = [512, 675, 168, 512, 128, 168, 168, 512, 1]
    >>> nthreads = [2, 2, 2, 2, 4, 2, 2, 2, 1]
    >>> rootpes = [0, 0, 512, 0, 680, 512, 512, 0, 0]
    >>> pstrids = [1, 1, 1, 1, 1, 1, 1, 1, 1]
    >>> max_tasks_per_node = 16
    >>> pes_per_node = 16
    >>> pio_numtasks = -1
    >>> pio_async_interface = False
    >>> compiler = "pgi"
    >>> machine = "titan"
    >>> run_exe = "acme.exe"
    >>> _get_aprun_cmd_for_case_impl(ntasks, nthreads, rootpes, pstrids, max_tasks_per_node, pes_per_node, pio_numtasks, pio_async_interface, compiler, machine, run_exe)
<<<<<<< HEAD
    ('aprun -S 4 -n 680 -N 8 -d 2 acme.exe : -S 2 -n 128 -N 4 -d 4 acme.exe ', 117)

=======
    (' -S 4 -n 680 -N 8 -d 2 acme.exe : -S 2 -n 128 -N 4 -d 4 acme.exe ', 117)
>>>>>>> ae2a5ca0
    >>> compiler = "intel"
    >>> _get_aprun_cmd_for_case_impl(ntasks, nthreads, rootpes, pstrids, max_tasks_per_node, pes_per_node, pio_numtasks, pio_async_interface, compiler, machine, run_exe)
    (' -S 4 -cc numa_node -n 680 -N 8 -d 2 acme.exe : -S 2 -cc numa_node -n 128 -N 4 -d 4 acme.exe ', 117)

    >>> ntasks = [64, 64, 64, 64, 64, 64, 64, 64, 1]
    >>> nthreads = [1, 1, 1, 1, 1, 1, 1, 1, 1]
    >>> rootpes = [0, 0, 0, 0, 0, 0, 0, 0, 0]
    >>> pstrids = [1, 1, 1, 1, 1, 1, 1, 1, 1]
    >>> _get_aprun_cmd_for_case_impl(ntasks, nthreads, rootpes, pstrids, max_tasks_per_node, pes_per_node, pio_numtasks, pio_async_interface, compiler, machine, run_exe)
    ('aprun -S 8 -cc numa_node -n 64 -N 16 -d 1 acme.exe ', 4)
    """
    max_tasks_per_node = 1 if max_tasks_per_node < 1 else max_tasks_per_node

    total_tasks = 0
    for ntask, rootpe, pstrid in zip(ntasks, rootpes, pstrids):
        tt = rootpe + (ntask - 1) * pstrid + 1
        total_tasks = max(tt, total_tasks)

    # Check if we need to add pio's tasks to the total task count
    if pio_async_interface:
        total_tasks += pio_numtasks if pio_numtasks > 0 else pes_per_node

    # Compute max threads for each mpi task
    maxt = [0] * total_tasks
    for ntask, nthrd, rootpe, pstrid in zip(ntasks, nthreads, rootpes, pstrids):
        c2 = 0
        while c2 < ntask:
            s = rootpe + c2 * pstrid
            if nthrd > maxt[s]:
                maxt[s] = nthrd

            c2 += 1

    # make sure all maxt values at least 1
    for c1 in xrange(0, total_tasks):
        if maxt[c1] < 1:
            maxt[c1] = 1

    # Compute task and thread settings for batch commands
    tasks_per_node, task_count, thread_count, max_thread_count, total_node_count, aprun_args = \
        0, 1, maxt[0], maxt[0], 0, ""
    for c1 in xrange(1, total_tasks):
        if maxt[c1] != thread_count:
            tasks_per_node = min(pes_per_node, max_tasks_per_node / thread_count)

            tasks_per_node = min(task_count, tasks_per_node)

            # Compute for every subset
            task_per_numa = int(math.ceil(tasks_per_node / 2.0))
            # Option for Titan
            if machine == "titan" and tasks_per_node > 1:
                aprun_args += " -S %d" % task_per_numa
                if compiler == "intel":
                    aprun_args += " -cc numa_node"

            aprun_args += " -n %d -N %d -d %d %s :" % (task_count, tasks_per_node, thread_count, run_exe)

            node_count = int(math.ceil(float(task_count) / tasks_per_node))
            total_node_count += node_count

            thread_count = maxt[c1]
            max_thread_count = max(max_thread_count, maxt[c1])
            task_count = 1

        else:
            task_count += 1

    if pes_per_node > 0:
        tasks_per_node = min(pes_per_node, max_tasks_per_node / thread_count)
    else:
        tasks_per_node = max_tasks_per_node / thread_count

    tasks_per_node = min(task_count, tasks_per_node)

    task_per_numa = int(math.ceil(tasks_per_node / 2.0))

    total_node_count += int(math.ceil(float(task_count) / tasks_per_node))

    # Special option for Titan with intel compiler
    if machine == "titan" and tasks_per_node > 1:
        aprun_args += " -S %d" % task_per_numa
        if compiler == "intel":
            aprun_args += " -cc numa_node"

    aprun_args += " -n %d -N %d -d %d %s " % (task_count, tasks_per_node, thread_count, run_exe)

    return aprun_args, total_node_count

###############################################################################
def get_aprun_cmd_for_case(case, run_exe):
###############################################################################
    """
    Given a case, construct and return the aprun command and optimized node count
    """
    models = case.get_values("COMP_CLASSES")
    ntasks, nthreads, rootpes, pstrids = [], [], [], []
    for model in models:
        model = "CPL" if model == "DRV" else model
        for the_list, item_name in zip([ntasks, nthreads, rootpes, pstrids],
                                       ["NTASKS", "NTHRDS", "ROOTPE", "PSTRID"]):
            the_list.append(case.get_value("_".join([item_name, model])))

    return _get_aprun_cmd_for_case_impl(ntasks, nthreads, rootpes, pstrids,
                                        case.get_value("MAX_TASKS_PER_NODE"),
                                        case.get_value("PES_PER_NODE"),
                                        case.get_value("PIO_NUMTASKS"),
                                        case.get_value("PIO_ASYNC_INTERFACE"),
                                        case.get_value("COMPILER"),
                                        case.get_value("MACH"),
                                        run_exe)<|MERGE_RESOLUTION|>--- conflicted
+++ resolved
@@ -30,12 +30,7 @@
     >>> machine = "titan"
     >>> run_exe = "acme.exe"
     >>> _get_aprun_cmd_for_case_impl(ntasks, nthreads, rootpes, pstrids, max_tasks_per_node, pes_per_node, pio_numtasks, pio_async_interface, compiler, machine, run_exe)
-<<<<<<< HEAD
-    ('aprun -S 4 -n 680 -N 8 -d 2 acme.exe : -S 2 -n 128 -N 4 -d 4 acme.exe ', 117)
-
-=======
     (' -S 4 -n 680 -N 8 -d 2 acme.exe : -S 2 -n 128 -N 4 -d 4 acme.exe ', 117)
->>>>>>> ae2a5ca0
     >>> compiler = "intel"
     >>> _get_aprun_cmd_for_case_impl(ntasks, nthreads, rootpes, pstrids, max_tasks_per_node, pes_per_node, pio_numtasks, pio_async_interface, compiler, machine, run_exe)
     (' -S 4 -cc numa_node -n 680 -N 8 -d 2 acme.exe : -S 2 -cc numa_node -n 128 -N 4 -d 4 acme.exe ', 117)
