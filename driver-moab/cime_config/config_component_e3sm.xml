<?xml version="1.0"?>

<entry_id version="2.0">

  <entry id="MODEL_DOI_URL">
    <type>char</type>
    <default_value>https://doi.org/10.11578/E3SM/dc.20180418.36</default_value>
    <group>run_metadata</group>
    <file>env_case.xml</file>
    <desc>run DOI</desc>
  </entry>

  <entry id="DRV_THREADING">
    <type>logical</type>
    <valid_values>TRUE,FALSE</valid_values>
    <default_value>TRUE</default_value>
    <group>run_flags</group>
    <file>env_run.xml</file>
    <desc>Turns on component varying thread control in the driver.
    Used to set the driver namelist variable "drv_threading".</desc>
  </entry>

  <entry id="INFO_TASKMAP_MODEL">
    <type>integer</type>
    <valid_values>0,1,2</valid_values>
    <default_value>2</default_value>
    <group>run_flags</group>
    <file>env_run.xml</file>
    <desc>Sets level of task-to-node mapping output for the whole model 
    (0: no output; 1: compact; 2: verbose).</desc>
  </entry>

  <entry id="INFO_TASKMAP_COMP">
    <type>integer</type>
    <valid_values>0,1,2</valid_values>
    <default_value>0</default_value>
    <group>run_flags</group>
    <file>env_run.xml</file>
    <desc>Sets level of task-to-node mapping output for supported component models
    (0: no output; 1: compact; 2: verbose).</desc>
  </entry>

  <entry id="INFO_MPROF">
    <type>integer</type>
    <valid_values>0,1,2,3,4</valid_values>
    <default_value>3</default_value>
    <group>run_flags</group>
    <file>env_run.xml</file>
    <desc>Sets level of memory profile logging:
      0: no output
      1: log mem-usage from component ROOTPE tasks
      2: log mem-usage from all tasks
      3: aggregate logging to node-level mem-usage on ROOTPE nodes
      4: aggregate logging to node-level mem-usage on all nodes
      Aggregation requires INFO_TASKMAP_MODEL>0.
    </desc>
  </entry>

  <entry id="INFO_MPROF_DT">
    <type>integer</type>
    <default_value>86400</default_value>
    <group>run_flags</group>
    <file>env_run.xml</file>
    <desc>number of seconds between memory profiling logs</desc>
  </entry>

  <entry id="SAVE_TIMING">
    <type>logical</type>
    <valid_values>TRUE,FALSE</valid_values>
    <default_value>TRUE</default_value>
    <group>run_flags</group>
    <file>env_run.xml</file>
    <desc>logical to save timing files in rundir</desc>
  </entry>

  <entry id="SAVE_TIMING_DIR">
    <type>char</type>
    <valid_values></valid_values>
    <default_value>UNSET</default_value>
    <group>run_flags</group>
    <file>env_run.xml</file>
    <desc>Where to auto archive timing data</desc>
  </entry>

  <entry id="SAVE_TIMING_DIR_PROJECTS">
    <type>char</type>
    <valid_values></valid_values>
    <default_value></default_value>
    <group>run_flags</group>
    <file>env_run.xml</file>
    <desc> A comma-separated list of projects that are allowed to auto archive timing data in SAVE_TIMING_DIR</desc>
  </entry>

  <entry id="TIMER_DETAIL">
    <type>integer</type>
    <default_value>12</default_value>
    <group>run_flags</group>
    <file>env_run.xml</file>
    <desc>timer output depth</desc>
  </entry>

  <entry id="TIMER_LEVEL">
    <type>integer</type>
    <default_value>20</default_value>
    <group>run_flags</group>
    <file>env_run.xml</file>
    <desc>timer output depth</desc>
  </entry>

  <entry id="TPROF_TOTAL">
    <type>integer</type>
    <default_value>12</default_value>
    <group>run_flags</group>
    <file>env_run.xml</file>
    <desc>Sets maximum number of run loop timing data checkpoints.
    This sets values for tprof_option and tprof_n that determine
    the timing output file frequency. If less than one, uses
    defaults for tprof_option and tprof_n and also allows them
    to be set in user_nl_cpl.</desc>
  </entry>

  <entry id="DOUT_S_SAVE_INTERIM_RESTART_FILES">
    <type>logical</type>
    <valid_values>TRUE,FALSE</valid_values>
    <default_value>TRUE</default_value>
    <group>run_data_archive</group>
    <file>env_run.xml</file>
    <desc>Logical to archive all interim restart files, not just those at eor
    If TRUE, perform short term archiving on all interim restart files,
    not just those at the end of the run. By default, this value is TRUE.
    The restart files are saved under the specific component directory
    ($DOUT_S_ROOT/$CASE/$COMPONENT/rest rather than the top-level $DOUT_S_ROOT/$CASE/rest directory).
    Interim restart files are created using the REST_N and REST_OPTION variables.
    This is for expert users ONLY and requires expert knowledge.
    We will not document this further in this guide.</desc>
  </entry>

  <entry id="BFBFLAG">
    <type>logical</type>
    <valid_values>TRUE,FALSE</valid_values>
    <default_value>TRUE</default_value>
    <group>run_flags</group>
    <file>env_run.xml</file>
    <desc>turns on coupler bit-for-bit reproducibility with varying pe counts</desc>
  </entry>

  <entry id="BARRIER_OPTION">
    <type>char</type>
    <valid_values>none,never,nsteps,nstep,nseconds,nsecond,nminutes,nminute,nhours,nhour,ndays,nday,nmonths,nmonth,nyears,nyear,date,ifdays0,end</valid_values>
    <default_value>never</default_value>
    <values match="last">
      <value compset="_DATM.+_ELM">ndays</value>
    </values>
    <group>run_begin_stop_restart</group>
    <file>env_run.xml</file>
    <desc>
      sets frequency of full model barrier (same options as STOP_OPTION) for synchronization with BARRIER_N and BARRIER_DATE
    </desc>
  </entry>

  <entry id="FLDS_WISO">
    <type>logical</type>
    <valid_values>TRUE,FALSE</valid_values>
    <default_value>FALSE</default_value>
    <values match="last">
      <value compset="%WISO">TRUE</value>
      <value compset="%ISO">TRUE</value>
    </values>
    <group>run_flags</group>
    <file>env_run.xml</file>
    <desc>Turn on the passing of water isotope fields through the coupler</desc>
  </entry>

  <entry id="TFREEZE_SALTWATER_OPTION">
    <type>char</type>
    <valid_values>minus1p8,linear_salt,mushy</valid_values>
    <default_value>mushy</default_value>
    <group>run_physics</group>
    <file>env_run.xml</file>
    <desc>Freezing point calculation for salt water.</desc>
  </entry>

  <!-- ===================================================================== -->
  <!-- component coupling options and frequencies -->
  <!-- ===================================================================== -->

  <entry id="CPL_SEQ_OPTION">
    <type>char</type>
    <valid_values>CESM1_ORIG,CESM1_ORIG_TIGHT,CESM1_MOD,CESM1_MOD_TIGHT,RASM_OPTION1,RASM_OPTION2</valid_values>
    <default_value>CESM1_MOD_TIGHT</default_value>
    <values match="last">
      <value compset="_DATM.*_DOCN%SOM"          >CESM1_MOD</value>
      <value compset="_POP2"                     >CESM1_MOD</value>
      <value compset="_DATM.*_DLND.*_DICE.*_DOCN">CESM1_MOD</value>
      <value compset="_DATM%NYF.*_SLND.*_DICE.*_DOCN">CESM1_MOD</value>
      <value compset="_XATM.*_XLND.*_XICE.*_XOCN">CESM1_MOD</value>
      <value compset="_SOCN"                     >CESM1_MOD</value>
      <value compset="_MPASO"                    >CESM1_MOD</value>
      <value compset="_MPASSI.*_MPASO"           >RASM_OPTION1</value>
    </values>
    <group>run_coupling</group>
    <file>env_run.xml</file>
    <desc>
      Coupler sequencing option. This is used to set the driver namelist variable cpl_seq_option.
      CESM1_ORIG is the cesm1.1 implementation.
      CESM1_MOD includes a cesm1.3 mod that swaps ocean merging and atm/ocn flux
      computation.
      RASM_OPTION1 runs prep ocean before the ocean coupling reducing
      most of the lags and field inconsistency but still allowing the ocean to run
      concurrently with the ice and atmosphere.
      RASM_OPTION2 is similar to RASM_OPTION1
      but sequences the ice model, prep ocean and ocean model in that order.  The
      ocean model loses some of the concurrency with the ice model.
      CESM1_ORIG_TIGHT and CESM1_MOD_TIGHT are consistent with the old variables
      ocean_tight_coupling = true in the driver.  That namelist is gone and the
      cpl_seq_option flags take it's place.
      TIGHT coupling makes no sense with the OPTION5 and OPTION6 flags.
    </desc>
  </entry>

  <entry id="CCSM_BGC">
    <type>char</type>
    <valid_values>none,CO2A,CO2A_OI,CO2B,CO2C,CO2C_OI,CO2_DMSA</valid_values>
    <default_value>none</default_value>
    <values match="last">
      <value compset="_EAM"     >CO2A</value>
      <value compset="_DATM"    >none</value>
      <value compset="_BGC%BPRP">CO2C</value>
      <value compset="HIST.*_DATM%(QIA|CRU|GSW)">CO2A</value>
      <value compset="20TR.*_DATM%(QIA|CRU|GSW)">CO2A</value>
      <value compset="RCP.*_DATM%(QIA|CRU|GSW)" >CO2A</value>
      <value compset="_DATM%IAF.*_MPASO%OECO" >CO2A</value>
      <value compset="_MPASSI%BGC.*_MPASO%OIECO" >CO2A_OI</value>
      <value compset="_MPASSI%BGC.*_MPASO%TOIECO_" >CO2A_OI</value>
      <value compset="_MPASSI_MPASO_.*_BGC%BCRC" >CO2C</value>
      <value compset="_MPASSI_MPASO_.*_BGC%BCRD" >CO2C</value>
      <value compset="_MPASSI_MPASO_.*_BGC%BDRC" >CO2C</value>
      <value compset="_MPASSI_MPASO_.*_BGC%BDRD" >CO2C</value>
      <value compset="_MPASSI%BGC.*_MPASO%OIECO.*_BGC%BCRC" >CO2C_OI</value>
      <value compset="_MPASSI%BGC.*_MPASO%OIECO.*_BGC%BCRD" >CO2C_OI</value>
      <value compset="_MPASSI%BGC.*_MPASO%OIECO.*_BGC%BDRC" >CO2C_OI</value>
      <value compset="_MPASSI%BGC.*_MPASO%OIECO.*_BGC%BDRD" >CO2C_OI</value>
    </values>
    <group>run_coupling</group>
    <file>env_run.xml</file>
    <desc>Activates additional CO2-related fields to be exchanged between components. Possible values are:

    CO2A: sets the driver namelist variable flds_co2a = .true.; this adds
    prognostic CO2 and diagnostic CO2 at the lowest model level to be sent from
    the atmosphere to the land and ocean.

    CO2A_OI: sets the driver namelist variable flds_co2a = .true.; this adds
    prognostic CO2 and diagnostic CO2 at the lowest model level to be sent from
    the atmosphere to the land and ocean. Also sets the driver namelist variable
    flds_bgc_oi = .true.; this turns on the transfer of bgc fields between the
    ocean and seaice components via the coupler.

    CO2B: sets the driver namelist variable flds_co2b = .true.; this adds
    prognostic CO2 and diagnostic CO2 at the lowest model level to be sent from
    the atmosphere just to the land, and the surface upward flux of CO2 to be
    sent from the land back to the atmosphere

    CO2C: sets the driver namelist variable flds_co2c = .true.; this adds
    prognostic CO2 and diagnostic CO2 at the lowest model level to be sent from
    the atmosphere to the land and ocean, and the surface upward flux of CO2
    to be sent from the land and the open ocean back to the atmosphere.

    CO2_DMSA: sets the driver namelist variable flds_co2_dmsa = .true.

    The namelist variables flds_co2a, flds_co2b, flds_co2c and flds_co2_dmsa are
    in the namelist group cpl_flds_inparm.
    </desc>
  </entry>

  <entry id="CPL_USER_MODS">
    <type>char</type>
    <valid_values></valid_values>
    <values match="last">
      <value/>
    </values>
    <group>run_component_cpl</group>
    <file>env_case.xml</file>
    <desc>User mods to apply to specific compset matches. </desc>
  </entry>

  <entry id="NCPL_BASE_PERIOD">
    <type>char</type>
    <valid_values>hour,day,year,decade</valid_values>
    <group>run_coupling</group>
    <file>env_run.xml</file>
    <default_value>day</default_value>
    <values match="last">
      <value compset="_DLND.*_CISM\d">year</value>
      <value compset="_DLND.*_MALI">year</value>
      <value compset="_SLND.*SOCN.*_MALI">day</value>
      <value compset="_MPASO"       >day</value>
      <value compset="_DATM.*_SLND.*MPASO.*_MALI">day</value>
      <value compset="_EAM.*_ELM.*MPASO">day</value>
      <value compset="_EAM.*_ELM.*MPASO" grid="a%ne11np4">day</value>
      <value compset="_EAM.*_ELM.*MPASO" grid="a%ne120np4">day</value>
    </values>
    <desc>Base period associated with NCPL coupling frequency.
    This xml variable is only used to set the driver namelist variables,
    atm_cpl_dt, lnd_cpl_dt, ocn_cpl_dt, ice_cpl_dt, glc_cpl_dt, rof_cpl_dt, wav_cpl_dt, and esp_dt.</desc>
  </entry>

  <entry id="ATM_NCPL">
    <type>integer</type>
    <default_value>48</default_value>
    <values match="last">
      <value compset="_SATM">48</value>
      <value compset="_XATM">48</value>
      <value compset="_EAM.*">48</value>
      <value compset="_DATM">48</value>
      <value compset="_EAM\d+%WCBC">144</value>
      <value compset="_EAM\d+%WCMX">288</value>
      <value compset="_EAM\d+%WCXI">288</value>
      <value compset="_EAM%ADIAB">48</value>
      <value compset="_EAM%IDEAL">48</value>
      <value compset="_DATM%COPYALL_NPS">72</value>
      <value compset="_DATM.*_ELM">48</value>
      <value compset="_DATM.*_DICE.*_POP2">4</value>
      <value compset="_DATM.*_SLND.*_CICE.*_POP2">24</value>
      <value compset="_DATM.*_CICE.*_DOCN">24</value>
      <value compset="_DATM.*_DOCN%US20">24</value>
      <value compset="_MPASO">48</value>
      <value compset="_DLND.*_MALI">1</value>
      <value compset="_SLND.*SOCN.*_MALI">1</value>
      <value compset="_DATM.*_SLND.*MPASO.*_MALI">24</value>
      <value compset="_DATM.*_SLND.*MPAS" grid="oi%oQU480">12</value>
      <value compset="_DATM.*_SLND.*MPAS" grid="oi%oQU240">12</value>
      <value compset="_DATM.*_SLND.*MPAS" grid="oi%oQU240wLI">12</value>
      <value compset="_DATM.*_SLND.*MPAS" grid="oi%oQU120">24</value>
      <value compset="_DATM.*_SLND.*MPAS" grid="oi%oEC60to30v3">48</value>
<<<<<<< HEAD
      <value compset="_DATM.*_SLND.*MPAS" grid="oi%oEC60to30wLI">48</value>
      <value compset="_DATM.*_SLND.*MPAS" grid="oi%ECwISC30to60E1r2">48</value>
      <value compset="_DATM.*_SLND.*MPAS" grid="oi%EC30to60E2r2">48</value>
      <value compset="_DATM.*_SLND.*MPAS" grid="oi%WC14to60E2r3">48</value>
=======
>>>>>>> 7591f33d
      <value compset="_DATM.*_SLND.*MPAS" grid="oi%oRRS30to10v3">96</value>
      <value compset="_DATM.*_SLND.*MPAS" grid="oi%oRRS18to6v3">96</value>
      <value compset="_DATM.*_SLND.*MPAS" grid="oi%oRRS15to5">96</value>
      <value compset="_DATM.*_SLND.*MPAS" grid="oi%oARRM60to10">96</value>
      <value compset="_DATM.*_SLND.*MPAS" grid="oi%oARRM60to6">96</value>
      <value compset="_EAM.*_ELM.*MPASO">48</value>
      <value compset="_EAM.*_ELM.*MPASO" grid="a%ne11np4">12</value>
      <value compset="_EAM.*_ELM.*MPASO" grid="a%ne120np4">96</value>
      <value compset="_EAM.*_ELM.*MPASO" grid="oi%oARRM60to10">96</value>
      <value compset=".+" grid="a%0.23x0.31">96</value>
      <value compset=".+" grid="a%ne4np4">12</value>
      <value compset=".+" grid="a%ne4np4.pg2">24</value>
      <value compset=".+" grid="a%ne11np4">12</value>
      <value compset=".+" grid="a%ne45np4">72</value>
      <value compset=".+" grid="a%ne60np4">96</value>
      <value compset=".+" grid="a%ne120np4">96</value>
      <value compset=".+" grid="a%ne240np4">144</value>
      <value compset=".+" grid="a%ne256np4">288</value>
      <value compset=".+" grid="a%ne512np4">576</value>
      <value compset=".+" grid="a%ne1024np4">1152</value>
      <value compset=".+" grid="a%ne0np4_arm_x8v3" >144</value>
      <value compset=".+" grid="a%ne0np4_conus_x4v1" >96</value>
      <value compset=".+" grid="a%ne0np4_northamericax4v1" >96</value>
      <value compset=".+" grid="a%ne0np4_antarcticax4v1" >96</value>
      <value compset=".+" grid="a%ne0np4_svalbard_x8v1" >144</value>
      <value compset=".+" grid="a%ne0np4_sooberingoa_x4x8v1" >144</value>
      <value compset=".+" grid="a%ne0np4_enax4v1" >96</value>
      <value compset=".+" grid="a%ne0np4_twpx4v1">96</value>
      <value compset=".+" grid="a%T42">72</value>
      <value compset=".+" grid="a%T85">144</value>
      <value compset=".+" grid="a%T341">288</value>
      <value compset=".+" grid="1x1">48</value>
      <value compset=".+" grid="1x1_urbanc">48</value>
      <value compset=".+" grid="1x1_mexico">24</value>
      <value compset=".+" grid="1x1_vancou">24</value>
      <value compset="_DLND.*_CISM\d">1</value>
      <value compset="_DATM.*_DICE.*_POP2.*_WW3">4</value>
      <value compset="_DATM.*_DICE.*_POP2.*_DWAV">4</value>
      <!-- a shorter timestep is needed for stability in MMF compsets -->
      <!-- (i.e. super-parameterization, MMF, CRM) -->
      <value compset="_EAM%SP"       grid="a%ne4np4">96</value>
      <value compset="_EAM%SP.*ECPP" grid="a%ne4np4">72</value>
      <value compset="_EAM%MMF"      grid="a%ne4np4">96</value>
      <value compset="_EAM%MMF"      grid="a%ne4np4.pg2">72</value>
    </values>
    <group>run_coupling</group>
    <file>env_run.xml</file>
    <desc>Number of atm coupling intervals per NCPL_BASE_PERIOD.
    This is used to set the driver namelist atm_cpl_dt, equal to basedt/ATM_NCPL,
    where basedt is equal to NCPL_BASE_PERIOD in seconds.</desc>
  </entry>

  <entry id="LND_NCPL">
    <type>integer</type>
    <default_value>$ATM_NCPL</default_value>
    <values match="last">
      <value compset="_DLND.*_CISM\d">1</value>
      <value compset="_DLND.*_MALI">1</value>
      <value compset="_SLND.*SOCN.*_MALI">1</value>
      <value compset="_DATM.*_SLND.*MPASO.*_MALI">$ATM_NCPL</value>
      <value compset="_EAM.*_ELM.*MPASO">48</value>
      <value compset="_EAM.*_ELM.*MPASO" grid="a%ne4np4">$ATM_NCPL</value>
      <value compset="_EAM.*_ELM.*MPASO" grid="a%ne11np4">12</value>
      <value compset="_EAM.*_ELM.*MPASO" grid="a%ne120np4">96</value>
      <value compset="_EAM.*_ELM.*MPASO" grid="oi%oARRM60to10">96</value>
    </values>
    <group>run_coupling</group>
    <file>env_run.xml</file>
    <desc>Number of land coupling intervals per NCPL_BASE_PERIOD.
    This is used to set the driver namelist atm_cpl_dt, equal to basedt/LND_NCPL,
    where basedt is equal to NCPL_BASE_PERIOD in seconds.</desc>
  </entry>

  <entry id="ICE_NCPL">
    <type>integer</type>
    <default_value>$ATM_NCPL</default_value>
    <values match="last">
      <value compset="_DLND.*_CISM\d">1</value>
      <value compset="_DLND.*_MALI">1</value>
      <value compset="_SLND.*SOCN.*_MALI">1</value>
      <value compset="_DATM.*_SLND.*MPASO.*_MALI">$ATM_NCPL</value>
      <value compset="_EAM.*_ELM.*MPASO">$ATM_NCPL</value>
    </values>
    <group>run_coupling</group>
    <file>env_run.xml</file>
    <desc>Number of ice coupling intervals per NCPL_BASE_PERIOD.
    This is used to set the driver namelist ice_cpl_dt, equal to basedt/ICE_NCPL
    where basedt is equal to NCPL_BASE_PERIOD in seconds.</desc>
  </entry>

  <entry id="OCN_NCPL">
    <type>integer</type>
    <default_value>$ATM_NCPL</default_value>
    <values match="last">
      <value compset="_POP2">1</value>
      <value compset="_POP2" grid="oi%tx0.1v2">4</value>
      <value compset="_DATM.*_ELM.*_SICE.*_SOCN">1</value>
      <value compset="_DATM.*_DLND.*_DICE.*_DOCN.*_SWAV">1</value>
      <value compset="_DATM.*_DLND.*_DICE.*_DOCN.*_DWAV">1</value>
      <value compset="_DATM%NYF.*_SLND.*_DICE.*_DOCN.*_SWAV">1</value>
      <value compset="_XATM.*_XLND.*_XICE.*_XOCN">1</value>
      <value compset="_DATM.*_ELM.*_SICE.*_SOCN">1</value>
      <value compset="_SATM.*_SLND.*_SICE.*_SOCN">1</value>
      <value compset="_DLND.*_CISM\d">1</value>
      <value compset="_DLND.*_MALI">1</value>
      <value compset="_SLND.*SOCN.*_MALI">1</value>
      <value compset="_DATM.*_SLND.*MPASO.*_MALI">24</value>
      <value compset="_MPASO" grid="oi%oQU480">6</value>
      <value compset="_MPASO" grid="oi%oQU240">12</value>
      <value compset="_MPASO" grid="oi%oQU240wLI">12</value>
      <value compset="_MPASO" grid="oi%oQU120">24</value>
      <value compset="_MPASO" grid="oi%oEC60to30v3">48</value>
<<<<<<< HEAD
      <value compset="_MPASO" grid="oi%oEC60to30wLI">48</value>
      <value compset="_MPASO" grid="oi%ECwISC30to60E1r2">48</value>
      <value compset="_MPASO" grid="oi%EC30to60E2r2">48</value>
      <value compset="_MPASO" grid="oi%WC14to60E2r3">48</value>
=======
>>>>>>> 7591f33d
      <value compset="_MPASO" grid="oi%oRRS30to10v3">48</value>
      <value compset="_MPASO" grid="oi%oRRS18to6v3">48</value>
      <value compset="_MPASO" grid="oi%oRRS15to5">96</value>
      <value compset="_MPASO" grid="oi%oARRM60to10">48</value>
      <value compset="_MPASO" grid="oi%oARRM60to6">48</value>

    </values>
    <group>run_coupling</group>
    <file>env_run.xml</file>
    <desc>Number of ocn coupling intervals per NCPL_BASE_PERIOD.
    Thisn is used to set the driver namelist ocn_cpl_dt, equal to basedt/OCN_NCPL
    where basedt is equal to NCPL_BASE_PERIOD in seconds.</desc>
  </entry>

  <entry id="GLC_NCPL">
    <type>integer</type>
    <default_value>1</default_value>
    <values match="last">
      <value compset="_DLND.*_CISM\d">1</value>
      <value compset="_DLND.*_MALI">1</value>
      <value compset="_SLND.*SOCN.*_MALI">1</value>
      <value compset="_DATM.*_SLND.*MPASO.*_MALI">1</value>
      <value compset="_EAM.*_ELM.*MPASO">1</value>
      <value compset="_EAM.*_ELM.*MPASO" grid="a%ne11np4">1</value>
      <value compset="_EAM.*_ELM.*MPASO" grid="a%ne120np4">1</value>
    </values>
    <group>run_coupling</group>
    <file>env_run.xml</file>
    <desc>Number of glc coupling intervals per NCPL_BASE_PERIOD.</desc>
  </entry>

  <entry id="GLC_AVG_PERIOD">
    <type>char</type>
    <valid_values>glc_coupling_period,yearly</valid_values>
    <default_value>glc_coupling_period</default_value>
    <group>run_coupling</group>
    <file>env_run.xml</file>
    <desc>Period at which coupler averages fields sent to GLC.
    This supports doing the averaging to GLC less frequently than GLC is called
    (i.e., separating the averaging frequency from the calling frequency).
    This is useful because there are benefits to only averaging the GLC inputs
    as frequently as they are really needed (yearly for CISM), but GLC needs to
    still be called more frequently than that in order to support mid-year restarts.

    Setting GLC_AVG_PERIOD to 'glc_coupling_period' means that the averaging is
    done exactly when the GLC is called (governed by GLC_NCPL).
    </desc>
  </entry>

  <entry id="ROF_NCPL">
    <type>integer</type>
    <default_value>8</default_value>
    <values match="last">
      <value compset=".+" grid="a%ne4np4">6</value>
      <value compset=".+" grid="a%ne11np4">6</value>
      <value compset="_DATM.*_POP2.*_DROF">$ATM_NCPL</value>
      <value compset="_DATM.*_MPASO"           >$ATM_NCPL</value>
      <value compset="_DATM.*_DOCN%SOM">$ATM_NCPL</value>
      <value compset="_DATM.*_DLND.*_DICE.*_DOCN">$ATM_NCPL</value>
      <value compset="_DATM.*_SLND.*_DICE.*_DOCN">$ATM_NCPL</value>
      <value compset="_XATM.*_XLND.*_XICE.*_XOCN">$ATM_NCPL</value>
      <value compset="_SROF">$ATM_NCPL</value>
      <value compset="_XROF">$ATM_NCPL</value>
      <value compset="_DLND.*_CISM\d">1</value>
      <value compset="_DLND.*_MALI">1</value>
      <value compset="_SLND.*SOCN.*_MALI">1</value>
      <value compset="_DATM.*_SLND.*MPASO.*_MALI">24</value>
      <value compset="_EAM.*_ELM.*MPASO">8</value>
      <value compset="_EAM.*_ELM.*MPASO" grid="a%ne4np4">6</value>
      <value compset="_EAM.*_ELM.*MPASO" grid="a%ne11np4">4</value>
      <value compset="_EAM.*_ELM.*MPASO" grid="a%ne120np4">8</value>
    </values>
    <group>run_coupling</group>
    <file>env_run.xml</file>
    <desc>Number of rof coupling intervals per NCPL_BASE_PERIOD.
    This is used to set the driver namelist rof_cpl_dt, equal to basedt/ROF_NCPL
    where basedt is equal to NCPL_BASE_PERIOD in seconds.</desc>
  </entry>

  <entry id="WAV_NCPL">
    <type>integer</type>
    <default_value>$ATM_NCPL</default_value>
    <group>run_coupling</group>
    <file>env_run.xml</file>
    <desc>Number of wav coupling intervals per NCPL_BASE_PERIOD.
    This is used to set the driver namelist wav_cpl_dt, equal to basedt/WAV_NCPL
    where basedt is equal to NCPL_BASE_PERIOD in seconds.</desc>
  </entry>

  <entry id="IAC_NCPL">
    <type>integer</type>
    <default_value>$ATM_NCPL</default_value>
    <group>run_coupling</group>
    <file>env_run.xml</file>
    <desc>Number of iac coupling intervals per NCPL_BASE_PERIOD.
      This is used to set the driver namelist iac_cpl_dt, equal to basedt/IAC_NCPL
      where basedt is equal to NCPL_BASE_PERIOD in seconds.</desc>
  </entry>

  <!-- Logic for CPL_ALBAV should be reworked to depend on datm forcing rather
       than compset: see https://github.com/ESMCI/cime/issues/120 -->
  <entry id="CPL_ALBAV">
    <type>logical</type>
    <valid_values>TRUE,FALSE</valid_values>
    <default_value>FALSE</default_value>
    <values match="last">
      <value compset="DATM.+POP\d">TRUE</value>
      <value compset="DATM.+DOCN%IAF">TRUE</value>
    </values>
    <group>run_component_cpl</group>
    <file>env_run.xml</file>
    <desc>
      Only used for compsets with DATM and POP (currently C, G and J):
      If true, compute albedos to work with daily avg SW down
      If false (default), albedos are computed with the assumption that downward
      solar radiation from the atm component has a diurnal cycle and zenith-angle
      dependence. This is normally the case when using an active atm component
      If true, albedos are computed with the assumption that downward
      solar radiation from the atm component is a daily average quantity and
      does not have a zenith-angle dependence. This is often the case when
      using a data atm component. Only used for compsets with DATM and POP (currently C, G and J).
      NOTE: This should really depend on the datm forcing and not the compset per se.
      So, for example, whether it is set in a J compset should depend on
      what datm forcing is used.
    </desc>
  </entry>

  <entry id="CPL_EPBAL">
    <type>char</type>
    <valid_values>off,ocn</valid_values>
    <default_value>off</default_value>
    <values match="last">
      <value compset="DATM.+POP\d">ocn</value>
    </values>
    <group>run_component_cpl</group>
    <file>env_run.xml</file>
    <desc>
      Only used for compsets with DATM and POP (currently C, G and J):
      If ocn, ocn provides EP balance factor for precipitation.
      Provides EP balance factor for precip for POP. A factor computed by
      POP is applied to precipitation so that precipitation balances
      evaporation and ocn global salinity does not drift. This is intended
      for use when coupling POP to a DATM. Only used for C, G and J compsets.
      Default is off
    </desc>
  </entry>

  <entry id="AVGHIST_OPTION">
    <type>char</type>
    <valid_values>none,never,nsteps,nstep,nseconds,nsecond,nminutes,nminute,nhours,nhour,ndays,nday,nmonths,nmonth,nyears,nyear,date,ifdays0,end</valid_values>
    <default_value>never</default_value>
    <values match="last">
      <value compset="_DOCN%IAF">nmonths</value>
    </values>
    <group>run_drv_history</group>
    <file>env_run.xml</file>
    <desc>Sets driver average history file frequency (like REST_OPTION)</desc>
  </entry>

  <entry id="AVGHIST_N">
    <type>char</type>
    <valid_values></valid_values>
    <default_value>-999</default_value>
    <values match="last">
      <value compset="_DOCN%IAF">1</value>
    </values>
    <group>run_drv_history</group>
    <file>env_run.xml</file>
    <desc>Sets driver average history file frequency (like REST_N)</desc>
  </entry>

  <entry id="AVGHIST_DATE">
    <type>integer</type>
    <valid_values></valid_values>
    <default_value>-999</default_value>
    <group>run_drv_history</group>
    <file>env_run.xml</file>
    <desc>yyyymmdd format, sets driver average history date (like REST_DATE)</desc>
  </entry>

  <entry id="BUDGETS">
    <type>logical</type>
    <valid_values>TRUE,FALSE</valid_values>
    <default_value>FALSE</default_value>
    <values match="last">
      <value compset="DATM.*_POP\d"    >TRUE</value>
      <value compset="EAM.*_POP\d"     >TRUE</value>
      <value compset="EAM.*_MPASO"     >TRUE</value>
      <value compset="EAM.*_DOCN%SOM">TRUE</value>
    </values>
    <group>run_budgets</group>
    <file>env_run.xml</file>
    <desc>logical that turns on diagnostic budgets for driver</desc>
  </entry>

  <entry id="CCSM_CO2_PPMV">
    <type>real</type>
    <valid_values></valid_values>
    <default_value>379.000</default_value>
    <values match="last">
      <value compset="^1850"					>284.7</value>
      <value compset="^HIST.+BGC%BPRP"				>284.7</value>
      <value compset="^20TR.+BGC%BPRP"				>284.7</value>
      <value compset="^2000"					>367.0</value>
      <value compset="^1850.+DATM%NYF"				>379.000</value>
      <value compset="^1850.+DATM%NYF.*_POP2%ECO"		>284.7</value>
      <value compset="^2000.+DATM%NYF"				>379.000</value>
      <value compset="^2000.+DATM%IAF"				>379.000</value>
      <value compset="^HIST.+DATM"				>367.0</value>
      <value compset="^20TR.+DATM"				>367.0</value>
      <value compset="^4804.+DATM"				>367.0</value>
      <value compset="^RCP2.+DATM"				>367.0</value>
      <value compset="^RCP4.+DATM"				>367.0</value>
      <value compset="^RCP6.+DATM"				>367.0</value>
      <value compset="^RCP8.+DATM"				>367.0</value>
      <value compset="^2000.+XATM"				>379.000</value>
      <value compset="^HIST.+EAM"				>0.000001</value>
      <value compset="^20TR.+EAM"				>0.000001</value>
      <value compset="^5505.+EAM"				>0.000001</value>
      <value compset="^RCP2.+EAM"				>0.000001</value>
      <value compset="^RCP4.+EAM"				>0.000001</value>
      <value compset="^RCP6.+EAM"				>0.000001</value>
      <value compset="^RCP8.+EAM"				>0.000001</value>
      <value compset="^2013.+EAM"				>0.000001</value>
      <value compset="^GEOS.+EAM"				>0.000001</value>
      <value compset="^AMIP.+EAM"				>0.000001</value>
      <value compset="^AR95"					>368.9</value>
      <value compset="^AR97"					>368.9</value>
      <value compset="^2003"					>367.0</value>
      <value compset="^1850.+AV1C"				>284.725</value>
      <value compset="^20TR.+AV1C"				>284.725</value>
      <value compset="^2000.+AV1C-03"				>368.865</value>
      <value compset="^2000.+AV1C-04"				>368.865</value>
      <value compset="^2000.+AV1C-04P"				>368.865</value>
      <value compset="^2000.+AV1C-04P2"				>368.865</value>
      <value compset="^2000.+AV1C-L"				>368.865</value>
      <value compset="^2000.+AV1C-H01A"				>368.865</value>
      <value compset="^2000.+AV1C-H01B"				>368.865</value>
      <value compset="^2000.+AV1C-H01C"				>368.865</value>
      <value compset="^1850.+CMIP6"                             >284.317</value>
      <value compset="^1950.+CMIP6"                             >312.821</value>
      <value compset="^2010.+CMIP6"                             >388.717</value>
      <value compset="^SSP585.+CMIP6"				>0.000001</value>
      <value compset="^20TR.*BGC%BCRC"                          >284.317</value>
      <value compset="^20TR.*BGC%BCRD"                          >284.317</value>
      <value compset="^20TR.*BGC%BDRC"                          >284.317</value>
      <value compset="^20TR.*BGC%BDRD"                          >284.317</value>
      <value compset="^SSP585.*BGC%B"                           >284.317</value>  
      <!-- Override values based on EAM (WACCM) chemistry -->
      <value compset="EAM%W"				>0.000001</value>
      <value compset="EAM%SSOA"				>0.000001</value>
      <!-- Mariana's fix to allow isotopes to get the proper CO2 value -->
      <value compset="EAM%WISOall"				>284.7</value>
      <value compset="^2000.+EAM%WCSC"			>368.9</value>
      <value compset="^2000.+EAM%MOZM"			>0.000001</value>
      <value compset="^2000.+EAM%MMOS"			>0.000001</value>
      <value compset="^2000.+EAM%TMOZ"			>0.000001</value>
      <value compset="^2000.+EAM%SMA3"			>0.000001</value>
      <value compset="^2000.+EAM%SMA7"			>0.000001</value>
      <value compset="^2000.+EAM%SSOA"			>0.000001</value>
      <value compset="^2000.+%RCE"              >348.0</value>
    </values>
    <group>run_co2</group>
    <file>env_run.xml</file>
    <desc>This set the namelist values of CO2 ppmv for EAM and ELM. This variables is
      introduced to coordinate this value among multiple components.</desc>
  </entry>

  <entry id="SCIENCE_SUPPORT">
    <type>char</type>
    <valid_values>on, off</valid_values>
    <default_value>off</default_value>
    <group>case_def</group>
    <file>env_case.xml</file>
    <desc>If set to off, this component set/ grid specification is not scientifically supported.
    If set to on, this component set/ grid specification is scientifically supported</desc>
  </entry>

  <entry id="MAX_GB_OLD_TEST_DATA">
    <type>integer</type>
    <default_value>500</default_value>
    <group>case_def</group>
    <file>env_case.xml</file>
    <desc>How much old test data to allow in archive. Setting this to 0 will disable archiving and old test data will be deleted instead</desc>
  </entry>

  <entry id="GLC_NEC">
    <type>integer</type>
    <valid_values>0,1,3,5,10,36</valid_values>
    <default_value>10</default_value>
    <values match="last">
      <value compset="_SGLC">0</value>
    </values>
    <group>run_glc</group>
    <file>env_run.xml</file>
    <desc>Glacier model number of elevation classes, 0 implies no glacier land unit in clm
    Used by both ELM and CISM (even if CISM is not running, and only SGLC is used).</desc>
  </entry>

  <entry id="GLC_TWO_WAY_COUPLING">
    <type>logical</type>
    <valid_values>TRUE,FALSE</valid_values>
    <default_value>FALSE</default_value>
    <values match="last">
      <value compset="_ELM.+CISM\d">TRUE</value>
      <value compset="_ELM.*_MALI">TRUE</value>
      <!-- Turn on two-way coupling for TG compsets - even though there are no
	   feedbacks for a TG compset, this will give us additional diagnostics -->
      <value compset="_DLND.+CISM\d">TRUE</value>
    </values>
    <group>run_glc</group>
    <file>env_run.xml</file>
    <desc>Whether the glacier component feeds back to the rest of the system
      This affects:
      (1) Whether ELM updates its areas based on glacier areas sent from GLC
      (2) Whether GLC sends fluxes (e.g., calving fluxes) to the coupler
      Note that this is set to TRUE by default for TG compsets - even though there are
      no feedbacks for TG compsets, this enables extra coupler diagnostics for these
      compsets.</desc>
  </entry>

  <entry id="CCSM_GCOST">
    <type>integer</type>
    <valid_values></valid_values>
    <default_value>0</default_value>
    <group>case_cost</group>
    <file>env_case.xml</file>
    <desc>2**n relative cost of grid where f19_g15 is 1 (DO NOT EDIT)</desc>
  </entry>

  <entry id="CCSM_MCOST">
    <type>integer</type>
    <valid_values></valid_values>
    <default_value>0</default_value>
    <group>case_cost</group>
    <file>env_case.xml</file>
    <desc>2**n relative cost of machine (DO NOT EDIT)</desc>
  </entry>

  <description>
    <desc compset="BGC%BPRP">BGC CO2=prog, rad CO2=prog:</desc>
    <desc compset="BGC%BDRD">BGC CO2=diag, rad CO2=diag:</desc>
    <desc compset="BGC%BCRD">BGC CO2=cons, rad CO2=diag:</desc>
    <desc compset="BGC%BDRC">BGC CO2=diag, rad CO2=cons:</desc>
    <desc compset="BGC%BCRC">BGC CO2=cons, rad CO2=cons:</desc>
    <desc compset="POP2%ECO">ECO in POP:</desc>
    <desc compset="_TEST" >--DO NOT USE FOR LONG SIMULATIONS:</desc>
    <desc compset="1850_">pre-industrial:</desc>
    <desc compset="2000_">present day:</desc>
    <desc compset="HIST_">Historical 1850 to 2000 transient:</desc>
    <desc compset="20TR_">Historical 1850 to 2000 transient:</desc>
    <desc compset="AMIP_">AMIP for stand-alone cam:</desc>
    <desc compset="SSP585_">Future transient using CMIP6 SSP5_8.5 scenario:</desc>
    <desc compset="C2R[68]_">CCMI REFC2 1950 to 2100 transient:</desc>
    <desc compset="C2R4_">CCMI REFC2 2004 to 2100 transient:</desc>
    <desc compset="4804_">1948 to 2004 transient:</desc>
    <desc compset="FRC1_">CCMI REFC1 Free running, 1950 to 2010 transient:</desc>
    <desc compset="SDC1_">CCMI REFC1 Specified dynamics, 1975 to 2010 transient:</desc>
    <desc compset="C2R8_">RCP8.5 future scenario:</desc>
    <desc compset="C2R6_">RCP6.0 future scenario:</desc>
    <desc compset="C2R4_">RCP4.5 future scenario:</desc>
    <desc compset="5505_">1955 to 2005 transient:</desc>
    <desc compset="RCP8_">RCP8.5 future scenario:</desc>
    <desc compset="RCP6_">RCP6.0 future scenario:</desc>
    <desc compset="RCP4_">RCP4.5 future scenario:</desc>
    <desc compset="RCP2_">RCP2.6 future scenario:</desc>
    <desc compset="2013_">RCP4.5 based scenario from 2013 (control for WACCM/CARMA nuclear winter study):</desc>
    <desc compset="9205_EAM">1992 to 2005 transient:</desc>
    <desc compset="SDYN_EAM">prescribed meteorology: for stand-alone cam</desc>
    <desc compset="AR95_EAM">ARM95 IOP: for stand-alone cam</desc>
    <desc compset="AR97_EAM">ARM97 IOP: for stand-alone cam</desc>
    <desc compset="HIST_ELM%CN">ELM transient land use:</desc>
    <desc compset="20TR_ELM%CN">ELM transient land use:</desc>
    <desc compset="PIPD">
      pre-industrial (1850) to present day:
      -----------------------------WARNING ------------------------------------------------
      "PIPD" compsets use complete forcing data from observed sources
      up to the year 2005. Following this period they are a combination of observed sources
      (land-use, SST, sea ice, CO2, CH4, N2O) to present day and IPCC RCP4.5 scenario data.
      -------------------------------------------------------------------------------------
    </desc>
  </description>
</entry_id><|MERGE_RESOLUTION|>--- conflicted
+++ resolved
@@ -332,13 +332,6 @@
       <value compset="_DATM.*_SLND.*MPAS" grid="oi%oQU240wLI">12</value>
       <value compset="_DATM.*_SLND.*MPAS" grid="oi%oQU120">24</value>
       <value compset="_DATM.*_SLND.*MPAS" grid="oi%oEC60to30v3">48</value>
-<<<<<<< HEAD
-      <value compset="_DATM.*_SLND.*MPAS" grid="oi%oEC60to30wLI">48</value>
-      <value compset="_DATM.*_SLND.*MPAS" grid="oi%ECwISC30to60E1r2">48</value>
-      <value compset="_DATM.*_SLND.*MPAS" grid="oi%EC30to60E2r2">48</value>
-      <value compset="_DATM.*_SLND.*MPAS" grid="oi%WC14to60E2r3">48</value>
-=======
->>>>>>> 7591f33d
       <value compset="_DATM.*_SLND.*MPAS" grid="oi%oRRS30to10v3">96</value>
       <value compset="_DATM.*_SLND.*MPAS" grid="oi%oRRS18to6v3">96</value>
       <value compset="_DATM.*_SLND.*MPAS" grid="oi%oRRS15to5">96</value>
@@ -451,13 +444,6 @@
       <value compset="_MPASO" grid="oi%oQU240wLI">12</value>
       <value compset="_MPASO" grid="oi%oQU120">24</value>
       <value compset="_MPASO" grid="oi%oEC60to30v3">48</value>
-<<<<<<< HEAD
-      <value compset="_MPASO" grid="oi%oEC60to30wLI">48</value>
-      <value compset="_MPASO" grid="oi%ECwISC30to60E1r2">48</value>
-      <value compset="_MPASO" grid="oi%EC30to60E2r2">48</value>
-      <value compset="_MPASO" grid="oi%WC14to60E2r3">48</value>
-=======
->>>>>>> 7591f33d
       <value compset="_MPASO" grid="oi%oRRS30to10v3">48</value>
       <value compset="_MPASO" grid="oi%oRRS18to6v3">48</value>
       <value compset="_MPASO" grid="oi%oRRS15to5">96</value>
